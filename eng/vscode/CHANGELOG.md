--- conflicted
+++ resolved
@@ -1,20 +1,18 @@
 
 # Release History
 
-<<<<<<< HEAD
-## 0.6.0 (Unreleased)
+## 0.7.0 (Unreleased)
 
 ### Added
 
 - Added elicitation support. An elicitation request is sent if the tool annotation secret hint is true. [[#404](https://github.com/microsoft/mcp/pull/404)]
-=======
+
 ## 0.6.0 (2025-09-11)
 
 ### Added
 
 - **The Azure MCP Server is now also available on NuGet.org** [[#368](https://github.com/microsoft/mcp/pull/368)]
 - Added support for listing node pools in an AKS managed cluster. [[#360](https://github.com/microsoft/mcp/pull/360)]
->>>>>>> e282dd32
 
 ### Changed
 
