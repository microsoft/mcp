--- conflicted
+++ resolved
@@ -1,18 +1,12 @@
-<<<<<<< HEAD
-# 0.5.13 - Unreleased
-
-## Added
-- Added `azmcp-keyvault-admin-settings-get` command to retrieve Key Vault account settings.
-
-=======
 # CHANGELOG 📝
->>>>>>> 4351197b
 
 The Azure MCP Server updates automatically by default whenever a new release comes out 🚀. We ship updates twice a week on Tuesdays and Thursdays 😊
 
 ## 0.8.1 (Unreleased)
 
 ### Features Added
+
+- Added `azmcp-keyvault-admin-settings-get` command to retrieve Key Vault Managed HSM account settings.
 
 ### Breaking Changes
 
