
# Release History

<<<<<<< HEAD
## 0.6.0 - Unreleased
=======
## 0.5.14 (Unreleased)
>>>>>>> 1ecdab04

### Added

### Changed
<<<<<<< HEAD
- Made trimmed binaries the default for better performance
- Added opt-out mechanism via `azureMcp.useNonTrimmedBinaries: true` to use non-trimmed binaries.
=======

### Fixed
>>>>>>> 1ecdab04

## 0.5.13 - 2025-09-10

### Added

- Added support for listing all Event Grid topics in a subscription via the command `azmcp_eventgrid_topic_list`. [[#43](https://github.com/microsoft/mcp/pull/43)]
- Added support for retrieving knowledge index schema information in Azure AI Foundry projects via the command `azmcp_foundry_knowledge_index_schema`. [[#41](https://github.com/microsoft/mcp/pull/41)]
- Added support for listing service health events in a subscription via the command `azmcp_resourcehealth_service-health-events_list`. [[#367](https://github.com/microsoft/mcp/pull/367)]

### Changed

- **Breaking:** Updated/removed options for the following commands: [[#108](https://github.com/microsoft/mcp/pull/108)]
  - `azmcp_storage_account_create`: Removed the ability to configure `enable-https-traffic-only` (always `true` now), `allow-blob-public-access` (always `false` now), and `kind` (always `StorageV2` now).
  - `azmcp_storage_blob_container_create`: Removed the ability to configure `blob-container-public-access` (always `false` now).
  - `azmcp_storage_blob_upload`: Removed the ability to configure `overwrite` (always `false` now).
- Added telemetry to log parameter values for the `azmcp_bestpractices_get` tool. [[#375](https://github.com/microsoft/mcp/pull/375)]
- Updated tool annotations. [[#377](https://github.com/microsoft/mcp/pull/377)]

### Fixed

- Fixed telemetry bug where "ToolArea" was incorrectly populated with "ToolName". [[#346](https://github.com/microsoft/mcp/pull/346)]

## 0.5.12 - 2025-09-04

### Added

- Added `azmcp_sql_server_firewall-rule_create` and `azmcp_sql_server_firewall-rule_delete` commands. [[#121](https://github.com/microsoft/mcp/pull/121)]
- Added a verb to the namespace name for bestpractices. [[#109](https://github.com/microsoft/mcp/pull/109)]
- Added instructions about consumption plan for azure functions deployment best practices. [[#218](https://github.com/microsoft/mcp/pull/218)]

### Fixed

- Fixed a bug in MySQL query validation logic. [[#81](https://github.com/microsoft/mcp/pull/81)]

## 0.5.11 - 2025-09-02

### Fixed

- Fixed VSIX signing [[#91](https://github.com/microsoft/mcp/pull/91)]
- Included native packages in build artifacts and pack/release scripts. [[#51](https://github.com/microsoft/mcp/pull/51)]

## 0.5.10 - 2025-08-28

### Fixed

- Fixed a bug with telemetry collection related to AppConfig tools. [[#44](https://github.com/microsoft/mcp/pull/44)]

## 0.5.9 - 2025-08-26

### Changed

- Updated dependencies to improve .NET Ahead-of-Time (AOT) compilation support:
  - `Microsoft.Azure.Cosmos` `3.51.0` → `Microsoft.Azure.Cosmos.Aot` `0.1.1-preview.1`. [[#37](https://github.com/microsoft/mcp/pull/37)]

## 0.5.8 - 2025-08-21

### Added

- Added support for listing knowledge indexes in Azure AI Foundry projects via the command `azmcp_foundry_knowledge_index_list`. [[#1004](https://github.com/Azure/azure-mcp/pull/1004)]
- Added support for getting details of an Azure Function App via the `azmcp_functionapp_get` command. [[#970](https://github.com/Azure/azure-mcp/pull/970)]
- Added the following Azure Managed Lustre commands: [[#1003](https://github.com/Azure/azure-mcp/issues/1003)]
  - `azmcp_azuremanagedlustre_filesystem_list`: List available Azure Managed Lustre filesystems.
  - `azmcp_azuremanagedlustre_filesystem_required-subnet-size`: Returns the number of IP addresses required for a specific SKU and size of Azure Managed Lustre filesystem.
- Added support for designing Azure Cloud Architecture through guided questions via the `azmcp_cloudarchitect_design` command. [[#890](https://github.com/Azure/azure-mcp/pull/890)]
- Added support for the following Azure MySQL operations: [[#855](https://github.com/Azure/azure-mcp/issues/855)]
  - `azmcp_mysql_database_list` - List all databases in a MySQL server.
  - `azmcp_mysql_database_query` - Execute a SELECT query on a MySQL database (non-destructive only).
  - `azmcp_mysql_table_list` - List all tables in a MySQL database.
  - `azmcp_mysql_table_schema_get` - Get the schema of a specific table in a MySQL database.
  - `azmcp_mysql_server_config_get` - Retrieve the configuration of a MySQL server.
  - `azmcp_mysql_server_list` - List all MySQL servers in a subscription and resource group.
  - `azmcp_mysql_server_param_get` - Retrieve a specific parameter of a MySQL server.
  - `azmcp_mysql_server_param_set` - Set a specific parameter of a MySQL server to a specific value.
- Added telemetry for tracking service area when calling tools. [[#1024](https://github.com/Azure/azure-mcp/pull/1024)]

### Changed

- Standardized Azure Storage command descriptions, option names, and parameter names; cleaned up JSON serialization context. [[#1015](https://github.com/Azure/azure-mcp/pull/1015)]
  - **Breaking:** Renamed the following Storage tool option names for consistency:
    - `azmcp_storage_account_create`: `account-name` → `account`.
    - `azmcp_storage_blob_batch_set-tier`: `blob-names` → `blobs`.
- Introduced `BaseAzureResourceService` to enable Azure Resource read operations using Azure Resource Graph queries. [[#938](https://github.com/Azure/azure-mcp/pull/938)]
- Refactored SQL service to use Azure Resource Graph instead of direct ARM API calls, removing dependency on `Azure.ResourceManager.Sql` and improving startup performance. [[#938](https://github.com/Azure/azure-mcp/pull/938)]
- Enhanced `BaseAzureService` with `EscapeKqlString` for safe KQL query construction across all Azure services; fixed KQL string escaping in Workbooks queries. [[#938](https://github.com/Azure/azure-mcp/pull/938)]
- Updated to .NET 10 SDK to prepare for .NET tool packing.
- Improved `bestpractices` and `azureterraformbestpractices` tool descriptions to work better with VS Code Copilot tool grouping. [[#1029](https://github.com/Azure/azure-mcp/pull/1029)]

### Fixed

- SQL service tests now use case-insensitive string comparisons for resource type validation. [[#938](https://github.com/Azure/azure-mcp/pull/938)]
- HttpClient service tests now validate NoProxy collection handling correctly (instead of assuming a single string). [[#938](https://github.com/Azure/azure-mcp/pull/938)]

## 0.5.7 - 2025-08-19

### Added

- Added support for the following Azure Deploy and Azure Quota operations: [[#626](https://github.com/Azure/azure-mcp/pull/626)]
  - `azmcp_deploy_app_logs_get` - Get logs from Azure applications deployed using azd.
  - `azmcp_deploy_iac_rules_get` - Get Infrastructure as Code rules.
  - `azmcp_deploy_pipeline_guidance-get` - Get guidance for creating CI/CD pipelines to provision Azure resources and deploy applications.
  - `azmcp_deploy_plan_get` - Generate deployment plans to construct infrastructure and deploy applications on Azure.
  - `azmcp_deploy_architecture_diagram-generate` - Generate Azure service architecture diagrams based on application topology.
  - `azmcp_quota_region_availability-list` - List available Azure regions for specific resource types.
  - `azmcp_quota_usage_check` - Check Azure resource usage and quota information for specific resource types and regions.
- Added support for listing Azure Function Apps via the `azmcp-functionapp-list` command. [[#863](https://github.com/Azure/azure-mcp/pull/863)]
- Added support for importing existing certificates into Azure Key Vault via the `azmcp-keyvault-certificate-import` command. [[#968](https://github.com/Azure/azure-mcp/issues/968)]
- Added support for uploading a local file to an Azure Storage blob via the `azmcp-storage-blob-upload` command. [[#960](https://github.com/Azure/azure-mcp/pull/960)]
- Added support for the following Azure Service Health operations: [[#998](https://github.com/Azure/azure-mcp/pull/998)]
  - `azmcp-resourcehealth-availability-status-get` - Get the availability status for a specific resource.
  - `azmcp-resourcehealth-availability-status-list` - List availability statuses for all resources in a subscription or resource group.
- Added support for listing repositories in Azure Container Registries via the `azmcp-acr-registry-repository-list` command. [[#983](https://github.com/Azure/azure-mcp/pull/983)]

### Changed

- Improved guidance for LLM interactions with Azure MCP server by adding rules around bestpractices tool calling to server instructions. [[#1007](https://github.com/Azure/azure-mcp/pull/1007)]

## 0.5.6 - 2025-08-14

### Added

- New VS Code settings to control Azure MCP server startup behavior: [[#971](https://github.com/Azure/azure-mcp/issues/971)]
  - `azureMcp.serverMode`: choose tool exposure mode — `single` | `namespace` (default) | `all`.
  - `azureMcp.readOnly`: start the server in read-only mode.
  - `azureMcp.enabledServices`: added drop down list to select and configure the enabled services.
- Added support for listing Azure Function Apps via the `azmcp-functionapp-list` command. [[#863](https://github.com/Azure/azure-mcp/pull/863)]
- Added support for getting details about an Azure Storage Account via the `azmcp-storage-account-details` command. [[#934](https://github.com/Azure/azure-mcp/issues/934)]

### Changed

- Centralized handling and validation of the `--resource-group` option across all commands. [[#961](https://github.com/Azure/azure-mcp/issues/961)]

## 0.5.5 - 2025-08-12

### Added

- Added support for listing Azure Container Registry (ACR) registries in a subscription via the `azmcp-acr-registry-list` command. [[#915](https://github.com/Azure/azure-mcp/issues/915)]
- Added new Azure Storage commands:
  - `azmcp-storage-account-create`: Create a new Storage account. [[#927](https://github.com/Azure/azure-mcp/issues/927)]
  - `azmcp-storage-queue-message-send`: Send a message to a Storage queue. [[#794](https://github.com/Azure/azure-mcp/pull/794)]
  - `azmcp-storage-blob-details`: Get details about a Storage blob. [[#930](https://github.com/Azure/azure-mcp/issues/930)]
  - `azmcp-storage-blob-container-create`: Create a new Storage blob container. [[#937](https://github.com/Azure/azure-mcp/issues/937)]
- Bundled the **GitHub Copilot for Azure** extension as part of the Azure MCP Server extension pack.

### Changed

- The `azmcp-storage-account-list` command now returns account metadata objects instead of plain strings. Each item includes: `name`, `location`, `kind`, `skuName`, `skuTier`, `hnsEnabled`, `allowBlobPublicAccess`, `enableHttpsTrafficOnly`. Update scripts to read the `name` property. The underlying `IStorageService.GetStorageAccounts()` signature changed from `Task<List<string>>` to `Task<List<StorageAccountInfo>>`. [[#904](https://github.com/Azure/azure-mcp/issues/904)]
- Consolidated "AzSubscriptionGuid" telemetry logic into `McpRuntime`. [[#935](https://github.com/Azure/azure-mcp/pull/935)]

### Fixed

- Fixed best practices tool invocation failure when passing "all" action with "general" or "azurefunctions" resources. [[#757](https://github.com/Azure/azure-mcp/issues/757)]
- Updated metadata for CREATE and SET tools to `destructive = true`. [[#773](https://github.com/Azure/azure-mcp/pull/773)]

## 0.5.4 - 2025-08-07

### Changed

- Improved Azure MCP display name in VS Code from 'azure-mcp-server-ext' to 'Azure MCP' for better user experience in the Configure Tools interface. [[#871](https://github.com/Azure/azure-mcp/issues/871), [#876](https://github.com/Azure/azure-mcp/pull/876)]
- Updated the description of the following `CommandGroup`s to improve their tool usage by Agents:
  - Azure AI Search [[#874](https://github.com/Azure/azure-mcp/pull/874)]
  - Storage [#879](https://github.com/Azure/azure-mcp/pull/879)

### Fixed

- Fixed subscription parameter handling across all Azure MCP service methods to consistently use `subscription` instead of `subscriptionId`, enabling proper support for both subscription IDs and subscription names. [[#877](https://github.com/Azure/azure-mcp/issues/877)]
- Fixed `ToolExecuted` telemetry activity being created twice. [[#741](https://github.com/Azure/azure-mcp/pull/741)]

## 0.5.3 - 2025-08-05

### Added

- Added support for providing the `--content-type` and `--tags` properties to the `azmcp-appconfig-kv-set` command. [[#459](https://github.com/Azure/azure-mcp/pull/459)]
- Added `filter-path` and `recursive` capabilities to `azmcp-storage-datalake-file-system-list-paths`. [[#770](https://github.com/Azure/azure-mcp/issues/770)]
- Added support for listing files and directories in Azure File Shares via the `azmcp-storage-share-file-list` command. This command recursively lists all items in a specified file share directory with metadata including size, last modified date, and content type. [[#793](https://github.com/Azure/azure-mcp/pull/793)]
- Added support for Azure Virtual Desktop with new commands: [[#653](https://github.com/Azure/azure-mcp/pull/653)]
  - `azmcp-virtualdesktop-hostpool-list` - List all host pools in a subscription
  - `azmcp-virtualdesktop-sessionhost-list` - List all session hosts in a host pool
  - `azmcp-virtualdesktop-sessionhost-usersession-list` - List all user sessions on a specific session host
- Added support for creating and publishing DevDeviceId in telemetry. [[#810](https://github.com/Azure/azure-mcp/pull/810/)]
- Added caching for Cosmos DB databases and containers. [[813](https://github.com/Azure/azure-mcp/pull/813)]

### Changed

- **Parameter Name Changes**: Removed unnecessary "-name" suffixes from command parameters across 25+ parameters in 12+ Azure service areas to improve consistency and usability. Users will need to update their command-line usage and scripts. [[#853](https://github.com/Azure/azure-mcp/pull/853)]
  - **AppConfig**: `--account-name` → `--account`
  - **Search**: `--service-name` → `--service`, `--index-name` → `--index`
  - **Cosmos**: `--account-name` → `--account`, `--database-name` → `--database`, `--container-name` → `--container`
  - **Kusto**: `--cluster-name` → `--cluster`, `--database-name` → `--database`, `--table-name` → `--table`
  - **AKS**: `--cluster-name` → `--cluster`
  - **Postgres**: `--user-name` → `--user`
  - **ServiceBus**: `--queue-name` → `--queue`, `--topic-name` → `--topic`
  - **Storage**: `--account-name` → `--account`, `--container-name` → `--container`, `--table-name` → `--table`, `--file-system-name` → `--file-system`, `--tier-name` → `--tier`
  - **Monitor**: `--table-name` → `--table`, `--model` → `--health-model`, `--resource-name` → `--resource`
  - **Foundry**: `--deployment-name` → `--deployment`, `--publisher-name` → `--publisher`, `--license-name` → `--license`, `--sku-name` → `--sku`, `--azure-ai-services-name` → `--azure-ai-services`

### Fixed

- Fixed an issue where the `azmcp-storage-blob-batch-set-tier` command did not correctly handle the `--tier` parameter when setting the access tier for multiple blobs. [[#808](https://github.com/Azure/azure-mcp/pull/808)]

## 0.5.2 - 2025-07-31

### Added

- Added support for batch setting access tier for multiple Azure Storage blobs via the `azmcp-storage-blob-batch-set-tier` command. This command efficiently changes the storage tier (Hot, Cool, Archive, etc) for multiple blobs simultaneously in a single operation. [[#735](https://github.com/Azure/azure-mcp/issues/735)]
- Added descriptions to all Azure MCP command groups to improve discoverability and usability when running the server with `--mode single` or `--mode namespace`. [[#791](https://github.com/Azure/azure-mcp/pull/791)]

### Changed

- Removed toast notifications related to Azure MCP server registration and startup instructions.[[#785](https://github.com/Azure/azure-mcp/pull/785)]
- Removed `--partner-tenant-id` option from `azmcp-marketplace-product-get` command. [[#656](https://github.com/Azure/azure-mcp/pull/656)]

## 0.5.1 - 2025-07-29

### Added

- Added support for listing SQL databases via the command: `azmcp-sql-db-list`. [[#746](https://github.com/Azure/azure-mcp/pull/746)]
- Added support for reading `AZURE_SUBSCRIPTION_ID` from the environment variables if a subscription is not provided. [[#533](https://github.com/Azure/azure-mcp/pull/533)]

## 0.5.0 - 2025-07-24

### Added
- Initial Release<|MERGE_RESOLUTION|>--- conflicted
+++ resolved
@@ -1,22 +1,15 @@
 
 # Release History
 
-<<<<<<< HEAD
-## 0.6.0 - Unreleased
-=======
 ## 0.5.14 (Unreleased)
->>>>>>> 1ecdab04
-
-### Added
-
-### Changed
-<<<<<<< HEAD
+
+### Added
+
+### Changed
 - Made trimmed binaries the default for better performance
 - Added opt-out mechanism via `azureMcp.useNonTrimmedBinaries: true` to use non-trimmed binaries.
-=======
-
-### Fixed
->>>>>>> 1ecdab04
+
+### Fixed
 
 ## 0.5.13 - 2025-09-10
 
