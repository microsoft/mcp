--- conflicted
+++ resolved
@@ -5,72 +5,6 @@
     "Get guidance for building agents with Microsoft Foundry",
     "Create an AI app that helps me to manage travel queries.",
     "Create an AI app that helps me to manage travel queries in Microsoft Foundry"
-  ],
-  "foundry_agents_connect": [
-    "Query an agent in my Microsoft Foundry resource"
-  ],
-  "foundry_agents_create": [
-    "Create a new Microsoft Foundry agent using instructions in the active editor"
-  ],
-  "foundry_agents_evaluate": [
-    "Evaluate the full query and response I got from my agent for task_adherence"
-  ],
-  "foundry_agents_get-sdk-sample": [
-    "Create a CLI app that can talk to a Microsoft Foundry Agent using Python SDK"
-  ],
-  "foundry_agents_list": [
-    "List all agents in my Microsoft Foundry resource",
-    "Show me the available agents in my Microsoft Foundry resource"
-  ],
-  "foundry_agents_query-and-evaluate": [
-    "Query and evaluate an agent in my Microsoft Foundry resource for task_adherence"
-  ],
-  "foundry_knowledge_index_list": [
-    "List all knowledge indexes in my Microsoft Foundry project",
-    "Show me the knowledge indexes in my Microsoft Foundry project"
-  ],
-  "foundry_knowledge_index_schema": [
-    "Show me the schema for knowledge index <index-name> in my Microsoft Foundry resource",
-    "Get the schema configuration for knowledge index <index-name>"
-  ],
-  "foundry_models_deploy": [
-    "Deploy a GPT4o instance on my resource <resource-name>"
-  ],
-  "foundry_models_deployments_list": [
-    "List all Microsoft Foundry model deployments",
-    "Show me all Microsoft Foundry model deployments"
-  ],
-  "foundry_models_list": [
-    "List all Microsoft Foundry models",
-    "Show me the available Microsoft Foundry models"
-  ],
-  "foundry_openai_chat-completions-create": [
-    "Create a chat completion with the message \"Hello, how are you today?\" using my Microsoft Foundry resource"
-  ],
-  "foundry_openai_create-completion": [
-    "Create a completion with the prompt \"What is Azure?\" using my Microsoft Foundry resource"
-  ],
-  "foundry_openai_embeddings-create": [
-    "Generate embeddings for the text \"Azure OpenAI Service\" using my Microsoft Foundry resource",
-    "Create vector embeddings for my text using my Microsoft Foundry resource"
-  ],
-  "foundry_openai_models-list": [
-    "List all available OpenAI models in my Microsoft Foundry resource",
-    "Show me the OpenAI model deployments in my Microsoft Foundry resource"
-  ],
-  "foundry_resource_get": [
-    "List all Microsoft Foundry resources in my subscription",
-    "Show me the Microsoft Foundry resources in resource group <resource_group_name>",
-    "Get details for Microsoft Foundry resource <resource_name> in resource group <resource_group_name>"
-  ],
-  "foundry_threads_create": [
-    "Create a Microsoft Foundry thread to hold the conversation"
-  ],
-  "foundry_threads_get-messages": [
-    "Show me the messages in the Microsoft Foundry thread with id <thread_id>"
-  ],
-  "foundry_threads_list": [
-    "List my Microsoft Foundry threads"
   ],
   "search_knowledge_base_get": [
     "List all knowledge bases in the Azure AI Search service <service-name>",
@@ -229,19 +163,11 @@
     "Create an immutable ledger entry in <ledger_name> with content {\"audit\": \"log\"}",
     "Write an entry to confidential ledger <ledger_name>"
   ],
-<<<<<<< HEAD
-  "azmcp_confidentialledger_entries_get": [
-    "Get entry from Confidential Ledger for transaction <transaction_id> on ledger <ledger_name>",
-    "Get transaction <transaction_id> from ledger <ledger_name>"
-  ],
-  "azmcp_cosmos_account_list": [
-=======
   "confidentialledger_entries_get": [
     "Get entry from Confidential Ledger for transaction <transaction_id> on ledger <ledger_name>",
     "Get transaction <transaction_id> from ledger <ledger_name>"
   ],
   "cosmos_account_list": [
->>>>>>> 241c87f9
     "List all cosmosdb accounts in my subscription",
     "Show me my cosmosdb accounts",
     "Show me the cosmosdb accounts in my subscription"
@@ -542,25 +468,6 @@
   "grafana_list": [
     "List all Azure Managed Grafana in one subscription"
   ],
-<<<<<<< HEAD
-  "azmcp_managedlustre_filesystem_create": [
-    "Create an Azure Managed Lustre filesystem with name <filesystem_name>, size <filesystem_size>, SKU <sku>, and subnet <subnet_id> for availability zone <zone> in location <location>. Maintenance should occur on <maintenance_window_day> at <maintenance_window_time>"
-  ],
-  "azmcp_managedlustre_filesystem_list": [
-    "List the Azure Managed Lustre filesystems in my subscription <subscription_name>",
-    "List the Azure Managed Lustre filesystems in my resource group <resource_group_name>"
-  ],
-  "azmcp_managedlustre_filesystem_sku_get": [
-    "List the Azure Managed Lustre SKUs available in location <location>"
-  ],
-  "azmcp_managedlustre_filesystem_subnetsize_ask": [
-    "Tell me how many IP addresses I need for an Azure Managed Lustre filesystem of size <filesystem_size> using the SKU <sku>"
-  ],
-  "azmcp_managedlustre_filesystem_subnetsize_validate": [
-    "Validate if the network <subnet_id> can host Azure Managed Lustre filesystem of size <filesystem_size> using the SKU <sku>"
-  ],
-  "azmcp_managedlustre_filesystem_update": [
-=======
   "managedlustre_fs_create": [
     "Create an Azure Managed Lustre filesystem with name <filesystem_name>, size <filesystem_size>, SKU <sku>, and subnet <subnet_id> for availability zone <zone> in location <location>. Maintenance should occur on <maintenance_window_day> at <maintenance_window_time>"
   ],
@@ -578,7 +485,6 @@
     "Validate if the network <subnet_id> can host Azure Managed Lustre filesystem of size <filesystem_size> using the SKU <sku>"
   ],
   "managedlustre_fs_update": [
->>>>>>> 241c87f9
     "Update the maintenance window of the Azure Managed Lustre filesystem <filesystem_name> to <maintenance_window_day> at <maintenance_window_time>"
   ],
   "marketplace_product_get": [
@@ -828,17 +734,11 @@
     "What is my current subscription?",
     "What subscriptions do I have?"
   ],
-<<<<<<< HEAD
   "azmcp_tables_list": [
     "List all tables in the storage account <storage-account>",
-    "Show me the tables in the storage account <storage-account>",
-    "List all tables in the Cosmos DB account <cosmosdb-account>",
-    "Show me the tables in the Cosmos DB account <cosmosdb-account>"
-  ],
-  "azmcp_azureterraformbestpractices_get": [
-=======
+    "Show me the tables in the storage account <storage-account>"
+  ],
   "azureterraformbestpractices_get": [
->>>>>>> 241c87f9
     "Fetch the Azure Terraform best practices",
     "Show me the Azure Terraform best practices and generate code sample to get a secret from Azure Key Vault"
   ],
@@ -876,5 +776,71 @@
     "Help me design an Azure cloud service that will serve as an ATM for users",
     "I want to design a cloud app for ordering groceries",
     "How can I design a cloud service in Azure that will store and present videos for users?"
+  ],
+  "foundry_agents_connect": [
+    "Query an agent in my Microsoft Foundry resource"
+  ],
+  "foundry_agents_create": [
+    "Create a new Microsoft Foundry agent using instructions in the active editor"
+  ],
+  "foundry_agents_evaluate": [
+    "Evaluate the full query and response I got from my agent for task_adherence"
+  ],
+  "foundry_agents_get-sdk-sample": [
+    "Create a CLI app that can talk to a Microsoft Foundry Agent using Python SDK"
+  ],
+  "foundry_agents_list": [
+    "List all agents in my Microsoft Foundry resource",
+    "Show me the available agents in my Microsoft Foundry resource"
+  ],
+  "foundry_agents_query-and-evaluate": [
+    "Query and evaluate an agent in my Microsoft Foundry resource for task_adherence"
+  ],
+  "foundry_knowledge_index_list": [
+    "List all knowledge indexes in my Microsoft Foundry project",
+    "Show me the knowledge indexes in my Microsoft Foundry project"
+  ],
+  "foundry_knowledge_index_schema": [
+    "Show me the schema for knowledge index <index-name> in my Microsoft Foundry resource",
+    "Get the schema configuration for knowledge index <index-name>"
+  ],
+  "foundry_models_deploy": [
+    "Deploy a GPT4o instance on my resource <resource-name>"
+  ],
+  "foundry_models_deployments_list": [
+    "List all Microsoft Foundry model deployments",
+    "Show me all Microsoft Foundry model deployments"
+  ],
+  "foundry_models_list": [
+    "List all Microsoft Foundry models",
+    "Show me the available Microsoft Foundry models"
+  ],
+  "foundry_openai_chat-completions-create": [
+    "Create a chat completion with the message \"Hello, how are you today?\" using my Microsoft Foundry resource"
+  ],
+  "foundry_openai_create-completion": [
+    "Create a completion with the prompt \"What is Azure?\" using my Microsoft Foundry resource"
+  ],
+  "foundry_openai_embeddings-create": [
+    "Generate embeddings for the text \"Azure OpenAI Service\" using my Microsoft Foundry resource",
+    "Create vector embeddings for my text using my Microsoft Foundry resource"
+  ],
+  "foundry_openai_models-list": [
+    "List all available OpenAI models in my Microsoft Foundry resource",
+    "Show me the OpenAI model deployments in my Microsoft Foundry resource"
+  ],
+  "foundry_resource_get": [
+    "List all Microsoft Foundry resources in my subscription",
+    "Show me the Microsoft Foundry resources in resource group <resource_group_name>",
+    "Get details for Microsoft Foundry resource <resource_name> in resource group <resource_group_name>"
+  ],
+  "foundry_threads_create": [
+    "Create a Microsoft Foundry thread to hold the conversation"
+  ],
+  "foundry_threads_get-messages": [
+    "Show me the messages in the Microsoft Foundry thread with id <thread_id>"
+  ],
+  "foundry_threads_list": [
+    "List my Microsoft Foundry threads"
   ]
 }