--- conflicted
+++ resolved
@@ -209,13 +209,7 @@
     "Show function app details for <function_app_name> in <resource_group_name>",
     "Show me the details for the function app <function_app_name>",
     "Show plan and region for function app <function_app_name>",
-<<<<<<< HEAD
-    "What is the status of function app <function_app_name>?"
-  ],
-  "azmcp_functionapp_list": [
-=======
     "What is the status of function app <function_app_name>?",
->>>>>>> 0db9d7e8
     "List all function apps in my subscription",
     "Show me my Azure function apps",
     "What function apps do I have?"
