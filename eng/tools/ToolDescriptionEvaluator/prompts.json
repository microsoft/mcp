--- conflicted
+++ resolved
@@ -1,6 +1,4 @@
 {
-<<<<<<< HEAD
-=======
   "azmcp_foundry_agents_connect": [
     "Query an agent in my AI foundry project"
   ],
@@ -10,7 +8,6 @@
   "azmcp_foundry_agents_query-and-evaluate": [
     "Query and evaluate an agent in my AI Foundry project for task_adherence"
   ],
->>>>>>> b96cd74e
   "azmcp_foundry_knowledge_index_list": [
     "List all knowledge indexes in my AI Foundry project",
     "Show me the knowledge indexes in my AI Foundry project"
@@ -30,12 +27,9 @@
     "List all AI Foundry models",
     "Show me the available AI Foundry models"
   ],
-<<<<<<< HEAD
-=======
   "azmcp_foundry_openai_create-completion": [
     "Create a completion with the prompt \"What is Azure?\""
   ],
->>>>>>> b96cd74e
   "azmcp_search_index_get": [
     "Show me the details of the index <index-name> in Cognitive Search service <service-name>",
     "List all indexes in the Cognitive Search service <service-name>",
@@ -83,23 +77,11 @@
   "azmcp_appconfig_kv_show": [
     "Show the content for the key <key_name> in App Configuration store <app_config_store_name>"
   ],
-<<<<<<< HEAD
-  "azmcp_appconfig_kv_unlock": [
-    "Unlock the key <key_name> in App Configuration store <app_config_store_name>"
-  ],
-=======
->>>>>>> b96cd74e
   "azmcp_applens_resource_diagnose": [
     "Please help me diagnose issues with my app using app lens",
     "Use app lens to check why my app is slow?",
     "What does app lens say is wrong with my service?"
   ],
-<<<<<<< HEAD
-  "azmcp_extension_az": [
-    "Create a Storage account with name <storage_account_name>",
-    "List all virtual machines in my subscription",
-    "Show me the details of the storage account <account_name>"
-=======
   "azmcp_appservice_database_add": [
     "Add a database connection to my app service <app_name> in resource group <resource_group>",
     "Configure a SQL Server database for app service <app_name>",
@@ -116,7 +98,6 @@
     "Show me code optimization recommendations for all Application Insights resources in my subscription",
     "List profiler recommendations for Application Insights in resource group <resource_group_name>",
     "Show me performance improvement recommendations from Application Insights"
->>>>>>> b96cd74e
   ],
   "azmcp_acr_registry_list": [
     "List all Azure Container Registries in my subscription",
@@ -243,22 +224,17 @@
   "azmcp_deploy_plan_get": [
     "Create a plan to deploy this application to azure"
   ],
-<<<<<<< HEAD
-=======
   "azmcp_eventgrid_events_publish": [
     "Publish an event to Event Grid topic <topic_name> using <event_schema> with the following data <event_data>",
     "Publish event to my Event Grid topic <topic_name> with the following events <event_data>",
     "Send an event to Event Grid topic <topic_name> in resource group <resource_group_name> with <event_data>"
   ],
->>>>>>> b96cd74e
   "azmcp_eventgrid_topic_list": [
     "List all Event Grid topics in my subscription",
     "Show me the Event Grid topics in my subscription",
     "List all Event Grid topics in subscription <subscription>",
     "List all Event Grid topics in resource group <resource_group_name> in subscription <subscription>"
   ],
-<<<<<<< HEAD
-=======
   "azmcp_eventgrid_subscription_list": [
     "Show me all Event Grid subscriptions for topic <topic_name>",
     "List Event Grid subscriptions for topic <topic_name> in subscription <subscription>",
@@ -272,7 +248,6 @@
     "List all Event Hubs namespaces in my subscription",
     "Get the details of my namespace <namespace_name> in my resource group <resource_group_name>"
   ],
->>>>>>> b96cd74e
   "azmcp_functionapp_get": [
     "Describe the function app <function_app_name> in resource group <resource_group_name>",
     "Get configuration for function app <function_app_name>",
@@ -282,13 +257,7 @@
     "Show function app details for <function_app_name> in <resource_group_name>",
     "Show me the details for the function app <function_app_name>",
     "Show plan and region for function app <function_app_name>",
-<<<<<<< HEAD
-    "What is the status of function app <function_app_name>?"
-  ],
-  "azmcp_functionapp_list": [
-=======
     "What is the status of function app <function_app_name>?",
->>>>>>> b96cd74e
     "List all function apps in my subscription",
     "Show me my Azure function apps",
     "What function apps do I have?"
@@ -382,27 +351,16 @@
     "Show me my Azure Kubernetes Service clusters",
     "What AKS clusters do I have?"
   ],
-<<<<<<< HEAD
+  "azmcp_aks_nodepool_get": [
+    "Get details for nodepool <nodepool-name> in AKS cluster <cluster-name> in <resource-group>",
+    "Show me the configuration for nodepool <nodepool-name> in AKS cluster <cluster-name> in resource group <resource-group>",
+    "What is the setup of nodepool <nodepool-name> for AKS cluster <cluster-name> in <resource-group>?"
+  ],
   "azmcp_aks_nodepool_list": [
     "List nodepools for AKS cluster <cluster-name> in <resource-group>",
     "Show me the nodepool list for AKS cluster <cluster-name> in <resource-group>",
     "What nodepools do I have for AKS cluster <cluster-name> in <resource-group>"
   ],
-=======
->>>>>>> b96cd74e
-  "azmcp_aks_nodepool_get": [
-    "Get details for nodepool <nodepool-name> in AKS cluster <cluster-name> in <resource-group>",
-    "Show me the configuration for nodepool <nodepool-name> in AKS cluster <cluster-name> in resource group <resource-group>",
-    "What is the setup of nodepool <nodepool-name> for AKS cluster <cluster-name> in <resource-group>?"
-  ],
-<<<<<<< HEAD
-=======
-  "azmcp_aks_nodepool_list": [
-    "List nodepools for AKS cluster <cluster-name> in <resource-group>",
-    "Show me the nodepool list for AKS cluster <cluster-name> in <resource-group>",
-    "What nodepools do I have for AKS cluster <cluster-name> in <resource-group>"
-  ],
->>>>>>> b96cd74e
   "azmcp_loadtesting_test_create": [
     "Create a basic URL test using the following endpoint URL <test-url> that runs for 30 minutes with 45 virtual users. The test name is <sample-name> with the test id <test-id> and the load testing resource is <load-test-resource> in the resource group <resource-group> in my subscription"
   ],
@@ -447,11 +405,7 @@
     "Search for Microsoft products in the marketplace",
     "Show me marketplace products from publisher <publisher_name>"
   ],
-<<<<<<< HEAD
-  "azmcp_bestpractices_get": [
-=======
   "azmcp_get_bestpractices_get": [
->>>>>>> b96cd74e
     "Get the latest Azure code generation best practices",
     "Get the latest Azure deployment best practices",
     "Get the latest Azure best practices",
@@ -667,31 +621,6 @@
   ],
   "azmcp_storage_blob_upload": [
     "Upload file <local-file-path> to storage blob <blob> in container <container> in storage account <account>"
-<<<<<<< HEAD
-  ],
-  "azmcp_storage_datalake_directory_create": [
-    "Create a new directory at the path <directory_path> in Data Lake in the storage account <account>"
-  ],
-  "azmcp_storage_datalake_file-system_list-paths": [
-    "List all paths in the Data Lake file system <file_system> in the storage account <account>",
-    "Show me the paths in the Data Lake file system <file_system> in the storage account <account>",
-    "Recursively list all paths in the Data Lake file system <file_system> in the storage account <account> filtered by <filter_path>"
-  ],
-  "azmcp_storage_queue_message_send": [
-    "Send a message \"Hello, World!\" to the queue <queue> in storage account <account>",
-    "Send a message with TTL of 3600 seconds to the queue <queue> in storage account <account>",
-    "Add a message to the queue <queue> in storage account <account> with visibility timeout of 30 seconds"
-  ],
-  "azmcp_storage_share_file_list": [
-    "List all files and directories in the File Share <share> in the storage account <account>",
-    "Show me the files in the File Share <share> directory <directory_path> in the storage account <account>",
-    "List files with prefix 'report' in the File Share <share> in the storage account <account>"
-  ],
-  "azmcp_storage_table_list": [
-    "List all tables in the storage account <account>",
-    "Show me the tables in the storage account <account>"
-=======
->>>>>>> b96cd74e
   ],
   "azmcp_subscription_list": [
     "List all subscriptions for my account",
