--- conflicted
+++ resolved
@@ -9363,14 +9363,8 @@
           "description": "The JSON serialized content/data of the workbook.",
           "type": "string"
         }
+      ]
     }
-<<<<<<< HEAD
   ],
-  "duration": 26,
-  "resultsCount": 143
-=======
-=======
-  "duration": 46
->>>>>>> origin/main
->>>>>>> 2514f092
+  "duration": 26
 }