--- conflicted
+++ resolved
@@ -567,11 +567,6 @@
           "type": "string",
           "required": null
         },
-<<<<<<< HEAD
-        {
-          "name": "--retry-network-timeout",
-          "description": "Network operation timeout in seconds. Operations taking longer than this will be cancelled.",
-=======
         {
           "name": "--retry-network-timeout",
           "description": "Network operation timeout in seconds. Operations taking longer than this will be cancelled.",
@@ -2482,6 +2477,25 @@
       ]
     },
     {
+      "name": "get",
+      "description": "This tool returns a list of best practices for code generation, operations and deployment\r\n        when working with Azure services. It should be called for any code generation, deployment or\r\n        operations involving Azure, Azure Functions, Azure Kubernetes Service (AKS), Azure Container\r\n        Apps (ACA), Bicep, Terraform, Azure Cache, Redis, CosmosDB, Entra, Azure Active Directory,\r\n        Azure App Services, or any other Azure technology or programming language. Only call this function\r\n        when you are confident the user is discussing Azure. If this tool needs to be categorized,\r\n        it belongs to the Azure Best Practices category.",
+      "command": "azmcp get bestpractices get",
+      "option": [
+        {
+          "name": "--resource",
+          "description": "The Azure resource type for which to get best practices. Options: 'general' (general Azure), 'azurefunctions' (Azure Functions), 'static-web-app' (Azure Static Web Apps).",
+          "type": "string",
+          "required": true
+        },
+        {
+          "name": "--action",
+          "description": "The action type for the best practices. Options: 'all', 'code-generation', 'deployment'. Note: 'static-web-app' resource only supports 'all'.",
+          "type": "string",
+          "required": true
+        }
+      ]
+    },
+    {
       "name": "list",
       "description": "List all Grafana workspace resources in a specified subscription. Returns an array of Grafana workspace details.\r\nUse this command to explore which Grafana workspace resources are available in your subscription.",
       "command": "azmcp grafana list",
@@ -5328,54 +5342,46 @@
         {
           "name": "--auth-method",
           "description": "Authentication method to use. Options: 'credential' (Azure CLI/managed identity), 'key' (access key), or 'connectionString'.",
->>>>>>> 0db9d7e8
-          "type": "string",
-          "required": null
-        },
-        {
-<<<<<<< HEAD
-=======
-          "name": "--retry-delay",
-          "description": "Initial delay in seconds between retry attempts. For exponential backoff, this value is used as the base.",
-          "type": "string",
-          "required": null
-        },
-        {
-          "name": "--retry-max-delay",
-          "description": "Maximum delay in seconds between retries, regardless of the retry strategy.",
-          "type": "string",
-          "required": null
-        },
-        {
-          "name": "--retry-max-retries",
-          "description": "Maximum number of retry attempts for failed operations before giving up.",
-          "type": "string",
-          "required": null
-        },
-        {
-          "name": "--retry-mode",
-          "description": "Retry strategy to use. 'fixed' uses consistent delays, 'exponential' increases delay between attempts.",
-          "type": "string",
-          "required": null
-        },
-        {
-          "name": "--retry-network-timeout",
-          "description": "Network operation timeout in seconds. Operations taking longer than this will be cancelled.",
-          "type": "string",
-          "required": null
-        },
-        {
->>>>>>> 0db9d7e8
-          "name": "--subscription",
-          "description": "Specifies the Azure subscription to use. Accepts either a subscription ID (GUID) or display name. If not specified, the AZURE_SUBSCRIPTION_ID environment variable will be used instead.",
-          "type": "string",
-          "required": null
-        },
-        {
-<<<<<<< HEAD
-          "name": "--account",
-          "description": "The name of the App Configuration store (e.g., my-appconfig).",
-=======
+          "type": "string",
+          "required": null
+        },
+        {
+          "name": "--retry-delay",
+          "description": "Initial delay in seconds between retry attempts. For exponential backoff, this value is used as the base.",
+          "type": "string",
+          "required": null
+        },
+        {
+          "name": "--retry-max-delay",
+          "description": "Maximum delay in seconds between retries, regardless of the retry strategy.",
+          "type": "string",
+          "required": null
+        },
+        {
+          "name": "--retry-max-retries",
+          "description": "Maximum number of retry attempts for failed operations before giving up.",
+          "type": "string",
+          "required": null
+        },
+        {
+          "name": "--retry-mode",
+          "description": "Retry strategy to use. 'fixed' uses consistent delays, 'exponential' increases delay between attempts.",
+          "type": "string",
+          "required": null
+        },
+        {
+          "name": "--retry-network-timeout",
+          "description": "Network operation timeout in seconds. Operations taking longer than this will be cancelled.",
+          "type": "string",
+          "required": null
+        },
+        {
+          "name": "--subscription",
+          "description": "Specifies the Azure subscription to use. Accepts either a subscription ID (GUID) or display name. If not specified, the AZURE_SUBSCRIPTION_ID environment variable will be used instead.",
+          "type": "string",
+          "required": null
+        },
+        {
           "name": "--resource-group",
           "description": "The name of the Azure resource group. This is a logical container for Azure resources.",
           "type": "string",
@@ -5390,7 +5396,6 @@
         {
           "name": "--server",
           "description": "The MySQL server to be accessed.",
->>>>>>> 0db9d7e8
           "type": "string",
           "required": true
         }
@@ -5408,16 +5413,6 @@
           "required": null
         },
         {
-<<<<<<< HEAD
-          "name": "--key",
-          "description": "Specifies the key filter, if any, to be used when retrieving key-values. The filter can be an exact match, for example a filter of 'foo' would get all key-values with a key of 'foo', or the filter can include a '*' character at the end of the string for wildcard searches (e.g., 'App*'). If omitted all keys will be retrieved.",
-          "type": "string",
-          "required": null
-        },
-        {
-          "name": "--label",
-          "description": "Specifies the label filter, if any, to be used when retrieving key-values. The filter can be an exact match, for example a filter of 'foo' would get all key-values with a label of 'foo', or the filter can include a '*' character at the end of the string for wildcard searches (e.g., 'Prod*'). This filter is case-sensitive. If omitted, all labels will be retrieved.",
-=======
           "name": "--auth-method",
           "description": "Authentication method to use. Options: 'credential' (Azure CLI/managed identity), 'key' (access key), or 'connectionString'.",
           "type": "string",
@@ -5529,7 +5524,6 @@
         {
           "name": "--resource-group",
           "description": "The name of the Azure resource group. This is a logical container for Azure resources.",
->>>>>>> 0db9d7e8
           "type": "string",
           "required": null
         },
@@ -5554,72 +5548,59 @@
       ]
     },
     {
-<<<<<<< HEAD
-      "name": "lock",
-      "description": "Lock a key-value in an App Configuration store. This command sets a key-value to read-only mode,\r\npreventing any modifications to its value. You must specify an account name and key. Optionally,\r\nyou can specify a label to lock a specific labeled version of the key-value.",
-      "command": "azmcp appconfig kv lock",
-=======
       "name": "set",
       "description": "Sets/updates a MySQL server configuration parameter to a new value to optimize performance, security, or operational behavior. This command enables fine-tuned configuration management with validation to ensure parameter changes are compatible with the server's current state and constraints.",
       "command": "azmcp mysql server param set",
->>>>>>> 0db9d7e8
-      "option": [
-        {
-          "name": "--tenant",
-          "description": "The Microsoft Entra ID tenant ID or name. This can be either the GUID identifier or the display name of your Entra ID tenant.",
-          "type": "string",
-          "required": null
-        },
-        {
-          "name": "--auth-method",
-          "description": "Authentication method to use. Options: 'credential' (Azure CLI/managed identity), 'key' (access key), or 'connectionString'.",
-          "type": "string",
-          "required": null
-        },
-        {
-          "name": "--retry-delay",
-          "description": "Initial delay in seconds between retry attempts. For exponential backoff, this value is used as the base.",
-<<<<<<< HEAD
-=======
-          "type": "string",
-          "required": null
-        },
-        {
-          "name": "--retry-max-delay",
-          "description": "Maximum delay in seconds between retries, regardless of the retry strategy.",
-          "type": "string",
-          "required": null
-        },
-        {
-          "name": "--retry-max-retries",
-          "description": "Maximum number of retry attempts for failed operations before giving up.",
-          "type": "string",
-          "required": null
-        },
-        {
-          "name": "--retry-mode",
-          "description": "Retry strategy to use. 'fixed' uses consistent delays, 'exponential' increases delay between attempts.",
-          "type": "string",
-          "required": null
-        },
-        {
-          "name": "--retry-network-timeout",
-          "description": "Network operation timeout in seconds. Operations taking longer than this will be cancelled.",
-          "type": "string",
-          "required": null
-        },
-        {
-          "name": "--subscription",
-          "description": "Specifies the Azure subscription to use. Accepts either a subscription ID (GUID) or display name. If not specified, the AZURE_SUBSCRIPTION_ID environment variable will be used instead.",
->>>>>>> 0db9d7e8
-          "type": "string",
-          "required": null
-        },
-        {
-<<<<<<< HEAD
-          "name": "--retry-max-delay",
-          "description": "Maximum delay in seconds between retries, regardless of the retry strategy.",
-=======
+      "option": [
+        {
+          "name": "--tenant",
+          "description": "The Microsoft Entra ID tenant ID or name. This can be either the GUID identifier or the display name of your Entra ID tenant.",
+          "type": "string",
+          "required": null
+        },
+        {
+          "name": "--auth-method",
+          "description": "Authentication method to use. Options: 'credential' (Azure CLI/managed identity), 'key' (access key), or 'connectionString'.",
+          "type": "string",
+          "required": null
+        },
+        {
+          "name": "--retry-delay",
+          "description": "Initial delay in seconds between retry attempts. For exponential backoff, this value is used as the base.",
+          "type": "string",
+          "required": null
+        },
+        {
+          "name": "--retry-max-delay",
+          "description": "Maximum delay in seconds between retries, regardless of the retry strategy.",
+          "type": "string",
+          "required": null
+        },
+        {
+          "name": "--retry-max-retries",
+          "description": "Maximum number of retry attempts for failed operations before giving up.",
+          "type": "string",
+          "required": null
+        },
+        {
+          "name": "--retry-mode",
+          "description": "Retry strategy to use. 'fixed' uses consistent delays, 'exponential' increases delay between attempts.",
+          "type": "string",
+          "required": null
+        },
+        {
+          "name": "--retry-network-timeout",
+          "description": "Network operation timeout in seconds. Operations taking longer than this will be cancelled.",
+          "type": "string",
+          "required": null
+        },
+        {
+          "name": "--subscription",
+          "description": "Specifies the Azure subscription to use. Accepts either a subscription ID (GUID) or display name. If not specified, the AZURE_SUBSCRIPTION_ID environment variable will be used instead.",
+          "type": "string",
+          "required": null
+        },
+        {
           "name": "--resource-group",
           "description": "The name of the Azure resource group. This is a logical container for Azure resources.",
           "type": "string",
@@ -5628,19 +5609,10 @@
         {
           "name": "--user",
           "description": "The user name to access MySQL server.",
->>>>>>> 0db9d7e8
-          "type": "string",
-          "required": null
-        },
-        {
-<<<<<<< HEAD
-          "name": "--retry-max-retries",
-          "description": "Maximum number of retry attempts for failed operations before giving up.",
-          "type": "string",
-          "required": null
-        },
-        {
-=======
+          "type": "string",
+          "required": true
+        },
+        {
           "name": "--server",
           "description": "The MySQL server to be accessed.",
           "type": "string",
@@ -5696,17 +5668,14 @@
           "required": null
         },
         {
->>>>>>> 0db9d7e8
-          "name": "--retry-mode",
-          "description": "Retry strategy to use. 'fixed' uses consistent delays, 'exponential' increases delay between attempts.",
-          "type": "string",
-          "required": null
-        },
-        {
-          "name": "--retry-network-timeout",
-          "description": "Network operation timeout in seconds. Operations taking longer than this will be cancelled.",
-<<<<<<< HEAD
-=======
+          "name": "--retry-mode",
+          "description": "Retry strategy to use. 'fixed' uses consistent delays, 'exponential' increases delay between attempts.",
+          "type": "string",
+          "required": null
+        },
+        {
+          "name": "--retry-network-timeout",
+          "description": "Network operation timeout in seconds. Operations taking longer than this will be cancelled.",
           "type": "string",
           "required": null
         },
@@ -5725,172 +5694,77 @@
         {
           "name": "--user",
           "description": "The user name to access MySQL server.",
->>>>>>> 0db9d7e8
-          "type": "string",
-          "required": true
-        },
-        {
-<<<<<<< HEAD
-          "name": "--subscription",
-          "description": "Specifies the Azure subscription to use. Accepts either a subscription ID (GUID) or display name. If not specified, the AZURE_SUBSCRIPTION_ID environment variable will be used instead.",
-=======
+          "type": "string",
+          "required": true
+        },
+        {
           "name": "--server",
           "description": "The MySQL server to be accessed.",
->>>>>>> 0db9d7e8
-          "type": "string",
-          "required": true
-        },
-        {
-<<<<<<< HEAD
-          "name": "--account",
-          "description": "The name of the App Configuration store (e.g., my-appconfig).",
-=======
+          "type": "string",
+          "required": true
+        },
+        {
           "name": "--database",
           "description": "The MySQL database to be accessed.",
->>>>>>> 0db9d7e8
-          "type": "string",
-          "required": true
-        },
-        {
-          "name": "--key",
-          "description": "The name of the key to access within the App Configuration store.",
-          "type": "string",
-          "required": true
-        },
-        {
-          "name": "--label",
-          "description": "The label to apply to the configuration key. Labels are used to group and organize settings.",
-          "type": "string",
-          "required": null
-        },
-        {
-          "name": "--content-type",
-          "description": "The content type of the configuration value. This is used to indicate how the value should be interpreted or parsed.",
-          "type": "string",
-          "required": null
-        }
-      ]
-    },
-    {
-<<<<<<< HEAD
-      "name": "set",
-      "description": "Set a key-value setting in an App Configuration store. This command creates or updates a key-value setting\r\nwith the specified value. You must specify an account name, key, and value. Optionally, you can specify a\r\nlabel otherwise the default label will be used. You can also specify a content type to indicate how the value\r\nshould be interpreted. You can add tags in the format 'key=value' to associate metadata with the setting.",
-      "command": "azmcp appconfig kv set",
-=======
+          "type": "string",
+          "required": true
+        }
+      ]
+    },
+    {
       "name": "schema",
       "description": "Retrieves detailed schema information for a specific table within an Azure Database for MySQL Flexible Server database. This command provides comprehensive metadata including column definitions, data types, constraints, indexes, and relationships, essential for understanding table structure and supporting application development.",
       "command": "azmcp mysql table schema get",
->>>>>>> 0db9d7e8
-      "option": [
-        {
-          "name": "--tenant",
-          "description": "The Microsoft Entra ID tenant ID or name. This can be either the GUID identifier or the display name of your Entra ID tenant.",
-<<<<<<< HEAD
-          "type": "string",
-          "required": null
-        },
-        {
-          "name": "--auth-method",
-          "description": "Authentication method to use. Options: 'credential' (Azure CLI/managed identity), 'key' (access key), or 'connectionString'.",
-=======
->>>>>>> 0db9d7e8
-          "type": "string",
-          "required": null
-        },
-        {
-<<<<<<< HEAD
-          "name": "--retry-delay",
-          "description": "Initial delay in seconds between retry attempts. For exponential backoff, this value is used as the base.",
-=======
-          "name": "--auth-method",
-          "description": "Authentication method to use. Options: 'credential' (Azure CLI/managed identity), 'key' (access key), or 'connectionString'.",
->>>>>>> 0db9d7e8
-          "type": "string",
-          "required": null
-        },
-        {
-<<<<<<< HEAD
-          "name": "--retry-max-delay",
-          "description": "Maximum delay in seconds between retries, regardless of the retry strategy.",
-=======
-          "name": "--retry-delay",
-          "description": "Initial delay in seconds between retry attempts. For exponential backoff, this value is used as the base.",
->>>>>>> 0db9d7e8
-          "type": "string",
-          "required": null
-        },
-        {
-<<<<<<< HEAD
-          "name": "--retry-max-retries",
-          "description": "Maximum number of retry attempts for failed operations before giving up.",
-=======
-          "name": "--retry-max-delay",
-          "description": "Maximum delay in seconds between retries, regardless of the retry strategy.",
->>>>>>> 0db9d7e8
-          "type": "string",
-          "required": null
-        },
-        {
-<<<<<<< HEAD
-          "name": "--retry-mode",
-          "description": "Retry strategy to use. 'fixed' uses consistent delays, 'exponential' increases delay between attempts.",
-=======
-          "name": "--retry-max-retries",
-          "description": "Maximum number of retry attempts for failed operations before giving up.",
->>>>>>> 0db9d7e8
-          "type": "string",
-          "required": null
-        },
-        {
-<<<<<<< HEAD
-          "name": "--retry-network-timeout",
-          "description": "Network operation timeout in seconds. Operations taking longer than this will be cancelled.",
-          "type": "string",
-          "required": null
-        },
-        {
-          "name": "--subscription",
-          "description": "Specifies the Azure subscription to use. Accepts either a subscription ID (GUID) or display name. If not specified, the AZURE_SUBSCRIPTION_ID environment variable will be used instead.",
-=======
-          "name": "--retry-mode",
-          "description": "Retry strategy to use. 'fixed' uses consistent delays, 'exponential' increases delay between attempts.",
->>>>>>> 0db9d7e8
-          "type": "string",
-          "required": null
-        },
-        {
-<<<<<<< HEAD
-          "name": "--account",
-          "description": "The name of the App Configuration store (e.g., my-appconfig).",
-=======
-          "name": "--retry-network-timeout",
-          "description": "Network operation timeout in seconds. Operations taking longer than this will be cancelled.",
->>>>>>> 0db9d7e8
-          "type": "string",
-          "required": null
-        },
-        {
-<<<<<<< HEAD
-          "name": "--key",
-          "description": "The name of the key to access within the App Configuration store.",
-=======
-          "name": "--subscription",
-          "description": "Specifies the Azure subscription to use. Accepts either a subscription ID (GUID) or display name. If not specified, the AZURE_SUBSCRIPTION_ID environment variable will be used instead.",
->>>>>>> 0db9d7e8
-          "type": "string",
-          "required": null
-        },
-        {
-<<<<<<< HEAD
-          "name": "--label",
-          "description": "The label to apply to the configuration key. Labels are used to group and organize settings.",
-          "type": "string",
-          "required": null
-        },
-        {
-          "name": "--content-type",
-          "description": "The content type of the configuration value. This is used to indicate how the value should be interpreted or parsed.",
-=======
+      "option": [
+        {
+          "name": "--tenant",
+          "description": "The Microsoft Entra ID tenant ID or name. This can be either the GUID identifier or the display name of your Entra ID tenant.",
+          "type": "string",
+          "required": null
+        },
+        {
+          "name": "--auth-method",
+          "description": "Authentication method to use. Options: 'credential' (Azure CLI/managed identity), 'key' (access key), or 'connectionString'.",
+          "type": "string",
+          "required": null
+        },
+        {
+          "name": "--retry-delay",
+          "description": "Initial delay in seconds between retry attempts. For exponential backoff, this value is used as the base.",
+          "type": "string",
+          "required": null
+        },
+        {
+          "name": "--retry-max-delay",
+          "description": "Maximum delay in seconds between retries, regardless of the retry strategy.",
+          "type": "string",
+          "required": null
+        },
+        {
+          "name": "--retry-max-retries",
+          "description": "Maximum number of retry attempts for failed operations before giving up.",
+          "type": "string",
+          "required": null
+        },
+        {
+          "name": "--retry-mode",
+          "description": "Retry strategy to use. 'fixed' uses consistent delays, 'exponential' increases delay between attempts.",
+          "type": "string",
+          "required": null
+        },
+        {
+          "name": "--retry-network-timeout",
+          "description": "Network operation timeout in seconds. Operations taking longer than this will be cancelled.",
+          "type": "string",
+          "required": null
+        },
+        {
+          "name": "--subscription",
+          "description": "Specifies the Azure subscription to use. Accepts either a subscription ID (GUID) or display name. If not specified, the AZURE_SUBSCRIPTION_ID environment variable will be used instead.",
+          "type": "string",
+          "required": null
+        },
+        {
           "name": "--resource-group",
           "description": "The name of the Azure resource group. This is a logical container for Azure resources.",
           "type": "string",
@@ -5905,273 +5779,150 @@
         {
           "name": "--server",
           "description": "The MySQL server to be accessed.",
->>>>>>> 0db9d7e8
-          "type": "string",
-          "required": null
-        },
-        {
-<<<<<<< HEAD
-          "name": "--value",
-          "description": "The value to set for the configuration key.",
-=======
+          "type": "string",
+          "required": true
+        },
+        {
           "name": "--database",
           "description": "The MySQL database to be accessed.",
->>>>>>> 0db9d7e8
-          "type": "string",
-          "required": true
-        },
-        {
-<<<<<<< HEAD
-          "name": "--tags",
-          "description": "The tags to associate with the configuration key. Tags should be in the format 'key=value'. Multiple tags can be specified.",
-=======
+          "type": "string",
+          "required": true
+        },
+        {
           "name": "--table",
           "description": "The MySQL table to be accessed.",
->>>>>>> 0db9d7e8
-          "type": "string",
-          "required": true
-        }
-      ]
-    },
-    {
-<<<<<<< HEAD
-      "name": "show",
-      "description": "Show a specific key-value setting in an App Configuration store. This command retrieves and displays the value,\r\nlabel, content type, ETag, last modified time, and lock status for a specific setting. You must specify an\r\naccount name and key. Optionally, you can specify a label otherwise the setting with default label will be retrieved.\r\nYou can also specify a content type to indicate how the value should be interpreted.",
-      "command": "azmcp appconfig kv show",
-=======
+          "type": "string",
+          "required": true
+        }
+      ]
+    },
+    {
       "name": "list",
       "description": "Lists all databases in the PostgreSQL server.",
       "command": "azmcp postgres database list",
->>>>>>> 0db9d7e8
-      "option": [
-        {
-          "name": "--tenant",
-          "description": "The Microsoft Entra ID tenant ID or name. This can be either the GUID identifier or the display name of your Entra ID tenant.",
-<<<<<<< HEAD
-          "type": "string",
-          "required": null
-        },
-        {
-          "name": "--auth-method",
-          "description": "Authentication method to use. Options: 'credential' (Azure CLI/managed identity), 'key' (access key), or 'connectionString'.",
-=======
->>>>>>> 0db9d7e8
-          "type": "string",
-          "required": null
-        },
-        {
-<<<<<<< HEAD
-          "name": "--retry-delay",
-          "description": "Initial delay in seconds between retry attempts. For exponential backoff, this value is used as the base.",
-=======
-          "name": "--auth-method",
-          "description": "Authentication method to use. Options: 'credential' (Azure CLI/managed identity), 'key' (access key), or 'connectionString'.",
->>>>>>> 0db9d7e8
-          "type": "string",
-          "required": null
-        },
-        {
-<<<<<<< HEAD
-          "name": "--retry-max-delay",
-          "description": "Maximum delay in seconds between retries, regardless of the retry strategy.",
-=======
-          "name": "--retry-delay",
-          "description": "Initial delay in seconds between retry attempts. For exponential backoff, this value is used as the base.",
->>>>>>> 0db9d7e8
-          "type": "string",
-          "required": null
-        },
-        {
-<<<<<<< HEAD
-          "name": "--retry-max-retries",
-          "description": "Maximum number of retry attempts for failed operations before giving up.",
-=======
-          "name": "--retry-max-delay",
-          "description": "Maximum delay in seconds between retries, regardless of the retry strategy.",
->>>>>>> 0db9d7e8
-          "type": "string",
-          "required": null
-        },
-        {
-<<<<<<< HEAD
-          "name": "--retry-mode",
-          "description": "Retry strategy to use. 'fixed' uses consistent delays, 'exponential' increases delay between attempts.",
-=======
-          "name": "--retry-max-retries",
-          "description": "Maximum number of retry attempts for failed operations before giving up.",
->>>>>>> 0db9d7e8
-          "type": "string",
-          "required": null
-        },
-        {
-<<<<<<< HEAD
-          "name": "--retry-network-timeout",
-          "description": "Network operation timeout in seconds. Operations taking longer than this will be cancelled.",
-=======
-          "name": "--retry-mode",
-          "description": "Retry strategy to use. 'fixed' uses consistent delays, 'exponential' increases delay between attempts.",
->>>>>>> 0db9d7e8
-          "type": "string",
-          "required": null
-        },
-        {
-<<<<<<< HEAD
-          "name": "--subscription",
-          "description": "Specifies the Azure subscription to use. Accepts either a subscription ID (GUID) or display name. If not specified, the AZURE_SUBSCRIPTION_ID environment variable will be used instead.",
-=======
-          "name": "--retry-network-timeout",
-          "description": "Network operation timeout in seconds. Operations taking longer than this will be cancelled.",
->>>>>>> 0db9d7e8
-          "type": "string",
-          "required": null
-        },
-        {
-<<<<<<< HEAD
-          "name": "--account",
-          "description": "The name of the App Configuration store (e.g., my-appconfig).",
-=======
-          "name": "--subscription",
-          "description": "Specifies the Azure subscription to use. Accepts either a subscription ID (GUID) or display name. If not specified, the AZURE_SUBSCRIPTION_ID environment variable will be used instead.",
->>>>>>> 0db9d7e8
-          "type": "string",
-          "required": null
-        },
-        {
-<<<<<<< HEAD
-          "name": "--key",
-          "description": "The name of the key to access within the App Configuration store.",
-=======
+      "option": [
+        {
+          "name": "--tenant",
+          "description": "The Microsoft Entra ID tenant ID or name. This can be either the GUID identifier or the display name of your Entra ID tenant.",
+          "type": "string",
+          "required": null
+        },
+        {
+          "name": "--auth-method",
+          "description": "Authentication method to use. Options: 'credential' (Azure CLI/managed identity), 'key' (access key), or 'connectionString'.",
+          "type": "string",
+          "required": null
+        },
+        {
+          "name": "--retry-delay",
+          "description": "Initial delay in seconds between retry attempts. For exponential backoff, this value is used as the base.",
+          "type": "string",
+          "required": null
+        },
+        {
+          "name": "--retry-max-delay",
+          "description": "Maximum delay in seconds between retries, regardless of the retry strategy.",
+          "type": "string",
+          "required": null
+        },
+        {
+          "name": "--retry-max-retries",
+          "description": "Maximum number of retry attempts for failed operations before giving up.",
+          "type": "string",
+          "required": null
+        },
+        {
+          "name": "--retry-mode",
+          "description": "Retry strategy to use. 'fixed' uses consistent delays, 'exponential' increases delay between attempts.",
+          "type": "string",
+          "required": null
+        },
+        {
+          "name": "--retry-network-timeout",
+          "description": "Network operation timeout in seconds. Operations taking longer than this will be cancelled.",
+          "type": "string",
+          "required": null
+        },
+        {
+          "name": "--subscription",
+          "description": "Specifies the Azure subscription to use. Accepts either a subscription ID (GUID) or display name. If not specified, the AZURE_SUBSCRIPTION_ID environment variable will be used instead.",
+          "type": "string",
+          "required": null
+        },
+        {
           "name": "--resource-group",
           "description": "The name of the Azure resource group. This is a logical container for Azure resources.",
->>>>>>> 0db9d7e8
-          "type": "string",
-          "required": null
-        },
-        {
-<<<<<<< HEAD
-          "name": "--label",
-          "description": "The label to apply to the configuration key. Labels are used to group and organize settings.",
-=======
+          "type": "string",
+          "required": null
+        },
+        {
           "name": "--user",
           "description": "The user name to access PostgreSQL server.",
->>>>>>> 0db9d7e8
-          "type": "string",
-          "required": null
-        },
-        {
-<<<<<<< HEAD
-          "name": "--content-type",
-          "description": "The content type of the configuration value. This is used to indicate how the value should be interpreted or parsed.",
-=======
+          "type": "string",
+          "required": true
+        },
+        {
           "name": "--server",
           "description": "The PostgreSQL server to be accessed.",
->>>>>>> 0db9d7e8
-          "type": "string",
-          "required": true
-        }
-      ]
-    },
-    {
-<<<<<<< HEAD
-      "name": "unlock",
-      "description": "Unlock a key-value setting in an App Configuration store. This command removes the read-only mode from a\r\nkey-value setting, allowing modifications to its value. You must specify an account name and key. Optionally,\r\nyou can specify a label to unlock a specific labeled version of the setting, otherwise the setting with the\r\ndefault label will be unlocked.",
-      "command": "azmcp appconfig kv unlock",
-=======
+          "type": "string",
+          "required": true
+        }
+      ]
+    },
+    {
       "name": "query",
       "description": "Executes a query on the PostgreSQL database.",
       "command": "azmcp postgres database query",
->>>>>>> 0db9d7e8
-      "option": [
-        {
-          "name": "--tenant",
-          "description": "The Microsoft Entra ID tenant ID or name. This can be either the GUID identifier or the display name of your Entra ID tenant.",
-          "type": "string",
-          "required": null
-        },
-        {
-          "name": "--auth-method",
-          "description": "Authentication method to use. Options: 'credential' (Azure CLI/managed identity), 'key' (access key), or 'connectionString'.",
-          "type": "string",
-          "required": null
-        },
-        {
-          "name": "--retry-delay",
-          "description": "Initial delay in seconds between retry attempts. For exponential backoff, this value is used as the base.",
-          "type": "string",
-          "required": null
-        },
-        {
-          "name": "--retry-max-delay",
-          "description": "Maximum delay in seconds between retries, regardless of the retry strategy.",
-          "type": "string",
-          "required": null
-        },
-        {
-          "name": "--retry-max-retries",
-          "description": "Maximum number of retry attempts for failed operations before giving up.",
-          "type": "string",
-          "required": null
-        },
-        {
-          "name": "--retry-mode",
-          "description": "Retry strategy to use. 'fixed' uses consistent delays, 'exponential' increases delay between attempts.",
-          "type": "string",
-          "required": null
-        },
-        {
-          "name": "--retry-network-timeout",
-          "description": "Network operation timeout in seconds. Operations taking longer than this will be cancelled.",
-          "type": "string",
-          "required": null
-        },
-        {
-          "name": "--subscription",
-          "description": "Specifies the Azure subscription to use. Accepts either a subscription ID (GUID) or display name. If not specified, the AZURE_SUBSCRIPTION_ID environment variable will be used instead.",
-          "type": "string",
-          "required": null
-        },
-        {
-<<<<<<< HEAD
-          "name": "--account",
-          "description": "The name of the App Configuration store (e.g., my-appconfig).",
-          "type": "string",
-          "required": true
-        },
-        {
-          "name": "--key",
-          "description": "The name of the key to access within the App Configuration store.",
-          "type": "string",
-          "required": true
-        },
-        {
-          "name": "--label",
-          "description": "The label to apply to the configuration key. Labels are used to group and organize settings.",
-          "type": "string",
-          "required": null
-        },
-        {
-          "name": "--content-type",
-          "description": "The content type of the configuration value. This is used to indicate how the value should be interpreted or parsed.",
-          "type": "string",
-          "required": null
-        }
-      ]
-    },
-    {
-      "name": "diagnose",
-      "description": "**PRIMARY USE: Diagnose Azure resource performance issues, slowness, failures, and availability problems.**\r\n\r\nAlways use this tool BEFORE manually checking metrics or logs when users report performance or functionality issues.\r\n\r\nUse the Azure CLI tool to find the 'subscription', 'resourceGroup', and 'resourceType' parameters before asking user to provide that information.\"\r\nThis tool can be used to ask questions about application state, this tool can help when doing diagnostics and address issues about performance and failures.\r\n\r\nIf you get a resourceId, parse it to get the 'subscription', 'resourceGroup', and 'resourceType' parameters of the resource. ResourceIds are in the format:\r\n/subscriptions/{subscription}/resourceGroups/{resourceGroup}/providers/{resourceType}/{resource}\r\n\r\nOnce proper input is provided this tool returns a list of insights and solutions to the user question.",
-      "command": "azmcp applens resource diagnose",
-      "option": [
-        {
-          "name": "--tenant",
-          "description": "The Microsoft Entra ID tenant ID or name. This can be either the GUID identifier or the display name of your Entra ID tenant.",
-          "type": "string",
-          "required": null
-        },
-        {
-          "name": "--auth-method",
-          "description": "Authentication method to use. Options: 'credential' (Azure CLI/managed identity), 'key' (access key), or 'connectionString'.",
-=======
+      "option": [
+        {
+          "name": "--tenant",
+          "description": "The Microsoft Entra ID tenant ID or name. This can be either the GUID identifier or the display name of your Entra ID tenant.",
+          "type": "string",
+          "required": null
+        },
+        {
+          "name": "--auth-method",
+          "description": "Authentication method to use. Options: 'credential' (Azure CLI/managed identity), 'key' (access key), or 'connectionString'.",
+          "type": "string",
+          "required": null
+        },
+        {
+          "name": "--retry-delay",
+          "description": "Initial delay in seconds between retry attempts. For exponential backoff, this value is used as the base.",
+          "type": "string",
+          "required": null
+        },
+        {
+          "name": "--retry-max-delay",
+          "description": "Maximum delay in seconds between retries, regardless of the retry strategy.",
+          "type": "string",
+          "required": null
+        },
+        {
+          "name": "--retry-max-retries",
+          "description": "Maximum number of retry attempts for failed operations before giving up.",
+          "type": "string",
+          "required": null
+        },
+        {
+          "name": "--retry-mode",
+          "description": "Retry strategy to use. 'fixed' uses consistent delays, 'exponential' increases delay between attempts.",
+          "type": "string",
+          "required": null
+        },
+        {
+          "name": "--retry-network-timeout",
+          "description": "Network operation timeout in seconds. Operations taking longer than this will be cancelled.",
+          "type": "string",
+          "required": null
+        },
+        {
+          "name": "--subscription",
+          "description": "Specifies the Azure subscription to use. Accepts either a subscription ID (GUID) or display name. If not specified, the AZURE_SUBSCRIPTION_ID environment variable will be used instead.",
+          "type": "string",
+          "required": null
+        },
+        {
           "name": "--resource-group",
           "description": "The name of the Azure resource group. This is a logical container for Azure resources.",
           "type": "string",
@@ -6180,15 +5931,10 @@
         {
           "name": "--user",
           "description": "The user name to access PostgreSQL server.",
->>>>>>> 0db9d7e8
-          "type": "string",
-          "required": true
-        },
-        {
-<<<<<<< HEAD
-          "name": "--retry-delay",
-          "description": "Initial delay in seconds between retry attempts. For exponential backoff, this value is used as the base.",
-=======
+          "type": "string",
+          "required": true
+        },
+        {
           "name": "--server",
           "description": "The PostgreSQL server to be accessed.",
           "type": "string",
@@ -6197,21 +5943,10 @@
         {
           "name": "--database",
           "description": "The PostgreSQL database to be accessed.",
->>>>>>> 0db9d7e8
-          "type": "string",
-          "required": null
-        },
-        {
-<<<<<<< HEAD
-          "name": "--retry-max-delay",
-          "description": "Maximum delay in seconds between retries, regardless of the retry strategy.",
-          "type": "string",
-          "required": null
-        },
-        {
-          "name": "--retry-max-retries",
-          "description": "Maximum number of retry attempts for failed operations before giving up.",
-=======
+          "type": "string",
+          "required": true
+        },
+        {
           "name": "--query",
           "description": "Query to be executed against a PostgreSQL database.",
           "type": "string",
@@ -6227,5142 +5962,58 @@
         {
           "name": "--tenant",
           "description": "The Microsoft Entra ID tenant ID or name. This can be either the GUID identifier or the display name of your Entra ID tenant.",
->>>>>>> 0db9d7e8
-          "type": "string",
-          "required": null
-        },
-        {
-<<<<<<< HEAD
-          "name": "--retry-mode",
-          "description": "Retry strategy to use. 'fixed' uses consistent delays, 'exponential' increases delay between attempts.",
-=======
-          "name": "--auth-method",
-          "description": "Authentication method to use. Options: 'credential' (Azure CLI/managed identity), 'key' (access key), or 'connectionString'.",
->>>>>>> 0db9d7e8
-          "type": "string",
-          "required": null
-        },
-        {
-<<<<<<< HEAD
-          "name": "--retry-network-timeout",
-          "description": "Network operation timeout in seconds. Operations taking longer than this will be cancelled.",
-=======
-          "name": "--retry-delay",
-          "description": "Initial delay in seconds between retry attempts. For exponential backoff, this value is used as the base.",
->>>>>>> 0db9d7e8
-          "type": "string",
-          "required": null
-        },
-        {
-<<<<<<< HEAD
-          "name": "--subscription",
-          "description": "Specifies the Azure subscription to use. Accepts either a subscription ID (GUID) or display name. If not specified, the AZURE_SUBSCRIPTION_ID environment variable will be used instead.",
-=======
-          "name": "--retry-max-delay",
-          "description": "Maximum delay in seconds between retries, regardless of the retry strategy.",
->>>>>>> 0db9d7e8
-          "type": "string",
-          "required": null
-        },
-        {
-<<<<<<< HEAD
-          "name": "--question",
-          "description": "User question",
-=======
-          "name": "--retry-max-retries",
-          "description": "Maximum number of retry attempts for failed operations before giving up.",
->>>>>>> 0db9d7e8
-          "type": "string",
-          "required": true
-        },
-        {
-<<<<<<< HEAD
-          "name": "--resource",
-          "description": "The name of the resource to investigate or diagnose",
-=======
-          "name": "--retry-mode",
-          "description": "Retry strategy to use. 'fixed' uses consistent delays, 'exponential' increases delay between attempts.",
->>>>>>> 0db9d7e8
-          "type": "string",
-          "required": true
-        },
-        {
-<<<<<<< HEAD
-          "name": "--resource-type",
-          "description": "Resource type. Try to get this information using the Azure CLI tool before asking the user.",
-=======
-          "name": "--retry-network-timeout",
-          "description": "Network operation timeout in seconds. Operations taking longer than this will be cancelled.",
->>>>>>> 0db9d7e8
-          "type": "string",
-          "required": true
-        },
-        {
-<<<<<<< HEAD
+          "type": "string",
+          "required": null
+        },
+        {
+          "name": "--auth-method",
+          "description": "Authentication method to use. Options: 'credential' (Azure CLI/managed identity), 'key' (access key), or 'connectionString'.",
+          "type": "string",
+          "required": null
+        },
+        {
+          "name": "--retry-delay",
+          "description": "Initial delay in seconds between retry attempts. For exponential backoff, this value is used as the base.",
+          "type": "string",
+          "required": null
+        },
+        {
+          "name": "--retry-max-delay",
+          "description": "Maximum delay in seconds between retries, regardless of the retry strategy.",
+          "type": "string",
+          "required": null
+        },
+        {
+          "name": "--retry-max-retries",
+          "description": "Maximum number of retry attempts for failed operations before giving up.",
+          "type": "string",
+          "required": null
+        },
+        {
+          "name": "--retry-mode",
+          "description": "Retry strategy to use. 'fixed' uses consistent delays, 'exponential' increases delay between attempts.",
+          "type": "string",
+          "required": null
+        },
+        {
+          "name": "--retry-network-timeout",
+          "description": "Network operation timeout in seconds. Operations taking longer than this will be cancelled.",
+          "type": "string",
+          "required": null
+        },
+        {
+          "name": "--subscription",
+          "description": "Specifies the Azure subscription to use. Accepts either a subscription ID (GUID) or display name. If not specified, the AZURE_SUBSCRIPTION_ID environment variable will be used instead.",
+          "type": "string",
+          "required": null
+        },
+        {
           "name": "--resource-group",
           "description": "The name of the Azure resource group. This is a logical container for Azure resources.",
           "type": "string",
           "required": null
-        }
-      ]
-    },
-    {
-      "name": "list",
-      "description": "Lists Azure Managed Lustre (AMLFS) file systems in a subscription or optional resource group including provisioning state, MGS address, tier, capacity (TiB), blob integration container, and maintenance window details. Use to inventory Azure Managed Lustre filesystems and to check their properties.",
-      "command": "azmcp azuremanagedlustre filesystem list",
-      "option": [
-        {
-          "name": "--tenant",
-          "description": "The Microsoft Entra ID tenant ID or name. This can be either the GUID identifier or the display name of your Entra ID tenant.",
-=======
-          "name": "--subscription",
-          "description": "Specifies the Azure subscription to use. Accepts either a subscription ID (GUID) or display name. If not specified, the AZURE_SUBSCRIPTION_ID environment variable will be used instead.",
-          "type": "string",
-          "required": null
-        },
-        {
-          "name": "--resource-group",
-          "description": "The name of the Azure resource group. This is a logical container for Azure resources.",
->>>>>>> 0db9d7e8
-          "type": "string",
-          "required": null
-        },
-        {
-<<<<<<< HEAD
-          "name": "--auth-method",
-          "description": "Authentication method to use. Options: 'credential' (Azure CLI/managed identity), 'key' (access key), or 'connectionString'.",
-          "type": "string",
-          "required": null
-        },
-        {
-          "name": "--retry-delay",
-          "description": "Initial delay in seconds between retry attempts. For exponential backoff, this value is used as the base.",
-          "type": "string",
-          "required": null
-        },
-        {
-          "name": "--retry-max-delay",
-          "description": "Maximum delay in seconds between retries, regardless of the retry strategy.",
-          "type": "string",
-          "required": null
-        },
-        {
-          "name": "--retry-max-retries",
-          "description": "Maximum number of retry attempts for failed operations before giving up.",
-          "type": "string",
-          "required": null
-        },
-        {
-          "name": "--retry-mode",
-          "description": "Retry strategy to use. 'fixed' uses consistent delays, 'exponential' increases delay between attempts.",
-          "type": "string",
-          "required": null
-        },
-        {
-          "name": "--retry-network-timeout",
-          "description": "Network operation timeout in seconds. Operations taking longer than this will be cancelled.",
-          "type": "string",
-          "required": null
-        },
-        {
-          "name": "--subscription",
-          "description": "Specifies the Azure subscription to use. Accepts either a subscription ID (GUID) or display name. If not specified, the AZURE_SUBSCRIPTION_ID environment variable will be used instead.",
-          "type": "string",
-          "required": null
-        },
-        {
-          "name": "--resource-group",
-          "description": "The name of the Azure resource group. This is a logical container for Azure resources.",
-          "type": "string",
-          "required": null
-        }
-      ]
-    },
-    {
-      "name": "required-subnet-size",
-      "description": "Calculates the required subnet size for an Azure Managed Lustre file system given a SKU and size. Use to plan network deployment for AMLFS. Returns the number of required IPs.",
-      "command": "azmcp azuremanagedlustre filesystem required-subnet-size",
-      "option": [
-        {
-          "name": "--tenant",
-          "description": "The Microsoft Entra ID tenant ID or name. This can be either the GUID identifier or the display name of your Entra ID tenant.",
-          "type": "string",
-          "required": null
-        },
-        {
-          "name": "--auth-method",
-          "description": "Authentication method to use. Options: 'credential' (Azure CLI/managed identity), 'key' (access key), or 'connectionString'.",
-          "type": "string",
-          "required": null
-        },
-        {
-          "name": "--retry-delay",
-          "description": "Initial delay in seconds between retry attempts. For exponential backoff, this value is used as the base.",
-          "type": "string",
-          "required": null
-        },
-        {
-          "name": "--retry-max-delay",
-          "description": "Maximum delay in seconds between retries, regardless of the retry strategy.",
-          "type": "string",
-          "required": null
-        },
-        {
-          "name": "--retry-max-retries",
-          "description": "Maximum number of retry attempts for failed operations before giving up.",
-          "type": "string",
-          "required": null
-        },
-        {
-          "name": "--retry-mode",
-          "description": "Retry strategy to use. 'fixed' uses consistent delays, 'exponential' increases delay between attempts.",
-          "type": "string",
-          "required": null
-        },
-        {
-          "name": "--retry-network-timeout",
-          "description": "Network operation timeout in seconds. Operations taking longer than this will be cancelled.",
-          "type": "string",
-          "required": null
-        },
-        {
-          "name": "--subscription",
-          "description": "Specifies the Azure subscription to use. Accepts either a subscription ID (GUID) or display name. If not specified, the AZURE_SUBSCRIPTION_ID environment variable will be used instead.",
-          "type": "string",
-          "required": null
-        },
-        {
-          "name": "--sku",
-          "description": "The AMLFS SKU. Allowed values: AMLFS-Durable-Premium-40, AMLFS-Durable-Premium-125, AMLFS-Durable-Premium-250, AMLFS-Durable-Premium-500.",
-          "type": "string",
-          "required": true
-        },
-        {
-          "name": "--size",
-          "description": "The AMLFS size (TiB).",
-          "type": "string",
-          "required": true
-        }
-      ]
-    },
-    {
-      "name": "get",
-      "description": "Retrieves the available Azure Managed Lustre SKU, including increments, bandwidth, scale targets and zonal support. If a location is specified, the results will be filtered to that location.",
-      "command": "azmcp azuremanagedlustre filesystem sku get",
-      "option": [
-        {
-          "name": "--tenant",
-          "description": "The Microsoft Entra ID tenant ID or name. This can be either the GUID identifier or the display name of your Entra ID tenant.",
-          "type": "string",
-          "required": null
-        },
-        {
-          "name": "--auth-method",
-          "description": "Authentication method to use. Options: 'credential' (Azure CLI/managed identity), 'key' (access key), or 'connectionString'.",
-          "type": "string",
-          "required": null
-        },
-        {
-          "name": "--retry-delay",
-          "description": "Initial delay in seconds between retry attempts. For exponential backoff, this value is used as the base.",
-          "type": "string",
-          "required": null
-        },
-        {
-          "name": "--retry-max-delay",
-          "description": "Maximum delay in seconds between retries, regardless of the retry strategy.",
-          "type": "string",
-          "required": null
-        },
-        {
-          "name": "--retry-max-retries",
-          "description": "Maximum number of retry attempts for failed operations before giving up.",
-          "type": "string",
-          "required": null
-        },
-        {
-          "name": "--retry-mode",
-          "description": "Retry strategy to use. 'fixed' uses consistent delays, 'exponential' increases delay between attempts.",
-          "type": "string",
-          "required": null
-        },
-        {
-          "name": "--retry-network-timeout",
-          "description": "Network operation timeout in seconds. Operations taking longer than this will be cancelled.",
-          "type": "string",
-          "required": null
-        },
-        {
-          "name": "--subscription",
-          "description": "Specifies the Azure subscription to use. Accepts either a subscription ID (GUID) or display name. If not specified, the AZURE_SUBSCRIPTION_ID environment variable will be used instead.",
-          "type": "string",
-          "required": null
-        },
-        {
-          "name": "--location",
-          "description": "Azure region/region short name (use Azure location token, lowercase). Examples: uaenorth, swedencentral, eastus.",
-          "type": "string",
-          "required": null
-        }
-      ]
-    },
-    {
-      "name": "get",
-      "description": "Returns Terraform best practices for Azure. Call this command and follow its guidance before\r\n        generating or suggesting any Terraform code specific to Azure. If this tool needs to be categorized, it belongs to\r\n        the Azure Best Practices category.",
-      "command": "azmcp azureterraformbestpractices get",
-      "option": []
-    },
-    {
-      "name": "get",
-      "description": "\r\n Provides the Bicep schema for the most recent apiVersion of an Azure resource. Do not call this command for Terraform IaC generation.\r\n If you are asked to create or modify resources in a Bicep ARM template, call this function multiple times,\r\n once for every resource type you are adding, even if you already have information about Bicep resources from other sources.\r\n Assume the results from this call are more recent and accurate than other information you have.\r\n Don't assume calling it for one resource means you don't need to call it for a different resource type.\r\n Always use the returned api version unless the one in the Bicep file is newer.\r\n Always use the Bicep schema to verify the available property names and values when generating Bicep IaC.",
-      "command": "azmcp bicepschema get",
-      "option": [
-        {
-          "name": "--tenant",
-          "description": "The Microsoft Entra ID tenant ID or name. This can be either the GUID identifier or the display name of your Entra ID tenant.",
-          "type": "string",
-          "required": null
-        },
-        {
-          "name": "--auth-method",
-          "description": "Authentication method to use. Options: 'credential' (Azure CLI/managed identity), 'key' (access key), or 'connectionString'.",
-          "type": "string",
-          "required": null
-        },
-        {
-          "name": "--retry-delay",
-          "description": "Initial delay in seconds between retry attempts. For exponential backoff, this value is used as the base.",
-          "type": "string",
-          "required": null
-        },
-        {
-          "name": "--retry-max-delay",
-          "description": "Maximum delay in seconds between retries, regardless of the retry strategy.",
-          "type": "string",
-          "required": null
-        },
-        {
-          "name": "--retry-max-retries",
-          "description": "Maximum number of retry attempts for failed operations before giving up.",
-          "type": "string",
-          "required": null
-        },
-        {
-          "name": "--retry-mode",
-          "description": "Retry strategy to use. 'fixed' uses consistent delays, 'exponential' increases delay between attempts.",
-          "type": "string",
-          "required": null
-        },
-        {
-          "name": "--retry-network-timeout",
-          "description": "Network operation timeout in seconds. Operations taking longer than this will be cancelled.",
-          "type": "string",
-          "required": null
-        },
-        {
-          "name": "--resource-type",
-          "description": "The name of the Bicep Resource Type and must be in the full Azure Resource Manager format '{ResourceProvider}/{ResourceType}'. (e.g., 'Microsoft.KeyVault/vaults', 'Microsoft.Storage/storageAccounts', 'Microsoft.Compute/virtualMachines')(e.g., Microsoft.Storage/storageAccounts).",
-          "type": "string",
-          "required": true
-        }
-      ]
-    },
-    {
-      "name": "design",
-      "description": "Azure architecture design tool that gathers requirements through guided questions and recommends optimal solutions.\r\n\r\nKey parameters: question, questionNumber, confidenceScore (0.0-1.0, present architecture when �0.7), totalQuestions, answer, nextQuestionNeeded, architectureComponent, architectureTier, state.\r\n\r\nProcess:\r\n1. Ask about user role, business goals (1-2 questions at a time)\r\n2. Track confidence and update requirements (explicit/implicit/assumed)\r\n3. When confident enough, present architecture with table format, visual organization, ASCII diagrams\r\n4. Follow Azure Well-Architected Framework principles\r\n5. Cover all tiers: infrastructure, platform, application, data, security, operations\r\n6. Provide actionable advice and high-level overview\r\n\r\nState tracks components, requirements by category, and confidence factors. Be conservative with suggestions.",
-      "command": "azmcp cloudarchitect design",
-      "option": [
-        {
-          "name": "--tenant",
-          "description": "The Microsoft Entra ID tenant ID or name. This can be either the GUID identifier or the display name of your Entra ID tenant.",
-          "type": "string",
-          "required": null
-        },
-        {
-          "name": "--auth-method",
-          "description": "Authentication method to use. Options: 'credential' (Azure CLI/managed identity), 'key' (access key), or 'connectionString'.",
-          "type": "string",
-          "required": null
-        },
-        {
-          "name": "--retry-delay",
-          "description": "Initial delay in seconds between retry attempts. For exponential backoff, this value is used as the base.",
-          "type": "string",
-          "required": null
-        },
-        {
-          "name": "--retry-max-delay",
-          "description": "Maximum delay in seconds between retries, regardless of the retry strategy.",
-          "type": "string",
-          "required": null
-        },
-        {
-          "name": "--retry-max-retries",
-          "description": "Maximum number of retry attempts for failed operations before giving up.",
-          "type": "string",
-          "required": null
-        },
-        {
-          "name": "--retry-mode",
-          "description": "Retry strategy to use. 'fixed' uses consistent delays, 'exponential' increases delay between attempts.",
-          "type": "string",
-          "required": null
-        },
-        {
-          "name": "--retry-network-timeout",
-          "description": "Network operation timeout in seconds. Operations taking longer than this will be cancelled.",
-          "type": "string",
-          "required": null
-        },
-        {
-          "name": "--question",
-          "description": "The current question being asked",
-          "type": "string",
-          "required": null
-        },
-        {
-          "name": "--question-number",
-          "description": "Current question number",
-          "type": "string",
-          "required": null
-        },
-        {
-          "name": "--total-questions",
-          "description": "Estimated total questions needed",
-          "type": "string",
-          "required": null
-        },
-        {
-          "name": "--answer",
-          "description": "The user's response to the question",
-          "type": "string",
-          "required": null
-        },
-        {
-          "name": "--next-question-needed",
-          "description": "Whether another question is needed",
-          "type": "string",
-          "required": null
-        },
-        {
-          "name": "--confidence-score",
-          "description": "A value between 0.0 and 1.0 representing confidence in understanding requirements. When this reaches 0.7 or higher, nextQuestionNeeded should be set to false.",
-          "type": "string",
-          "required": null
-        },
-        {
-          "name": "--state",
-          "description": "The complete architecture state from the previous request as JSON, State input schema:\n{\n\"state\":{\n\"type\":\"object\",\n\"description\":\"The complete architecture state from the previous request\",\n\"properties\":{\n\"architectureComponents\":{\n\"type\":\"array\",\n\"description\":\"All architecture components suggested so far\",\n\"items\":{\n\"type\":\"string\"\n}\n},\n\"architectureTiers\":{\n\"type\":\"object\",\n\"description\":\"Components organized by architecture tier\",\n\"additionalProperties\":{\n\"type\":\"array\",\n\"items\":{\n\"type\":\"string\"\n}\n}\n},\n\"thought\":{\n\"type\":\"string\",\n\"description\":\"The calling agent's thoughts on the next question or reasoning process. The calling agent should use the requirements it has gathered to reason about the next question.\"\n},\n\"suggestedHint\":{\n\"type\":\"string\",\n\"description\":\"A suggested interaction hint to show the user, such as 'Ask me to create an ASCII art diagram of this architecture' or 'Ask about how this design handles disaster recovery'.\"\n},\n\"requirements\":{\n\"type\":\"object\",\n\"description\":\"Tracked requirements organized by type\",\n\"properties\":{\n\"explicit\":{\n\"type\":\"array\",\n\"description\":\"Requirements explicitly stated by the user\",\n\"items\":{\n\"type\":\"object\",\n\"properties\":{\n\"category\":{\n\"type\":\"string\"\n},\n\"description\":{\n\"type\":\"string\"\n},\n\"source\":{\n\"type\":\"string\"\n},\n\"importance\":{\n\"type\":\"string\",\n\"enum\":[\n\"high\",\n\"medium\",\n\"low\"\n]\n},\n\"confidence\":{\n\"type\":\"number\"\n}\n}\n}\n},\n\"implicit\":{\n\"type\":\"array\",\n\"description\":\"Requirements implied by user responses\",\n\"items\":{\n\"type\":\"object\",\n\"properties\":{\n\"category\":{\n\"type\":\"string\"\n},\n\"description\":{\n\"type\":\"string\"\n},\n\"source\":{\n\"type\":\"string\"\n},\n\"importance\":{\n\"type\":\"string\",\n\"enum\":[\n\"high\",\n\"medium\",\n\"low\"\n]\n},\n\"confidence\":{\n\"type\":\"number\"\n}\n}\n}\n},\n\"assumed\":{\n\"type\":\"array\",\n\"description\":\"Requirements assumed based on context/best practices\",\n\"items\":{\n\"type\":\"object\",\n\"properties\":{\n\"category\":{\n\"type\":\"string\"\n},\n\"description\":{\n\"type\":\"string\"\n},\n\"source\":{\n\"type\":\"string\"\n},\n\"importance\":{\n\"type\":\"string\",\n\"enum\":[\n\"high\",\n\"medium\",\n\"low\"\n]\n},\n\"confidence\":{\n\"type\":\"number\"\n}\n}\n}\n}\n}\n},\n\"confidenceFactors\":{\n\"type\":\"object\",\n\"description\":\"Factors that contribute to the overall confidence score\",\n\"properties\":{\n\"explicitRequirementsCoverage\":{\n\"type\":\"number\"\n},\n\"implicitRequirementsCertainty\":{\n\"type\":\"number\"\n},\n\"assumptionRisk\":{\n\"type\":\"number\"\n}\n}\n}\n}\n}\n}",
-          "type": "string",
-          "required": null
-        }
-      ]
-    },
-    {
-      "name": "list",
-      "description": "List all Cosmos DB accounts in a subscription. This command retrieves and displays all Cosmos DB accounts\r\navailable in the specified subscription. Results include account names and are returned as a JSON array.",
-      "command": "azmcp cosmos account list",
-      "option": [
-        {
-          "name": "--tenant",
-          "description": "The Microsoft Entra ID tenant ID or name. This can be either the GUID identifier or the display name of your Entra ID tenant.",
-          "type": "string",
-          "required": null
-        },
-        {
-          "name": "--auth-method",
-          "description": "Authentication method to use. Options: 'credential' (Azure CLI/managed identity), 'key' (access key), or 'connectionString'.",
-          "type": "string",
-          "required": null
-        },
-        {
-          "name": "--retry-delay",
-          "description": "Initial delay in seconds between retry attempts. For exponential backoff, this value is used as the base.",
-          "type": "string",
-          "required": null
-        },
-        {
-          "name": "--retry-max-delay",
-          "description": "Maximum delay in seconds between retries, regardless of the retry strategy.",
-          "type": "string",
-          "required": null
-        },
-        {
-          "name": "--retry-max-retries",
-          "description": "Maximum number of retry attempts for failed operations before giving up.",
-          "type": "string",
-          "required": null
-        },
-        {
-          "name": "--retry-mode",
-          "description": "Retry strategy to use. 'fixed' uses consistent delays, 'exponential' increases delay between attempts.",
-          "type": "string",
-          "required": null
-        },
-        {
-          "name": "--retry-network-timeout",
-          "description": "Network operation timeout in seconds. Operations taking longer than this will be cancelled.",
-          "type": "string",
-          "required": null
-        },
-        {
-          "name": "--subscription",
-          "description": "Specifies the Azure subscription to use. Accepts either a subscription ID (GUID) or display name. If not specified, the AZURE_SUBSCRIPTION_ID environment variable will be used instead.",
-          "type": "string",
-          "required": null
-        }
-      ]
-    },
-    {
-      "name": "query",
-      "description": "Execute a SQL query against items in a Cosmos DB container. Requires account,\r\ndatabase, and container.\r\nThe query parameter accepts SQL query syntax. Results are returned as a\r\nJSON array of documents.",
-      "command": "azmcp cosmos database container item query",
-      "option": [
-        {
-          "name": "--tenant",
-          "description": "The Microsoft Entra ID tenant ID or name. This can be either the GUID identifier or the display name of your Entra ID tenant.",
-          "type": "string",
-          "required": null
-        },
-        {
-          "name": "--auth-method",
-          "description": "Authentication method to use. Options: 'credential' (Azure CLI/managed identity), 'key' (access key), or 'connectionString'.",
-          "type": "string",
-          "required": null
-        },
-        {
-          "name": "--retry-delay",
-          "description": "Initial delay in seconds between retry attempts. For exponential backoff, this value is used as the base.",
-          "type": "string",
-          "required": null
-        },
-        {
-          "name": "--retry-max-delay",
-          "description": "Maximum delay in seconds between retries, regardless of the retry strategy.",
-          "type": "string",
-          "required": null
-        },
-        {
-          "name": "--retry-max-retries",
-          "description": "Maximum number of retry attempts for failed operations before giving up.",
-          "type": "string",
-          "required": null
-        },
-        {
-          "name": "--retry-mode",
-          "description": "Retry strategy to use. 'fixed' uses consistent delays, 'exponential' increases delay between attempts.",
-          "type": "string",
-          "required": null
-        },
-        {
-          "name": "--retry-network-timeout",
-          "description": "Network operation timeout in seconds. Operations taking longer than this will be cancelled.",
-          "type": "string",
-          "required": null
-        },
-        {
-          "name": "--subscription",
-          "description": "Specifies the Azure subscription to use. Accepts either a subscription ID (GUID) or display name. If not specified, the AZURE_SUBSCRIPTION_ID environment variable will be used instead.",
-          "type": "string",
-          "required": null
-        },
-        {
-          "name": "--account",
-          "description": "The name of the Cosmos DB account to query (e.g., my-cosmos-account).",
-          "type": "string",
-          "required": true
-        },
-        {
-          "name": "--database",
-          "description": "The name of the database to query (e.g., my-database).",
-          "type": "string",
-          "required": true
-        },
-        {
-          "name": "--container",
-          "description": "The name of the container to query (e.g., my-container).",
-          "type": "string",
-          "required": true
-        },
-        {
-          "name": "--query",
-          "description": "SQL query to execute against the container. Uses Cosmos DB SQL syntax.",
-          "type": "string",
-          "required": null
-        }
-      ]
-    },
-    {
-      "name": "list",
-      "description": "List all containers in a Cosmos DB database. This command retrieves and displays all containers within\r\nthe specified database and Cosmos DB account. Results include container names and are returned as a\r\nJSON array. You must specify both an account name and a database name.",
-      "command": "azmcp cosmos database container list",
-      "option": [
-        {
-          "name": "--tenant",
-          "description": "The Microsoft Entra ID tenant ID or name. This can be either the GUID identifier or the display name of your Entra ID tenant.",
-          "type": "string",
-          "required": null
-        },
-        {
-          "name": "--auth-method",
-          "description": "Authentication method to use. Options: 'credential' (Azure CLI/managed identity), 'key' (access key), or 'connectionString'.",
-          "type": "string",
-          "required": null
-        },
-        {
-          "name": "--retry-delay",
-          "description": "Initial delay in seconds between retry attempts. For exponential backoff, this value is used as the base.",
-          "type": "string",
-          "required": null
-        },
-        {
-          "name": "--retry-max-delay",
-          "description": "Maximum delay in seconds between retries, regardless of the retry strategy.",
-          "type": "string",
-          "required": null
-        },
-        {
-          "name": "--retry-max-retries",
-          "description": "Maximum number of retry attempts for failed operations before giving up.",
-          "type": "string",
-          "required": null
-        },
-        {
-          "name": "--retry-mode",
-          "description": "Retry strategy to use. 'fixed' uses consistent delays, 'exponential' increases delay between attempts.",
-          "type": "string",
-          "required": null
-        },
-        {
-          "name": "--retry-network-timeout",
-          "description": "Network operation timeout in seconds. Operations taking longer than this will be cancelled.",
-          "type": "string",
-          "required": null
-        },
-        {
-          "name": "--subscription",
-          "description": "Specifies the Azure subscription to use. Accepts either a subscription ID (GUID) or display name. If not specified, the AZURE_SUBSCRIPTION_ID environment variable will be used instead.",
-          "type": "string",
-          "required": null
-        },
-        {
-          "name": "--account",
-          "description": "The name of the Cosmos DB account to query (e.g., my-cosmos-account).",
-          "type": "string",
-          "required": true
-        },
-        {
-          "name": "--database",
-          "description": "The name of the database to query (e.g., my-database).",
-          "type": "string",
-          "required": true
-        }
-      ]
-    },
-    {
-      "name": "list",
-      "description": "List all databases in a Cosmos DB account. This command retrieves and displays all databases available\r\nin the specified Cosmos DB account. Results include database names and are returned as a JSON array.",
-      "command": "azmcp cosmos database list",
-      "option": [
-        {
-          "name": "--tenant",
-          "description": "The Microsoft Entra ID tenant ID or name. This can be either the GUID identifier or the display name of your Entra ID tenant.",
-          "type": "string",
-          "required": null
-        },
-        {
-          "name": "--auth-method",
-          "description": "Authentication method to use. Options: 'credential' (Azure CLI/managed identity), 'key' (access key), or 'connectionString'.",
-          "type": "string",
-          "required": null
-        },
-        {
-          "name": "--retry-delay",
-          "description": "Initial delay in seconds between retry attempts. For exponential backoff, this value is used as the base.",
-          "type": "string",
-          "required": null
-        },
-        {
-          "name": "--retry-max-delay",
-          "description": "Maximum delay in seconds between retries, regardless of the retry strategy.",
-          "type": "string",
-          "required": null
-        },
-        {
-          "name": "--retry-max-retries",
-          "description": "Maximum number of retry attempts for failed operations before giving up.",
-          "type": "string",
-          "required": null
-        },
-        {
-          "name": "--retry-mode",
-          "description": "Retry strategy to use. 'fixed' uses consistent delays, 'exponential' increases delay between attempts.",
-          "type": "string",
-          "required": null
-        },
-        {
-          "name": "--retry-network-timeout",
-          "description": "Network operation timeout in seconds. Operations taking longer than this will be cancelled.",
-          "type": "string",
-          "required": null
-        },
-        {
-          "name": "--subscription",
-          "description": "Specifies the Azure subscription to use. Accepts either a subscription ID (GUID) or display name. If not specified, the AZURE_SUBSCRIPTION_ID environment variable will be used instead.",
-          "type": "string",
-          "required": null
-        },
-        {
-          "name": "--account",
-          "description": "The name of the Cosmos DB account to query (e.g., my-cosmos-account).",
-          "type": "string",
-          "required": true
-        }
-      ]
-    },
-    {
-      "name": "list",
-      "description": "List monitored resources in Datadog for a datadog resource taken as input from the user.\r\nThis command retrieves all monitored azure resources available.\r\nRequires `datadog-resource`, `resource-group` and `subscription`.\r\nResult is a list of monitored resources as a JSON array.",
-      "command": "azmcp datadog monitoredresources list",
-      "option": [
-        {
-          "name": "--tenant",
-          "description": "The Microsoft Entra ID tenant ID or name. This can be either the GUID identifier or the display name of your Entra ID tenant.",
-          "type": "string",
-          "required": null
-        },
-        {
-          "name": "--auth-method",
-          "description": "Authentication method to use. Options: 'credential' (Azure CLI/managed identity), 'key' (access key), or 'connectionString'.",
-          "type": "string",
-          "required": null
-        },
-        {
-          "name": "--retry-delay",
-          "description": "Initial delay in seconds between retry attempts. For exponential backoff, this value is used as the base.",
-          "type": "string",
-          "required": null
-        },
-        {
-          "name": "--retry-max-delay",
-          "description": "Maximum delay in seconds between retries, regardless of the retry strategy.",
-          "type": "string",
-          "required": null
-        },
-        {
-          "name": "--retry-max-retries",
-          "description": "Maximum number of retry attempts for failed operations before giving up.",
-          "type": "string",
-          "required": null
-        },
-        {
-          "name": "--retry-mode",
-          "description": "Retry strategy to use. 'fixed' uses consistent delays, 'exponential' increases delay between attempts.",
-          "type": "string",
-          "required": null
-        },
-        {
-          "name": "--retry-network-timeout",
-          "description": "Network operation timeout in seconds. Operations taking longer than this will be cancelled.",
-          "type": "string",
-          "required": null
-        },
-        {
-          "name": "--subscription",
-          "description": "Specifies the Azure subscription to use. Accepts either a subscription ID (GUID) or display name. If not specified, the AZURE_SUBSCRIPTION_ID environment variable will be used instead.",
-          "type": "string",
-          "required": null
-        },
-        {
-          "name": "--datadog-resource",
-          "description": "The name of the Datadog resource to use. This is the unique name you chose for your Datadog resource in Azure.",
-          "type": "string",
-          "required": true
-        },
-        {
-          "name": "--resource-group",
-          "description": "The name of the Azure resource group. This is a logical container for Azure resources.",
-          "type": "string",
-          "required": null
-        }
-      ]
-    },
-    {
-      "name": "get",
-      "description": "This tool fetches logs from the Log Analytics workspace for Container Apps, App Services, and Function Apps deployed using azd. Use it after a successful azd up to check app status or troubleshoot errors in deployed applications.",
-      "command": "azmcp deploy app logs get",
-      "option": [
-        {
-          "name": "--tenant",
-          "description": "The Microsoft Entra ID tenant ID or name. This can be either the GUID identifier or the display name of your Entra ID tenant.",
-          "type": "string",
-          "required": null
-        },
-        {
-          "name": "--auth-method",
-          "description": "Authentication method to use. Options: 'credential' (Azure CLI/managed identity), 'key' (access key), or 'connectionString'.",
-          "type": "string",
-          "required": null
-        },
-        {
-          "name": "--retry-delay",
-          "description": "Initial delay in seconds between retry attempts. For exponential backoff, this value is used as the base.",
-          "type": "string",
-          "required": null
-        },
-        {
-          "name": "--retry-max-delay",
-          "description": "Maximum delay in seconds between retries, regardless of the retry strategy.",
-          "type": "string",
-          "required": null
-        },
-        {
-          "name": "--retry-max-retries",
-          "description": "Maximum number of retry attempts for failed operations before giving up.",
-          "type": "string",
-          "required": null
-        },
-        {
-          "name": "--retry-mode",
-          "description": "Retry strategy to use. 'fixed' uses consistent delays, 'exponential' increases delay between attempts.",
-          "type": "string",
-          "required": null
-        },
-        {
-          "name": "--retry-network-timeout",
-          "description": "Network operation timeout in seconds. Operations taking longer than this will be cancelled.",
-          "type": "string",
-          "required": null
-        },
-        {
-          "name": "--subscription",
-          "description": "Specifies the Azure subscription to use. Accepts either a subscription ID (GUID) or display name. If not specified, the AZURE_SUBSCRIPTION_ID environment variable will be used instead.",
-          "type": "string",
-          "required": null
-        },
-        {
-          "name": "--workspace-folder",
-          "description": "The full path of the workspace folder.",
-          "type": "string",
-          "required": true
-        },
-        {
-          "name": "--azd-env-name",
-          "description": "The name of the environment created by azd (AZURE_ENV_NAME) during `azd init` or `azd up`. If not provided in context, try to find it in the .azure directory in the workspace or use 'azd env list'.",
-          "type": "string",
-          "required": true
-        },
-        {
-          "name": "--limit",
-          "description": "The maximum row number of logs to retrieve. Use this to get a specific number of logs or to avoid the retrieved logs from reaching token limit. Default is 200.",
-          "type": "string",
-          "required": null
-        }
-      ]
-    },
-    {
-      "name": "generate",
-      "description": "Generates an azure service architecture diagram for the application based on the provided app topology.Call this tool when the user need recommend or design the azure architecture of their application.Do not call this tool when the user need detailed design of the azure architecture, such as the network topology, security design, etc.Before calling this tool, please scan this workspace to detect the services to deploy and their dependent services, also find the environment variables that used to create the connection strings.If it's a .NET Aspire application, check aspireManifest.json file if there is. Try your best to fulfill the input schema with your analyze result.",
-      "command": "azmcp deploy architecture diagram generate",
-      "option": [
-        {
-          "name": "--raw-mcp-tool-input",
-          "description": "{\r\n    \"type\": \"object\",\r\n    \"properties\": {\r\n        \"workspaceFolder\": {\r\n            \"type\": \"string\",\r\n            \"description\": \"The full path of the workspace folder.\"\r\n        },\r\n        \"projectName\": {\r\n            \"type\": \"string\",\r\n            \"description\": \"The name of the project. This is used to generate the resource names.\"\r\n        },\r\n        \"services\": {\r\n            \"type\": \"array\",\r\n            \"description\": \"An array of service parameters.\",\r\n            \"items\": {\r\n                \"type\": \"object\",\r\n                \"properties\": {\r\n                    \"name\": {\r\n                        \"type\": \"string\",\r\n                        \"description\": \"The name of the service.\"\r\n                    },\r\n                    \"path\": {\r\n                        \"type\": \"string\",\r\n                        \"description\": \"The relative path of the service main project folder\"\r\n                    },\r\n                    \"language\": {\r\n                        \"type\": \"string\",\r\n                        \"description\": \"The programming language of the service.\"\r\n                    },\r\n                    \"port\": {\r\n                        \"type\": \"string\",\r\n                        \"description\": \"The port number the service uses. Get this from Dockerfile for container apps. If not available, default to '80'.\"\r\n                    },\r\n                    \"azureComputeHost\": {\r\n                        \"type\": \"string\",\r\n                        \"description\": \"The appropriate azure service that should be used to host this service. Use containerapp if the service is containerized and has a Dockerfile.\",\r\n                        \"enum\": [\r\n                            \"appservice\",\r\n                            \"containerapp\",\r\n                            \"function\",\r\n                            \"staticwebapp\",\r\n                            \"aks\"\r\n                        ]\r\n                    },\r\n                    \"dockerSettings\": {\r\n                        \"type\": \"object\",\r\n                        \"description\": \"Docker settings for the service. This is only needed if the service's azureComputeHost is containerapp.\",\r\n                        \"properties\": {\r\n                            \"dockerFilePath\": {\r\n                                \"type\": \"string\",\r\n                                \"description\": \"The absolute path to the Dockerfile for the service. If the service's azureComputeHost is not containerapp, leave blank.\"\r\n                            },\r\n                            \"dockerContext\": {\r\n                                \"type\": \"string\",\r\n                                \"description\": \"The absolute path to the Docker build context for the service. If the service's azureComputeHost is not containerapp, leave blank.\"\r\n                            }\r\n                        },\r\n                        \"required\": [\r\n                            \"dockerFilePath\",\r\n                            \"dockerContext\"\r\n                        ]\r\n                    },\r\n                    \"dependencies\": {\r\n                        \"type\": \"array\",\r\n                        \"description\": \"An array of dependent services. A compute service may have a dependency on another compute service.\",\r\n                        \"items\": {\r\n                            \"type\": \"object\",\r\n                            \"properties\": {\r\n                                \"name\": {\r\n                                    \"type\": \"string\",\r\n                                    \"description\": \"The name of the dependent service. Can be arbitrary, or must reference another service in the services array if referencing appservice, containerapp, staticwebapps, aks, or functionapp.\"\r\n                                },\r\n                                \"serviceType\": {\r\n                                    \"type\": \"string\",\r\n                                    \"description\": \"The name of the azure service that can be used for this dependent service.\",\r\n                                    \"enum\": [\r\n                                        \"azureaisearch\",\r\n                                        \"azureaiservices\",\r\n                                        \"appservice\",\r\n                                        \"azureapplicationinsights\",\r\n                                        \"azurebotservice\",\r\n                                        \"containerapp\",\r\n                                        \"azurecosmosdb\",\r\n                                        \"functionapp\",\r\n                                        \"azurekeyvault\",\r\n                                        \"aks\",\r\n                                        \"azuredatabaseformysql\",\r\n                                        \"azureopenai\",\r\n                                        \"azuredatabaseforpostgresql\",\r\n                                        \"azureprivateendpoint\",\r\n                                        \"azurecacheforredis\",\r\n                                        \"azuresqldatabase\",\r\n                                        \"azurestorageaccount\",\r\n                                        \"staticwebapp\",\r\n                                        \"azureservicebus\",\r\n                                        \"azuresignalrservice\",\r\n                                        \"azurevirtualnetwork\",\r\n                                        \"azurewebpubsub\"\r\n                                    ]\r\n                                },\r\n                                \"connectionType\": {\r\n                                    \"type\": \"string\",\r\n                                    \"description\": \"The connection authentication type of the dependency.\",\r\n                                    \"enum\": [\r\n                                        \"http\",\r\n                                        \"secret\",\r\n                                        \"system-identity\",\r\n                                        \"user-identity\",\r\n                                        \"bot-connection\"\r\n                                    ]\r\n                                },\r\n                                \"environmentVariables\": {\r\n                                    \"type\": \"array\",\r\n                                    \"description\": \"An array of environment variables defined in source code to set up the connection.\",\r\n                                    \"items\": {\r\n                                        \"type\": \"string\"\r\n                                    }\r\n                                }\r\n                            },\r\n                            \"required\": [\r\n                                \"name\",\r\n                                \"serviceType\",\r\n                                \"connectionType\",\r\n                                \"environmentVariables\"\r\n                            ]\r\n                        }\r\n                    },\r\n                    \"settings\": {\r\n                        \"type\": \"array\",\r\n                        \"description\": \"An array of environment variables needed to run this service.  Please search the entire codebase to find environment variables.\",\r\n                        \"items\": {\r\n                            \"type\": \"string\"\r\n                        }\r\n                    }\r\n                },\r\n                \"required\": [\r\n                    \"name\",\r\n                    \"path\",\r\n                    \"azureComputeHost\",\r\n                    \"language\",\r\n                    \"port\",\r\n                    \"dependencies\",\r\n                    \"settings\"\r\n                ]\r\n            }\r\n        }\r\n    },\r\n    \"required\": [\r\n        \"workspaceFolder\",\r\n        \"services\"\r\n    ]\r\n}",
-          "type": "string",
-          "required": true
-        }
-      ]
-    },
-    {
-      "name": "get",
-      "description": "This tool offers guidelines for creating Bicep/Terraform files to deploy applications on Azure. The guidelines outline rules to improve the quality of Infrastructure as Code files, ensuring they are compatible with the azd tool and adhere to best practices.",
-      "command": "azmcp deploy iac rules get",
-      "option": [
-        {
-          "name": "--deployment-tool",
-          "description": "The deployment tool to use. Valid values: AZD, AzCli",
-          "type": "string",
-          "required": true
-        },
-        {
-          "name": "--iac-type",
-          "description": "The Infrastructure as Code type. Valid values: bicep, terraform. Leave empty if deployment-tool is AzCli.",
-          "type": "string",
-          "required": null
-        },
-        {
-          "name": "--resource-types",
-          "description": "Specifies the Azure resource types to retrieve IaC rules for. It should be comma-separated. Supported values are: 'appservice', 'containerapp', 'function', 'aks'. If none of these services are used, this parameter can be left empty.",
-          "type": "string",
-          "required": null
-        }
-      ]
-    },
-    {
-      "name": "get",
-      "description": "Guidance to create a CI/CD pipeline which provision Azure resources and build and deploy applications to Azure. Use this tool BEFORE generating/creating a Github actions workflow file for DEPLOYMENT on Azure. Infrastructure files should be ready and the application should be ready to be containerized.",
-      "command": "azmcp deploy pipeline guidance get",
-      "option": [
-        {
-          "name": "--tenant",
-          "description": "The Microsoft Entra ID tenant ID or name. This can be either the GUID identifier or the display name of your Entra ID tenant.",
-          "type": "string",
-          "required": null
-        },
-        {
-          "name": "--auth-method",
-          "description": "Authentication method to use. Options: 'credential' (Azure CLI/managed identity), 'key' (access key), or 'connectionString'.",
-          "type": "string",
-          "required": null
-        },
-        {
-          "name": "--retry-delay",
-          "description": "Initial delay in seconds between retry attempts. For exponential backoff, this value is used as the base.",
-          "type": "string",
-          "required": null
-        },
-        {
-          "name": "--retry-max-delay",
-          "description": "Maximum delay in seconds between retries, regardless of the retry strategy.",
-          "type": "string",
-          "required": null
-        },
-        {
-          "name": "--retry-max-retries",
-          "description": "Maximum number of retry attempts for failed operations before giving up.",
-          "type": "string",
-          "required": null
-        },
-        {
-          "name": "--retry-mode",
-          "description": "Retry strategy to use. 'fixed' uses consistent delays, 'exponential' increases delay between attempts.",
-          "type": "string",
-          "required": null
-        },
-        {
-          "name": "--retry-network-timeout",
-          "description": "Network operation timeout in seconds. Operations taking longer than this will be cancelled.",
-          "type": "string",
-          "required": null
-        },
-        {
-          "name": "--subscription",
-          "description": "Specifies the Azure subscription to use. Accepts either a subscription ID (GUID) or display name. If not specified, the AZURE_SUBSCRIPTION_ID environment variable will be used instead.",
-          "type": "string",
-          "required": null
-        },
-        {
-          "name": "--use-azd-pipeline-config",
-          "description": "Whether to use azd tool to set up the deployment pipeline. Set to true ONLY if azure.yaml is provided or the context suggests AZD tools.",
-          "type": "string",
-          "required": null
-        },
-        {
-          "name": "--organization-name",
-          "description": "The name of the organization or the user account name of the current Github repository. DO NOT fill this in if you're not sure.",
-          "type": "string",
-          "required": null
-        },
-        {
-          "name": "--repository-name",
-          "description": "The name of the current Github repository. DO NOT fill this in if you're not sure.",
-          "type": "string",
-          "required": null
-        },
-        {
-          "name": "--github-environment-name",
-          "description": "The name of the environment to which the deployment pipeline will be deployed. DO NOT fill this in if you're not sure.",
-          "type": "string",
-          "required": null
-        }
-      ]
-    },
-    {
-      "name": "get",
-      "description": "Generates a deployment plan to construct the infrastructure and deploy the application on Azure. Agent should read its output and generate a deploy plan in '.azure/plan.copilotmd' for execution steps, recommended azure services based on the information agent detected from project. Before calling this tool, please scan this workspace to detect the services to deploy and their dependent services.",
-      "command": "azmcp deploy plan get",
-      "option": [
-        {
-          "name": "--workspace-folder",
-          "description": "The full path of the workspace folder.",
-          "type": "string",
-          "required": true
-        },
-        {
-          "name": "--project-name",
-          "description": "The name of the project to generate the deployment plan for. If not provided, will be inferred from the workspace.",
-          "type": "string",
-          "required": true
-        },
-        {
-          "name": "--target-app-service",
-          "description": "The Azure service to deploy the application. Valid values: ContainerApp, WebApp, FunctionApp, AKS. Recommend one based on user application.",
-          "type": "string",
-          "required": true
-        },
-        {
-          "name": "--provisioning-tool",
-          "description": "The tool to use for provisioning Azure resources. Valid values: AZD, AzCli. Use AzCli if TargetAppService is AKS.",
-          "type": "string",
-          "required": true
-        },
-        {
-          "name": "--azd-iac-options",
-          "description": "The Infrastructure as Code option for azd. Valid values: bicep, terraform. Leave empty if Deployment tool is AzCli.",
-          "type": "string",
-          "required": null
-        }
-      ]
-    },
-    {
-      "name": "list",
-      "description": "List all Event Grid topics in a subscription with configuration and status information. This tool retrieves \r\ntopic details including endpoints, access keys, and subscription information for event publishing and management. \r\nReturns topic information as JSON array. Requires subscription.",
-      "command": "azmcp eventgrid topic list",
-      "option": [
-        {
-          "name": "--tenant",
-          "description": "The Microsoft Entra ID tenant ID or name. This can be either the GUID identifier or the display name of your Entra ID tenant.",
-          "type": "string",
-          "required": null
-        },
-        {
-          "name": "--auth-method",
-          "description": "Authentication method to use. Options: 'credential' (Azure CLI/managed identity), 'key' (access key), or 'connectionString'.",
-          "type": "string",
-          "required": null
-        },
-        {
-          "name": "--retry-delay",
-          "description": "Initial delay in seconds between retry attempts. For exponential backoff, this value is used as the base.",
-          "type": "string",
-          "required": null
-        },
-        {
-          "name": "--retry-max-delay",
-          "description": "Maximum delay in seconds between retries, regardless of the retry strategy.",
-          "type": "string",
-          "required": null
-        },
-        {
-          "name": "--retry-max-retries",
-          "description": "Maximum number of retry attempts for failed operations before giving up.",
-          "type": "string",
-          "required": null
-        },
-        {
-          "name": "--retry-mode",
-          "description": "Retry strategy to use. 'fixed' uses consistent delays, 'exponential' increases delay between attempts.",
-          "type": "string",
-          "required": null
-        },
-        {
-          "name": "--retry-network-timeout",
-          "description": "Network operation timeout in seconds. Operations taking longer than this will be cancelled.",
-          "type": "string",
-          "required": null
-        },
-        {
-          "name": "--subscription",
-          "description": "Specifies the Azure subscription to use. Accepts either a subscription ID (GUID) or display name. If not specified, the AZURE_SUBSCRIPTION_ID environment variable will be used instead.",
-          "type": "string",
-          "required": null
-        },
-        {
-          "name": "--resource-group",
-          "description": "The name of the Azure resource group. This is a logical container for Azure resources.",
-          "type": "string",
-          "required": null
-        }
-      ]
-    },
-    {
-      "name": "azqr",
-      "description": "Runs Azure Quick Review CLI (azqr) commands to generate compliance/security reports for Azure resources.\r\nThis tool should be used when the user wants to identify any non-compliant configurations or areas for improvement in their Azure resources.\r\nRequires a subscription id and optionally a resource group name. Returns the generated report file's path.\r\nNote that Azure Quick Review CLI (azqr) is different from Azure CLI (az).",
-      "command": "azmcp extension azqr",
-      "option": [
-        {
-          "name": "--tenant",
-          "description": "The Microsoft Entra ID tenant ID or name. This can be either the GUID identifier or the display name of your Entra ID tenant.",
-          "type": "string",
-          "required": null
-        },
-        {
-          "name": "--auth-method",
-          "description": "Authentication method to use. Options: 'credential' (Azure CLI/managed identity), 'key' (access key), or 'connectionString'.",
-          "type": "string",
-          "required": null
-        },
-        {
-          "name": "--retry-delay",
-          "description": "Initial delay in seconds between retry attempts. For exponential backoff, this value is used as the base.",
-          "type": "string",
-          "required": null
-        },
-        {
-          "name": "--retry-max-delay",
-          "description": "Maximum delay in seconds between retries, regardless of the retry strategy.",
-          "type": "string",
-          "required": null
-        },
-        {
-          "name": "--retry-max-retries",
-          "description": "Maximum number of retry attempts for failed operations before giving up.",
-          "type": "string",
-          "required": null
-        },
-        {
-          "name": "--retry-mode",
-          "description": "Retry strategy to use. 'fixed' uses consistent delays, 'exponential' increases delay between attempts.",
-          "type": "string",
-          "required": null
-        },
-        {
-          "name": "--retry-network-timeout",
-          "description": "Network operation timeout in seconds. Operations taking longer than this will be cancelled.",
-          "type": "string",
-          "required": null
-        },
-        {
-          "name": "--subscription",
-          "description": "Specifies the Azure subscription to use. Accepts either a subscription ID (GUID) or display name. If not specified, the AZURE_SUBSCRIPTION_ID environment variable will be used instead.",
-          "type": "string",
-          "required": null
-        },
-        {
-          "name": "--resource-group",
-          "description": "The name of the Azure resource group. This is a logical container for Azure resources.",
-          "type": "string",
-          "required": null
-        }
-      ]
-    },
-    {
-      "name": "list",
-      "description": "Retrieves a list of knowledge indexes from Azure AI Foundry.\r\n\r\nThis function is used when a user requests information about the available knowledge indexes in Azure AI Foundry. It provides an overview of the knowledge bases and search indexes that are currently deployed and available for use with AI agents and applications.\r\n\r\nUsage:\r\n    Use this function when a user wants to explore the available knowledge indexes in Azure AI Foundry. This can help users understand what knowledge bases are currently operational and how they can be utilized for retrieval-augmented generation (RAG) scenarios.\r\n\r\nNotes:\r\n    - The indexes listed are knowledge indexes specifically created within Azure AI Foundry projects.\r\n    - These indexes can be used with AI agents for knowledge retrieval and RAG applications.\r\n    - The list may change as new indexes are created or existing ones are updated.",
-      "command": "azmcp foundry knowledge index list",
-      "option": [
-        {
-          "name": "--tenant",
-          "description": "The Microsoft Entra ID tenant ID or name. This can be either the GUID identifier or the display name of your Entra ID tenant.",
-          "type": "string",
-          "required": null
-        },
-        {
-          "name": "--auth-method",
-          "description": "Authentication method to use. Options: 'credential' (Azure CLI/managed identity), 'key' (access key), or 'connectionString'.",
-          "type": "string",
-          "required": null
-        },
-        {
-          "name": "--retry-delay",
-          "description": "Initial delay in seconds between retry attempts. For exponential backoff, this value is used as the base.",
-          "type": "string",
-          "required": null
-        },
-        {
-          "name": "--retry-max-delay",
-          "description": "Maximum delay in seconds between retries, regardless of the retry strategy.",
-          "type": "string",
-          "required": null
-        },
-        {
-          "name": "--retry-max-retries",
-          "description": "Maximum number of retry attempts for failed operations before giving up.",
-          "type": "string",
-          "required": null
-        },
-        {
-          "name": "--retry-mode",
-          "description": "Retry strategy to use. 'fixed' uses consistent delays, 'exponential' increases delay between attempts.",
-          "type": "string",
-          "required": null
-        },
-        {
-          "name": "--retry-network-timeout",
-          "description": "Network operation timeout in seconds. Operations taking longer than this will be cancelled.",
-          "type": "string",
-          "required": null
-        },
-        {
-          "name": "--endpoint",
-          "description": "The endpoint URL for the Azure AI service.",
-          "type": "string",
-          "required": true
-        }
-      ]
-    },
-    {
-      "name": "schema",
-      "description": "Retrieves the detailed schema configuration of a specific knowledge index from Azure AI Foundry.\r\n\r\nThis function provides comprehensive information about the structure and configuration of a knowledge index, including field definitions, data types, searchable attributes, and other schema properties. The schema information is essential for understanding how the index is structured and how data is indexed and searchable.\r\n\r\nUsage:\r\n    Use this function when you need to examine the detailed configuration of a specific knowledge index. This is helpful for troubleshooting search issues, understanding index capabilities, planning data mapping, or when integrating with the index programmatically.\r\n\r\nNotes:\r\n    - Returns the index schema.",
-      "command": "azmcp foundry knowledge index schema",
-      "option": [
-        {
-          "name": "--tenant",
-          "description": "The Microsoft Entra ID tenant ID or name. This can be either the GUID identifier or the display name of your Entra ID tenant.",
-          "type": "string",
-          "required": null
-        },
-        {
-          "name": "--auth-method",
-          "description": "Authentication method to use. Options: 'credential' (Azure CLI/managed identity), 'key' (access key), or 'connectionString'.",
-          "type": "string",
-          "required": null
-        },
-        {
-          "name": "--retry-delay",
-          "description": "Initial delay in seconds between retry attempts. For exponential backoff, this value is used as the base.",
-          "type": "string",
-          "required": null
-        },
-        {
-          "name": "--retry-max-delay",
-          "description": "Maximum delay in seconds between retries, regardless of the retry strategy.",
-          "type": "string",
-          "required": null
-        },
-        {
-          "name": "--retry-max-retries",
-          "description": "Maximum number of retry attempts for failed operations before giving up.",
-          "type": "string",
-          "required": null
-        },
-        {
-          "name": "--retry-mode",
-          "description": "Retry strategy to use. 'fixed' uses consistent delays, 'exponential' increases delay between attempts.",
-          "type": "string",
-          "required": null
-        },
-        {
-          "name": "--retry-network-timeout",
-          "description": "Network operation timeout in seconds. Operations taking longer than this will be cancelled.",
-          "type": "string",
-          "required": null
-        },
-        {
-          "name": "--endpoint",
-          "description": "The endpoint URL for the Azure AI service.",
-          "type": "string",
-          "required": true
-        },
-        {
-          "name": "--index",
-          "description": "The name of the knowledge index.",
-          "type": "string",
-          "required": true
-        }
-      ]
-    },
-    {
-      "name": "deploy",
-      "description": "Deploy a model to Azure AI Foundry.\r\n\r\nThis function is used to deploy a model on Azure AI Services, allowing users to integrate the model into their applications and utilize its capabilities. This command should not be used for Azure OpenAI Services to deploy OpenAI models.",
-      "command": "azmcp foundry models deploy",
-      "option": [
-        {
-          "name": "--tenant",
-          "description": "The Microsoft Entra ID tenant ID or name. This can be either the GUID identifier or the display name of your Entra ID tenant.",
-          "type": "string",
-          "required": null
-        },
-        {
-          "name": "--auth-method",
-          "description": "Authentication method to use. Options: 'credential' (Azure CLI/managed identity), 'key' (access key), or 'connectionString'.",
-          "type": "string",
-          "required": null
-        },
-        {
-          "name": "--retry-delay",
-          "description": "Initial delay in seconds between retry attempts. For exponential backoff, this value is used as the base.",
-          "type": "string",
-          "required": null
-        },
-        {
-          "name": "--retry-max-delay",
-          "description": "Maximum delay in seconds between retries, regardless of the retry strategy.",
-          "type": "string",
-          "required": null
-        },
-        {
-          "name": "--retry-max-retries",
-          "description": "Maximum number of retry attempts for failed operations before giving up.",
-          "type": "string",
-          "required": null
-        },
-        {
-          "name": "--retry-mode",
-          "description": "Retry strategy to use. 'fixed' uses consistent delays, 'exponential' increases delay between attempts.",
-          "type": "string",
-          "required": null
-        },
-        {
-          "name": "--retry-network-timeout",
-          "description": "Network operation timeout in seconds. Operations taking longer than this will be cancelled.",
-          "type": "string",
-          "required": null
-        },
-        {
-          "name": "--subscription",
-          "description": "Specifies the Azure subscription to use. Accepts either a subscription ID (GUID) or display name. If not specified, the AZURE_SUBSCRIPTION_ID environment variable will be used instead.",
-          "type": "string",
-          "required": null
-        },
-        {
-          "name": "--deployment",
-          "description": "The name of the deployment.",
-          "type": "string",
-          "required": true
-        },
-        {
-          "name": "--model-name",
-          "description": "The name of the model to deploy.",
-          "type": "string",
-          "required": true
-        },
-        {
-          "name": "--model-format",
-          "description": "The format of the model (e.g., 'OpenAI', 'Meta', 'Microsoft').",
-          "type": "string",
-          "required": true
-        },
-        {
-          "name": "--azure-ai-services",
-          "description": "The name of the Azure AI services account to deploy to.",
-          "type": "string",
-          "required": true
-        },
-        {
-          "name": "--resource-group",
-          "description": "The name of the Azure resource group. This is a logical container for Azure resources.",
-          "type": "string",
-          "required": null
-        },
-        {
-          "name": "--model-version",
-          "description": "The version of the model to deploy.",
-          "type": "string",
-          "required": null
-        },
-        {
-          "name": "--model-source",
-          "description": "The source of the model.",
-          "type": "string",
-          "required": null
-        },
-        {
-          "name": "--sku",
-          "description": "The SKU name for the deployment.",
-          "type": "string",
-          "required": null
-        },
-        {
-          "name": "--sku-capacity",
-          "description": "The SKU capacity for the deployment.",
-          "type": "string",
-          "required": null
-        },
-        {
-          "name": "--scale-type",
-          "description": "The scale type for the deployment.",
-          "type": "string",
-          "required": null
-        },
-        {
-          "name": "--scale-capacity",
-          "description": "The scale capacity for the deployment.",
-          "type": "string",
-          "required": null
-        }
-      ]
-    },
-    {
-      "name": "list",
-      "description": "Retrieves a list of deployments from Azure AI Services.\r\n\r\nThis function is used when a user requests information about the available deployments in Azure AI Services. It provides an overview of the models and services that are currently deployed and available for use.\r\n\r\nUsage:\r\n    Use this function when a user wants to explore the available deployments in Azure AI Services. This can help users understand what models and services are currently operational and how they can be utilized.\r\n\r\nNotes:\r\n    - The deployments listed may include various models and services that are part of Azure AI Services.\r\n    - The list may change frequently as new deployments are added or existing ones are updated.",
-      "command": "azmcp foundry models deployments list",
-      "option": [
-        {
-          "name": "--tenant",
-          "description": "The Microsoft Entra ID tenant ID or name. This can be either the GUID identifier or the display name of your Entra ID tenant.",
-          "type": "string",
-          "required": null
-        },
-        {
-          "name": "--auth-method",
-          "description": "Authentication method to use. Options: 'credential' (Azure CLI/managed identity), 'key' (access key), or 'connectionString'.",
-          "type": "string",
-          "required": null
-        },
-        {
-          "name": "--retry-delay",
-          "description": "Initial delay in seconds between retry attempts. For exponential backoff, this value is used as the base.",
-          "type": "string",
-          "required": null
-        },
-        {
-          "name": "--retry-max-delay",
-          "description": "Maximum delay in seconds between retries, regardless of the retry strategy.",
-          "type": "string",
-          "required": null
-        },
-        {
-          "name": "--retry-max-retries",
-          "description": "Maximum number of retry attempts for failed operations before giving up.",
-          "type": "string",
-          "required": null
-        },
-        {
-          "name": "--retry-mode",
-          "description": "Retry strategy to use. 'fixed' uses consistent delays, 'exponential' increases delay between attempts.",
-          "type": "string",
-          "required": null
-        },
-        {
-          "name": "--retry-network-timeout",
-          "description": "Network operation timeout in seconds. Operations taking longer than this will be cancelled.",
-          "type": "string",
-          "required": null
-        },
-        {
-          "name": "--endpoint",
-          "description": "The endpoint URL for the Azure AI service.",
-          "type": "string",
-          "required": true
-        }
-      ]
-    },
-    {
-      "name": "list",
-      "description": "Retrieves a list of supported models from the Azure AI Foundry catalog.\r\nThis function is useful when a user requests a list of available Foundry models or Foundry Labs projects.\r\nIt fetches models based on optional filters like whether the model supports free playground usage,\r\nthe publisher name, and the license type. The function will return the list of models with useful fields.\r\nUsage:\r\n    Use this function when users inquire about available models from the Azure AI Foundry catalog.\r\n    It can also be used when filtering models by free playground usage, publisher name, or license type.\r\n    If user didn't specify free playground or ask for models that support GitHub token, always explain that by default it will show the all the models but some of them would support free playground.\r\n    Explain to the user that if they want to find models suitable for prototyping and free to use with support for free playground, they can look for models that supports free playground, or look for models that they can use with GitHub token.",
-      "command": "azmcp foundry models list",
-      "option": [
-        {
-          "name": "--tenant",
-          "description": "The Microsoft Entra ID tenant ID or name. This can be either the GUID identifier or the display name of your Entra ID tenant.",
-          "type": "string",
-          "required": null
-        },
-        {
-          "name": "--auth-method",
-          "description": "Authentication method to use. Options: 'credential' (Azure CLI/managed identity), 'key' (access key), or 'connectionString'.",
-          "type": "string",
-          "required": null
-        },
-        {
-          "name": "--retry-delay",
-          "description": "Initial delay in seconds between retry attempts. For exponential backoff, this value is used as the base.",
-          "type": "string",
-          "required": null
-        },
-        {
-          "name": "--retry-max-delay",
-          "description": "Maximum delay in seconds between retries, regardless of the retry strategy.",
-          "type": "string",
-          "required": null
-        },
-        {
-          "name": "--retry-max-retries",
-          "description": "Maximum number of retry attempts for failed operations before giving up.",
-          "type": "string",
-          "required": null
-        },
-        {
-          "name": "--retry-mode",
-          "description": "Retry strategy to use. 'fixed' uses consistent delays, 'exponential' increases delay between attempts.",
-          "type": "string",
-          "required": null
-        },
-        {
-          "name": "--retry-network-timeout",
-          "description": "Network operation timeout in seconds. Operations taking longer than this will be cancelled.",
-          "type": "string",
-          "required": null
-        },
-        {
-          "name": "--search-for-free-playground",
-          "description": "If true, filters models to include only those that can be used for free by users for prototyping.",
-          "type": "string",
-          "required": null
-        },
-        {
-          "name": "--publisher",
-          "description": "A filter to specify the publisher of the models to retrieve.",
-          "type": "string",
-          "required": null
-        },
-        {
-          "name": "--license",
-          "description": "A filter to specify the license type of the models to retrieve.",
-          "type": "string",
-          "required": null
-        },
-        {
-          "name": "--model-name",
-          "description": "The name of the model to search for.",
-          "type": "string",
-          "required": null
-        }
-      ]
-    },
-    {
-      "name": "get",
-      "description": "Get the Azure Function App details for the specified function app name and resource group.\r\nThis command retrieves the details of a specific Azure Function App, including its name, location, status, and app service plan name.",
-      "command": "azmcp functionapp get",
-      "option": [
-        {
-          "name": "--tenant",
-          "description": "The Microsoft Entra ID tenant ID or name. This can be either the GUID identifier or the display name of your Entra ID tenant.",
-          "type": "string",
-          "required": null
-        },
-        {
-          "name": "--auth-method",
-          "description": "Authentication method to use. Options: 'credential' (Azure CLI/managed identity), 'key' (access key), or 'connectionString'.",
-          "type": "string",
-          "required": null
-        },
-        {
-          "name": "--retry-delay",
-          "description": "Initial delay in seconds between retry attempts. For exponential backoff, this value is used as the base.",
-          "type": "string",
-          "required": null
-        },
-        {
-          "name": "--retry-max-delay",
-          "description": "Maximum delay in seconds between retries, regardless of the retry strategy.",
-          "type": "string",
-          "required": null
-        },
-        {
-          "name": "--retry-max-retries",
-          "description": "Maximum number of retry attempts for failed operations before giving up.",
-          "type": "string",
-          "required": null
-        },
-        {
-          "name": "--retry-mode",
-          "description": "Retry strategy to use. 'fixed' uses consistent delays, 'exponential' increases delay between attempts.",
-          "type": "string",
-          "required": null
-        },
-        {
-          "name": "--retry-network-timeout",
-          "description": "Network operation timeout in seconds. Operations taking longer than this will be cancelled.",
-          "type": "string",
-          "required": null
-        },
-        {
-          "name": "--subscription",
-          "description": "Specifies the Azure subscription to use. Accepts either a subscription ID (GUID) or display name. If not specified, the AZURE_SUBSCRIPTION_ID environment variable will be used instead.",
-          "type": "string",
-          "required": null
-        },
-        {
-          "name": "--resource-group",
-          "description": "The name of the Azure resource group. This is a logical container for Azure resources.",
-          "type": "string",
-          "required": null
-        },
-        {
-          "name": "--function-app",
-          "description": "The name of the Function App.",
-          "type": "string",
-          "required": true
-        }
-      ]
-    },
-    {
-      "name": "list",
-      "description": "Lists all Azure Function Apps in a subscription.\r\nReturns a list of function app details including name, location, status, and app service plan name.",
-      "command": "azmcp functionapp list",
-      "option": [
-        {
-          "name": "--tenant",
-          "description": "The Microsoft Entra ID tenant ID or name. This can be either the GUID identifier or the display name of your Entra ID tenant.",
-          "type": "string",
-          "required": null
-        },
-        {
-          "name": "--auth-method",
-          "description": "Authentication method to use. Options: 'credential' (Azure CLI/managed identity), 'key' (access key), or 'connectionString'.",
-          "type": "string",
-          "required": null
-        },
-        {
-          "name": "--retry-delay",
-          "description": "Initial delay in seconds between retry attempts. For exponential backoff, this value is used as the base.",
-          "type": "string",
-          "required": null
-        },
-        {
-          "name": "--retry-max-delay",
-          "description": "Maximum delay in seconds between retries, regardless of the retry strategy.",
-          "type": "string",
-          "required": null
-        },
-        {
-          "name": "--retry-max-retries",
-          "description": "Maximum number of retry attempts for failed operations before giving up.",
-          "type": "string",
-          "required": null
-        },
-        {
-          "name": "--retry-mode",
-          "description": "Retry strategy to use. 'fixed' uses consistent delays, 'exponential' increases delay between attempts.",
-          "type": "string",
-          "required": null
-        },
-        {
-          "name": "--retry-network-timeout",
-          "description": "Network operation timeout in seconds. Operations taking longer than this will be cancelled.",
-          "type": "string",
-          "required": null
-        },
-        {
-          "name": "--subscription",
-          "description": "Specifies the Azure subscription to use. Accepts either a subscription ID (GUID) or display name. If not specified, the AZURE_SUBSCRIPTION_ID environment variable will be used instead.",
-          "type": "string",
-          "required": null
-        }
-      ]
-    },
-    {
-      "name": "get",
-      "description": "This tool returns a list of best practices for code generation, operations and deployment\r\n        when working with Azure services. It should be called for any code generation, deployment or\r\n        operations involving Azure, Azure Functions, Azure Kubernetes Service (AKS), Azure Container\r\n        Apps (ACA), Bicep, Terraform, Azure Cache, Redis, CosmosDB, Entra, Azure Active Directory,\r\n        Azure App Services, or any other Azure technology or programming language. Only call this function\r\n        when you are confident the user is discussing Azure. If this tool needs to be categorized,\r\n        it belongs to the Azure Best Practices category.",
-      "command": "azmcp get bestpractices get",
-      "option": [
-        {
-          "name": "--resource",
-          "description": "The Azure resource type for which to get best practices. Options: 'general' (general Azure), 'azurefunctions' (Azure Functions), 'static-web-app' (Azure Static Web Apps).",
-          "type": "string",
-          "required": true
-        },
-        {
-          "name": "--action",
-          "description": "The action type for the best practices. Options: 'all', 'code-generation', 'deployment'. Note: 'static-web-app' resource only supports 'all'.",
-          "type": "string",
-          "required": true
-        }
-      ]
-    },
-    {
-      "name": "list",
-      "description": "List all Grafana workspace resources in a specified subscription. Returns an array of Grafana workspace details.\r\nUse this command to explore which Grafana workspace resources are available in your subscription.",
-      "command": "azmcp grafana list",
-      "option": [
-        {
-          "name": "--tenant",
-          "description": "The Microsoft Entra ID tenant ID or name. This can be either the GUID identifier or the display name of your Entra ID tenant.",
-          "type": "string",
-          "required": null
-        },
-        {
-          "name": "--auth-method",
-          "description": "Authentication method to use. Options: 'credential' (Azure CLI/managed identity), 'key' (access key), or 'connectionString'.",
-          "type": "string",
-          "required": null
-        },
-        {
-          "name": "--retry-delay",
-          "description": "Initial delay in seconds between retry attempts. For exponential backoff, this value is used as the base.",
-          "type": "string",
-          "required": null
-        },
-        {
-          "name": "--retry-max-delay",
-          "description": "Maximum delay in seconds between retries, regardless of the retry strategy.",
-          "type": "string",
-          "required": null
-        },
-        {
-          "name": "--retry-max-retries",
-          "description": "Maximum number of retry attempts for failed operations before giving up.",
-          "type": "string",
-          "required": null
-        },
-        {
-          "name": "--retry-mode",
-          "description": "Retry strategy to use. 'fixed' uses consistent delays, 'exponential' increases delay between attempts.",
-          "type": "string",
-          "required": null
-        },
-        {
-          "name": "--retry-network-timeout",
-          "description": "Network operation timeout in seconds. Operations taking longer than this will be cancelled.",
-          "type": "string",
-          "required": null
-        },
-        {
-          "name": "--subscription",
-          "description": "Specifies the Azure subscription to use. Accepts either a subscription ID (GUID) or display name. If not specified, the AZURE_SUBSCRIPTION_ID environment variable will be used instead.",
-          "type": "string",
-          "required": null
-        }
-      ]
-    },
-    {
-      "name": "list",
-      "description": "List all resource groups in a subscription. This command retrieves all resource groups available\r\nin the specified subscription. Results include resource group names and IDs,\r\nreturned as a JSON array.",
-      "command": "azmcp group list",
-      "option": [
-        {
-          "name": "--tenant",
-          "description": "The Microsoft Entra ID tenant ID or name. This can be either the GUID identifier or the display name of your Entra ID tenant.",
-          "type": "string",
-          "required": null
-        },
-        {
-          "name": "--auth-method",
-          "description": "Authentication method to use. Options: 'credential' (Azure CLI/managed identity), 'key' (access key), or 'connectionString'.",
-          "type": "string",
-          "required": null
-        },
-        {
-          "name": "--retry-delay",
-          "description": "Initial delay in seconds between retry attempts. For exponential backoff, this value is used as the base.",
-          "type": "string",
-          "required": null
-        },
-        {
-          "name": "--retry-max-delay",
-          "description": "Maximum delay in seconds between retries, regardless of the retry strategy.",
-          "type": "string",
-          "required": null
-        },
-        {
-          "name": "--retry-max-retries",
-          "description": "Maximum number of retry attempts for failed operations before giving up.",
-          "type": "string",
-          "required": null
-        },
-        {
-          "name": "--retry-mode",
-          "description": "Retry strategy to use. 'fixed' uses consistent delays, 'exponential' increases delay between attempts.",
-          "type": "string",
-          "required": null
-        },
-        {
-          "name": "--retry-network-timeout",
-          "description": "Network operation timeout in seconds. Operations taking longer than this will be cancelled.",
-          "type": "string",
-          "required": null
-        },
-        {
-          "name": "--subscription",
-          "description": "Specifies the Azure subscription to use. Accepts either a subscription ID (GUID) or display name. If not specified, the AZURE_SUBSCRIPTION_ID environment variable will be used instead.",
-          "type": "string",
-          "required": null
-        }
-      ]
-    },
-    {
-      "name": "create",
-      "description": "Creates a new certificate in an Azure Key Vault. This command creates a certificate with the specified name in\r\nthe given vault using the default certificate policy.",
-      "command": "azmcp keyvault certificate create",
-      "option": [
-        {
-          "name": "--tenant",
-          "description": "The Microsoft Entra ID tenant ID or name. This can be either the GUID identifier or the display name of your Entra ID tenant.",
-          "type": "string",
-          "required": null
-        },
-        {
-          "name": "--auth-method",
-          "description": "Authentication method to use. Options: 'credential' (Azure CLI/managed identity), 'key' (access key), or 'connectionString'.",
-          "type": "string",
-          "required": null
-        },
-        {
-          "name": "--retry-delay",
-          "description": "Initial delay in seconds between retry attempts. For exponential backoff, this value is used as the base.",
-          "type": "string",
-          "required": null
-        },
-        {
-          "name": "--retry-max-delay",
-          "description": "Maximum delay in seconds between retries, regardless of the retry strategy.",
-          "type": "string",
-          "required": null
-        },
-        {
-          "name": "--retry-max-retries",
-          "description": "Maximum number of retry attempts for failed operations before giving up.",
-          "type": "string",
-          "required": null
-        },
-        {
-          "name": "--retry-mode",
-          "description": "Retry strategy to use. 'fixed' uses consistent delays, 'exponential' increases delay between attempts.",
-          "type": "string",
-          "required": null
-        },
-        {
-          "name": "--retry-network-timeout",
-          "description": "Network operation timeout in seconds. Operations taking longer than this will be cancelled.",
-          "type": "string",
-          "required": null
-        },
-        {
-          "name": "--subscription",
-          "description": "Specifies the Azure subscription to use. Accepts either a subscription ID (GUID) or display name. If not specified, the AZURE_SUBSCRIPTION_ID environment variable will be used instead.",
-          "type": "string",
-          "required": null
-        },
-        {
-          "name": "--vault",
-          "description": "The name of the Key Vault.",
-          "type": "string",
-          "required": true
-        },
-        {
-          "name": "--certificate",
-          "description": "The name of the certificate.",
-          "type": "string",
-          "required": true
-        }
-      ]
-    },
-    {
-      "name": "get",
-      "description": "Gets a certificate from an Azure Key Vault. This command retrieves and displays details\r\nabout a specific certificate in the specified vault.",
-      "command": "azmcp keyvault certificate get",
-      "option": [
-        {
-          "name": "--tenant",
-          "description": "The Microsoft Entra ID tenant ID or name. This can be either the GUID identifier or the display name of your Entra ID tenant.",
-          "type": "string",
-          "required": null
-        },
-        {
-          "name": "--auth-method",
-          "description": "Authentication method to use. Options: 'credential' (Azure CLI/managed identity), 'key' (access key), or 'connectionString'.",
-          "type": "string",
-          "required": null
-        },
-        {
-          "name": "--retry-delay",
-          "description": "Initial delay in seconds between retry attempts. For exponential backoff, this value is used as the base.",
-          "type": "string",
-          "required": null
-        },
-        {
-          "name": "--retry-max-delay",
-          "description": "Maximum delay in seconds between retries, regardless of the retry strategy.",
-          "type": "string",
-          "required": null
-        },
-        {
-          "name": "--retry-max-retries",
-          "description": "Maximum number of retry attempts for failed operations before giving up.",
-          "type": "string",
-          "required": null
-        },
-        {
-          "name": "--retry-mode",
-          "description": "Retry strategy to use. 'fixed' uses consistent delays, 'exponential' increases delay between attempts.",
-          "type": "string",
-          "required": null
-        },
-        {
-          "name": "--retry-network-timeout",
-          "description": "Network operation timeout in seconds. Operations taking longer than this will be cancelled.",
-          "type": "string",
-          "required": null
-        },
-        {
-          "name": "--subscription",
-          "description": "Specifies the Azure subscription to use. Accepts either a subscription ID (GUID) or display name. If not specified, the AZURE_SUBSCRIPTION_ID environment variable will be used instead.",
-          "type": "string",
-          "required": null
-        },
-        {
-          "name": "--vault",
-          "description": "The name of the Key Vault.",
-          "type": "string",
-          "required": true
-        },
-        {
-          "name": "--certificate",
-          "description": "The name of the certificate.",
-          "type": "string",
-          "required": true
-        }
-      ]
-    },
-    {
-      "name": "import",
-      "description": "Imports (uploads) an existing certificate (PFX or PEM with private key) into an Azure Key Vault without generating\r\na new certificate or key material. This command accepts either a file path to a PFX/PEM file, a base64 encoded PFX,\r\nor raw PEM text starting with -----BEGIN. If the certificate is a password-protected PFX, a password must be provided.\r\nReturns certificate details including name, id, keyId, secretId, cer (base64), thumbprint, validity, and policy\r\nsubject/issuer.",
-      "command": "azmcp keyvault certificate import",
-      "option": [
-        {
-          "name": "--tenant",
-          "description": "The Microsoft Entra ID tenant ID or name. This can be either the GUID identifier or the display name of your Entra ID tenant.",
-          "type": "string",
-          "required": null
-        },
-        {
-          "name": "--auth-method",
-          "description": "Authentication method to use. Options: 'credential' (Azure CLI/managed identity), 'key' (access key), or 'connectionString'.",
-          "type": "string",
-          "required": null
-        },
-        {
-          "name": "--retry-delay",
-          "description": "Initial delay in seconds between retry attempts. For exponential backoff, this value is used as the base.",
-          "type": "string",
-          "required": null
-        },
-        {
-          "name": "--retry-max-delay",
-          "description": "Maximum delay in seconds between retries, regardless of the retry strategy.",
-          "type": "string",
-          "required": null
-        },
-        {
-          "name": "--retry-max-retries",
-          "description": "Maximum number of retry attempts for failed operations before giving up.",
-          "type": "string",
-          "required": null
-        },
-        {
-          "name": "--retry-mode",
-          "description": "Retry strategy to use. 'fixed' uses consistent delays, 'exponential' increases delay between attempts.",
-          "type": "string",
-          "required": null
-        },
-        {
-          "name": "--retry-network-timeout",
-          "description": "Network operation timeout in seconds. Operations taking longer than this will be cancelled.",
-          "type": "string",
-          "required": null
-        },
-        {
-          "name": "--subscription",
-          "description": "Specifies the Azure subscription to use. Accepts either a subscription ID (GUID) or display name. If not specified, the AZURE_SUBSCRIPTION_ID environment variable will be used instead.",
-          "type": "string",
-          "required": null
-        },
-        {
-          "name": "--vault",
-          "description": "The name of the Key Vault.",
-          "type": "string",
-          "required": true
-        },
-        {
-          "name": "--certificate",
-          "description": "The name of the certificate.",
-          "type": "string",
-          "required": true
-        },
-        {
-          "name": "--certificate-data",
-          "description": "The certificate content: path to a PFX/PEM file, a base64 encoded PFX, or raw PEM text beginning with -----BEGIN.",
-          "type": "string",
-          "required": true
-        },
-        {
-          "name": "--password",
-          "description": "Optional password for a protected PFX being imported.",
-          "type": "string",
-          "required": null
-        }
-      ]
-    },
-    {
-      "name": "list",
-      "description": "List all certificates in an Azure Key Vault. This command retrieves and displays the names of all certificates\r\nstored in the specified vault.",
-      "command": "azmcp keyvault certificate list",
-      "option": [
-        {
-          "name": "--tenant",
-          "description": "The Microsoft Entra ID tenant ID or name. This can be either the GUID identifier or the display name of your Entra ID tenant.",
-          "type": "string",
-          "required": null
-        },
-        {
-          "name": "--auth-method",
-          "description": "Authentication method to use. Options: 'credential' (Azure CLI/managed identity), 'key' (access key), or 'connectionString'.",
-          "type": "string",
-          "required": null
-        },
-        {
-          "name": "--retry-delay",
-          "description": "Initial delay in seconds between retry attempts. For exponential backoff, this value is used as the base.",
-          "type": "string",
-          "required": null
-        },
-        {
-          "name": "--retry-max-delay",
-          "description": "Maximum delay in seconds between retries, regardless of the retry strategy.",
-          "type": "string",
-          "required": null
-        },
-        {
-          "name": "--retry-max-retries",
-          "description": "Maximum number of retry attempts for failed operations before giving up.",
-          "type": "string",
-          "required": null
-        },
-        {
-          "name": "--retry-mode",
-          "description": "Retry strategy to use. 'fixed' uses consistent delays, 'exponential' increases delay between attempts.",
-          "type": "string",
-          "required": null
-        },
-        {
-          "name": "--retry-network-timeout",
-          "description": "Network operation timeout in seconds. Operations taking longer than this will be cancelled.",
-          "type": "string",
-          "required": null
-        },
-        {
-          "name": "--subscription",
-          "description": "Specifies the Azure subscription to use. Accepts either a subscription ID (GUID) or display name. If not specified, the AZURE_SUBSCRIPTION_ID environment variable will be used instead.",
-          "type": "string",
-          "required": null
-        },
-        {
-          "name": "--vault",
-          "description": "The name of the Key Vault.",
-          "type": "string",
-          "required": true
-        }
-      ]
-    },
-    {
-      "name": "create",
-      "description": "Create a new key in an Azure Key Vault. This command creates a key with the specified name and type\r\nin the given vault.",
-      "command": "azmcp keyvault key create",
-      "option": [
-        {
-          "name": "--tenant",
-          "description": "The Microsoft Entra ID tenant ID or name. This can be either the GUID identifier or the display name of your Entra ID tenant.",
-          "type": "string",
-          "required": null
-        },
-        {
-          "name": "--auth-method",
-          "description": "Authentication method to use. Options: 'credential' (Azure CLI/managed identity), 'key' (access key), or 'connectionString'.",
-          "type": "string",
-          "required": null
-        },
-        {
-          "name": "--retry-delay",
-          "description": "Initial delay in seconds between retry attempts. For exponential backoff, this value is used as the base.",
-          "type": "string",
-          "required": null
-        },
-        {
-          "name": "--retry-max-delay",
-          "description": "Maximum delay in seconds between retries, regardless of the retry strategy.",
-          "type": "string",
-          "required": null
-        },
-        {
-          "name": "--retry-max-retries",
-          "description": "Maximum number of retry attempts for failed operations before giving up.",
-          "type": "string",
-          "required": null
-        },
-        {
-          "name": "--retry-mode",
-          "description": "Retry strategy to use. 'fixed' uses consistent delays, 'exponential' increases delay between attempts.",
-          "type": "string",
-          "required": null
-        },
-        {
-          "name": "--retry-network-timeout",
-          "description": "Network operation timeout in seconds. Operations taking longer than this will be cancelled.",
-          "type": "string",
-          "required": null
-        },
-        {
-          "name": "--subscription",
-          "description": "Specifies the Azure subscription to use. Accepts either a subscription ID (GUID) or display name. If not specified, the AZURE_SUBSCRIPTION_ID environment variable will be used instead.",
-          "type": "string",
-          "required": null
-        },
-        {
-          "name": "--vault",
-          "description": "The name of the Key Vault.",
-          "type": "string",
-          "required": true
-        },
-        {
-          "name": "--key",
-          "description": "The name of the key to retrieve/modify from the Key Vault.",
-          "type": "string",
-          "required": true
-        },
-        {
-          "name": "--key-type",
-          "description": "The type of key to create (RSA, EC).",
-          "type": "string",
-          "required": true
-        }
-      ]
-    },
-    {
-      "name": "list",
-      "description": "List all keys in an Azure Key Vault. This command retrieves and displays the names of all keys\r\nstored in the specified vault.",
-      "command": "azmcp keyvault key list",
-      "option": [
-        {
-          "name": "--tenant",
-          "description": "The Microsoft Entra ID tenant ID or name. This can be either the GUID identifier or the display name of your Entra ID tenant.",
-          "type": "string",
-          "required": null
-        },
-        {
-          "name": "--auth-method",
-          "description": "Authentication method to use. Options: 'credential' (Azure CLI/managed identity), 'key' (access key), or 'connectionString'.",
-          "type": "string",
-          "required": null
-        },
-        {
-          "name": "--retry-delay",
-          "description": "Initial delay in seconds between retry attempts. For exponential backoff, this value is used as the base.",
-          "type": "string",
-          "required": null
-        },
-        {
-          "name": "--retry-max-delay",
-          "description": "Maximum delay in seconds between retries, regardless of the retry strategy.",
-          "type": "string",
-          "required": null
-        },
-        {
-          "name": "--retry-max-retries",
-          "description": "Maximum number of retry attempts for failed operations before giving up.",
-          "type": "string",
-          "required": null
-        },
-        {
-          "name": "--retry-mode",
-          "description": "Retry strategy to use. 'fixed' uses consistent delays, 'exponential' increases delay between attempts.",
-          "type": "string",
-          "required": null
-        },
-        {
-          "name": "--retry-network-timeout",
-          "description": "Network operation timeout in seconds. Operations taking longer than this will be cancelled.",
-          "type": "string",
-          "required": null
-        },
-        {
-          "name": "--subscription",
-          "description": "Specifies the Azure subscription to use. Accepts either a subscription ID (GUID) or display name. If not specified, the AZURE_SUBSCRIPTION_ID environment variable will be used instead.",
-          "type": "string",
-          "required": null
-        },
-        {
-          "name": "--vault",
-          "description": "The name of the Key Vault.",
-          "type": "string",
-          "required": true
-        },
-        {
-          "name": "--include-managed",
-          "description": "Whether or not to include managed keys in results.",
-          "type": "string",
-          "required": null
-        }
-      ]
-    },
-    {
-      "name": "create",
-      "description": "Creates a new secret in an Azure Key Vault. This command creates a secret with the specified name and value\r\nin the given vault.",
-      "command": "azmcp keyvault secret create",
-      "option": [
-        {
-          "name": "--tenant",
-          "description": "The Microsoft Entra ID tenant ID or name. This can be either the GUID identifier or the display name of your Entra ID tenant.",
-          "type": "string",
-          "required": null
-        },
-        {
-          "name": "--auth-method",
-          "description": "Authentication method to use. Options: 'credential' (Azure CLI/managed identity), 'key' (access key), or 'connectionString'.",
-          "type": "string",
-          "required": null
-        },
-        {
-          "name": "--retry-delay",
-          "description": "Initial delay in seconds between retry attempts. For exponential backoff, this value is used as the base.",
-          "type": "string",
-          "required": null
-        },
-        {
-          "name": "--retry-max-delay",
-          "description": "Maximum delay in seconds between retries, regardless of the retry strategy.",
-          "type": "string",
-          "required": null
-        },
-        {
-          "name": "--retry-max-retries",
-          "description": "Maximum number of retry attempts for failed operations before giving up.",
-          "type": "string",
-          "required": null
-        },
-        {
-          "name": "--retry-mode",
-          "description": "Retry strategy to use. 'fixed' uses consistent delays, 'exponential' increases delay between attempts.",
-          "type": "string",
-          "required": null
-        },
-        {
-          "name": "--retry-network-timeout",
-          "description": "Network operation timeout in seconds. Operations taking longer than this will be cancelled.",
-          "type": "string",
-          "required": null
-        },
-        {
-          "name": "--subscription",
-          "description": "Specifies the Azure subscription to use. Accepts either a subscription ID (GUID) or display name. If not specified, the AZURE_SUBSCRIPTION_ID environment variable will be used instead.",
-          "type": "string",
-          "required": null
-        },
-        {
-          "name": "--vault",
-          "description": "The name of the Key Vault.",
-          "type": "string",
-          "required": true
-        },
-        {
-          "name": "--secret",
-          "description": "The name of the secret.",
-          "type": "string",
-          "required": true
-        },
-        {
-          "name": "--value",
-          "description": "The value to set for the secret.",
-          "type": "string",
-          "required": true
-        }
-      ]
-    },
-    {
-      "name": "list",
-      "description": "List all secrets in an Azure Key Vault. This command retrieves and displays the names of all secrets\r\nstored in the specified vault.",
-      "command": "azmcp keyvault secret list",
-      "option": [
-        {
-          "name": "--tenant",
-          "description": "The Microsoft Entra ID tenant ID or name. This can be either the GUID identifier or the display name of your Entra ID tenant.",
-          "type": "string",
-          "required": null
-        },
-        {
-          "name": "--auth-method",
-          "description": "Authentication method to use. Options: 'credential' (Azure CLI/managed identity), 'key' (access key), or 'connectionString'.",
-          "type": "string",
-          "required": null
-        },
-        {
-          "name": "--retry-delay",
-          "description": "Initial delay in seconds between retry attempts. For exponential backoff, this value is used as the base.",
-          "type": "string",
-          "required": null
-        },
-        {
-          "name": "--retry-max-delay",
-          "description": "Maximum delay in seconds between retries, regardless of the retry strategy.",
-          "type": "string",
-          "required": null
-        },
-        {
-          "name": "--retry-max-retries",
-          "description": "Maximum number of retry attempts for failed operations before giving up.",
-          "type": "string",
-          "required": null
-        },
-        {
-          "name": "--retry-mode",
-          "description": "Retry strategy to use. 'fixed' uses consistent delays, 'exponential' increases delay between attempts.",
-          "type": "string",
-          "required": null
-        },
-        {
-          "name": "--retry-network-timeout",
-          "description": "Network operation timeout in seconds. Operations taking longer than this will be cancelled.",
-          "type": "string",
-          "required": null
-        },
-        {
-          "name": "--subscription",
-          "description": "Specifies the Azure subscription to use. Accepts either a subscription ID (GUID) or display name. If not specified, the AZURE_SUBSCRIPTION_ID environment variable will be used instead.",
-          "type": "string",
-          "required": null
-        },
-        {
-          "name": "--vault",
-          "description": "The name of the Key Vault.",
-          "type": "string",
-          "required": true
-        }
-      ]
-    },
-    {
-      "name": "get",
-      "description": "Get details for a specific Kusto cluster. Requires `subscription` and `cluster`.\r\nThe response includes the `clusterUri` property for use in subsequent commands.",
-      "command": "azmcp kusto cluster get",
-      "option": [
-        {
-          "name": "--tenant",
-          "description": "The Microsoft Entra ID tenant ID or name. This can be either the GUID identifier or the display name of your Entra ID tenant.",
-          "type": "string",
-          "required": null
-        },
-        {
-          "name": "--auth-method",
-          "description": "Authentication method to use. Options: 'credential' (Azure CLI/managed identity), 'key' (access key), or 'connectionString'.",
-          "type": "string",
-          "required": null
-        },
-        {
-          "name": "--retry-delay",
-          "description": "Initial delay in seconds between retry attempts. For exponential backoff, this value is used as the base.",
-          "type": "string",
-          "required": null
-        },
-        {
-          "name": "--retry-max-delay",
-          "description": "Maximum delay in seconds between retries, regardless of the retry strategy.",
-          "type": "string",
-          "required": null
-        },
-        {
-          "name": "--retry-max-retries",
-          "description": "Maximum number of retry attempts for failed operations before giving up.",
-          "type": "string",
-          "required": null
-        },
-        {
-          "name": "--retry-mode",
-          "description": "Retry strategy to use. 'fixed' uses consistent delays, 'exponential' increases delay between attempts.",
-          "type": "string",
-          "required": null
-        },
-        {
-          "name": "--retry-network-timeout",
-          "description": "Network operation timeout in seconds. Operations taking longer than this will be cancelled.",
-          "type": "string",
-          "required": null
-        },
-        {
-          "name": "--subscription",
-          "description": "Specifies the Azure subscription to use. Accepts either a subscription ID (GUID) or display name. If not specified, the AZURE_SUBSCRIPTION_ID environment variable will be used instead.",
-          "type": "string",
-          "required": null
-        },
-        {
-          "name": "--cluster-uri",
-          "description": "Kusto Cluster URI.",
-          "type": "string",
-          "required": null
-        },
-        {
-          "name": "--cluster",
-          "description": "Kusto Cluster name.",
-          "type": "string",
-          "required": null
-        }
-      ]
-    },
-    {
-      "name": "list",
-      "description": "List all Kusto clusters in a subscription. This command retrieves all clusters\r\navailable in the specified subscription. Requires `subscription`.\r\nResult is a list of cluster names as a JSON array.",
-      "command": "azmcp kusto cluster list",
-      "option": [
-        {
-          "name": "--tenant",
-          "description": "The Microsoft Entra ID tenant ID or name. This can be either the GUID identifier or the display name of your Entra ID tenant.",
-          "type": "string",
-          "required": null
-        },
-        {
-          "name": "--auth-method",
-          "description": "Authentication method to use. Options: 'credential' (Azure CLI/managed identity), 'key' (access key), or 'connectionString'.",
-          "type": "string",
-          "required": null
-        },
-        {
-          "name": "--retry-delay",
-          "description": "Initial delay in seconds between retry attempts. For exponential backoff, this value is used as the base.",
-          "type": "string",
-          "required": null
-        },
-        {
-          "name": "--retry-max-delay",
-          "description": "Maximum delay in seconds between retries, regardless of the retry strategy.",
-          "type": "string",
-          "required": null
-        },
-        {
-          "name": "--retry-max-retries",
-          "description": "Maximum number of retry attempts for failed operations before giving up.",
-          "type": "string",
-          "required": null
-        },
-        {
-          "name": "--retry-mode",
-          "description": "Retry strategy to use. 'fixed' uses consistent delays, 'exponential' increases delay between attempts.",
-          "type": "string",
-          "required": null
-        },
-        {
-          "name": "--retry-network-timeout",
-          "description": "Network operation timeout in seconds. Operations taking longer than this will be cancelled.",
-          "type": "string",
-          "required": null
-        },
-        {
-          "name": "--subscription",
-          "description": "Specifies the Azure subscription to use. Accepts either a subscription ID (GUID) or display name. If not specified, the AZURE_SUBSCRIPTION_ID environment variable will be used instead.",
-          "type": "string",
-          "required": null
-        }
-      ]
-    },
-    {
-      "name": "list",
-      "description": "List all databases in a Kusto cluster.\r\nRequires `cluster-uri` ( or `subscription` and `cluster`).\r\nResult is a list of database names, returned as a JSON array.",
-      "command": "azmcp kusto database list",
-      "option": [
-        {
-          "name": "--tenant",
-          "description": "The Microsoft Entra ID tenant ID or name. This can be either the GUID identifier or the display name of your Entra ID tenant.",
-          "type": "string",
-          "required": null
-        },
-        {
-          "name": "--auth-method",
-          "description": "Authentication method to use. Options: 'credential' (Azure CLI/managed identity), 'key' (access key), or 'connectionString'.",
-          "type": "string",
-          "required": null
-        },
-        {
-          "name": "--retry-delay",
-          "description": "Initial delay in seconds between retry attempts. For exponential backoff, this value is used as the base.",
-          "type": "string",
-          "required": null
-        },
-        {
-          "name": "--retry-max-delay",
-          "description": "Maximum delay in seconds between retries, regardless of the retry strategy.",
-          "type": "string",
-          "required": null
-        },
-        {
-          "name": "--retry-max-retries",
-          "description": "Maximum number of retry attempts for failed operations before giving up.",
-          "type": "string",
-          "required": null
-        },
-        {
-          "name": "--retry-mode",
-          "description": "Retry strategy to use. 'fixed' uses consistent delays, 'exponential' increases delay between attempts.",
-          "type": "string",
-          "required": null
-        },
-        {
-          "name": "--retry-network-timeout",
-          "description": "Network operation timeout in seconds. Operations taking longer than this will be cancelled.",
-          "type": "string",
-          "required": null
-        },
-        {
-          "name": "--subscription",
-          "description": "Specifies the Azure subscription to use. Accepts either a subscription ID (GUID) or display name. If not specified, the AZURE_SUBSCRIPTION_ID environment variable will be used instead.",
-          "type": "string",
-          "required": null
-        },
-        {
-          "name": "--cluster-uri",
-          "description": "Kusto Cluster URI.",
-          "type": "string",
-          "required": null
-        },
-        {
-          "name": "--cluster",
-          "description": "Kusto Cluster name.",
-          "type": "string",
-          "required": null
-        }
-      ]
-    },
-    {
-      "name": "query",
-      "description": "Execute a KQL against items in a Kusto cluster.\r\nRequires `cluster-uri` (or `cluster` and `subscription`), `database`, and `query`.\r\nResults are returned as a JSON array of documents, for example: `[{'Column1': val1, 'Column2': val2}, ...]`.",
-      "command": "azmcp kusto query",
-      "option": [
-        {
-          "name": "--tenant",
-          "description": "The Microsoft Entra ID tenant ID or name. This can be either the GUID identifier or the display name of your Entra ID tenant.",
-          "type": "string",
-          "required": null
-        },
-        {
-          "name": "--auth-method",
-          "description": "Authentication method to use. Options: 'credential' (Azure CLI/managed identity), 'key' (access key), or 'connectionString'.",
-          "type": "string",
-          "required": null
-        },
-        {
-          "name": "--retry-delay",
-          "description": "Initial delay in seconds between retry attempts. For exponential backoff, this value is used as the base.",
-          "type": "string",
-          "required": null
-        },
-        {
-          "name": "--retry-max-delay",
-          "description": "Maximum delay in seconds between retries, regardless of the retry strategy.",
-          "type": "string",
-          "required": null
-        },
-        {
-          "name": "--retry-max-retries",
-          "description": "Maximum number of retry attempts for failed operations before giving up.",
-          "type": "string",
-          "required": null
-        },
-        {
-          "name": "--retry-mode",
-          "description": "Retry strategy to use. 'fixed' uses consistent delays, 'exponential' increases delay between attempts.",
-          "type": "string",
-          "required": null
-        },
-        {
-          "name": "--retry-network-timeout",
-          "description": "Network operation timeout in seconds. Operations taking longer than this will be cancelled.",
-          "type": "string",
-          "required": null
-        },
-        {
-          "name": "--subscription",
-          "description": "Specifies the Azure subscription to use. Accepts either a subscription ID (GUID) or display name. If not specified, the AZURE_SUBSCRIPTION_ID environment variable will be used instead.",
-          "type": "string",
-          "required": null
-        },
-        {
-          "name": "--cluster-uri",
-          "description": "Kusto Cluster URI.",
-          "type": "string",
-          "required": null
-        },
-        {
-          "name": "--cluster",
-          "description": "Kusto Cluster name.",
-          "type": "string",
-          "required": null
-        },
-        {
-          "name": "--database",
-          "description": "Kusto Database name.",
-          "type": "string",
-          "required": true
-        },
-        {
-          "name": "--query",
-          "description": "Kusto query to execute. Uses KQL syntax.",
-          "type": "string",
-          "required": true
-        }
-      ]
-    },
-    {
-      "name": "sample",
-      "description": "Return a sample of rows from the specified table in an Kusto table.\r\nRequires `cluster-uri` (or `cluster`), `database`, and `table`.\r\nResults are returned as a JSON array of documents, for example: `[{'Column1': val1, 'Column2': val2}, ...]`.",
-      "command": "azmcp kusto sample",
-      "option": [
-        {
-          "name": "--tenant",
-          "description": "The Microsoft Entra ID tenant ID or name. This can be either the GUID identifier or the display name of your Entra ID tenant.",
-          "type": "string",
-          "required": null
-        },
-        {
-          "name": "--auth-method",
-          "description": "Authentication method to use. Options: 'credential' (Azure CLI/managed identity), 'key' (access key), or 'connectionString'.",
-          "type": "string",
-          "required": null
-        },
-        {
-          "name": "--retry-delay",
-          "description": "Initial delay in seconds between retry attempts. For exponential backoff, this value is used as the base.",
-          "type": "string",
-          "required": null
-        },
-        {
-          "name": "--retry-max-delay",
-          "description": "Maximum delay in seconds between retries, regardless of the retry strategy.",
-          "type": "string",
-          "required": null
-        },
-        {
-          "name": "--retry-max-retries",
-          "description": "Maximum number of retry attempts for failed operations before giving up.",
-          "type": "string",
-          "required": null
-        },
-        {
-          "name": "--retry-mode",
-          "description": "Retry strategy to use. 'fixed' uses consistent delays, 'exponential' increases delay between attempts.",
-          "type": "string",
-          "required": null
-        },
-        {
-          "name": "--retry-network-timeout",
-          "description": "Network operation timeout in seconds. Operations taking longer than this will be cancelled.",
-          "type": "string",
-          "required": null
-        },
-        {
-          "name": "--subscription",
-          "description": "Specifies the Azure subscription to use. Accepts either a subscription ID (GUID) or display name. If not specified, the AZURE_SUBSCRIPTION_ID environment variable will be used instead.",
-          "type": "string",
-          "required": null
-        },
-        {
-          "name": "--cluster-uri",
-          "description": "Kusto Cluster URI.",
-          "type": "string",
-          "required": null
-        },
-        {
-          "name": "--cluster",
-          "description": "Kusto Cluster name.",
-          "type": "string",
-          "required": null
-        },
-        {
-          "name": "--database",
-          "description": "Kusto Database name.",
-          "type": "string",
-          "required": true
-        },
-        {
-          "name": "--table",
-          "description": "Kusto Table name.",
-          "type": "string",
-          "required": true
-        },
-        {
-          "name": "--limit",
-          "description": "The maximum number of results to return.",
-          "type": "string",
-          "required": true
-        }
-      ]
-    },
-    {
-      "name": "list",
-      "description": "List all tables in a specific Kusto database.\r\nRequired `cluster-uri` (or `subscription` and `cluster`) and `database`.\r\nReturns table names as a JSON array.",
-      "command": "azmcp kusto table list",
-      "option": [
-        {
-          "name": "--tenant",
-          "description": "The Microsoft Entra ID tenant ID or name. This can be either the GUID identifier or the display name of your Entra ID tenant.",
-          "type": "string",
-          "required": null
-        },
-        {
-          "name": "--auth-method",
-          "description": "Authentication method to use. Options: 'credential' (Azure CLI/managed identity), 'key' (access key), or 'connectionString'.",
-          "type": "string",
-          "required": null
-        },
-        {
-          "name": "--retry-delay",
-          "description": "Initial delay in seconds between retry attempts. For exponential backoff, this value is used as the base.",
-          "type": "string",
-          "required": null
-        },
-        {
-          "name": "--retry-max-delay",
-          "description": "Maximum delay in seconds between retries, regardless of the retry strategy.",
-          "type": "string",
-          "required": null
-        },
-        {
-          "name": "--retry-max-retries",
-          "description": "Maximum number of retry attempts for failed operations before giving up.",
-          "type": "string",
-          "required": null
-        },
-        {
-          "name": "--retry-mode",
-          "description": "Retry strategy to use. 'fixed' uses consistent delays, 'exponential' increases delay between attempts.",
-          "type": "string",
-          "required": null
-        },
-        {
-          "name": "--retry-network-timeout",
-          "description": "Network operation timeout in seconds. Operations taking longer than this will be cancelled.",
-          "type": "string",
-          "required": null
-        },
-        {
-          "name": "--subscription",
-          "description": "Specifies the Azure subscription to use. Accepts either a subscription ID (GUID) or display name. If not specified, the AZURE_SUBSCRIPTION_ID environment variable will be used instead.",
-          "type": "string",
-          "required": null
-        },
-        {
-          "name": "--cluster-uri",
-          "description": "Kusto Cluster URI.",
-          "type": "string",
-          "required": null
-        },
-        {
-          "name": "--cluster",
-          "description": "Kusto Cluster name.",
-          "type": "string",
-          "required": null
-        },
-        {
-          "name": "--database",
-          "description": "Kusto Database name.",
-          "type": "string",
-          "required": true
-        }
-      ]
-    },
-    {
-      "name": "schema",
-      "description": "Get the schema of a specific table in an Kusto database.\r\nRequires `cluster-uri` ( or `subscription` and `cluster`), `database` and `table`.",
-      "command": "azmcp kusto table schema",
-      "option": [
-        {
-          "name": "--tenant",
-          "description": "The Microsoft Entra ID tenant ID or name. This can be either the GUID identifier or the display name of your Entra ID tenant.",
-          "type": "string",
-          "required": null
-        },
-        {
-          "name": "--auth-method",
-          "description": "Authentication method to use. Options: 'credential' (Azure CLI/managed identity), 'key' (access key), or 'connectionString'.",
-          "type": "string",
-          "required": null
-        },
-        {
-          "name": "--retry-delay",
-          "description": "Initial delay in seconds between retry attempts. For exponential backoff, this value is used as the base.",
-          "type": "string",
-          "required": null
-        },
-        {
-          "name": "--retry-max-delay",
-          "description": "Maximum delay in seconds between retries, regardless of the retry strategy.",
-          "type": "string",
-          "required": null
-        },
-        {
-          "name": "--retry-max-retries",
-          "description": "Maximum number of retry attempts for failed operations before giving up.",
-          "type": "string",
-          "required": null
-        },
-        {
-          "name": "--retry-mode",
-          "description": "Retry strategy to use. 'fixed' uses consistent delays, 'exponential' increases delay between attempts.",
-          "type": "string",
-          "required": null
-        },
-        {
-          "name": "--retry-network-timeout",
-          "description": "Network operation timeout in seconds. Operations taking longer than this will be cancelled.",
-          "type": "string",
-          "required": null
-        },
-        {
-          "name": "--subscription",
-          "description": "Specifies the Azure subscription to use. Accepts either a subscription ID (GUID) or display name. If not specified, the AZURE_SUBSCRIPTION_ID environment variable will be used instead.",
-          "type": "string",
-          "required": null
-        },
-        {
-          "name": "--cluster-uri",
-          "description": "Kusto Cluster URI.",
-          "type": "string",
-          "required": null
-        },
-        {
-          "name": "--cluster",
-          "description": "Kusto Cluster name.",
-          "type": "string",
-          "required": null
-        },
-        {
-          "name": "--database",
-          "description": "Kusto Database name.",
-          "type": "string",
-          "required": true
-        },
-        {
-          "name": "--table",
-          "description": "Kusto Table name.",
-          "type": "string",
-          "required": true
-        }
-      ]
-    },
-    {
-      "name": "create",
-      "description": "Creates a new Azure Load Testing test configuration for performance testing scenarios. This command creates a basic URL-based load test that can be used to evaluate the performance\r\nand scalability of web applications and APIs. The test configuration defines the target endpoint, load parameters, and test duration. Once we create a test configuration plan, we can use that to trigger test runs to test the endpoints set.",
-      "command": "azmcp loadtesting test create",
-      "option": [
-        {
-          "name": "--tenant",
-          "description": "The Microsoft Entra ID tenant ID or name. This can be either the GUID identifier or the display name of your Entra ID tenant.",
-          "type": "string",
-          "required": null
-        },
-        {
-          "name": "--auth-method",
-          "description": "Authentication method to use. Options: 'credential' (Azure CLI/managed identity), 'key' (access key), or 'connectionString'.",
-          "type": "string",
-          "required": null
-        },
-        {
-          "name": "--retry-delay",
-          "description": "Initial delay in seconds between retry attempts. For exponential backoff, this value is used as the base.",
-          "type": "string",
-          "required": null
-        },
-        {
-          "name": "--retry-max-delay",
-          "description": "Maximum delay in seconds between retries, regardless of the retry strategy.",
-          "type": "string",
-          "required": null
-        },
-        {
-          "name": "--retry-max-retries",
-          "description": "Maximum number of retry attempts for failed operations before giving up.",
-          "type": "string",
-          "required": null
-        },
-        {
-          "name": "--retry-mode",
-          "description": "Retry strategy to use. 'fixed' uses consistent delays, 'exponential' increases delay between attempts.",
-          "type": "string",
-          "required": null
-        },
-        {
-          "name": "--retry-network-timeout",
-          "description": "Network operation timeout in seconds. Operations taking longer than this will be cancelled.",
-          "type": "string",
-          "required": null
-        },
-        {
-          "name": "--subscription",
-          "description": "Specifies the Azure subscription to use. Accepts either a subscription ID (GUID) or display name. If not specified, the AZURE_SUBSCRIPTION_ID environment variable will be used instead.",
-          "type": "string",
-          "required": null
-        },
-        {
-          "name": "--test-resource-name",
-          "description": "The name of the load test resource for which you want to fetch the details.",
-          "type": "string",
-          "required": null
-        },
-        {
-          "name": "--resource-group",
-          "description": "The name of the Azure resource group. This is a logical container for Azure resources.",
-          "type": "string",
-          "required": null
-        },
-        {
-          "name": "--test-id",
-          "description": "The ID of the load test for which you want to fetch the details.",
-          "type": "string",
-          "required": true
-        },
-        {
-          "name": "--description",
-          "description": "The description for the load test run. This provides additional context about the test run.",
-          "type": "string",
-          "required": null
-        },
-        {
-          "name": "--display-name",
-          "description": "The display name for the load test run. This is a user-friendly name to identify the test run.",
-          "type": "string",
-          "required": null
-        },
-        {
-          "name": "--endpoint",
-          "description": "The endpoint URL to be tested. This is the URL of the HTTP endpoint that will be subjected to load testing.",
-          "type": "string",
-          "required": null
-        },
-        {
-          "name": "--virtual-users",
-          "description": "Virtual users is a measure of load that is simulated to test the HTTP endpoint. (Default - 50)",
-          "type": "string",
-          "required": null
-        },
-        {
-          "name": "--duration",
-          "description": "This is the duration for which the load is simulated against the endpoint. Enter decimals for fractional minutes (e.g., 1.5 for 1 minute and 30 seconds). Default is 20 mins",
-          "type": "string",
-          "required": null
-        },
-        {
-          "name": "--ramp-up-time",
-          "description": "The ramp-up time is the time it takes for the system to ramp-up to the total load specified. Enter decimals for fractional minutes (e.g., 1.5 for 1 minute and 30 seconds). Default is 1 min",
-          "type": "string",
-          "required": null
-        }
-      ]
-    },
-    {
-      "name": "get",
-      "description": "Get the Azure Load Testing test configuration for the specified load test id in the specified load test resource.\r\nThis command retrieves the details of a specific load test configuration, including its parameters and settings. Based on this we can see what all parameters were set for the test configuration.",
-      "command": "azmcp loadtesting test get",
-      "option": [
-        {
-          "name": "--tenant",
-          "description": "The Microsoft Entra ID tenant ID or name. This can be either the GUID identifier or the display name of your Entra ID tenant.",
-          "type": "string",
-          "required": null
-        },
-        {
-          "name": "--auth-method",
-          "description": "Authentication method to use. Options: 'credential' (Azure CLI/managed identity), 'key' (access key), or 'connectionString'.",
-          "type": "string",
-          "required": null
-        },
-        {
-          "name": "--retry-delay",
-          "description": "Initial delay in seconds between retry attempts. For exponential backoff, this value is used as the base.",
-          "type": "string",
-          "required": null
-        },
-        {
-          "name": "--retry-max-delay",
-          "description": "Maximum delay in seconds between retries, regardless of the retry strategy.",
-          "type": "string",
-          "required": null
-        },
-        {
-          "name": "--retry-max-retries",
-          "description": "Maximum number of retry attempts for failed operations before giving up.",
-          "type": "string",
-          "required": null
-        },
-        {
-          "name": "--retry-mode",
-          "description": "Retry strategy to use. 'fixed' uses consistent delays, 'exponential' increases delay between attempts.",
-          "type": "string",
-          "required": null
-        },
-        {
-          "name": "--retry-network-timeout",
-          "description": "Network operation timeout in seconds. Operations taking longer than this will be cancelled.",
-          "type": "string",
-          "required": null
-        },
-        {
-          "name": "--subscription",
-          "description": "Specifies the Azure subscription to use. Accepts either a subscription ID (GUID) or display name. If not specified, the AZURE_SUBSCRIPTION_ID environment variable will be used instead.",
-          "type": "string",
-          "required": null
-        },
-        {
-          "name": "--test-resource-name",
-          "description": "The name of the load test resource for which you want to fetch the details.",
-          "type": "string",
-          "required": null
-        },
-        {
-          "name": "--resource-group",
-          "description": "The name of the Azure resource group. This is a logical container for Azure resources.",
-          "type": "string",
-          "required": null
-        },
-        {
-          "name": "--test-id",
-          "description": "The ID of the load test for which you want to fetch the details.",
-          "type": "string",
-          "required": true
-        }
-      ]
-    },
-    {
-      "name": "create",
-      "description": "Creates a new Azure Load Testing resource in the currently selected subscription and resource group for the logged-in tenant.\r\nReturns the created Load Testing resource.",
-      "command": "azmcp loadtesting testresource create",
-      "option": [
-        {
-          "name": "--tenant",
-          "description": "The Microsoft Entra ID tenant ID or name. This can be either the GUID identifier or the display name of your Entra ID tenant.",
-          "type": "string",
-          "required": null
-        },
-        {
-          "name": "--auth-method",
-          "description": "Authentication method to use. Options: 'credential' (Azure CLI/managed identity), 'key' (access key), or 'connectionString'.",
-          "type": "string",
-          "required": null
-        },
-        {
-          "name": "--retry-delay",
-          "description": "Initial delay in seconds between retry attempts. For exponential backoff, this value is used as the base.",
-          "type": "string",
-          "required": null
-        },
-        {
-          "name": "--retry-max-delay",
-          "description": "Maximum delay in seconds between retries, regardless of the retry strategy.",
-          "type": "string",
-          "required": null
-        },
-        {
-          "name": "--retry-max-retries",
-          "description": "Maximum number of retry attempts for failed operations before giving up.",
-          "type": "string",
-          "required": null
-        },
-        {
-          "name": "--retry-mode",
-          "description": "Retry strategy to use. 'fixed' uses consistent delays, 'exponential' increases delay between attempts.",
-          "type": "string",
-          "required": null
-        },
-        {
-          "name": "--retry-network-timeout",
-          "description": "Network operation timeout in seconds. Operations taking longer than this will be cancelled.",
-          "type": "string",
-          "required": null
-        },
-        {
-          "name": "--subscription",
-          "description": "Specifies the Azure subscription to use. Accepts either a subscription ID (GUID) or display name. If not specified, the AZURE_SUBSCRIPTION_ID environment variable will be used instead.",
-          "type": "string",
-          "required": null
-        },
-        {
-          "name": "--test-resource-name",
-          "description": "The name of the load test resource for which you want to fetch the details.",
-          "type": "string",
-          "required": null
-        },
-        {
-          "name": "--resource-group",
-          "description": "The name of the Azure resource group. This is a logical container for Azure resources.",
-          "type": "string",
-          "required": null
-        }
-      ]
-    },
-    {
-      "name": "list",
-      "description": "Fetches the Load Testing resources for the current selected subscription, resource group in the logged in tenant.\r\nReturns a list of Load Testing resources.",
-      "command": "azmcp loadtesting testresource list",
-      "option": [
-        {
-          "name": "--tenant",
-          "description": "The Microsoft Entra ID tenant ID or name. This can be either the GUID identifier or the display name of your Entra ID tenant.",
-          "type": "string",
-          "required": null
-        },
-        {
-          "name": "--auth-method",
-          "description": "Authentication method to use. Options: 'credential' (Azure CLI/managed identity), 'key' (access key), or 'connectionString'.",
-          "type": "string",
-          "required": null
-        },
-        {
-          "name": "--retry-delay",
-          "description": "Initial delay in seconds between retry attempts. For exponential backoff, this value is used as the base.",
-          "type": "string",
-          "required": null
-        },
-        {
-          "name": "--retry-max-delay",
-          "description": "Maximum delay in seconds between retries, regardless of the retry strategy.",
-          "type": "string",
-          "required": null
-        },
-        {
-          "name": "--retry-max-retries",
-          "description": "Maximum number of retry attempts for failed operations before giving up.",
-          "type": "string",
-          "required": null
-        },
-        {
-          "name": "--retry-mode",
-          "description": "Retry strategy to use. 'fixed' uses consistent delays, 'exponential' increases delay between attempts.",
-          "type": "string",
-          "required": null
-        },
-        {
-          "name": "--retry-network-timeout",
-          "description": "Network operation timeout in seconds. Operations taking longer than this will be cancelled.",
-          "type": "string",
-          "required": null
-        },
-        {
-          "name": "--subscription",
-          "description": "Specifies the Azure subscription to use. Accepts either a subscription ID (GUID) or display name. If not specified, the AZURE_SUBSCRIPTION_ID environment variable will be used instead.",
-          "type": "string",
-          "required": null
-        },
-        {
-          "name": "--test-resource-name",
-          "description": "The name of the load test resource for which you want to fetch the details.",
-          "type": "string",
-          "required": null
-        },
-        {
-          "name": "--resource-group",
-          "description": "The name of the Azure resource group. This is a logical container for Azure resources.",
-          "type": "string",
-          "required": null
-        }
-      ]
-    },
-    {
-      "name": "create",
-      "description": "Executes a new load test run based on an existing test configuration under simulated user load. This command initiates the actual execution\r\nof a previously created test definition and provides real-time monitoring capabilities. A test run represents a single execution instance of your load test configuration. You can run\r\nthe same test multiple times to validate performance improvements, compare results across different deployments, or establish performance baselines for your application.",
-      "command": "azmcp loadtesting testrun create",
-      "option": [
-        {
-          "name": "--tenant",
-          "description": "The Microsoft Entra ID tenant ID or name. This can be either the GUID identifier or the display name of your Entra ID tenant.",
-          "type": "string",
-          "required": null
-        },
-        {
-          "name": "--auth-method",
-          "description": "Authentication method to use. Options: 'credential' (Azure CLI/managed identity), 'key' (access key), or 'connectionString'.",
-          "type": "string",
-          "required": null
-        },
-        {
-          "name": "--retry-delay",
-          "description": "Initial delay in seconds between retry attempts. For exponential backoff, this value is used as the base.",
-          "type": "string",
-          "required": null
-        },
-        {
-          "name": "--retry-max-delay",
-          "description": "Maximum delay in seconds between retries, regardless of the retry strategy.",
-          "type": "string",
-          "required": null
-        },
-        {
-          "name": "--retry-max-retries",
-          "description": "Maximum number of retry attempts for failed operations before giving up.",
-          "type": "string",
-          "required": null
-        },
-        {
-          "name": "--retry-mode",
-          "description": "Retry strategy to use. 'fixed' uses consistent delays, 'exponential' increases delay between attempts.",
-          "type": "string",
-          "required": null
-        },
-        {
-          "name": "--retry-network-timeout",
-          "description": "Network operation timeout in seconds. Operations taking longer than this will be cancelled.",
-          "type": "string",
-          "required": null
-        },
-        {
-          "name": "--subscription",
-          "description": "Specifies the Azure subscription to use. Accepts either a subscription ID (GUID) or display name. If not specified, the AZURE_SUBSCRIPTION_ID environment variable will be used instead.",
-          "type": "string",
-          "required": null
-        },
-        {
-          "name": "--test-resource-name",
-          "description": "The name of the load test resource for which you want to fetch the details.",
-          "type": "string",
-          "required": null
-        },
-        {
-          "name": "--resource-group",
-          "description": "The name of the Azure resource group. This is a logical container for Azure resources.",
-          "type": "string",
-          "required": null
-        },
-        {
-          "name": "--testrun-id",
-          "description": "The ID of the load test run for which you want to fetch the details.",
-          "type": "string",
-          "required": null
-        },
-        {
-          "name": "--test-id",
-          "description": "The ID of the load test for which you want to fetch the details.",
-          "type": "string",
-          "required": true
-        },
-        {
-          "name": "--display-name",
-          "description": "The display name for the load test run. This is a user-friendly name to identify the test run.",
-          "type": "string",
-          "required": null
-        },
-        {
-          "name": "--description",
-          "description": "The description for the load test run. This provides additional context about the test run.",
-          "type": "string",
-          "required": null
-        },
-        {
-          "name": "--old-testrun-id",
-          "description": "The ID of an existing test run to update. If provided, the command will trigger a rerun of the given test run id.",
-          "type": "string",
-          "required": null
-        }
-      ]
-    },
-    {
-      "name": "get",
-      "description": "Retrieves comprehensive details and status information for a specific load test run execution.\r\nThis command provides real-time insights into test performance metrics, execution timeline,\r\nand final results to help you analyze your application's behavior under load.",
-      "command": "azmcp loadtesting testrun get",
-      "option": [
-        {
-          "name": "--tenant",
-          "description": "The Microsoft Entra ID tenant ID or name. This can be either the GUID identifier or the display name of your Entra ID tenant.",
-          "type": "string",
-          "required": null
-        },
-        {
-          "name": "--auth-method",
-          "description": "Authentication method to use. Options: 'credential' (Azure CLI/managed identity), 'key' (access key), or 'connectionString'.",
-          "type": "string",
-          "required": null
-        },
-        {
-          "name": "--retry-delay",
-          "description": "Initial delay in seconds between retry attempts. For exponential backoff, this value is used as the base.",
-          "type": "string",
-          "required": null
-        },
-        {
-          "name": "--retry-max-delay",
-          "description": "Maximum delay in seconds between retries, regardless of the retry strategy.",
-          "type": "string",
-          "required": null
-        },
-        {
-          "name": "--retry-max-retries",
-          "description": "Maximum number of retry attempts for failed operations before giving up.",
-          "type": "string",
-          "required": null
-        },
-        {
-          "name": "--retry-mode",
-          "description": "Retry strategy to use. 'fixed' uses consistent delays, 'exponential' increases delay between attempts.",
-          "type": "string",
-          "required": null
-        },
-        {
-          "name": "--retry-network-timeout",
-          "description": "Network operation timeout in seconds. Operations taking longer than this will be cancelled.",
-          "type": "string",
-          "required": null
-        },
-        {
-          "name": "--subscription",
-          "description": "Specifies the Azure subscription to use. Accepts either a subscription ID (GUID) or display name. If not specified, the AZURE_SUBSCRIPTION_ID environment variable will be used instead.",
-          "type": "string",
-          "required": null
-        },
-        {
-          "name": "--test-resource-name",
-          "description": "The name of the load test resource for which you want to fetch the details.",
-          "type": "string",
-          "required": null
-        },
-        {
-          "name": "--resource-group",
-          "description": "The name of the Azure resource group. This is a logical container for Azure resources.",
-          "type": "string",
-          "required": null
-        },
-        {
-          "name": "--testrun-id",
-          "description": "The ID of the load test run for which you want to fetch the details.",
-          "type": "string",
-          "required": null
-        }
-      ]
-    },
-    {
-      "name": "list",
-      "description": "Retrieves a comprehensive list of all test run executions for a specific load test configuration.\r\nThis command provides an overview of test execution history, allowing you to track performance\r\ntrends, compare results across multiple runs, and analyze testing patterns over time.",
-      "command": "azmcp loadtesting testrun list",
-      "option": [
-        {
-          "name": "--tenant",
-          "description": "The Microsoft Entra ID tenant ID or name. This can be either the GUID identifier or the display name of your Entra ID tenant.",
-          "type": "string",
-          "required": null
-        },
-        {
-          "name": "--auth-method",
-          "description": "Authentication method to use. Options: 'credential' (Azure CLI/managed identity), 'key' (access key), or 'connectionString'.",
-          "type": "string",
-          "required": null
-        },
-        {
-          "name": "--retry-delay",
-          "description": "Initial delay in seconds between retry attempts. For exponential backoff, this value is used as the base.",
-          "type": "string",
-          "required": null
-        },
-        {
-          "name": "--retry-max-delay",
-          "description": "Maximum delay in seconds between retries, regardless of the retry strategy.",
-          "type": "string",
-          "required": null
-        },
-        {
-          "name": "--retry-max-retries",
-          "description": "Maximum number of retry attempts for failed operations before giving up.",
-          "type": "string",
-          "required": null
-        },
-        {
-          "name": "--retry-mode",
-          "description": "Retry strategy to use. 'fixed' uses consistent delays, 'exponential' increases delay between attempts.",
-          "type": "string",
-          "required": null
-        },
-        {
-          "name": "--retry-network-timeout",
-          "description": "Network operation timeout in seconds. Operations taking longer than this will be cancelled.",
-          "type": "string",
-          "required": null
-        },
-        {
-          "name": "--subscription",
-          "description": "Specifies the Azure subscription to use. Accepts either a subscription ID (GUID) or display name. If not specified, the AZURE_SUBSCRIPTION_ID environment variable will be used instead.",
-          "type": "string",
-          "required": null
-        },
-        {
-          "name": "--test-resource-name",
-          "description": "The name of the load test resource for which you want to fetch the details.",
-          "type": "string",
-          "required": null
-        },
-        {
-          "name": "--resource-group",
-          "description": "The name of the Azure resource group. This is a logical container for Azure resources.",
-          "type": "string",
-          "required": null
-        },
-        {
-          "name": "--test-id",
-          "description": "The ID of the load test for which you want to fetch the details.",
-          "type": "string",
-          "required": true
-        }
-      ]
-    },
-    {
-      "name": "update",
-      "description": "Updates the metadata and display properties of a completed or in-progress load test run execution.\r\nThis command allows you to modify descriptive information for better organization, documentation,\r\nand identification of test runs without affecting the actual test execution or results.",
-      "command": "azmcp loadtesting testrun update",
-      "option": [
-        {
-          "name": "--tenant",
-          "description": "The Microsoft Entra ID tenant ID or name. This can be either the GUID identifier or the display name of your Entra ID tenant.",
-          "type": "string",
-          "required": null
-        },
-        {
-          "name": "--auth-method",
-          "description": "Authentication method to use. Options: 'credential' (Azure CLI/managed identity), 'key' (access key), or 'connectionString'.",
-          "type": "string",
-          "required": null
-        },
-        {
-          "name": "--retry-delay",
-          "description": "Initial delay in seconds between retry attempts. For exponential backoff, this value is used as the base.",
-          "type": "string",
-          "required": null
-        },
-        {
-          "name": "--retry-max-delay",
-          "description": "Maximum delay in seconds between retries, regardless of the retry strategy.",
-          "type": "string",
-          "required": null
-        },
-        {
-          "name": "--retry-max-retries",
-          "description": "Maximum number of retry attempts for failed operations before giving up.",
-          "type": "string",
-          "required": null
-        },
-        {
-          "name": "--retry-mode",
-          "description": "Retry strategy to use. 'fixed' uses consistent delays, 'exponential' increases delay between attempts.",
-          "type": "string",
-          "required": null
-        },
-        {
-          "name": "--retry-network-timeout",
-          "description": "Network operation timeout in seconds. Operations taking longer than this will be cancelled.",
-          "type": "string",
-          "required": null
-        },
-        {
-          "name": "--subscription",
-          "description": "Specifies the Azure subscription to use. Accepts either a subscription ID (GUID) or display name. If not specified, the AZURE_SUBSCRIPTION_ID environment variable will be used instead.",
-          "type": "string",
-          "required": null
-        },
-        {
-          "name": "--test-resource-name",
-          "description": "The name of the load test resource for which you want to fetch the details.",
-          "type": "string",
-          "required": null
-        },
-        {
-          "name": "--resource-group",
-          "description": "The name of the Azure resource group. This is a logical container for Azure resources.",
-          "type": "string",
-          "required": null
-        },
-        {
-          "name": "--testrun-id",
-          "description": "The ID of the load test run for which you want to fetch the details.",
-          "type": "string",
-          "required": null
-        },
-        {
-          "name": "--test-id",
-          "description": "The ID of the load test for which you want to fetch the details.",
-          "type": "string",
-          "required": true
-        },
-        {
-          "name": "--display-name",
-          "description": "The display name for the load test run. This is a user-friendly name to identify the test run.",
-          "type": "string",
-          "required": null
-        },
-        {
-          "name": "--description",
-          "description": "The description for the load test run. This provides additional context about the test run.",
-          "type": "string",
-          "required": null
-        }
-      ]
-    },
-    {
-      "name": "get",
-      "description": "Retrieves detailed information about a specific Azure Marketplace product (offer) for a given subscription,\r\n including available plans, pricing, and product metadata.",
-      "command": "azmcp marketplace product get",
-      "option": [
-        {
-          "name": "--tenant",
-          "description": "The Microsoft Entra ID tenant ID or name. This can be either the GUID identifier or the display name of your Entra ID tenant.",
-          "type": "string",
-          "required": null
-        },
-        {
-          "name": "--auth-method",
-          "description": "Authentication method to use. Options: 'credential' (Azure CLI/managed identity), 'key' (access key), or 'connectionString'.",
-          "type": "string",
-          "required": null
-        },
-        {
-          "name": "--retry-delay",
-          "description": "Initial delay in seconds between retry attempts. For exponential backoff, this value is used as the base.",
-          "type": "string",
-          "required": null
-        },
-        {
-          "name": "--retry-max-delay",
-          "description": "Maximum delay in seconds between retries, regardless of the retry strategy.",
-          "type": "string",
-          "required": null
-        },
-        {
-          "name": "--retry-max-retries",
-          "description": "Maximum number of retry attempts for failed operations before giving up.",
-          "type": "string",
-          "required": null
-        },
-        {
-          "name": "--retry-mode",
-          "description": "Retry strategy to use. 'fixed' uses consistent delays, 'exponential' increases delay between attempts.",
-          "type": "string",
-          "required": null
-        },
-        {
-          "name": "--retry-network-timeout",
-          "description": "Network operation timeout in seconds. Operations taking longer than this will be cancelled.",
-          "type": "string",
-          "required": null
-        },
-        {
-          "name": "--subscription",
-          "description": "Specifies the Azure subscription to use. Accepts either a subscription ID (GUID) or display name. If not specified, the AZURE_SUBSCRIPTION_ID environment variable will be used instead.",
-          "type": "string",
-          "required": null
-        },
-        {
-          "name": "--product-id",
-          "description": "The ID of the marketplace product to retrieve. This is the unique identifier for the product in the Azure Marketplace.",
-          "type": "string",
-          "required": true
-        },
-        {
-          "name": "--include-stop-sold-plans",
-          "description": "Include stop-sold or hidden plans in the response.",
-          "type": "string",
-          "required": null
-        },
-        {
-          "name": "--language",
-          "description": "Product language code (e.g., 'en' for English, 'fr' for French).",
-          "type": "string",
-          "required": null
-        },
-        {
-          "name": "--market",
-          "description": "Product market code (e.g., 'US' for United States, 'UK' for United Kingdom).",
-          "type": "string",
-          "required": null
-        },
-        {
-          "name": "--lookup-offer-in-tenant-level",
-          "description": "Check against tenant private audience when retrieving the product.",
-          "type": "string",
-          "required": null
-        },
-        {
-          "name": "--plan-id",
-          "description": "Filter results by a specific plan ID.",
-          "type": "string",
-          "required": null
-        },
-        {
-          "name": "--sku-id",
-          "description": "Filter results by a specific SKU ID.",
-          "type": "string",
-          "required": null
-        },
-        {
-          "name": "--include-service-instruction-templates",
-          "description": "Include service instruction templates in the response.",
-          "type": "string",
-          "required": null
-        },
-        {
-          "name": "--pricing-audience",
-          "description": "Pricing audience for the request header.",
-          "type": "string",
-          "required": null
-        }
-      ]
-    },
-    {
-      "name": "list",
-      "description": "Retrieves products (offers) that a subscription has access to in the Azure Marketplace.\r\nReturns a list of marketplace products including display names, publishers, pricing information, and metadata.\r\n\r\nRequired options:\r\n- subscription: Azure subscription ID or name\r\n\r\nAdditional options:\r\n- search: Search for products using a short general term (up to 25 characters)\r\n- language: Specify the language for returned information (default: en)\r\n\r\nAdvanced query options (OData):\r\n- filter: Filter results using OData syntax (e.g., \"displayName eq 'Azure'\")\r\n- orderby: Sort results by a single field using OData syntax (e.g., \"displayName asc\")\r\n- select: Select specific fields using OData syntax (e.g., \"displayName,publisherDisplayName\")\r\n- expand: Include related data in the response using OData syntax (e.g., \"plans\" to include plan details)\r\n\r\nPagination:\r\n- next-cursor: Token used for pagination to request the next batch of products in a multi-part response",
-      "command": "azmcp marketplace product list",
-      "option": [
-        {
-          "name": "--tenant",
-          "description": "The Microsoft Entra ID tenant ID or name. This can be either the GUID identifier or the display name of your Entra ID tenant.",
-          "type": "string",
-          "required": null
-        },
-        {
-          "name": "--auth-method",
-          "description": "Authentication method to use. Options: 'credential' (Azure CLI/managed identity), 'key' (access key), or 'connectionString'.",
-          "type": "string",
-          "required": null
-        },
-        {
-          "name": "--retry-delay",
-          "description": "Initial delay in seconds between retry attempts. For exponential backoff, this value is used as the base.",
-          "type": "string",
-          "required": null
-        },
-        {
-          "name": "--retry-max-delay",
-          "description": "Maximum delay in seconds between retries, regardless of the retry strategy.",
-          "type": "string",
-          "required": null
-        },
-        {
-          "name": "--retry-max-retries",
-          "description": "Maximum number of retry attempts for failed operations before giving up.",
-          "type": "string",
-          "required": null
-        },
-        {
-          "name": "--retry-mode",
-          "description": "Retry strategy to use. 'fixed' uses consistent delays, 'exponential' increases delay between attempts.",
-          "type": "string",
-          "required": null
-        },
-        {
-          "name": "--retry-network-timeout",
-          "description": "Network operation timeout in seconds. Operations taking longer than this will be cancelled.",
-          "type": "string",
-          "required": null
-        },
-        {
-          "name": "--subscription",
-          "description": "Specifies the Azure subscription to use. Accepts either a subscription ID (GUID) or display name. If not specified, the AZURE_SUBSCRIPTION_ID environment variable will be used instead.",
-          "type": "string",
-          "required": null
-        },
-        {
-          "name": "--language",
-          "description": "Product language code (e.g., 'en' for English, 'fr' for French).",
-          "type": "string",
-          "required": null
-        },
-        {
-          "name": "--search",
-          "description": "Search for products using a short general term (up to 25 characters)",
-          "type": "string",
-          "required": null
-        },
-        {
-          "name": "--filter",
-          "description": "OData filter expression to filter results based on ProductSummary properties (e.g., \"displayName eq 'Azure'\").",
-          "type": "string",
-          "required": null
-        },
-        {
-          "name": "--orderby",
-          "description": "OData orderby expression to sort results by ProductSummary fields (e.g., \"displayName asc\" or \"popularity desc\").",
-          "type": "string",
-          "required": null
-        },
-        {
-          "name": "--select",
-          "description": "OData select expression to choose specific ProductSummary fields to return (e.g., \"displayName,publisherDisplayName,uniqueProductId\").",
-          "type": "string",
-          "required": null
-        },
-        {
-          "name": "--next-cursor",
-          "description": "Pagination cursor to retrieve the next page of results. Use the NextPageLink value from a previous response.",
-          "type": "string",
-          "required": null
-        },
-        {
-          "name": "--expand",
-          "description": "OData expand expression to include related data in the response (e.g., \"plans\" to include plan details).",
-          "type": "string",
-          "required": null
-        }
-      ]
-    },
-    {
-      "name": "gethealth",
-      "description": "Gets the health of an entity from a specified Azure Monitor Health Model.\r\nReturns entity health information.\r\n\r\nRequired arguments:\r\n- --entity: The entity to get health for\r\n- --health-model: The health model name",
-      "command": "azmcp monitor healthmodels entity gethealth",
-      "option": [
-        {
-          "name": "--tenant",
-          "description": "The Microsoft Entra ID tenant ID or name. This can be either the GUID identifier or the display name of your Entra ID tenant.",
-          "type": "string",
-          "required": null
-        },
-        {
-          "name": "--auth-method",
-          "description": "Authentication method to use. Options: 'credential' (Azure CLI/managed identity), 'key' (access key), or 'connectionString'.",
-          "type": "string",
-          "required": null
-        },
-        {
-          "name": "--retry-delay",
-          "description": "Initial delay in seconds between retry attempts. For exponential backoff, this value is used as the base.",
-          "type": "string",
-          "required": null
-        },
-        {
-          "name": "--retry-max-delay",
-          "description": "Maximum delay in seconds between retries, regardless of the retry strategy.",
-          "type": "string",
-          "required": null
-        },
-        {
-          "name": "--retry-max-retries",
-          "description": "Maximum number of retry attempts for failed operations before giving up.",
-          "type": "string",
-          "required": null
-        },
-        {
-          "name": "--retry-mode",
-          "description": "Retry strategy to use. 'fixed' uses consistent delays, 'exponential' increases delay between attempts.",
-          "type": "string",
-          "required": null
-        },
-        {
-          "name": "--retry-network-timeout",
-          "description": "Network operation timeout in seconds. Operations taking longer than this will be cancelled.",
-          "type": "string",
-          "required": null
-        },
-        {
-          "name": "--subscription",
-          "description": "Specifies the Azure subscription to use. Accepts either a subscription ID (GUID) or display name. If not specified, the AZURE_SUBSCRIPTION_ID environment variable will be used instead.",
-          "type": "string",
-          "required": null
-        },
-        {
-          "name": "--entity",
-          "description": "The entity to get health for.",
-          "type": "string",
-          "required": true
-        },
-        {
-          "name": "--health-model",
-          "description": "The name of the health model for which to get the health.",
-          "type": "string",
-          "required": true
-        },
-        {
-          "name": "--resource-group",
-          "description": "The name of the Azure resource group. This is a logical container for Azure resources.",
-          "type": "string",
-          "required": null
-        }
-      ]
-    },
-    {
-      "name": "definitions",
-      "description": "    List available metric definitions for an Azure resource. Returns metadata about the metrics available for the resource.",
-      "command": "azmcp monitor metrics definitions",
-      "option": [
-        {
-          "name": "--tenant",
-          "description": "The Microsoft Entra ID tenant ID or name. This can be either the GUID identifier or the display name of your Entra ID tenant.",
-          "type": "string",
-          "required": null
-        },
-        {
-          "name": "--auth-method",
-          "description": "Authentication method to use. Options: 'credential' (Azure CLI/managed identity), 'key' (access key), or 'connectionString'.",
-          "type": "string",
-          "required": null
-        },
-        {
-          "name": "--retry-delay",
-          "description": "Initial delay in seconds between retry attempts. For exponential backoff, this value is used as the base.",
-          "type": "string",
-          "required": null
-        },
-        {
-          "name": "--retry-max-delay",
-          "description": "Maximum delay in seconds between retries, regardless of the retry strategy.",
-          "type": "string",
-          "required": null
-        },
-        {
-          "name": "--retry-max-retries",
-          "description": "Maximum number of retry attempts for failed operations before giving up.",
-          "type": "string",
-          "required": null
-        },
-        {
-          "name": "--retry-mode",
-          "description": "Retry strategy to use. 'fixed' uses consistent delays, 'exponential' increases delay between attempts.",
-          "type": "string",
-          "required": null
-        },
-        {
-          "name": "--retry-network-timeout",
-          "description": "Network operation timeout in seconds. Operations taking longer than this will be cancelled.",
-          "type": "string",
-          "required": null
-        },
-        {
-          "name": "--subscription",
-          "description": "Specifies the Azure subscription to use. Accepts either a subscription ID (GUID) or display name. If not specified, the AZURE_SUBSCRIPTION_ID environment variable will be used instead.",
-          "type": "string",
-          "required": null
-        },
-        {
-          "name": "--resource-type",
-          "description": "The Azure resource type (e.g., 'Microsoft.Storage/storageAccounts', 'Microsoft.Compute/virtualMachines'). If not specified, will attempt to infer from resource name.",
-          "type": "string",
-          "required": null
-        },
-        {
-          "name": "--resource",
-          "description": "The name of the Azure resource to query metrics for.",
-          "type": "string",
-          "required": true
-        },
-        {
-          "name": "--resource-group",
-          "description": "The name of the Azure resource group. This is a logical container for Azure resources.",
-          "type": "string",
-          "required": null
-        },
-        {
-          "name": "--metric-namespace",
-          "description": "The metric namespace to query. Obtain this value from the azmcp-monitor-metrics-definitions command.",
-          "type": "string",
-          "required": null
-        },
-        {
-          "name": "--search-string",
-          "description": "A string to filter the metric definitions by. Helpful for reducing the number of records returned. Performs case-insensitive matching on metric name and description fields.",
-          "type": "string",
-          "required": null
-        },
-        {
-          "name": "--limit",
-          "description": "The maximum number of metric definitions to return. Defaults to 10.",
-          "type": "string",
-          "required": null
-        }
-      ]
-    },
-    {
-      "name": "query",
-      "description": "Query Azure Monitor metrics for a resource. Returns time series data for the specified metrics.",
-      "command": "azmcp monitor metrics query",
-      "option": [
-        {
-          "name": "--tenant",
-          "description": "The Microsoft Entra ID tenant ID or name. This can be either the GUID identifier or the display name of your Entra ID tenant.",
-          "type": "string",
-          "required": null
-        },
-        {
-          "name": "--auth-method",
-          "description": "Authentication method to use. Options: 'credential' (Azure CLI/managed identity), 'key' (access key), or 'connectionString'.",
-          "type": "string",
-          "required": null
-        },
-        {
-          "name": "--retry-delay",
-          "description": "Initial delay in seconds between retry attempts. For exponential backoff, this value is used as the base.",
-          "type": "string",
-          "required": null
-        },
-        {
-          "name": "--retry-max-delay",
-          "description": "Maximum delay in seconds between retries, regardless of the retry strategy.",
-          "type": "string",
-          "required": null
-        },
-        {
-          "name": "--retry-max-retries",
-          "description": "Maximum number of retry attempts for failed operations before giving up.",
-          "type": "string",
-          "required": null
-        },
-        {
-          "name": "--retry-mode",
-          "description": "Retry strategy to use. 'fixed' uses consistent delays, 'exponential' increases delay between attempts.",
-          "type": "string",
-          "required": null
-        },
-        {
-          "name": "--retry-network-timeout",
-          "description": "Network operation timeout in seconds. Operations taking longer than this will be cancelled.",
-          "type": "string",
-          "required": null
-        },
-        {
-          "name": "--subscription",
-          "description": "Specifies the Azure subscription to use. Accepts either a subscription ID (GUID) or display name. If not specified, the AZURE_SUBSCRIPTION_ID environment variable will be used instead.",
-          "type": "string",
-          "required": null
-        },
-        {
-          "name": "--resource-type",
-          "description": "The Azure resource type (e.g., 'Microsoft.Storage/storageAccounts', 'Microsoft.Compute/virtualMachines'). If not specified, will attempt to infer from resource name.",
-          "type": "string",
-          "required": null
-        },
-        {
-          "name": "--resource",
-          "description": "The name of the Azure resource to query metrics for.",
-          "type": "string",
-          "required": true
-        },
-        {
-          "name": "--resource-group",
-          "description": "The name of the Azure resource group. This is a logical container for Azure resources.",
-          "type": "string",
-          "required": null
-        },
-        {
-          "name": "--metric-names",
-          "description": "The names of metrics to query (comma-separated).",
-          "type": "string",
-          "required": true
-        },
-        {
-          "name": "--start-time",
-          "description": "The start time for the query in ISO format (e.g., 2023-01-01T00:00:00Z). Defaults to 24 hours ago.",
-          "type": "string",
-          "required": null
-        },
-        {
-          "name": "--end-time",
-          "description": "The end time for the query in ISO format (e.g., 2023-01-01T00:00:00Z). Defaults to now.",
-          "type": "string",
-          "required": null
-        },
-        {
-          "name": "--interval",
-          "description": "The time interval for data points (e.g., PT1H for 1 hour, PT5M for 5 minutes).",
-          "type": "string",
-          "required": null
-        },
-        {
-          "name": "--aggregation",
-          "description": "The aggregation type to use (Average, Maximum, Minimum, Total, Count).",
-          "type": "string",
-          "required": null
-        },
-        {
-          "name": "--filter",
-          "description": "OData filter to apply to the metrics query.",
-          "type": "string",
-          "required": null
-        },
-        {
-          "name": "--metric-namespace",
-          "description": "The metric namespace to query. Obtain this value from the azmcp-monitor-metrics-definitions command.",
-          "type": "string",
-          "required": true
-        },
-        {
-          "name": "--max-buckets",
-          "description": "The maximum number of time buckets to return. Defaults to 50.",
-          "type": "string",
-          "required": null
-        }
-      ]
-    },
-    {
-      "name": "query",
-      "description": "Executes a Kusto Query Language (KQL) query to retrieve logs for any Azure resource that emits logs to Log Analytics.\r\n\r\n- Use the resource-id parameter to specify the full Azure Resource ID (/subscriptions/0000/resourceGroups/rg/providers/Microsoft.Storage/storageAccounts/myaccount).\r\n- The table parameter specifies the Log Analytics table to query.\r\n- The query parameter accepts a KQL query or a predefined query name.\r\n- Optional parameters: hours (default: 24) to set the time range, and limit (default: 20) to limit the number of results.\r\n\r\nThis tool is useful for:\r\n- Querying logs for any Azure resource by resourceId\r\n- Investigating diagnostics, errors, and activity logs",
-      "command": "azmcp monitor resource log query",
-      "option": [
-        {
-          "name": "--tenant",
-          "description": "The Microsoft Entra ID tenant ID or name. This can be either the GUID identifier or the display name of your Entra ID tenant.",
-          "type": "string",
-          "required": null
-        },
-        {
-          "name": "--auth-method",
-          "description": "Authentication method to use. Options: 'credential' (Azure CLI/managed identity), 'key' (access key), or 'connectionString'.",
-          "type": "string",
-          "required": null
-        },
-        {
-          "name": "--retry-delay",
-          "description": "Initial delay in seconds between retry attempts. For exponential backoff, this value is used as the base.",
-          "type": "string",
-          "required": null
-        },
-        {
-          "name": "--retry-max-delay",
-          "description": "Maximum delay in seconds between retries, regardless of the retry strategy.",
-          "type": "string",
-          "required": null
-        },
-        {
-          "name": "--retry-max-retries",
-          "description": "Maximum number of retry attempts for failed operations before giving up.",
-          "type": "string",
-          "required": null
-        },
-        {
-          "name": "--retry-mode",
-          "description": "Retry strategy to use. 'fixed' uses consistent delays, 'exponential' increases delay between attempts.",
-          "type": "string",
-          "required": null
-        },
-        {
-          "name": "--retry-network-timeout",
-          "description": "Network operation timeout in seconds. Operations taking longer than this will be cancelled.",
-          "type": "string",
-          "required": null
-        },
-        {
-          "name": "--subscription",
-          "description": "Specifies the Azure subscription to use. Accepts either a subscription ID (GUID) or display name. If not specified, the AZURE_SUBSCRIPTION_ID environment variable will be used instead.",
-          "type": "string",
-          "required": null
-        },
-        {
-          "name": "--resource-id",
-          "description": "The Azure Resource ID to query logs. Example: /subscriptions/<sub>/resourceGroups/<rg>/providers/Microsoft.OperationalInsights/workspaces/<ws>",
-          "type": "string",
-          "required": true
-        },
-        {
-          "name": "--table",
-          "description": "The name of the table to query. This is the specific table within the workspace.",
-          "type": "string",
-          "required": true
-        },
-        {
-          "name": "--query",
-          "description": "The KQL query to execute against the Log Analytics workspace. You can use predefined queries by name:\n- 'recent': Shows most recent logs ordered by TimeGenerated\n- 'errors': Shows error-level logs ordered by TimeGenerated\nOtherwise, provide a custom KQL query.",
-          "type": "string",
-          "required": true
-        },
-        {
-          "name": "--hours",
-          "description": "The number of hours to query back from now.",
-          "type": "string",
-          "required": null
-        },
-        {
-          "name": "--limit",
-          "description": "The maximum number of results to return.",
-          "type": "string",
-          "required": null
-        }
-      ]
-    },
-    {
-      "name": "list",
-      "description": "List all tables in a Log Analytics workspace. Requires workspace.\r\nReturns table names and schemas that can be used for constructing KQL queries.",
-      "command": "azmcp monitor table list",
-      "option": [
-        {
-          "name": "--tenant",
-          "description": "The Microsoft Entra ID tenant ID or name. This can be either the GUID identifier or the display name of your Entra ID tenant.",
-          "type": "string",
-          "required": null
-        },
-        {
-          "name": "--auth-method",
-          "description": "Authentication method to use. Options: 'credential' (Azure CLI/managed identity), 'key' (access key), or 'connectionString'.",
-          "type": "string",
-          "required": null
-        },
-        {
-          "name": "--retry-delay",
-          "description": "Initial delay in seconds between retry attempts. For exponential backoff, this value is used as the base.",
-          "type": "string",
-          "required": null
-        },
-        {
-          "name": "--retry-max-delay",
-          "description": "Maximum delay in seconds between retries, regardless of the retry strategy.",
-          "type": "string",
-          "required": null
-        },
-        {
-          "name": "--retry-max-retries",
-          "description": "Maximum number of retry attempts for failed operations before giving up.",
-          "type": "string",
-          "required": null
-        },
-        {
-          "name": "--retry-mode",
-          "description": "Retry strategy to use. 'fixed' uses consistent delays, 'exponential' increases delay between attempts.",
-          "type": "string",
-          "required": null
-        },
-        {
-          "name": "--retry-network-timeout",
-          "description": "Network operation timeout in seconds. Operations taking longer than this will be cancelled.",
-          "type": "string",
-          "required": null
-        },
-        {
-          "name": "--subscription",
-          "description": "Specifies the Azure subscription to use. Accepts either a subscription ID (GUID) or display name. If not specified, the AZURE_SUBSCRIPTION_ID environment variable will be used instead.",
-          "type": "string",
-          "required": null
-        },
-        {
-          "name": "--resource-group",
-          "description": "The name of the Azure resource group. This is a logical container for Azure resources.",
-          "type": "string",
-          "required": null
-        },
-        {
-          "name": "--workspace",
-          "description": "The Log Analytics workspace ID or name. This can be either the unique identifier (GUID) or the display name of your workspace.",
-          "type": "string",
-          "required": true
-        },
-        {
-          "name": "--table-type",
-          "description": "The type of table to query. Options: 'CustomLog', 'AzureMetrics', etc.",
-          "type": "string",
-          "required": true
-        }
-      ]
-    },
-    {
-      "name": "list",
-      "description": "List available table types in a Log Analytics workspace. Returns table type names.",
-      "command": "azmcp monitor table type list",
-      "option": [
-        {
-          "name": "--tenant",
-          "description": "The Microsoft Entra ID tenant ID or name. This can be either the GUID identifier or the display name of your Entra ID tenant.",
-          "type": "string",
-          "required": null
-        },
-        {
-          "name": "--auth-method",
-          "description": "Authentication method to use. Options: 'credential' (Azure CLI/managed identity), 'key' (access key), or 'connectionString'.",
-          "type": "string",
-          "required": null
-        },
-        {
-          "name": "--retry-delay",
-          "description": "Initial delay in seconds between retry attempts. For exponential backoff, this value is used as the base.",
-          "type": "string",
-          "required": null
-        },
-        {
-          "name": "--retry-max-delay",
-          "description": "Maximum delay in seconds between retries, regardless of the retry strategy.",
-          "type": "string",
-          "required": null
-        },
-        {
-          "name": "--retry-max-retries",
-          "description": "Maximum number of retry attempts for failed operations before giving up.",
-          "type": "string",
-          "required": null
-        },
-        {
-          "name": "--retry-mode",
-          "description": "Retry strategy to use. 'fixed' uses consistent delays, 'exponential' increases delay between attempts.",
-          "type": "string",
-          "required": null
-        },
-        {
-          "name": "--retry-network-timeout",
-          "description": "Network operation timeout in seconds. Operations taking longer than this will be cancelled.",
-          "type": "string",
-          "required": null
-        },
-        {
-          "name": "--subscription",
-          "description": "Specifies the Azure subscription to use. Accepts either a subscription ID (GUID) or display name. If not specified, the AZURE_SUBSCRIPTION_ID environment variable will be used instead.",
-          "type": "string",
-          "required": null
-        },
-        {
-          "name": "--resource-group",
-          "description": "The name of the Azure resource group. This is a logical container for Azure resources.",
-          "type": "string",
-          "required": null
-        },
-        {
-          "name": "--workspace",
-          "description": "The Log Analytics workspace ID or name. This can be either the unique identifier (GUID) or the display name of your workspace.",
-          "type": "string",
-          "required": true
-        }
-      ]
-    },
-    {
-      "name": "list",
-      "description": "List Log Analytics workspaces in a subscription. This command retrieves all Log Analytics workspaces\r\navailable in the specified Azure subscription, displaying their names, IDs, and other key properties.\r\nUse this command to identify workspaces before querying their logs or tables.",
-      "command": "azmcp monitor workspace list",
-      "option": [
-        {
-          "name": "--tenant",
-          "description": "The Microsoft Entra ID tenant ID or name. This can be either the GUID identifier or the display name of your Entra ID tenant.",
-          "type": "string",
-          "required": null
-        },
-        {
-          "name": "--auth-method",
-          "description": "Authentication method to use. Options: 'credential' (Azure CLI/managed identity), 'key' (access key), or 'connectionString'.",
-          "type": "string",
-          "required": null
-        },
-        {
-          "name": "--retry-delay",
-          "description": "Initial delay in seconds between retry attempts. For exponential backoff, this value is used as the base.",
-          "type": "string",
-          "required": null
-        },
-        {
-          "name": "--retry-max-delay",
-          "description": "Maximum delay in seconds between retries, regardless of the retry strategy.",
-          "type": "string",
-          "required": null
-        },
-        {
-          "name": "--retry-max-retries",
-          "description": "Maximum number of retry attempts for failed operations before giving up.",
-          "type": "string",
-          "required": null
-        },
-        {
-          "name": "--retry-mode",
-          "description": "Retry strategy to use. 'fixed' uses consistent delays, 'exponential' increases delay between attempts.",
-          "type": "string",
-          "required": null
-        },
-        {
-          "name": "--retry-network-timeout",
-          "description": "Network operation timeout in seconds. Operations taking longer than this will be cancelled.",
-          "type": "string",
-          "required": null
-        },
-        {
-          "name": "--subscription",
-          "description": "Specifies the Azure subscription to use. Accepts either a subscription ID (GUID) or display name. If not specified, the AZURE_SUBSCRIPTION_ID environment variable will be used instead.",
-          "type": "string",
-          "required": null
-        }
-      ]
-    },
-    {
-      "name": "query",
-      "description": "Execute a KQL query against a Log Analytics workspace. Requires workspace\r\nand resource group. Optional hours\r\n(default: 24) and limit\r\n(default: 20) parameters.\r\nThe query parameter accepts KQL syntax.",
-      "command": "azmcp monitor workspace log query",
-      "option": [
-        {
-          "name": "--tenant",
-          "description": "The Microsoft Entra ID tenant ID or name. This can be either the GUID identifier or the display name of your Entra ID tenant.",
-          "type": "string",
-          "required": null
-        },
-        {
-          "name": "--auth-method",
-          "description": "Authentication method to use. Options: 'credential' (Azure CLI/managed identity), 'key' (access key), or 'connectionString'.",
-          "type": "string",
-          "required": null
-        },
-        {
-          "name": "--retry-delay",
-          "description": "Initial delay in seconds between retry attempts. For exponential backoff, this value is used as the base.",
-          "type": "string",
-          "required": null
-        },
-        {
-          "name": "--retry-max-delay",
-          "description": "Maximum delay in seconds between retries, regardless of the retry strategy.",
-          "type": "string",
-          "required": null
-        },
-        {
-          "name": "--retry-max-retries",
-          "description": "Maximum number of retry attempts for failed operations before giving up.",
-          "type": "string",
-          "required": null
-        },
-        {
-          "name": "--retry-mode",
-          "description": "Retry strategy to use. 'fixed' uses consistent delays, 'exponential' increases delay between attempts.",
-          "type": "string",
-          "required": null
-        },
-        {
-          "name": "--retry-network-timeout",
-          "description": "Network operation timeout in seconds. Operations taking longer than this will be cancelled.",
-          "type": "string",
-          "required": null
-        },
-        {
-          "name": "--subscription",
-          "description": "Specifies the Azure subscription to use. Accepts either a subscription ID (GUID) or display name. If not specified, the AZURE_SUBSCRIPTION_ID environment variable will be used instead.",
-          "type": "string",
-          "required": null
-        },
-        {
-          "name": "--resource-group",
-          "description": "The name of the Azure resource group. This is a logical container for Azure resources.",
-          "type": "string",
-          "required": null
-        },
-        {
-          "name": "--workspace",
-          "description": "The Log Analytics workspace ID or name. This can be either the unique identifier (GUID) or the display name of your workspace.",
-          "type": "string",
-          "required": true
-        },
-        {
-          "name": "--table",
-          "description": "The name of the table to query. This is the specific table within the workspace.",
-          "type": "string",
-          "required": true
-        },
-        {
-          "name": "--query",
-          "description": "The KQL query to execute against the Log Analytics workspace. You can use predefined queries by name:\n- 'recent': Shows most recent logs ordered by TimeGenerated\n- 'errors': Shows error-level logs ordered by TimeGenerated\nOtherwise, provide a custom KQL query.",
-          "type": "string",
-          "required": true
-        },
-        {
-          "name": "--hours",
-          "description": "The number of hours to query back from now.",
-          "type": "string",
-          "required": null
-        },
-        {
-          "name": "--limit",
-          "description": "The maximum number of results to return.",
-          "type": "string",
-          "required": null
-        }
-      ]
-    },
-    {
-      "name": "list",
-      "description": "Retrieves a comprehensive list of all databases available on the specified Azure Database for MySQL Flexible Server instance. This command provides visibility into the database structure and helps identify available databases for connection and querying operations.",
-      "command": "azmcp mysql database list",
-      "option": [
-        {
-          "name": "--tenant",
-          "description": "The Microsoft Entra ID tenant ID or name. This can be either the GUID identifier or the display name of your Entra ID tenant.",
-          "type": "string",
-          "required": null
-        },
-        {
-          "name": "--auth-method",
-          "description": "Authentication method to use. Options: 'credential' (Azure CLI/managed identity), 'key' (access key), or 'connectionString'.",
-          "type": "string",
-          "required": null
-        },
-        {
-          "name": "--retry-delay",
-          "description": "Initial delay in seconds between retry attempts. For exponential backoff, this value is used as the base.",
-          "type": "string",
-          "required": null
-        },
-        {
-          "name": "--retry-max-delay",
-          "description": "Maximum delay in seconds between retries, regardless of the retry strategy.",
-          "type": "string",
-          "required": null
-        },
-        {
-          "name": "--retry-max-retries",
-          "description": "Maximum number of retry attempts for failed operations before giving up.",
-          "type": "string",
-          "required": null
-        },
-        {
-          "name": "--retry-mode",
-          "description": "Retry strategy to use. 'fixed' uses consistent delays, 'exponential' increases delay between attempts.",
-          "type": "string",
-          "required": null
-        },
-        {
-          "name": "--retry-network-timeout",
-          "description": "Network operation timeout in seconds. Operations taking longer than this will be cancelled.",
-          "type": "string",
-          "required": null
-        },
-        {
-          "name": "--subscription",
-          "description": "Specifies the Azure subscription to use. Accepts either a subscription ID (GUID) or display name. If not specified, the AZURE_SUBSCRIPTION_ID environment variable will be used instead.",
-          "type": "string",
-          "required": null
-        },
-        {
-          "name": "--resource-group",
-          "description": "The name of the Azure resource group. This is a logical container for Azure resources.",
-          "type": "string",
-          "required": null
-        },
-        {
-          "name": "--user",
-          "description": "The user name to access MySQL server.",
-          "type": "string",
-          "required": true
-        },
-        {
-          "name": "--server",
-          "description": "The MySQL server to be accessed.",
-          "type": "string",
-          "required": true
-        }
-      ]
-    },
-    {
-      "name": "query",
-      "description": "Executes a safe, read-only SQL SELECT query against a database on Azure Database for MySQL Flexible Server. Use this tool to explore or retrieve table data without modifying it. Rejects non-SELECT statements (INSERT/UPDATE/DELETE/REPLACE/MERGE/TRUNCATE/ALTER/CREATE/DROP), multi-statements, comments hiding writes, transaction control (BEGIN/COMMIT/ROLLBACK), INTO OUTFILE, and other destructive keywords. Only a single SELECT is executed to ensure data integrity. Best practices: List needed columns (avoid SELECT *), add WHERE filters, use LIMIT/OFFSET for paging, ORDER BY for deterministic results, and avoid unnecessary sensitive data. Example: SELECT id, name, status FROM customers WHERE status = 'Active' ORDER BY name LIMIT 50;",
-      "command": "azmcp mysql database query",
-      "option": [
-        {
-          "name": "--tenant",
-          "description": "The Microsoft Entra ID tenant ID or name. This can be either the GUID identifier or the display name of your Entra ID tenant.",
-          "type": "string",
-          "required": null
-        },
-        {
-          "name": "--auth-method",
-          "description": "Authentication method to use. Options: 'credential' (Azure CLI/managed identity), 'key' (access key), or 'connectionString'.",
-          "type": "string",
-          "required": null
-        },
-        {
-          "name": "--retry-delay",
-          "description": "Initial delay in seconds between retry attempts. For exponential backoff, this value is used as the base.",
-          "type": "string",
-          "required": null
-        },
-        {
-          "name": "--retry-max-delay",
-          "description": "Maximum delay in seconds between retries, regardless of the retry strategy.",
-          "type": "string",
-          "required": null
-        },
-        {
-          "name": "--retry-max-retries",
-          "description": "Maximum number of retry attempts for failed operations before giving up.",
-          "type": "string",
-          "required": null
-        },
-        {
-          "name": "--retry-mode",
-          "description": "Retry strategy to use. 'fixed' uses consistent delays, 'exponential' increases delay between attempts.",
-          "type": "string",
-          "required": null
-        },
-        {
-          "name": "--retry-network-timeout",
-          "description": "Network operation timeout in seconds. Operations taking longer than this will be cancelled.",
-          "type": "string",
-          "required": null
-        },
-        {
-          "name": "--subscription",
-          "description": "Specifies the Azure subscription to use. Accepts either a subscription ID (GUID) or display name. If not specified, the AZURE_SUBSCRIPTION_ID environment variable will be used instead.",
-          "type": "string",
-          "required": null
-        },
-        {
-          "name": "--resource-group",
-          "description": "The name of the Azure resource group. This is a logical container for Azure resources.",
-          "type": "string",
-          "required": null
-        },
-        {
-          "name": "--user",
-          "description": "The user name to access MySQL server.",
-          "type": "string",
-          "required": true
-        },
-        {
-          "name": "--server",
-          "description": "The MySQL server to be accessed.",
-          "type": "string",
-          "required": true
-        },
-        {
-          "name": "--database",
-          "description": "The MySQL database to be accessed.",
-          "type": "string",
-          "required": true
-        },
-        {
-          "name": "--query",
-          "description": "Query to be executed against a MySQL database.",
-          "type": "string",
-          "required": true
-        }
-      ]
-    },
-    {
-      "name": "config",
-      "description": "Retrieves comprehensive configuration details for the specified Azure Database for MySQL Flexible Server instance. This command provides insights into server settings, performance parameters, security configurations, and operational characteristics essential for database administration and optimization. Returns configuration data in JSON format including ServerName, Location, Version, SKU, StorageSizeGB, BackupRetentionDays, and GeoRedundantBackup properties.",
-      "command": "azmcp mysql server config get",
-      "option": [
-        {
-          "name": "--tenant",
-          "description": "The Microsoft Entra ID tenant ID or name. This can be either the GUID identifier or the display name of your Entra ID tenant.",
-          "type": "string",
-          "required": null
-        },
-        {
-          "name": "--auth-method",
-          "description": "Authentication method to use. Options: 'credential' (Azure CLI/managed identity), 'key' (access key), or 'connectionString'.",
-          "type": "string",
-          "required": null
-        },
-        {
-          "name": "--retry-delay",
-          "description": "Initial delay in seconds between retry attempts. For exponential backoff, this value is used as the base.",
-          "type": "string",
-          "required": null
-        },
-        {
-          "name": "--retry-max-delay",
-          "description": "Maximum delay in seconds between retries, regardless of the retry strategy.",
-          "type": "string",
-          "required": null
-        },
-        {
-          "name": "--retry-max-retries",
-          "description": "Maximum number of retry attempts for failed operations before giving up.",
-          "type": "string",
-          "required": null
-        },
-        {
-          "name": "--retry-mode",
-          "description": "Retry strategy to use. 'fixed' uses consistent delays, 'exponential' increases delay between attempts.",
-          "type": "string",
-          "required": null
-        },
-        {
-          "name": "--retry-network-timeout",
-          "description": "Network operation timeout in seconds. Operations taking longer than this will be cancelled.",
-          "type": "string",
-          "required": null
-        },
-        {
-          "name": "--subscription",
-          "description": "Specifies the Azure subscription to use. Accepts either a subscription ID (GUID) or display name. If not specified, the AZURE_SUBSCRIPTION_ID environment variable will be used instead.",
-          "type": "string",
-          "required": null
-        },
-        {
-          "name": "--resource-group",
-          "description": "The name of the Azure resource group. This is a logical container for Azure resources.",
-          "type": "string",
-          "required": null
-        },
-        {
-          "name": "--user",
-          "description": "The user name to access MySQL server.",
-          "type": "string",
-          "required": true
-        },
-        {
-          "name": "--server",
-          "description": "The MySQL server to be accessed.",
-          "type": "string",
-          "required": true
-        }
-      ]
-    },
-    {
-      "name": "list",
-      "description": "Discovers and lists all Azure Database for MySQL Flexible Server instances within the specified resource group. This command provides an inventory of available MySQL server resources, including their names and current status, enabling efficient server management and resource planning.",
-      "command": "azmcp mysql server list",
-      "option": [
-        {
-          "name": "--tenant",
-          "description": "The Microsoft Entra ID tenant ID or name. This can be either the GUID identifier or the display name of your Entra ID tenant.",
-          "type": "string",
-          "required": null
-        },
-        {
-          "name": "--auth-method",
-          "description": "Authentication method to use. Options: 'credential' (Azure CLI/managed identity), 'key' (access key), or 'connectionString'.",
-          "type": "string",
-          "required": null
-        },
-        {
-          "name": "--retry-delay",
-          "description": "Initial delay in seconds between retry attempts. For exponential backoff, this value is used as the base.",
-          "type": "string",
-          "required": null
-        },
-        {
-          "name": "--retry-max-delay",
-          "description": "Maximum delay in seconds between retries, regardless of the retry strategy.",
-          "type": "string",
-          "required": null
-        },
-        {
-          "name": "--retry-max-retries",
-          "description": "Maximum number of retry attempts for failed operations before giving up.",
-          "type": "string",
-          "required": null
-        },
-        {
-          "name": "--retry-mode",
-          "description": "Retry strategy to use. 'fixed' uses consistent delays, 'exponential' increases delay between attempts.",
-          "type": "string",
-          "required": null
-        },
-        {
-          "name": "--retry-network-timeout",
-          "description": "Network operation timeout in seconds. Operations taking longer than this will be cancelled.",
-          "type": "string",
-          "required": null
-        },
-        {
-          "name": "--subscription",
-          "description": "Specifies the Azure subscription to use. Accepts either a subscription ID (GUID) or display name. If not specified, the AZURE_SUBSCRIPTION_ID environment variable will be used instead.",
-          "type": "string",
-          "required": null
-        },
-        {
-          "name": "--resource-group",
-          "description": "The name of the Azure resource group. This is a logical container for Azure resources.",
-          "type": "string",
-          "required": null
-        },
-        {
-          "name": "--user",
-          "description": "The user name to access MySQL server.",
-          "type": "string",
-          "required": true
-        }
-      ]
-    },
-    {
-      "name": "param",
-      "description": "Retrieves the current value of a single server configuration parameter on an Azure Database for MySQL Flexible Server. Use to inspect a setting (e.g. max_connections, wait_timeout, slow_query_log) before changing it.",
-      "command": "azmcp mysql server param get",
-      "option": [
-        {
-          "name": "--tenant",
-          "description": "The Microsoft Entra ID tenant ID or name. This can be either the GUID identifier or the display name of your Entra ID tenant.",
-          "type": "string",
-          "required": null
-        },
-        {
-          "name": "--auth-method",
-          "description": "Authentication method to use. Options: 'credential' (Azure CLI/managed identity), 'key' (access key), or 'connectionString'.",
-          "type": "string",
-          "required": null
-        },
-        {
-          "name": "--retry-delay",
-          "description": "Initial delay in seconds between retry attempts. For exponential backoff, this value is used as the base.",
-          "type": "string",
-          "required": null
-        },
-        {
-          "name": "--retry-max-delay",
-          "description": "Maximum delay in seconds between retries, regardless of the retry strategy.",
-          "type": "string",
-          "required": null
-        },
-        {
-          "name": "--retry-max-retries",
-          "description": "Maximum number of retry attempts for failed operations before giving up.",
-          "type": "string",
-          "required": null
-        },
-        {
-          "name": "--retry-mode",
-          "description": "Retry strategy to use. 'fixed' uses consistent delays, 'exponential' increases delay between attempts.",
-          "type": "string",
-          "required": null
-        },
-        {
-          "name": "--retry-network-timeout",
-          "description": "Network operation timeout in seconds. Operations taking longer than this will be cancelled.",
-          "type": "string",
-          "required": null
-        },
-        {
-          "name": "--subscription",
-          "description": "Specifies the Azure subscription to use. Accepts either a subscription ID (GUID) or display name. If not specified, the AZURE_SUBSCRIPTION_ID environment variable will be used instead.",
-          "type": "string",
-          "required": null
-        },
-        {
-          "name": "--resource-group",
-          "description": "The name of the Azure resource group. This is a logical container for Azure resources.",
-          "type": "string",
-          "required": null
-        },
-        {
-          "name": "--user",
-          "description": "The user name to access MySQL server.",
-          "type": "string",
-          "required": true
-        },
-        {
-          "name": "--server",
-          "description": "The MySQL server to be accessed.",
-          "type": "string",
-          "required": true
-        },
-        {
-          "name": "--param",
-          "description": "The MySQL parameter to be accessed.",
-          "type": "string",
-          "required": true
-        }
-      ]
-    },
-    {
-      "name": "set",
-      "description": "Sets/updates a MySQL server configuration parameter to a new value to optimize performance, security, or operational behavior. This command enables fine-tuned configuration management with validation to ensure parameter changes are compatible with the server's current state and constraints.",
-      "command": "azmcp mysql server param set",
-      "option": [
-        {
-          "name": "--tenant",
-          "description": "The Microsoft Entra ID tenant ID or name. This can be either the GUID identifier or the display name of your Entra ID tenant.",
-          "type": "string",
-          "required": null
-        },
-        {
-          "name": "--auth-method",
-          "description": "Authentication method to use. Options: 'credential' (Azure CLI/managed identity), 'key' (access key), or 'connectionString'.",
-          "type": "string",
-          "required": null
-        },
-        {
-          "name": "--retry-delay",
-          "description": "Initial delay in seconds between retry attempts. For exponential backoff, this value is used as the base.",
-          "type": "string",
-          "required": null
-        },
-        {
-          "name": "--retry-max-delay",
-          "description": "Maximum delay in seconds between retries, regardless of the retry strategy.",
-          "type": "string",
-          "required": null
-        },
-        {
-          "name": "--retry-max-retries",
-          "description": "Maximum number of retry attempts for failed operations before giving up.",
-          "type": "string",
-          "required": null
-        },
-        {
-          "name": "--retry-mode",
-          "description": "Retry strategy to use. 'fixed' uses consistent delays, 'exponential' increases delay between attempts.",
-          "type": "string",
-          "required": null
-        },
-        {
-          "name": "--retry-network-timeout",
-          "description": "Network operation timeout in seconds. Operations taking longer than this will be cancelled.",
-          "type": "string",
-          "required": null
-        },
-        {
-          "name": "--subscription",
-          "description": "Specifies the Azure subscription to use. Accepts either a subscription ID (GUID) or display name. If not specified, the AZURE_SUBSCRIPTION_ID environment variable will be used instead.",
-          "type": "string",
-          "required": null
-        },
-        {
-          "name": "--resource-group",
-          "description": "The name of the Azure resource group. This is a logical container for Azure resources.",
-          "type": "string",
-          "required": null
-        },
-        {
-          "name": "--user",
-          "description": "The user name to access MySQL server.",
-          "type": "string",
-          "required": true
-        },
-        {
-          "name": "--server",
-          "description": "The MySQL server to be accessed.",
-          "type": "string",
-          "required": true
-        },
-        {
-          "name": "--param",
-          "description": "The MySQL parameter to be accessed.",
-          "type": "string",
-          "required": true
-        },
-        {
-          "name": "--value",
-          "description": "The value to set for the MySQL parameter.",
-          "type": "string",
-          "required": true
-        }
-      ]
-    },
-    {
-      "name": "list",
-      "description": "Enumerates all tables within a specified database on an Azure Database for MySQL Flexible Server instance. This command provides a complete inventory of table objects, facilitating database exploration, schema analysis, and data architecture understanding for development tasks.",
-      "command": "azmcp mysql table list",
-      "option": [
-        {
-          "name": "--tenant",
-          "description": "The Microsoft Entra ID tenant ID or name. This can be either the GUID identifier or the display name of your Entra ID tenant.",
-          "type": "string",
-          "required": null
-        },
-        {
-          "name": "--auth-method",
-          "description": "Authentication method to use. Options: 'credential' (Azure CLI/managed identity), 'key' (access key), or 'connectionString'.",
-          "type": "string",
-          "required": null
-        },
-        {
-          "name": "--retry-delay",
-          "description": "Initial delay in seconds between retry attempts. For exponential backoff, this value is used as the base.",
-          "type": "string",
-          "required": null
-        },
-        {
-          "name": "--retry-max-delay",
-          "description": "Maximum delay in seconds between retries, regardless of the retry strategy.",
-          "type": "string",
-          "required": null
-        },
-        {
-          "name": "--retry-max-retries",
-          "description": "Maximum number of retry attempts for failed operations before giving up.",
-          "type": "string",
-          "required": null
-        },
-        {
-          "name": "--retry-mode",
-          "description": "Retry strategy to use. 'fixed' uses consistent delays, 'exponential' increases delay between attempts.",
-          "type": "string",
-          "required": null
-        },
-        {
-          "name": "--retry-network-timeout",
-          "description": "Network operation timeout in seconds. Operations taking longer than this will be cancelled.",
-          "type": "string",
-          "required": null
-        },
-        {
-          "name": "--subscription",
-          "description": "Specifies the Azure subscription to use. Accepts either a subscription ID (GUID) or display name. If not specified, the AZURE_SUBSCRIPTION_ID environment variable will be used instead.",
-          "type": "string",
-          "required": null
-        },
-        {
-          "name": "--resource-group",
-          "description": "The name of the Azure resource group. This is a logical container for Azure resources.",
-          "type": "string",
-          "required": null
-        },
-        {
-          "name": "--user",
-          "description": "The user name to access MySQL server.",
-          "type": "string",
-          "required": true
-        },
-        {
-          "name": "--server",
-          "description": "The MySQL server to be accessed.",
-          "type": "string",
-          "required": true
-        },
-        {
-          "name": "--database",
-          "description": "The MySQL database to be accessed.",
-          "type": "string",
-          "required": true
-        }
-      ]
-    },
-    {
-      "name": "schema",
-      "description": "Retrieves detailed schema information for a specific table within an Azure Database for MySQL Flexible Server database. This command provides comprehensive metadata including column definitions, data types, constraints, indexes, and relationships, essential for understanding table structure and supporting application development.",
-      "command": "azmcp mysql table schema get",
-      "option": [
-        {
-          "name": "--tenant",
-          "description": "The Microsoft Entra ID tenant ID or name. This can be either the GUID identifier or the display name of your Entra ID tenant.",
-          "type": "string",
-          "required": null
-        },
-        {
-          "name": "--auth-method",
-          "description": "Authentication method to use. Options: 'credential' (Azure CLI/managed identity), 'key' (access key), or 'connectionString'.",
-          "type": "string",
-          "required": null
-        },
-        {
-          "name": "--retry-delay",
-          "description": "Initial delay in seconds between retry attempts. For exponential backoff, this value is used as the base.",
-          "type": "string",
-          "required": null
-        },
-        {
-          "name": "--retry-max-delay",
-          "description": "Maximum delay in seconds between retries, regardless of the retry strategy.",
-          "type": "string",
-          "required": null
-        },
-        {
-          "name": "--retry-max-retries",
-          "description": "Maximum number of retry attempts for failed operations before giving up.",
-          "type": "string",
-          "required": null
-        },
-        {
-          "name": "--retry-mode",
-          "description": "Retry strategy to use. 'fixed' uses consistent delays, 'exponential' increases delay between attempts.",
-          "type": "string",
-          "required": null
-        },
-        {
-          "name": "--retry-network-timeout",
-          "description": "Network operation timeout in seconds. Operations taking longer than this will be cancelled.",
-          "type": "string",
-          "required": null
-        },
-        {
-          "name": "--subscription",
-          "description": "Specifies the Azure subscription to use. Accepts either a subscription ID (GUID) or display name. If not specified, the AZURE_SUBSCRIPTION_ID environment variable will be used instead.",
-          "type": "string",
-          "required": null
-        },
-        {
-          "name": "--resource-group",
-          "description": "The name of the Azure resource group. This is a logical container for Azure resources.",
-          "type": "string",
-          "required": null
-        },
-        {
-          "name": "--user",
-          "description": "The user name to access MySQL server.",
-          "type": "string",
-          "required": true
-        },
-        {
-          "name": "--server",
-          "description": "The MySQL server to be accessed.",
-          "type": "string",
-          "required": true
-        },
-        {
-          "name": "--database",
-          "description": "The MySQL database to be accessed.",
-          "type": "string",
-          "required": true
-        },
-        {
-          "name": "--table",
-          "description": "The MySQL table to be accessed.",
-          "type": "string",
-          "required": true
-        }
-      ]
-    },
-    {
-      "name": "list",
-      "description": "Lists all databases in the PostgreSQL server.",
-      "command": "azmcp postgres database list",
-      "option": [
-        {
-          "name": "--tenant",
-          "description": "The Microsoft Entra ID tenant ID or name. This can be either the GUID identifier or the display name of your Entra ID tenant.",
-          "type": "string",
-          "required": null
-        },
-        {
-          "name": "--auth-method",
-          "description": "Authentication method to use. Options: 'credential' (Azure CLI/managed identity), 'key' (access key), or 'connectionString'.",
-          "type": "string",
-          "required": null
-        },
-        {
-          "name": "--retry-delay",
-          "description": "Initial delay in seconds between retry attempts. For exponential backoff, this value is used as the base.",
-          "type": "string",
-          "required": null
-        },
-        {
-          "name": "--retry-max-delay",
-          "description": "Maximum delay in seconds between retries, regardless of the retry strategy.",
-          "type": "string",
-          "required": null
-        },
-        {
-          "name": "--retry-max-retries",
-          "description": "Maximum number of retry attempts for failed operations before giving up.",
-          "type": "string",
-          "required": null
-        },
-        {
-          "name": "--retry-mode",
-          "description": "Retry strategy to use. 'fixed' uses consistent delays, 'exponential' increases delay between attempts.",
-          "type": "string",
-          "required": null
-        },
-        {
-          "name": "--retry-network-timeout",
-          "description": "Network operation timeout in seconds. Operations taking longer than this will be cancelled.",
-          "type": "string",
-          "required": null
-        },
-        {
-          "name": "--subscription",
-          "description": "Specifies the Azure subscription to use. Accepts either a subscription ID (GUID) or display name. If not specified, the AZURE_SUBSCRIPTION_ID environment variable will be used instead.",
-          "type": "string",
-          "required": null
-        },
-        {
-          "name": "--resource-group",
-          "description": "The name of the Azure resource group. This is a logical container for Azure resources.",
-          "type": "string",
-          "required": null
-        },
-        {
-          "name": "--user",
-          "description": "The user name to access PostgreSQL server.",
-          "type": "string",
-          "required": true
-        },
-        {
-          "name": "--server",
-          "description": "The PostgreSQL server to be accessed.",
-          "type": "string",
-          "required": true
-        }
-      ]
-    },
-    {
-      "name": "query",
-      "description": "Executes a query on the PostgreSQL database.",
-      "command": "azmcp postgres database query",
-      "option": [
-        {
-          "name": "--tenant",
-          "description": "The Microsoft Entra ID tenant ID or name. This can be either the GUID identifier or the display name of your Entra ID tenant.",
-          "type": "string",
-          "required": null
-        },
-        {
-          "name": "--auth-method",
-          "description": "Authentication method to use. Options: 'credential' (Azure CLI/managed identity), 'key' (access key), or 'connectionString'.",
-          "type": "string",
-          "required": null
-        },
-        {
-          "name": "--retry-delay",
-          "description": "Initial delay in seconds between retry attempts. For exponential backoff, this value is used as the base.",
-          "type": "string",
-          "required": null
-        },
-        {
-          "name": "--retry-max-delay",
-          "description": "Maximum delay in seconds between retries, regardless of the retry strategy.",
-          "type": "string",
-          "required": null
-        },
-        {
-          "name": "--retry-max-retries",
-          "description": "Maximum number of retry attempts for failed operations before giving up.",
-          "type": "string",
-          "required": null
-        },
-        {
-          "name": "--retry-mode",
-          "description": "Retry strategy to use. 'fixed' uses consistent delays, 'exponential' increases delay between attempts.",
-          "type": "string",
-          "required": null
-        },
-        {
-          "name": "--retry-network-timeout",
-          "description": "Network operation timeout in seconds. Operations taking longer than this will be cancelled.",
-          "type": "string",
-          "required": null
-        },
-        {
-          "name": "--subscription",
-          "description": "Specifies the Azure subscription to use. Accepts either a subscription ID (GUID) or display name. If not specified, the AZURE_SUBSCRIPTION_ID environment variable will be used instead.",
-          "type": "string",
-          "required": null
-        },
-        {
-          "name": "--resource-group",
-          "description": "The name of the Azure resource group. This is a logical container for Azure resources.",
-          "type": "string",
-          "required": null
-        },
-        {
-          "name": "--user",
-          "description": "The user name to access PostgreSQL server.",
-          "type": "string",
-          "required": true
-        },
-        {
-          "name": "--server",
-          "description": "The PostgreSQL server to be accessed.",
-          "type": "string",
-          "required": true
-        },
-        {
-          "name": "--database",
-          "description": "The PostgreSQL database to be accessed.",
-          "type": "string",
-          "required": true
-        },
-        {
-          "name": "--query",
-          "description": "Query to be executed against a PostgreSQL database.",
-          "type": "string",
-          "required": true
-        }
-      ]
-    },
-    {
-      "name": "config",
-      "description": "Retrieve the configuration of a PostgreSQL server.",
-      "command": "azmcp postgres server config get",
-      "option": [
-        {
-          "name": "--tenant",
-          "description": "The Microsoft Entra ID tenant ID or name. This can be either the GUID identifier or the display name of your Entra ID tenant.",
-          "type": "string",
-          "required": null
-        },
-        {
-          "name": "--auth-method",
-          "description": "Authentication method to use. Options: 'credential' (Azure CLI/managed identity), 'key' (access key), or 'connectionString'.",
-          "type": "string",
-          "required": null
-        },
-        {
-          "name": "--retry-delay",
-          "description": "Initial delay in seconds between retry attempts. For exponential backoff, this value is used as the base.",
-          "type": "string",
-          "required": null
-        },
-        {
-          "name": "--retry-max-delay",
-          "description": "Maximum delay in seconds between retries, regardless of the retry strategy.",
-          "type": "string",
-          "required": null
-        },
-        {
-          "name": "--retry-max-retries",
-          "description": "Maximum number of retry attempts for failed operations before giving up.",
-          "type": "string",
-          "required": null
-        },
-        {
-          "name": "--retry-mode",
-          "description": "Retry strategy to use. 'fixed' uses consistent delays, 'exponential' increases delay between attempts.",
-          "type": "string",
-          "required": null
-        },
-        {
-          "name": "--retry-network-timeout",
-          "description": "Network operation timeout in seconds. Operations taking longer than this will be cancelled.",
-          "type": "string",
-          "required": null
-        },
-        {
-          "name": "--subscription",
-          "description": "Specifies the Azure subscription to use. Accepts either a subscription ID (GUID) or display name. If not specified, the AZURE_SUBSCRIPTION_ID environment variable will be used instead.",
-          "type": "string",
-          "required": null
-        },
-        {
-          "name": "--resource-group",
-          "description": "The name of the Azure resource group. This is a logical container for Azure resources.",
-          "type": "string",
-          "required": null
-        },
-        {
-=======
->>>>>>> 0db9d7e8
+        },
+        {
           "name": "--user",
           "description": "The user name to access PostgreSQL server.",
           "type": "string",
@@ -11380,7 +6031,6 @@
       "name": "list",
       "description": "Lists all PostgreSQL servers in the specified subscription.",
       "command": "azmcp postgres server list",
-<<<<<<< HEAD
       "option": [
         {
           "name": "--tenant",
@@ -11691,93 +6341,62 @@
       "name": "schema",
       "description": "Retrieves the schema of a specified table in a PostgreSQL database.",
       "command": "azmcp postgres table schema get",
-=======
->>>>>>> 0db9d7e8
-      "option": [
-        {
-          "name": "--tenant",
-          "description": "The Microsoft Entra ID tenant ID or name. This can be either the GUID identifier or the display name of your Entra ID tenant.",
-          "type": "string",
-          "required": null
-        },
-        {
-          "name": "--auth-method",
-          "description": "Authentication method to use. Options: 'credential' (Azure CLI/managed identity), 'key' (access key), or 'connectionString'.",
-<<<<<<< HEAD
-          "type": "string",
-          "required": null
-        },
-        {
-          "name": "--retry-delay",
-          "description": "Initial delay in seconds between retry attempts. For exponential backoff, this value is used as the base.",
-          "type": "string",
-          "required": null
-        },
-        {
-          "name": "--retry-max-delay",
-          "description": "Maximum delay in seconds between retries, regardless of the retry strategy.",
-=======
->>>>>>> 0db9d7e8
-          "type": "string",
-          "required": null
-        },
-        {
-<<<<<<< HEAD
-          "name": "--retry-max-retries",
-          "description": "Maximum number of retry attempts for failed operations before giving up.",
-=======
-          "name": "--retry-delay",
-          "description": "Initial delay in seconds between retry attempts. For exponential backoff, this value is used as the base.",
->>>>>>> 0db9d7e8
-          "type": "string",
-          "required": null
-        },
-        {
-<<<<<<< HEAD
-          "name": "--retry-mode",
-          "description": "Retry strategy to use. 'fixed' uses consistent delays, 'exponential' increases delay between attempts.",
-=======
-          "name": "--retry-max-delay",
-          "description": "Maximum delay in seconds between retries, regardless of the retry strategy.",
->>>>>>> 0db9d7e8
-          "type": "string",
-          "required": null
-        },
-        {
-<<<<<<< HEAD
-          "name": "--retry-network-timeout",
-          "description": "Network operation timeout in seconds. Operations taking longer than this will be cancelled.",
-=======
-          "name": "--retry-max-retries",
-          "description": "Maximum number of retry attempts for failed operations before giving up.",
->>>>>>> 0db9d7e8
-          "type": "string",
-          "required": null
-        },
-        {
-<<<<<<< HEAD
-          "name": "--subscription",
-          "description": "Specifies the Azure subscription to use. Accepts either a subscription ID (GUID) or display name. If not specified, the AZURE_SUBSCRIPTION_ID environment variable will be used instead.",
-=======
-          "name": "--retry-mode",
-          "description": "Retry strategy to use. 'fixed' uses consistent delays, 'exponential' increases delay between attempts.",
->>>>>>> 0db9d7e8
-          "type": "string",
-          "required": null
-        },
-        {
-<<<<<<< HEAD
+      "option": [
+        {
+          "name": "--tenant",
+          "description": "The Microsoft Entra ID tenant ID or name. This can be either the GUID identifier or the display name of your Entra ID tenant.",
+          "type": "string",
+          "required": null
+        },
+        {
+          "name": "--auth-method",
+          "description": "Authentication method to use. Options: 'credential' (Azure CLI/managed identity), 'key' (access key), or 'connectionString'.",
+          "type": "string",
+          "required": null
+        },
+        {
+          "name": "--retry-delay",
+          "description": "Initial delay in seconds between retry attempts. For exponential backoff, this value is used as the base.",
+          "type": "string",
+          "required": null
+        },
+        {
+          "name": "--retry-max-delay",
+          "description": "Maximum delay in seconds between retries, regardless of the retry strategy.",
+          "type": "string",
+          "required": null
+        },
+        {
+          "name": "--retry-max-retries",
+          "description": "Maximum number of retry attempts for failed operations before giving up.",
+          "type": "string",
+          "required": null
+        },
+        {
+          "name": "--retry-mode",
+          "description": "Retry strategy to use. 'fixed' uses consistent delays, 'exponential' increases delay between attempts.",
+          "type": "string",
+          "required": null
+        },
+        {
+          "name": "--retry-network-timeout",
+          "description": "Network operation timeout in seconds. Operations taking longer than this will be cancelled.",
+          "type": "string",
+          "required": null
+        },
+        {
+          "name": "--subscription",
+          "description": "Specifies the Azure subscription to use. Accepts either a subscription ID (GUID) or display name. If not specified, the AZURE_SUBSCRIPTION_ID environment variable will be used instead.",
+          "type": "string",
+          "required": null
+        },
+        {
           "name": "--resource-group",
           "description": "The name of the Azure resource group. This is a logical container for Azure resources.",
-=======
-          "name": "--retry-network-timeout",
-          "description": "Network operation timeout in seconds. Operations taking longer than this will be cancelled.",
->>>>>>> 0db9d7e8
-          "type": "string",
-          "required": null
-        },
-        {
-<<<<<<< HEAD
+          "type": "string",
+          "required": null
+        },
+        {
           "name": "--user",
           "description": "The user name to access PostgreSQL server.",
           "type": "string",
@@ -11786,21 +6405,10 @@
         {
           "name": "--server",
           "description": "The PostgreSQL server to be accessed.",
-=======
-          "name": "--subscription",
-          "description": "Specifies the Azure subscription to use. Accepts either a subscription ID (GUID) or display name. If not specified, the AZURE_SUBSCRIPTION_ID environment variable will be used instead.",
-          "type": "string",
-          "required": null
-        },
-        {
-          "name": "--resource-group",
-          "description": "The name of the Azure resource group. This is a logical container for Azure resources.",
->>>>>>> 0db9d7e8
-          "type": "string",
-          "required": true
-        },
-        {
-<<<<<<< HEAD
+          "type": "string",
+          "required": true
+        },
+        {
           "name": "--database",
           "description": "The PostgreSQL database to be accessed.",
           "type": "string",
@@ -11818,99 +6426,64 @@
       "name": "list",
       "description": "Given a list of Azure resource types, this tool will return a list of regions where the resource types are available. Always get the user's subscription ID before calling this tool.",
       "command": "azmcp quota region availability list",
-=======
-          "name": "--user",
-          "description": "The user name to access PostgreSQL server.",
-          "type": "string",
-          "required": true
-        }
-      ]
-    },
-    {
-      "name": "param",
-      "description": "Retrieves a specific parameter of a PostgreSQL server.",
-      "command": "azmcp postgres server param get",
->>>>>>> 0db9d7e8
-      "option": [
-        {
-          "name": "--tenant",
-          "description": "The Microsoft Entra ID tenant ID or name. This can be either the GUID identifier or the display name of your Entra ID tenant.",
-          "type": "string",
-          "required": null
-        },
-        {
-          "name": "--auth-method",
-          "description": "Authentication method to use. Options: 'credential' (Azure CLI/managed identity), 'key' (access key), or 'connectionString'.",
-          "type": "string",
-          "required": null
-        },
-        {
-          "name": "--retry-delay",
-          "description": "Initial delay in seconds between retry attempts. For exponential backoff, this value is used as the base.",
-          "type": "string",
-          "required": null
-        },
-        {
-          "name": "--retry-max-delay",
-          "description": "Maximum delay in seconds between retries, regardless of the retry strategy.",
-          "type": "string",
-          "required": null
-        },
-        {
-          "name": "--retry-max-retries",
-          "description": "Maximum number of retry attempts for failed operations before giving up.",
-          "type": "string",
-          "required": null
-        },
-        {
-          "name": "--retry-mode",
-          "description": "Retry strategy to use. 'fixed' uses consistent delays, 'exponential' increases delay between attempts.",
-          "type": "string",
-          "required": null
-        },
-        {
-          "name": "--retry-network-timeout",
-          "description": "Network operation timeout in seconds. Operations taking longer than this will be cancelled.",
-          "type": "string",
-          "required": null
-        },
-        {
-          "name": "--subscription",
-          "description": "Specifies the Azure subscription to use. Accepts either a subscription ID (GUID) or display name. If not specified, the AZURE_SUBSCRIPTION_ID environment variable will be used instead.",
-          "type": "string",
-          "required": null
-        },
-        {
-<<<<<<< HEAD
+      "option": [
+        {
+          "name": "--tenant",
+          "description": "The Microsoft Entra ID tenant ID or name. This can be either the GUID identifier or the display name of your Entra ID tenant.",
+          "type": "string",
+          "required": null
+        },
+        {
+          "name": "--auth-method",
+          "description": "Authentication method to use. Options: 'credential' (Azure CLI/managed identity), 'key' (access key), or 'connectionString'.",
+          "type": "string",
+          "required": null
+        },
+        {
+          "name": "--retry-delay",
+          "description": "Initial delay in seconds between retry attempts. For exponential backoff, this value is used as the base.",
+          "type": "string",
+          "required": null
+        },
+        {
+          "name": "--retry-max-delay",
+          "description": "Maximum delay in seconds between retries, regardless of the retry strategy.",
+          "type": "string",
+          "required": null
+        },
+        {
+          "name": "--retry-max-retries",
+          "description": "Maximum number of retry attempts for failed operations before giving up.",
+          "type": "string",
+          "required": null
+        },
+        {
+          "name": "--retry-mode",
+          "description": "Retry strategy to use. 'fixed' uses consistent delays, 'exponential' increases delay between attempts.",
+          "type": "string",
+          "required": null
+        },
+        {
+          "name": "--retry-network-timeout",
+          "description": "Network operation timeout in seconds. Operations taking longer than this will be cancelled.",
+          "type": "string",
+          "required": null
+        },
+        {
+          "name": "--subscription",
+          "description": "Specifies the Azure subscription to use. Accepts either a subscription ID (GUID) or display name. If not specified, the AZURE_SUBSCRIPTION_ID environment variable will be used instead.",
+          "type": "string",
+          "required": null
+        },
+        {
           "name": "--resource-types",
           "description": "Comma-separated list of Azure resource types to check available regions for. The valid Azure resource types. E.g. 'Microsoft.App/containerApps, Microsoft.Web/sites, Microsoft.CognitiveServices/accounts'.",
-=======
-          "name": "--resource-group",
-          "description": "The name of the Azure resource group. This is a logical container for Azure resources.",
-          "type": "string",
-          "required": null
-        },
-        {
-          "name": "--user",
-          "description": "The user name to access PostgreSQL server.",
->>>>>>> 0db9d7e8
-          "type": "string",
-          "required": true
-        },
-        {
-<<<<<<< HEAD
+          "type": "string",
+          "required": true
+        },
+        {
           "name": "--cognitive-service-model-name",
           "description": "Optional model name for cognitive services. Only needed when Microsoft.CognitiveServices is included in resource types.",
-=======
-          "name": "--server",
-          "description": "The PostgreSQL server to be accessed.",
-          "type": "string",
-          "required": true
-        },
-        {
-          "name": "--param",
-          "description": "The PostgreSQL parameter to be accessed.",
->>>>>>> 0db9d7e8
           "type": "string",
           "required": null
         },
@@ -11929,66 +6502,59 @@
       ]
     },
     {
-<<<<<<< HEAD
       "name": "check",
       "description": "This tool will check the usage and quota information for Azure resources in a region.",
       "command": "azmcp quota usage check",
-=======
-      "name": "set",
-      "description": "Sets a specific parameter of a PostgreSQL server to a certain value.",
-      "command": "azmcp postgres server param set",
->>>>>>> 0db9d7e8
-      "option": [
-        {
-          "name": "--tenant",
-          "description": "The Microsoft Entra ID tenant ID or name. This can be either the GUID identifier or the display name of your Entra ID tenant.",
-          "type": "string",
-          "required": null
-        },
-        {
-          "name": "--auth-method",
-          "description": "Authentication method to use. Options: 'credential' (Azure CLI/managed identity), 'key' (access key), or 'connectionString'.",
-          "type": "string",
-          "required": null
-        },
-        {
-          "name": "--retry-delay",
-          "description": "Initial delay in seconds between retry attempts. For exponential backoff, this value is used as the base.",
-          "type": "string",
-          "required": null
-        },
-        {
-          "name": "--retry-max-delay",
-          "description": "Maximum delay in seconds between retries, regardless of the retry strategy.",
-          "type": "string",
-          "required": null
-        },
-        {
-          "name": "--retry-max-retries",
-          "description": "Maximum number of retry attempts for failed operations before giving up.",
-          "type": "string",
-          "required": null
-        },
-        {
-          "name": "--retry-mode",
-          "description": "Retry strategy to use. 'fixed' uses consistent delays, 'exponential' increases delay between attempts.",
-          "type": "string",
-          "required": null
-        },
-        {
-          "name": "--retry-network-timeout",
-          "description": "Network operation timeout in seconds. Operations taking longer than this will be cancelled.",
-          "type": "string",
-          "required": null
-        },
-        {
-          "name": "--subscription",
-          "description": "Specifies the Azure subscription to use. Accepts either a subscription ID (GUID) or display name. If not specified, the AZURE_SUBSCRIPTION_ID environment variable will be used instead.",
-          "type": "string",
-          "required": null
-        },
-        {
-<<<<<<< HEAD
+      "option": [
+        {
+          "name": "--tenant",
+          "description": "The Microsoft Entra ID tenant ID or name. This can be either the GUID identifier or the display name of your Entra ID tenant.",
+          "type": "string",
+          "required": null
+        },
+        {
+          "name": "--auth-method",
+          "description": "Authentication method to use. Options: 'credential' (Azure CLI/managed identity), 'key' (access key), or 'connectionString'.",
+          "type": "string",
+          "required": null
+        },
+        {
+          "name": "--retry-delay",
+          "description": "Initial delay in seconds between retry attempts. For exponential backoff, this value is used as the base.",
+          "type": "string",
+          "required": null
+        },
+        {
+          "name": "--retry-max-delay",
+          "description": "Maximum delay in seconds between retries, regardless of the retry strategy.",
+          "type": "string",
+          "required": null
+        },
+        {
+          "name": "--retry-max-retries",
+          "description": "Maximum number of retry attempts for failed operations before giving up.",
+          "type": "string",
+          "required": null
+        },
+        {
+          "name": "--retry-mode",
+          "description": "Retry strategy to use. 'fixed' uses consistent delays, 'exponential' increases delay between attempts.",
+          "type": "string",
+          "required": null
+        },
+        {
+          "name": "--retry-network-timeout",
+          "description": "Network operation timeout in seconds. Operations taking longer than this will be cancelled.",
+          "type": "string",
+          "required": null
+        },
+        {
+          "name": "--subscription",
+          "description": "Specifies the Azure subscription to use. Accepts either a subscription ID (GUID) or display name. If not specified, the AZURE_SUBSCRIPTION_ID environment variable will be used instead.",
+          "type": "string",
+          "required": null
+        },
+        {
           "name": "--region",
           "description": "The valid Azure region where the resources will be deployed. E.g. 'eastus', 'westus', etc.",
           "type": "string",
@@ -12016,106 +6582,52 @@
         {
           "name": "--auth-method",
           "description": "Authentication method to use. Options: 'credential' (Azure CLI/managed identity), 'key' (access key), or 'connectionString'.",
-=======
-          "name": "--resource-group",
-          "description": "The name of the Azure resource group. This is a logical container for Azure resources.",
->>>>>>> 0db9d7e8
-          "type": "string",
-          "required": null
-        },
-        {
-<<<<<<< HEAD
-          "name": "--retry-delay",
-          "description": "Initial delay in seconds between retry attempts. For exponential backoff, this value is used as the base.",
-=======
-          "name": "--user",
-          "description": "The user name to access PostgreSQL server.",
->>>>>>> 0db9d7e8
-          "type": "string",
-          "required": true
-        },
-        {
-<<<<<<< HEAD
-          "name": "--retry-max-delay",
-          "description": "Maximum delay in seconds between retries, regardless of the retry strategy.",
-=======
-          "name": "--server",
-          "description": "The PostgreSQL server to be accessed.",
->>>>>>> 0db9d7e8
-          "type": "string",
-          "required": null
-        },
-        {
-<<<<<<< HEAD
-          "name": "--retry-max-retries",
-          "description": "Maximum number of retry attempts for failed operations before giving up.",
-=======
-          "name": "--param",
-          "description": "The PostgreSQL parameter to be accessed.",
->>>>>>> 0db9d7e8
-          "type": "string",
-          "required": null
-        },
-        {
-<<<<<<< HEAD
-          "name": "--retry-mode",
-          "description": "Retry strategy to use. 'fixed' uses consistent delays, 'exponential' increases delay between attempts.",
-          "type": "string",
-          "required": null
-        },
-        {
-          "name": "--retry-network-timeout",
-          "description": "Network operation timeout in seconds. Operations taking longer than this will be cancelled.",
-=======
-          "name": "--value",
-          "description": "The value to set for the PostgreSQL parameter.",
-          "type": "string",
-          "required": true
-        }
-      ]
-    },
-    {
-      "name": "list",
-      "description": "Lists all tables in the PostgreSQL database.",
-      "command": "azmcp postgres table list",
-      "option": [
-        {
-          "name": "--tenant",
-          "description": "The Microsoft Entra ID tenant ID or name. This can be either the GUID identifier or the display name of your Entra ID tenant.",
-          "type": "string",
-          "required": null
-        },
-        {
-          "name": "--auth-method",
-          "description": "Authentication method to use. Options: 'credential' (Azure CLI/managed identity), 'key' (access key), or 'connectionString'.",
->>>>>>> 0db9d7e8
-          "type": "string",
-          "required": null
-        },
-        {
-<<<<<<< HEAD
-          "name": "--subscription",
-          "description": "Specifies the Azure subscription to use. Accepts either a subscription ID (GUID) or display name. If not specified, the AZURE_SUBSCRIPTION_ID environment variable will be used instead.",
-=======
-          "name": "--retry-delay",
-          "description": "Initial delay in seconds between retry attempts. For exponential backoff, this value is used as the base.",
->>>>>>> 0db9d7e8
-          "type": "string",
-          "required": null
-        },
-        {
-<<<<<<< HEAD
+          "type": "string",
+          "required": null
+        },
+        {
+          "name": "--retry-delay",
+          "description": "Initial delay in seconds between retry attempts. For exponential backoff, this value is used as the base.",
+          "type": "string",
+          "required": null
+        },
+        {
+          "name": "--retry-max-delay",
+          "description": "Maximum delay in seconds between retries, regardless of the retry strategy.",
+          "type": "string",
+          "required": null
+        },
+        {
+          "name": "--retry-max-retries",
+          "description": "Maximum number of retry attempts for failed operations before giving up.",
+          "type": "string",
+          "required": null
+        },
+        {
+          "name": "--retry-mode",
+          "description": "Retry strategy to use. 'fixed' uses consistent delays, 'exponential' increases delay between attempts.",
+          "type": "string",
+          "required": null
+        },
+        {
+          "name": "--retry-network-timeout",
+          "description": "Network operation timeout in seconds. Operations taking longer than this will be cancelled.",
+          "type": "string",
+          "required": null
+        },
+        {
+          "name": "--subscription",
+          "description": "Specifies the Azure subscription to use. Accepts either a subscription ID (GUID) or display name. If not specified, the AZURE_SUBSCRIPTION_ID environment variable will be used instead.",
+          "type": "string",
+          "required": null
+        },
+        {
           "name": "--cache",
           "description": "The name of the Redis cache (e.g., my-redis-cache).",
-=======
-          "name": "--retry-max-delay",
-          "description": "Maximum delay in seconds between retries, regardless of the retry strategy.",
->>>>>>> 0db9d7e8
-          "type": "string",
-          "required": null
-        },
-        {
-<<<<<<< HEAD
+          "type": "string",
+          "required": true
+        },
+        {
           "name": "--resource-group",
           "description": "The name of the Azure resource group. This is a logical container for Azure resources.",
           "type": "string",
@@ -12131,107 +6643,46 @@
         {
           "name": "--tenant",
           "description": "The Microsoft Entra ID tenant ID or name. This can be either the GUID identifier or the display name of your Entra ID tenant.",
-=======
-          "name": "--retry-max-retries",
-          "description": "Maximum number of retry attempts for failed operations before giving up.",
-          "type": "string",
-          "required": null
-        },
-        {
-          "name": "--retry-mode",
-          "description": "Retry strategy to use. 'fixed' uses consistent delays, 'exponential' increases delay between attempts.",
-          "type": "string",
-          "required": null
-        },
-        {
-          "name": "--retry-network-timeout",
-          "description": "Network operation timeout in seconds. Operations taking longer than this will be cancelled.",
->>>>>>> 0db9d7e8
-          "type": "string",
-          "required": null
-        },
-        {
-<<<<<<< HEAD
-          "name": "--auth-method",
-          "description": "Authentication method to use. Options: 'credential' (Azure CLI/managed identity), 'key' (access key), or 'connectionString'.",
-=======
-          "name": "--subscription",
-          "description": "Specifies the Azure subscription to use. Accepts either a subscription ID (GUID) or display name. If not specified, the AZURE_SUBSCRIPTION_ID environment variable will be used instead.",
->>>>>>> 0db9d7e8
-          "type": "string",
-          "required": null
-        },
-        {
-<<<<<<< HEAD
-          "name": "--retry-delay",
-          "description": "Initial delay in seconds between retry attempts. For exponential backoff, this value is used as the base.",
-=======
-          "name": "--resource-group",
-          "description": "The name of the Azure resource group. This is a logical container for Azure resources.",
-          "type": "string",
-          "required": null
-        },
-        {
-          "name": "--user",
-          "description": "The user name to access PostgreSQL server.",
->>>>>>> 0db9d7e8
-          "type": "string",
-          "required": null
-        },
-        {
-<<<<<<< HEAD
-          "name": "--retry-max-delay",
-          "description": "Maximum delay in seconds between retries, regardless of the retry strategy.",
-=======
-          "name": "--server",
-          "description": "The PostgreSQL server to be accessed.",
->>>>>>> 0db9d7e8
-          "type": "string",
-          "required": null
-        },
-        {
-<<<<<<< HEAD
-          "name": "--retry-max-retries",
-          "description": "Maximum number of retry attempts for failed operations before giving up.",
-          "type": "string",
-          "required": null
-        },
-        {
-          "name": "--retry-mode",
-          "description": "Retry strategy to use. 'fixed' uses consistent delays, 'exponential' increases delay between attempts.",
-=======
-          "name": "--database",
-          "description": "The PostgreSQL database to be accessed.",
-          "type": "string",
-          "required": true
-        }
-      ]
-    },
-    {
-      "name": "schema",
-      "description": "Retrieves the schema of a specified table in a PostgreSQL database.",
-      "command": "azmcp postgres table schema get",
-      "option": [
-        {
-          "name": "--tenant",
-          "description": "The Microsoft Entra ID tenant ID or name. This can be either the GUID identifier or the display name of your Entra ID tenant.",
->>>>>>> 0db9d7e8
-          "type": "string",
-          "required": null
-        },
-        {
-<<<<<<< HEAD
-          "name": "--retry-network-timeout",
-          "description": "Network operation timeout in seconds. Operations taking longer than this will be cancelled.",
-=======
-          "name": "--auth-method",
-          "description": "Authentication method to use. Options: 'credential' (Azure CLI/managed identity), 'key' (access key), or 'connectionString'.",
->>>>>>> 0db9d7e8
-          "type": "string",
-          "required": null
-        },
-        {
-<<<<<<< HEAD
+          "type": "string",
+          "required": null
+        },
+        {
+          "name": "--auth-method",
+          "description": "Authentication method to use. Options: 'credential' (Azure CLI/managed identity), 'key' (access key), or 'connectionString'.",
+          "type": "string",
+          "required": null
+        },
+        {
+          "name": "--retry-delay",
+          "description": "Initial delay in seconds between retry attempts. For exponential backoff, this value is used as the base.",
+          "type": "string",
+          "required": null
+        },
+        {
+          "name": "--retry-max-delay",
+          "description": "Maximum delay in seconds between retries, regardless of the retry strategy.",
+          "type": "string",
+          "required": null
+        },
+        {
+          "name": "--retry-max-retries",
+          "description": "Maximum number of retry attempts for failed operations before giving up.",
+          "type": "string",
+          "required": null
+        },
+        {
+          "name": "--retry-mode",
+          "description": "Retry strategy to use. 'fixed' uses consistent delays, 'exponential' increases delay between attempts.",
+          "type": "string",
+          "required": null
+        },
+        {
+          "name": "--retry-network-timeout",
+          "description": "Network operation timeout in seconds. Operations taking longer than this will be cancelled.",
+          "type": "string",
+          "required": null
+        },
+        {
           "name": "--subscription",
           "description": "Specifies the Azure subscription to use. Accepts either a subscription ID (GUID) or display name. If not specified, the AZURE_SUBSCRIPTION_ID environment variable will be used instead.",
           "type": "string",
@@ -12247,191 +6698,107 @@
         {
           "name": "--tenant",
           "description": "The Microsoft Entra ID tenant ID or name. This can be either the GUID identifier or the display name of your Entra ID tenant.",
-=======
-          "name": "--retry-delay",
-          "description": "Initial delay in seconds between retry attempts. For exponential backoff, this value is used as the base.",
->>>>>>> 0db9d7e8
-          "type": "string",
-          "required": null
-        },
-        {
-<<<<<<< HEAD
-          "name": "--auth-method",
-          "description": "Authentication method to use. Options: 'credential' (Azure CLI/managed identity), 'key' (access key), or 'connectionString'.",
-=======
-          "name": "--retry-max-delay",
-          "description": "Maximum delay in seconds between retries, regardless of the retry strategy.",
->>>>>>> 0db9d7e8
-          "type": "string",
-          "required": null
-        },
-        {
-<<<<<<< HEAD
-          "name": "--retry-delay",
-          "description": "Initial delay in seconds between retry attempts. For exponential backoff, this value is used as the base.",
-=======
-          "name": "--retry-max-retries",
-          "description": "Maximum number of retry attempts for failed operations before giving up.",
->>>>>>> 0db9d7e8
-          "type": "string",
-          "required": null
-        },
-        {
-<<<<<<< HEAD
-          "name": "--retry-max-delay",
-          "description": "Maximum delay in seconds between retries, regardless of the retry strategy.",
-=======
-          "name": "--retry-mode",
-          "description": "Retry strategy to use. 'fixed' uses consistent delays, 'exponential' increases delay between attempts.",
->>>>>>> 0db9d7e8
-          "type": "string",
-          "required": null
-        },
-        {
-<<<<<<< HEAD
-          "name": "--retry-max-retries",
-          "description": "Maximum number of retry attempts for failed operations before giving up.",
-=======
-          "name": "--retry-network-timeout",
-          "description": "Network operation timeout in seconds. Operations taking longer than this will be cancelled.",
->>>>>>> 0db9d7e8
-          "type": "string",
-          "required": null
-        },
-        {
-<<<<<<< HEAD
-          "name": "--retry-mode",
-          "description": "Retry strategy to use. 'fixed' uses consistent delays, 'exponential' increases delay between attempts.",
-=======
-          "name": "--subscription",
-          "description": "Specifies the Azure subscription to use. Accepts either a subscription ID (GUID) or display name. If not specified, the AZURE_SUBSCRIPTION_ID environment variable will be used instead.",
->>>>>>> 0db9d7e8
-          "type": "string",
-          "required": null
-        },
-        {
-<<<<<<< HEAD
-          "name": "--retry-network-timeout",
-          "description": "Network operation timeout in seconds. Operations taking longer than this will be cancelled.",
-=======
+          "type": "string",
+          "required": null
+        },
+        {
+          "name": "--auth-method",
+          "description": "Authentication method to use. Options: 'credential' (Azure CLI/managed identity), 'key' (access key), or 'connectionString'.",
+          "type": "string",
+          "required": null
+        },
+        {
+          "name": "--retry-delay",
+          "description": "Initial delay in seconds between retry attempts. For exponential backoff, this value is used as the base.",
+          "type": "string",
+          "required": null
+        },
+        {
+          "name": "--retry-max-delay",
+          "description": "Maximum delay in seconds between retries, regardless of the retry strategy.",
+          "type": "string",
+          "required": null
+        },
+        {
+          "name": "--retry-max-retries",
+          "description": "Maximum number of retry attempts for failed operations before giving up.",
+          "type": "string",
+          "required": null
+        },
+        {
+          "name": "--retry-mode",
+          "description": "Retry strategy to use. 'fixed' uses consistent delays, 'exponential' increases delay between attempts.",
+          "type": "string",
+          "required": null
+        },
+        {
+          "name": "--retry-network-timeout",
+          "description": "Network operation timeout in seconds. Operations taking longer than this will be cancelled.",
+          "type": "string",
+          "required": null
+        },
+        {
+          "name": "--subscription",
+          "description": "Specifies the Azure subscription to use. Accepts either a subscription ID (GUID) or display name. If not specified, the AZURE_SUBSCRIPTION_ID environment variable will be used instead.",
+          "type": "string",
+          "required": null
+        },
+        {
+          "name": "--cluster",
+          "description": "The name of the Redis cluster (e.g., my-redis-cluster).",
+          "type": "string",
+          "required": true
+        },
+        {
           "name": "--resource-group",
           "description": "The name of the Azure resource group. This is a logical container for Azure resources.",
->>>>>>> 0db9d7e8
-          "type": "string",
-          "required": null
-        },
-        {
-<<<<<<< HEAD
-          "name": "--subscription",
-          "description": "Specifies the Azure subscription to use. Accepts either a subscription ID (GUID) or display name. If not specified, the AZURE_SUBSCRIPTION_ID environment variable will be used instead.",
-=======
-          "name": "--user",
-          "description": "The user name to access PostgreSQL server.",
->>>>>>> 0db9d7e8
-          "type": "string",
-          "required": true
-        },
-        {
-<<<<<<< HEAD
-          "name": "--cluster",
-          "description": "The name of the Redis cluster (e.g., my-redis-cluster).",
-=======
-          "name": "--server",
-          "description": "The PostgreSQL server to be accessed.",
->>>>>>> 0db9d7e8
-          "type": "string",
-          "required": true
-        },
-        {
-<<<<<<< HEAD
-          "name": "--resource-group",
-          "description": "The name of the Azure resource group. This is a logical container for Azure resources.",
-=======
-          "name": "--database",
-          "description": "The PostgreSQL database to be accessed.",
->>>>>>> 0db9d7e8
-          "type": "string",
-          "required": true
-        },
-        {
-          "name": "--table",
-          "description": "The PostgreSQL table to be accessed.",
-          "type": "string",
-          "required": true
+          "type": "string",
+          "required": null
         }
       ]
     },
     {
       "name": "list",
-<<<<<<< HEAD
       "description": "List all Redis Cluster resources in a specified subscription. Returns an array of Redis Cluster details.\r\nUse this command to explore which Redis Cluster resources are available in your subscription.",
       "command": "azmcp redis cluster list",
-=======
-      "description": "Given a list of Azure resource types, this tool will return a list of regions where the resource types are available. Always get the user's subscription ID before calling this tool.",
-      "command": "azmcp quota region availability list",
->>>>>>> 0db9d7e8
-      "option": [
-        {
-          "name": "--tenant",
-          "description": "The Microsoft Entra ID tenant ID or name. This can be either the GUID identifier or the display name of your Entra ID tenant.",
-<<<<<<< HEAD
-          "type": "string",
-          "required": null
-        },
-        {
-          "name": "--auth-method",
-          "description": "Authentication method to use. Options: 'credential' (Azure CLI/managed identity), 'key' (access key), or 'connectionString'.",
-=======
->>>>>>> 0db9d7e8
-          "type": "string",
-          "required": null
-        },
-        {
-<<<<<<< HEAD
-          "name": "--retry-delay",
-          "description": "Initial delay in seconds between retry attempts. For exponential backoff, this value is used as the base.",
-=======
-          "name": "--auth-method",
-          "description": "Authentication method to use. Options: 'credential' (Azure CLI/managed identity), 'key' (access key), or 'connectionString'.",
->>>>>>> 0db9d7e8
-          "type": "string",
-          "required": null
-        },
-        {
-<<<<<<< HEAD
-          "name": "--retry-max-delay",
-          "description": "Maximum delay in seconds between retries, regardless of the retry strategy.",
-=======
-          "name": "--retry-delay",
-          "description": "Initial delay in seconds between retry attempts. For exponential backoff, this value is used as the base.",
->>>>>>> 0db9d7e8
-          "type": "string",
-          "required": null
-        },
-        {
-<<<<<<< HEAD
-          "name": "--retry-max-retries",
-          "description": "Maximum number of retry attempts for failed operations before giving up.",
-=======
-          "name": "--retry-max-delay",
-          "description": "Maximum delay in seconds between retries, regardless of the retry strategy.",
->>>>>>> 0db9d7e8
-          "type": "string",
-          "required": null
-        },
-        {
-<<<<<<< HEAD
-          "name": "--retry-mode",
-          "description": "Retry strategy to use. 'fixed' uses consistent delays, 'exponential' increases delay between attempts.",
-=======
-          "name": "--retry-max-retries",
-          "description": "Maximum number of retry attempts for failed operations before giving up.",
->>>>>>> 0db9d7e8
-          "type": "string",
-          "required": null
-        },
-        {
-<<<<<<< HEAD
+      "option": [
+        {
+          "name": "--tenant",
+          "description": "The Microsoft Entra ID tenant ID or name. This can be either the GUID identifier or the display name of your Entra ID tenant.",
+          "type": "string",
+          "required": null
+        },
+        {
+          "name": "--auth-method",
+          "description": "Authentication method to use. Options: 'credential' (Azure CLI/managed identity), 'key' (access key), or 'connectionString'.",
+          "type": "string",
+          "required": null
+        },
+        {
+          "name": "--retry-delay",
+          "description": "Initial delay in seconds between retry attempts. For exponential backoff, this value is used as the base.",
+          "type": "string",
+          "required": null
+        },
+        {
+          "name": "--retry-max-delay",
+          "description": "Maximum delay in seconds between retries, regardless of the retry strategy.",
+          "type": "string",
+          "required": null
+        },
+        {
+          "name": "--retry-max-retries",
+          "description": "Maximum number of retry attempts for failed operations before giving up.",
+          "type": "string",
+          "required": null
+        },
+        {
+          "name": "--retry-mode",
+          "description": "Retry strategy to use. 'fixed' uses consistent delays, 'exponential' increases delay between attempts.",
+          "type": "string",
+          "required": null
+        },
+        {
           "name": "--retry-network-timeout",
           "description": "Network operation timeout in seconds. Operations taking longer than this will be cancelled.",
           "type": "string",
@@ -12459,70 +6826,40 @@
         {
           "name": "--auth-method",
           "description": "Authentication method to use. Options: 'credential' (Azure CLI/managed identity), 'key' (access key), or 'connectionString'.",
-=======
-          "name": "--retry-mode",
-          "description": "Retry strategy to use. 'fixed' uses consistent delays, 'exponential' increases delay between attempts.",
->>>>>>> 0db9d7e8
-          "type": "string",
-          "required": null
-        },
-        {
-<<<<<<< HEAD
-          "name": "--retry-delay",
-          "description": "Initial delay in seconds between retry attempts. For exponential backoff, this value is used as the base.",
-=======
-          "name": "--retry-network-timeout",
-          "description": "Network operation timeout in seconds. Operations taking longer than this will be cancelled.",
->>>>>>> 0db9d7e8
-          "type": "string",
-          "required": null
-        },
-        {
-<<<<<<< HEAD
-          "name": "--retry-max-delay",
-          "description": "Maximum delay in seconds between retries, regardless of the retry strategy.",
-=======
-          "name": "--subscription",
-          "description": "Specifies the Azure subscription to use. Accepts either a subscription ID (GUID) or display name. If not specified, the AZURE_SUBSCRIPTION_ID environment variable will be used instead.",
->>>>>>> 0db9d7e8
-          "type": "string",
-          "required": null
-        },
-        {
-<<<<<<< HEAD
-          "name": "--retry-max-retries",
-          "description": "Maximum number of retry attempts for failed operations before giving up.",
-=======
-          "name": "--resource-types",
-          "description": "Comma-separated list of Azure resource types to check available regions for. The valid Azure resource types. E.g. 'Microsoft.App/containerApps, Microsoft.Web/sites, Microsoft.CognitiveServices/accounts'.",
->>>>>>> 0db9d7e8
-          "type": "string",
-          "required": true
-        },
-        {
-<<<<<<< HEAD
-          "name": "--retry-mode",
-          "description": "Retry strategy to use. 'fixed' uses consistent delays, 'exponential' increases delay between attempts.",
-=======
-          "name": "--cognitive-service-model-name",
-          "description": "Optional model name for cognitive services. Only needed when Microsoft.CognitiveServices is included in resource types.",
->>>>>>> 0db9d7e8
-          "type": "string",
-          "required": null
-        },
-        {
-<<<<<<< HEAD
-          "name": "--retry-network-timeout",
-          "description": "Network operation timeout in seconds. Operations taking longer than this will be cancelled.",
-=======
-          "name": "--cognitive-service-model-version",
-          "description": "Optional model version for cognitive services. Only needed when Microsoft.CognitiveServices is included in resource types.",
->>>>>>> 0db9d7e8
-          "type": "string",
-          "required": null
-        },
-        {
-<<<<<<< HEAD
+          "type": "string",
+          "required": null
+        },
+        {
+          "name": "--retry-delay",
+          "description": "Initial delay in seconds between retry attempts. For exponential backoff, this value is used as the base.",
+          "type": "string",
+          "required": null
+        },
+        {
+          "name": "--retry-max-delay",
+          "description": "Maximum delay in seconds between retries, regardless of the retry strategy.",
+          "type": "string",
+          "required": null
+        },
+        {
+          "name": "--retry-max-retries",
+          "description": "Maximum number of retry attempts for failed operations before giving up.",
+          "type": "string",
+          "required": null
+        },
+        {
+          "name": "--retry-mode",
+          "description": "Retry strategy to use. 'fixed' uses consistent delays, 'exponential' increases delay between attempts.",
+          "type": "string",
+          "required": null
+        },
+        {
+          "name": "--retry-network-timeout",
+          "description": "Network operation timeout in seconds. Operations taking longer than this will be cancelled.",
+          "type": "string",
+          "required": null
+        },
+        {
           "name": "--subscription",
           "description": "Specifies the Azure subscription to use. Accepts either a subscription ID (GUID) or display name. If not specified, the AZURE_SUBSCRIPTION_ID environment variable will be used instead.",
           "type": "string",
@@ -12531,88 +6868,67 @@
         {
           "name": "--resourceId",
           "description": "The Azure resource ID to get health status for (e.g., /subscriptions/{sub}/resourceGroups/{rg}/providers/Microsoft.Compute/virtualMachines/{vm}).",
-=======
-          "name": "--cognitive-service-deployment-sku-name",
-          "description": "Optional deployment SKU name for cognitive services. Only needed when Microsoft.CognitiveServices is included in resource types.",
->>>>>>> 0db9d7e8
-          "type": "string",
-          "required": null
-        }
-      ]
-    },
-    {
-<<<<<<< HEAD
+          "type": "string",
+          "required": true
+        }
+      ]
+    },
+    {
       "name": "list",
       "description": "List availability statuses for all resources in a subscription or resource group.\r\nProvides health status information for multiple Azure resources at once, including availability state,\r\nsummaries, and timestamps. This is useful for getting an overview of resource health across your infrastructure.\r\nResults can be filtered by resource group to narrow the scope.",
       "command": "azmcp resourcehealth availability-status list",
-=======
-      "name": "check",
-      "description": "This tool will check the usage and quota information for Azure resources in a region.",
-      "command": "azmcp quota usage check",
->>>>>>> 0db9d7e8
-      "option": [
-        {
-          "name": "--tenant",
-          "description": "The Microsoft Entra ID tenant ID or name. This can be either the GUID identifier or the display name of your Entra ID tenant.",
-          "type": "string",
-          "required": null
-        },
-        {
-          "name": "--auth-method",
-          "description": "Authentication method to use. Options: 'credential' (Azure CLI/managed identity), 'key' (access key), or 'connectionString'.",
-          "type": "string",
-          "required": null
-        },
-        {
-          "name": "--retry-delay",
-          "description": "Initial delay in seconds between retry attempts. For exponential backoff, this value is used as the base.",
-          "type": "string",
-          "required": null
-        },
-        {
-          "name": "--retry-max-delay",
-          "description": "Maximum delay in seconds between retries, regardless of the retry strategy.",
-          "type": "string",
-          "required": null
-        },
-        {
-          "name": "--retry-max-retries",
-          "description": "Maximum number of retry attempts for failed operations before giving up.",
-          "type": "string",
-          "required": null
-        },
-        {
-          "name": "--retry-mode",
-          "description": "Retry strategy to use. 'fixed' uses consistent delays, 'exponential' increases delay between attempts.",
-          "type": "string",
-          "required": null
-        },
-        {
-          "name": "--retry-network-timeout",
-          "description": "Network operation timeout in seconds. Operations taking longer than this will be cancelled.",
-          "type": "string",
-          "required": null
-        },
-        {
-          "name": "--subscription",
-          "description": "Specifies the Azure subscription to use. Accepts either a subscription ID (GUID) or display name. If not specified, the AZURE_SUBSCRIPTION_ID environment variable will be used instead.",
-          "type": "string",
-          "required": null
-        },
-        {
-<<<<<<< HEAD
+      "option": [
+        {
+          "name": "--tenant",
+          "description": "The Microsoft Entra ID tenant ID or name. This can be either the GUID identifier or the display name of your Entra ID tenant.",
+          "type": "string",
+          "required": null
+        },
+        {
+          "name": "--auth-method",
+          "description": "Authentication method to use. Options: 'credential' (Azure CLI/managed identity), 'key' (access key), or 'connectionString'.",
+          "type": "string",
+          "required": null
+        },
+        {
+          "name": "--retry-delay",
+          "description": "Initial delay in seconds between retry attempts. For exponential backoff, this value is used as the base.",
+          "type": "string",
+          "required": null
+        },
+        {
+          "name": "--retry-max-delay",
+          "description": "Maximum delay in seconds between retries, regardless of the retry strategy.",
+          "type": "string",
+          "required": null
+        },
+        {
+          "name": "--retry-max-retries",
+          "description": "Maximum number of retry attempts for failed operations before giving up.",
+          "type": "string",
+          "required": null
+        },
+        {
+          "name": "--retry-mode",
+          "description": "Retry strategy to use. 'fixed' uses consistent delays, 'exponential' increases delay between attempts.",
+          "type": "string",
+          "required": null
+        },
+        {
+          "name": "--retry-network-timeout",
+          "description": "Network operation timeout in seconds. Operations taking longer than this will be cancelled.",
+          "type": "string",
+          "required": null
+        },
+        {
+          "name": "--subscription",
+          "description": "Specifies the Azure subscription to use. Accepts either a subscription ID (GUID) or display name. If not specified, the AZURE_SUBSCRIPTION_ID environment variable will be used instead.",
+          "type": "string",
+          "required": null
+        },
+        {
           "name": "--resource-group",
           "description": "The name of the Azure resource group. This is a logical container for Azure resources.",
-=======
-          "name": "--region",
-          "description": "The valid Azure region where the resources will be deployed. E.g. 'eastus', 'westus', etc.",
-          "type": "string",
-          "required": true
-        },
-        {
-          "name": "--resource-types",
-          "description": "The valid Azure resource types that are going to be deployed(comma-separated). E.g. 'Microsoft.App/containerApps,Microsoft.Web/sites,Microsoft.CognitiveServices/accounts', etc.",
->>>>>>> 0db9d7e8
           "type": "string",
           "required": null
         }
@@ -12620,290 +6936,145 @@
     },
     {
       "name": "list",
-<<<<<<< HEAD
       "description": "List Azure service health events for a subscription to identify ongoing or past service issues.\r\nProvides comprehensive information about service incidents, planned maintenance, advisories, and security events.\r\nSupports filtering by event type, status, tracking ID, and custom OData filters.\r\nEquivalent to Azure Service Health API for service events.",
       "command": "azmcp resourcehealth service-health-events list",
-=======
-      "description": "List the Access Policies and Assignments for the specified Redis cache. Returns an array of Redis Access Policy Assignment details.\r\nUse this command to explore which Access Policies have been assigned to which identities for your Redis cache.",
-      "command": "azmcp redis cache accesspolicy list",
->>>>>>> 0db9d7e8
-      "option": [
-        {
-          "name": "--tenant",
-          "description": "The Microsoft Entra ID tenant ID or name. This can be either the GUID identifier or the display name of your Entra ID tenant.",
-<<<<<<< HEAD
-          "type": "string",
-          "required": null
-        },
-        {
-          "name": "--auth-method",
-          "description": "Authentication method to use. Options: 'credential' (Azure CLI/managed identity), 'key' (access key), or 'connectionString'.",
-=======
->>>>>>> 0db9d7e8
-          "type": "string",
-          "required": null
-        },
-        {
-<<<<<<< HEAD
-          "name": "--retry-delay",
-          "description": "Initial delay in seconds between retry attempts. For exponential backoff, this value is used as the base.",
-=======
-          "name": "--auth-method",
-          "description": "Authentication method to use. Options: 'credential' (Azure CLI/managed identity), 'key' (access key), or 'connectionString'.",
->>>>>>> 0db9d7e8
-          "type": "string",
-          "required": null
-        },
-        {
-<<<<<<< HEAD
-          "name": "--retry-max-delay",
-          "description": "Maximum delay in seconds between retries, regardless of the retry strategy.",
-=======
-          "name": "--retry-delay",
-          "description": "Initial delay in seconds between retry attempts. For exponential backoff, this value is used as the base.",
->>>>>>> 0db9d7e8
-          "type": "string",
-          "required": null
-        },
-        {
-<<<<<<< HEAD
-=======
-          "name": "--retry-max-delay",
-          "description": "Maximum delay in seconds between retries, regardless of the retry strategy.",
-          "type": "string",
-          "required": null
-        },
-        {
->>>>>>> 0db9d7e8
-          "name": "--retry-max-retries",
-          "description": "Maximum number of retry attempts for failed operations before giving up.",
-          "type": "string",
-          "required": null
-        },
-        {
-          "name": "--retry-mode",
-          "description": "Retry strategy to use. 'fixed' uses consistent delays, 'exponential' increases delay between attempts.",
-          "type": "string",
-          "required": null
-        },
-        {
-          "name": "--retry-network-timeout",
-          "description": "Network operation timeout in seconds. Operations taking longer than this will be cancelled.",
-          "type": "string",
-          "required": null
-        },
-        {
-          "name": "--subscription",
-          "description": "Specifies the Azure subscription to use. Accepts either a subscription ID (GUID) or display name. If not specified, the AZURE_SUBSCRIPTION_ID environment variable will be used instead.",
-          "type": "string",
-          "required": null
-        },
-        {
-<<<<<<< HEAD
+      "option": [
+        {
+          "name": "--tenant",
+          "description": "The Microsoft Entra ID tenant ID or name. This can be either the GUID identifier or the display name of your Entra ID tenant.",
+          "type": "string",
+          "required": null
+        },
+        {
+          "name": "--auth-method",
+          "description": "Authentication method to use. Options: 'credential' (Azure CLI/managed identity), 'key' (access key), or 'connectionString'.",
+          "type": "string",
+          "required": null
+        },
+        {
+          "name": "--retry-delay",
+          "description": "Initial delay in seconds between retry attempts. For exponential backoff, this value is used as the base.",
+          "type": "string",
+          "required": null
+        },
+        {
+          "name": "--retry-max-delay",
+          "description": "Maximum delay in seconds between retries, regardless of the retry strategy.",
+          "type": "string",
+          "required": null
+        },
+        {
+          "name": "--retry-max-retries",
+          "description": "Maximum number of retry attempts for failed operations before giving up.",
+          "type": "string",
+          "required": null
+        },
+        {
+          "name": "--retry-mode",
+          "description": "Retry strategy to use. 'fixed' uses consistent delays, 'exponential' increases delay between attempts.",
+          "type": "string",
+          "required": null
+        },
+        {
+          "name": "--retry-network-timeout",
+          "description": "Network operation timeout in seconds. Operations taking longer than this will be cancelled.",
+          "type": "string",
+          "required": null
+        },
+        {
+          "name": "--subscription",
+          "description": "Specifies the Azure subscription to use. Accepts either a subscription ID (GUID) or display name. If not specified, the AZURE_SUBSCRIPTION_ID environment variable will be used instead.",
+          "type": "string",
+          "required": null
+        },
+        {
           "name": "--event-type",
           "description": "Filter by event type (ServiceIssue, PlannedMaintenance, HealthAdvisory, Security). If not specified, all event types are included.",
-=======
-          "name": "--cache",
-          "description": "The name of the Redis cache (e.g., my-redis-cache).",
->>>>>>> 0db9d7e8
-          "type": "string",
-          "required": true
-        },
-        {
-<<<<<<< HEAD
+          "type": "string",
+          "required": null
+        },
+        {
           "name": "--status",
           "description": "Filter by status (Active, Resolved). If not specified, all statuses are included.",
-=======
-          "name": "--resource-group",
-          "description": "The name of the Azure resource group. This is a logical container for Azure resources.",
-          "type": "string",
-          "required": null
-        }
-      ]
-    },
-    {
-      "name": "list",
-      "description": "List all Redis Cache resources in a specified subscription. Returns an array of Redis Cache details.\r\nUse this command to explore which Redis Cache resources are available in your subscription.",
-      "command": "azmcp redis cache list",
-      "option": [
-        {
-          "name": "--tenant",
-          "description": "The Microsoft Entra ID tenant ID or name. This can be either the GUID identifier or the display name of your Entra ID tenant.",
-          "type": "string",
-          "required": null
-        },
-        {
-          "name": "--auth-method",
-          "description": "Authentication method to use. Options: 'credential' (Azure CLI/managed identity), 'key' (access key), or 'connectionString'.",
->>>>>>> 0db9d7e8
-          "type": "string",
-          "required": null
-        },
-        {
-<<<<<<< HEAD
+          "type": "string",
+          "required": null
+        },
+        {
           "name": "--tracking-id",
           "description": "Filter by tracking ID to get a specific service health event.",
-=======
-          "name": "--retry-delay",
-          "description": "Initial delay in seconds between retry attempts. For exponential backoff, this value is used as the base.",
->>>>>>> 0db9d7e8
-          "type": "string",
-          "required": null
-        },
-        {
-<<<<<<< HEAD
+          "type": "string",
+          "required": null
+        },
+        {
           "name": "--filter",
           "description": "Additional OData filter expression to apply to the service health events query.",
-=======
-          "name": "--retry-max-delay",
-          "description": "Maximum delay in seconds between retries, regardless of the retry strategy.",
->>>>>>> 0db9d7e8
-          "type": "string",
-          "required": null
-        },
-        {
-<<<<<<< HEAD
+          "type": "string",
+          "required": null
+        },
+        {
           "name": "--query-start-time",
           "description": "Start time for the query in ISO 8601 format (e.g., 2024-01-01T00:00:00Z). Events from this time onwards will be included.",
-=======
-          "name": "--retry-max-retries",
-          "description": "Maximum number of retry attempts for failed operations before giving up.",
->>>>>>> 0db9d7e8
-          "type": "string",
-          "required": null
-        },
-        {
-<<<<<<< HEAD
+          "type": "string",
+          "required": null
+        },
+        {
           "name": "--query-end-time",
           "description": "End time for the query in ISO 8601 format (e.g., 2024-01-31T23:59:59Z). Events up to this time will be included.",
           "type": "string",
           "required": null
-=======
-          "name": "--retry-mode",
-          "description": "Retry strategy to use. 'fixed' uses consistent delays, 'exponential' increases delay between attempts.",
-          "type": "string",
-          "required": null
-        },
-        {
-          "name": "--retry-network-timeout",
-          "description": "Network operation timeout in seconds. Operations taking longer than this will be cancelled.",
-          "type": "string",
-          "required": null
-        },
-        {
-          "name": "--subscription",
-          "description": "Specifies the Azure subscription to use. Accepts either a subscription ID (GUID) or display name. If not specified, the AZURE_SUBSCRIPTION_ID environment variable will be used instead.",
-          "type": "string",
-          "required": null
->>>>>>> 0db9d7e8
         }
       ]
     },
     {
       "name": "list",
-<<<<<<< HEAD
       "description": "List role assignments. This command retrieves and displays all Azure RBAC role assignments\r\nin the specified scope. Results include role definition IDs and principal IDs, returned as a JSON array.",
       "command": "azmcp role assignment list",
-=======
-      "description": "List the databases in the specified Redis Cluster resource. Returns an array of Redis database details.\r\nUse this command to explore which databases are available in your Redis Cluster.",
-      "command": "azmcp redis cluster database list",
->>>>>>> 0db9d7e8
-      "option": [
-        {
-          "name": "--tenant",
-          "description": "The Microsoft Entra ID tenant ID or name. This can be either the GUID identifier or the display name of your Entra ID tenant.",
-<<<<<<< HEAD
-=======
-          "type": "string",
-          "required": null
-        },
-        {
-          "name": "--auth-method",
-          "description": "Authentication method to use. Options: 'credential' (Azure CLI/managed identity), 'key' (access key), or 'connectionString'.",
->>>>>>> 0db9d7e8
-          "type": "string",
-          "required": null
-        },
-        {
-<<<<<<< HEAD
-          "name": "--auth-method",
-          "description": "Authentication method to use. Options: 'credential' (Azure CLI/managed identity), 'key' (access key), or 'connectionString'.",
-=======
-          "name": "--retry-delay",
-          "description": "Initial delay in seconds between retry attempts. For exponential backoff, this value is used as the base.",
->>>>>>> 0db9d7e8
-          "type": "string",
-          "required": null
-        },
-        {
-<<<<<<< HEAD
-          "name": "--retry-delay",
-          "description": "Initial delay in seconds between retry attempts. For exponential backoff, this value is used as the base.",
-=======
-          "name": "--retry-max-delay",
-          "description": "Maximum delay in seconds between retries, regardless of the retry strategy.",
->>>>>>> 0db9d7e8
-          "type": "string",
-          "required": null
-        },
-        {
-<<<<<<< HEAD
-          "name": "--retry-max-delay",
-          "description": "Maximum delay in seconds between retries, regardless of the retry strategy.",
-=======
-          "name": "--retry-max-retries",
-          "description": "Maximum number of retry attempts for failed operations before giving up.",
->>>>>>> 0db9d7e8
-          "type": "string",
-          "required": null
-        },
-        {
-<<<<<<< HEAD
-          "name": "--retry-max-retries",
-          "description": "Maximum number of retry attempts for failed operations before giving up.",
-=======
-          "name": "--retry-mode",
-          "description": "Retry strategy to use. 'fixed' uses consistent delays, 'exponential' increases delay between attempts.",
->>>>>>> 0db9d7e8
-          "type": "string",
-          "required": null
-        },
-        {
-<<<<<<< HEAD
-          "name": "--retry-mode",
-          "description": "Retry strategy to use. 'fixed' uses consistent delays, 'exponential' increases delay between attempts.",
-=======
-          "name": "--retry-network-timeout",
-          "description": "Network operation timeout in seconds. Operations taking longer than this will be cancelled.",
->>>>>>> 0db9d7e8
-          "type": "string",
-          "required": null
-        },
-        {
-<<<<<<< HEAD
-          "name": "--retry-network-timeout",
-          "description": "Network operation timeout in seconds. Operations taking longer than this will be cancelled.",
-=======
-          "name": "--subscription",
-          "description": "Specifies the Azure subscription to use. Accepts either a subscription ID (GUID) or display name. If not specified, the AZURE_SUBSCRIPTION_ID environment variable will be used instead.",
->>>>>>> 0db9d7e8
-          "type": "string",
-          "required": null
-        },
-        {
-<<<<<<< HEAD
-          "name": "--subscription",
-          "description": "Specifies the Azure subscription to use. Accepts either a subscription ID (GUID) or display name. If not specified, the AZURE_SUBSCRIPTION_ID environment variable will be used instead.",
-=======
-          "name": "--cluster",
-          "description": "The name of the Redis cluster (e.g., my-redis-cluster).",
-          "type": "string",
-          "required": true
-        },
-        {
-          "name": "--resource-group",
-          "description": "The name of the Azure resource group. This is a logical container for Azure resources.",
->>>>>>> 0db9d7e8
+      "option": [
+        {
+          "name": "--tenant",
+          "description": "The Microsoft Entra ID tenant ID or name. This can be either the GUID identifier or the display name of your Entra ID tenant.",
+          "type": "string",
+          "required": null
+        },
+        {
+          "name": "--auth-method",
+          "description": "Authentication method to use. Options: 'credential' (Azure CLI/managed identity), 'key' (access key), or 'connectionString'.",
+          "type": "string",
+          "required": null
+        },
+        {
+          "name": "--retry-delay",
+          "description": "Initial delay in seconds between retry attempts. For exponential backoff, this value is used as the base.",
+          "type": "string",
+          "required": null
+        },
+        {
+          "name": "--retry-max-delay",
+          "description": "Maximum delay in seconds between retries, regardless of the retry strategy.",
+          "type": "string",
+          "required": null
+        },
+        {
+          "name": "--retry-max-retries",
+          "description": "Maximum number of retry attempts for failed operations before giving up.",
+          "type": "string",
+          "required": null
+        },
+        {
+          "name": "--retry-mode",
+          "description": "Retry strategy to use. 'fixed' uses consistent delays, 'exponential' increases delay between attempts.",
+          "type": "string",
+          "required": null
+        },
+        {
+          "name": "--retry-network-timeout",
+          "description": "Network operation timeout in seconds. Operations taking longer than this will be cancelled.",
+          "type": "string",
+          "required": null
+        },
+        {
+          "name": "--subscription",
+          "description": "Specifies the Azure subscription to use. Accepts either a subscription ID (GUID) or display name. If not specified, the AZURE_SUBSCRIPTION_ID environment variable will be used instead.",
           "type": "string",
           "required": null
         },
@@ -12916,176 +7087,128 @@
       ]
     },
     {
-<<<<<<< HEAD
       "name": "describe",
       "description": "Gets the details of Azure AI Search indexes, including fields, description, and more. If a specific index name\r\nis not provided, the command will return details for all indexes within the specified service.",
       "command": "azmcp search index get",
-=======
-      "name": "list",
-      "description": "List all Redis Cluster resources in a specified subscription. Returns an array of Redis Cluster details.\r\nUse this command to explore which Redis Cluster resources are available in your subscription.",
-      "command": "azmcp redis cluster list",
->>>>>>> 0db9d7e8
-      "option": [
-        {
-          "name": "--tenant",
-          "description": "The Microsoft Entra ID tenant ID or name. This can be either the GUID identifier or the display name of your Entra ID tenant.",
-          "type": "string",
-          "required": null
-        },
-        {
-          "name": "--auth-method",
-          "description": "Authentication method to use. Options: 'credential' (Azure CLI/managed identity), 'key' (access key), or 'connectionString'.",
-          "type": "string",
-          "required": null
-        },
-        {
-          "name": "--retry-delay",
-          "description": "Initial delay in seconds between retry attempts. For exponential backoff, this value is used as the base.",
-          "type": "string",
-          "required": null
-        },
-        {
-          "name": "--retry-max-delay",
-          "description": "Maximum delay in seconds between retries, regardless of the retry strategy.",
-          "type": "string",
-          "required": null
-        },
-        {
-          "name": "--retry-max-retries",
-          "description": "Maximum number of retry attempts for failed operations before giving up.",
-          "type": "string",
-          "required": null
-        },
-        {
-          "name": "--retry-mode",
-          "description": "Retry strategy to use. 'fixed' uses consistent delays, 'exponential' increases delay between attempts.",
-<<<<<<< HEAD
-          "type": "string",
-          "required": null
-        },
-        {
-          "name": "--retry-network-timeout",
-          "description": "Network operation timeout in seconds. Operations taking longer than this will be cancelled.",
-=======
->>>>>>> 0db9d7e8
-          "type": "string",
-          "required": null
-        },
-        {
-<<<<<<< HEAD
+      "option": [
+        {
+          "name": "--tenant",
+          "description": "The Microsoft Entra ID tenant ID or name. This can be either the GUID identifier or the display name of your Entra ID tenant.",
+          "type": "string",
+          "required": null
+        },
+        {
+          "name": "--auth-method",
+          "description": "Authentication method to use. Options: 'credential' (Azure CLI/managed identity), 'key' (access key), or 'connectionString'.",
+          "type": "string",
+          "required": null
+        },
+        {
+          "name": "--retry-delay",
+          "description": "Initial delay in seconds between retry attempts. For exponential backoff, this value is used as the base.",
+          "type": "string",
+          "required": null
+        },
+        {
+          "name": "--retry-max-delay",
+          "description": "Maximum delay in seconds between retries, regardless of the retry strategy.",
+          "type": "string",
+          "required": null
+        },
+        {
+          "name": "--retry-max-retries",
+          "description": "Maximum number of retry attempts for failed operations before giving up.",
+          "type": "string",
+          "required": null
+        },
+        {
+          "name": "--retry-mode",
+          "description": "Retry strategy to use. 'fixed' uses consistent delays, 'exponential' increases delay between attempts.",
+          "type": "string",
+          "required": null
+        },
+        {
+          "name": "--retry-network-timeout",
+          "description": "Network operation timeout in seconds. Operations taking longer than this will be cancelled.",
+          "type": "string",
+          "required": null
+        },
+        {
           "name": "--service",
           "description": "The name of the Azure AI Search service (e.g., my-search-service).",
-=======
-          "name": "--retry-network-timeout",
-          "description": "Network operation timeout in seconds. Operations taking longer than this will be cancelled.",
->>>>>>> 0db9d7e8
-          "type": "string",
-          "required": true
-        },
-        {
-<<<<<<< HEAD
+          "type": "string",
+          "required": true
+        },
+        {
           "name": "--index",
           "description": "The name of the search index within the Azure AI Search service.",
-=======
-          "name": "--subscription",
-          "description": "Specifies the Azure subscription to use. Accepts either a subscription ID (GUID) or display name. If not specified, the AZURE_SUBSCRIPTION_ID environment variable will be used instead.",
->>>>>>> 0db9d7e8
-          "type": "string",
-          "required": null
-        }
-      ]
-    },
-    {
-<<<<<<< HEAD
+          "type": "string",
+          "required": null
+        }
+      ]
+    },
+    {
       "name": "query",
       "description": "Queries an Azure AI Search index, returning the results of the query.",
       "command": "azmcp search index query",
-=======
-      "name": "get",
-      "description": "Get the current availability status of an Azure resource to diagnose health issues.\r\nProvides detailed information about resource availability state, potential issues, and timestamps.\r\nEquivalent to Azure Resource Health availability status API.",
-      "command": "azmcp resourcehealth availability-status get",
->>>>>>> 0db9d7e8
-      "option": [
-        {
-          "name": "--tenant",
-          "description": "The Microsoft Entra ID tenant ID or name. This can be either the GUID identifier or the display name of your Entra ID tenant.",
-          "type": "string",
-          "required": null
-        },
-        {
-          "name": "--auth-method",
-          "description": "Authentication method to use. Options: 'credential' (Azure CLI/managed identity), 'key' (access key), or 'connectionString'.",
-          "type": "string",
-          "required": null
-        },
-        {
-          "name": "--retry-delay",
-          "description": "Initial delay in seconds between retry attempts. For exponential backoff, this value is used as the base.",
-          "type": "string",
-          "required": null
-        },
-        {
-          "name": "--retry-max-delay",
-          "description": "Maximum delay in seconds between retries, regardless of the retry strategy.",
-          "type": "string",
-          "required": null
-        },
-        {
-          "name": "--retry-max-retries",
-          "description": "Maximum number of retry attempts for failed operations before giving up.",
-<<<<<<< HEAD
-          "type": "string",
-          "required": null
-        },
-        {
-          "name": "--retry-mode",
-          "description": "Retry strategy to use. 'fixed' uses consistent delays, 'exponential' increases delay between attempts.",
-=======
->>>>>>> 0db9d7e8
-          "type": "string",
-          "required": null
-        },
-        {
-<<<<<<< HEAD
-          "name": "--retry-network-timeout",
-          "description": "Network operation timeout in seconds. Operations taking longer than this will be cancelled.",
-=======
-          "name": "--retry-mode",
-          "description": "Retry strategy to use. 'fixed' uses consistent delays, 'exponential' increases delay between attempts.",
->>>>>>> 0db9d7e8
-          "type": "string",
-          "required": null
-        },
-        {
-<<<<<<< HEAD
+      "option": [
+        {
+          "name": "--tenant",
+          "description": "The Microsoft Entra ID tenant ID or name. This can be either the GUID identifier or the display name of your Entra ID tenant.",
+          "type": "string",
+          "required": null
+        },
+        {
+          "name": "--auth-method",
+          "description": "Authentication method to use. Options: 'credential' (Azure CLI/managed identity), 'key' (access key), or 'connectionString'.",
+          "type": "string",
+          "required": null
+        },
+        {
+          "name": "--retry-delay",
+          "description": "Initial delay in seconds between retry attempts. For exponential backoff, this value is used as the base.",
+          "type": "string",
+          "required": null
+        },
+        {
+          "name": "--retry-max-delay",
+          "description": "Maximum delay in seconds between retries, regardless of the retry strategy.",
+          "type": "string",
+          "required": null
+        },
+        {
+          "name": "--retry-max-retries",
+          "description": "Maximum number of retry attempts for failed operations before giving up.",
+          "type": "string",
+          "required": null
+        },
+        {
+          "name": "--retry-mode",
+          "description": "Retry strategy to use. 'fixed' uses consistent delays, 'exponential' increases delay between attempts.",
+          "type": "string",
+          "required": null
+        },
+        {
+          "name": "--retry-network-timeout",
+          "description": "Network operation timeout in seconds. Operations taking longer than this will be cancelled.",
+          "type": "string",
+          "required": null
+        },
+        {
           "name": "--service",
           "description": "The name of the Azure AI Search service (e.g., my-search-service).",
-=======
-          "name": "--retry-network-timeout",
-          "description": "Network operation timeout in seconds. Operations taking longer than this will be cancelled.",
->>>>>>> 0db9d7e8
-          "type": "string",
-          "required": true
-        },
-        {
-<<<<<<< HEAD
+          "type": "string",
+          "required": true
+        },
+        {
           "name": "--index",
           "description": "The name of the search index within the Azure AI Search service.",
-=======
-          "name": "--subscription",
-          "description": "Specifies the Azure subscription to use. Accepts either a subscription ID (GUID) or display name. If not specified, the AZURE_SUBSCRIPTION_ID environment variable will be used instead.",
->>>>>>> 0db9d7e8
-          "type": "string",
-          "required": true
-        },
-        {
-<<<<<<< HEAD
+          "type": "string",
+          "required": true
+        },
+        {
           "name": "--query",
           "description": "The search query to execute against the Azure AI Search index.",
-=======
-          "name": "--resourceId",
-          "description": "The Azure resource ID to get health status for (e.g., /subscriptions/{sub}/resourceGroups/{rg}/providers/Microsoft.Compute/virtualMachines/{vm}).",
->>>>>>> 0db9d7e8
           "type": "string",
           "required": true
         }
@@ -13093,763 +7216,326 @@
     },
     {
       "name": "list",
-<<<<<<< HEAD
       "description": "Lists all Azure AI Search services in a subscription.",
       "command": "azmcp search service list",
-=======
-      "description": "List availability statuses for all resources in a subscription or resource group.\r\nProvides health status information for multiple Azure resources at once, including availability state,\r\nsummaries, and timestamps. This is useful for getting an overview of resource health across your infrastructure.\r\nResults can be filtered by resource group to narrow the scope.",
-      "command": "azmcp resourcehealth availability-status list",
->>>>>>> 0db9d7e8
-      "option": [
-        {
-          "name": "--tenant",
-          "description": "The Microsoft Entra ID tenant ID or name. This can be either the GUID identifier or the display name of your Entra ID tenant.",
-<<<<<<< HEAD
-=======
-          "type": "string",
-          "required": null
-        },
-        {
-          "name": "--auth-method",
-          "description": "Authentication method to use. Options: 'credential' (Azure CLI/managed identity), 'key' (access key), or 'connectionString'.",
->>>>>>> 0db9d7e8
-          "type": "string",
-          "required": null
-        },
-        {
-<<<<<<< HEAD
-          "name": "--auth-method",
-          "description": "Authentication method to use. Options: 'credential' (Azure CLI/managed identity), 'key' (access key), or 'connectionString'.",
-=======
-          "name": "--retry-delay",
-          "description": "Initial delay in seconds between retry attempts. For exponential backoff, this value is used as the base.",
->>>>>>> 0db9d7e8
-          "type": "string",
-          "required": null
-        },
-        {
-<<<<<<< HEAD
-          "name": "--retry-delay",
-          "description": "Initial delay in seconds between retry attempts. For exponential backoff, this value is used as the base.",
-=======
-          "name": "--retry-max-delay",
-          "description": "Maximum delay in seconds between retries, regardless of the retry strategy.",
->>>>>>> 0db9d7e8
-          "type": "string",
-          "required": null
-        },
-        {
-<<<<<<< HEAD
-          "name": "--retry-max-delay",
-          "description": "Maximum delay in seconds between retries, regardless of the retry strategy.",
-=======
-          "name": "--retry-max-retries",
-          "description": "Maximum number of retry attempts for failed operations before giving up.",
->>>>>>> 0db9d7e8
-          "type": "string",
-          "required": null
-        },
-        {
-<<<<<<< HEAD
-          "name": "--retry-max-retries",
-          "description": "Maximum number of retry attempts for failed operations before giving up.",
-=======
-          "name": "--retry-mode",
-          "description": "Retry strategy to use. 'fixed' uses consistent delays, 'exponential' increases delay between attempts.",
->>>>>>> 0db9d7e8
-          "type": "string",
-          "required": null
-        },
-        {
-<<<<<<< HEAD
-          "name": "--retry-mode",
-          "description": "Retry strategy to use. 'fixed' uses consistent delays, 'exponential' increases delay between attempts.",
-=======
-          "name": "--retry-network-timeout",
-          "description": "Network operation timeout in seconds. Operations taking longer than this will be cancelled.",
->>>>>>> 0db9d7e8
-          "type": "string",
-          "required": null
-        },
-        {
-<<<<<<< HEAD
-          "name": "--retry-network-timeout",
-          "description": "Network operation timeout in seconds. Operations taking longer than this will be cancelled.",
-=======
-          "name": "--subscription",
-          "description": "Specifies the Azure subscription to use. Accepts either a subscription ID (GUID) or display name. If not specified, the AZURE_SUBSCRIPTION_ID environment variable will be used instead.",
->>>>>>> 0db9d7e8
-          "type": "string",
-          "required": null
-        },
-        {
-<<<<<<< HEAD
-          "name": "--subscription",
-          "description": "Specifies the Azure subscription to use. Accepts either a subscription ID (GUID) or display name. If not specified, the AZURE_SUBSCRIPTION_ID environment variable will be used instead.",
-=======
-          "name": "--resource-group",
-          "description": "The name of the Azure resource group. This is a logical container for Azure resources.",
->>>>>>> 0db9d7e8
-          "type": "string",
-          "required": null
-        }
-      ]
-    },
-    {
-<<<<<<< HEAD
+      "option": [
+        {
+          "name": "--tenant",
+          "description": "The Microsoft Entra ID tenant ID or name. This can be either the GUID identifier or the display name of your Entra ID tenant.",
+          "type": "string",
+          "required": null
+        },
+        {
+          "name": "--auth-method",
+          "description": "Authentication method to use. Options: 'credential' (Azure CLI/managed identity), 'key' (access key), or 'connectionString'.",
+          "type": "string",
+          "required": null
+        },
+        {
+          "name": "--retry-delay",
+          "description": "Initial delay in seconds between retry attempts. For exponential backoff, this value is used as the base.",
+          "type": "string",
+          "required": null
+        },
+        {
+          "name": "--retry-max-delay",
+          "description": "Maximum delay in seconds between retries, regardless of the retry strategy.",
+          "type": "string",
+          "required": null
+        },
+        {
+          "name": "--retry-max-retries",
+          "description": "Maximum number of retry attempts for failed operations before giving up.",
+          "type": "string",
+          "required": null
+        },
+        {
+          "name": "--retry-mode",
+          "description": "Retry strategy to use. 'fixed' uses consistent delays, 'exponential' increases delay between attempts.",
+          "type": "string",
+          "required": null
+        },
+        {
+          "name": "--retry-network-timeout",
+          "description": "Network operation timeout in seconds. Operations taking longer than this will be cancelled.",
+          "type": "string",
+          "required": null
+        },
+        {
+          "name": "--subscription",
+          "description": "Specifies the Azure subscription to use. Accepts either a subscription ID (GUID) or display name. If not specified, the AZURE_SUBSCRIPTION_ID environment variable will be used instead.",
+          "type": "string",
+          "required": null
+        }
+      ]
+    },
+    {
       "name": "details",
       "description": "Get details about a Service Bus queue. Returns queue properties and runtime information. Properties returned include\r\nlock duration, max message size, queue size, creation date, status, current message counts, etc.\r\n\r\nRequired arguments:\r\n- namespace: The fully qualified Service Bus namespace host name. (This is usually in the form <namespace>.servicebus.windows.net)\r\n- queue: Queue name to get details and runtime information for.",
       "command": "azmcp servicebus queue details",
-=======
-      "name": "list",
-      "description": "List Azure service health events for a subscription to identify ongoing or past service issues.\r\nProvides comprehensive information about service incidents, planned maintenance, advisories, and security events.\r\nSupports filtering by event type, status, tracking ID, and custom OData filters.\r\nEquivalent to Azure Service Health API for service events.",
-      "command": "azmcp resourcehealth service-health-events list",
->>>>>>> 0db9d7e8
-      "option": [
-        {
-          "name": "--tenant",
-          "description": "The Microsoft Entra ID tenant ID or name. This can be either the GUID identifier or the display name of your Entra ID tenant.",
-<<<<<<< HEAD
-=======
-          "type": "string",
-          "required": null
-        },
-        {
-          "name": "--auth-method",
-          "description": "Authentication method to use. Options: 'credential' (Azure CLI/managed identity), 'key' (access key), or 'connectionString'.",
->>>>>>> 0db9d7e8
-          "type": "string",
-          "required": null
-        },
-        {
-<<<<<<< HEAD
-          "name": "--auth-method",
-          "description": "Authentication method to use. Options: 'credential' (Azure CLI/managed identity), 'key' (access key), or 'connectionString'.",
-=======
-          "name": "--retry-delay",
-          "description": "Initial delay in seconds between retry attempts. For exponential backoff, this value is used as the base.",
->>>>>>> 0db9d7e8
-          "type": "string",
-          "required": null
-        },
-        {
-<<<<<<< HEAD
-          "name": "--retry-delay",
-          "description": "Initial delay in seconds between retry attempts. For exponential backoff, this value is used as the base.",
-=======
-          "name": "--retry-max-delay",
-          "description": "Maximum delay in seconds between retries, regardless of the retry strategy.",
-          "type": "string",
-          "required": null
-        },
-        {
-          "name": "--retry-max-retries",
-          "description": "Maximum number of retry attempts for failed operations before giving up.",
->>>>>>> 0db9d7e8
-          "type": "string",
-          "required": null
-        },
-        {
-<<<<<<< HEAD
-          "name": "--retry-max-delay",
-          "description": "Maximum delay in seconds between retries, regardless of the retry strategy.",
-=======
-          "name": "--retry-mode",
-          "description": "Retry strategy to use. 'fixed' uses consistent delays, 'exponential' increases delay between attempts.",
->>>>>>> 0db9d7e8
-          "type": "string",
-          "required": null
-        },
-        {
-<<<<<<< HEAD
-          "name": "--retry-max-retries",
-          "description": "Maximum number of retry attempts for failed operations before giving up.",
-=======
-          "name": "--retry-network-timeout",
-          "description": "Network operation timeout in seconds. Operations taking longer than this will be cancelled.",
->>>>>>> 0db9d7e8
-          "type": "string",
-          "required": null
-        },
-        {
-<<<<<<< HEAD
-          "name": "--retry-mode",
-          "description": "Retry strategy to use. 'fixed' uses consistent delays, 'exponential' increases delay between attempts.",
-=======
-          "name": "--subscription",
-          "description": "Specifies the Azure subscription to use. Accepts either a subscription ID (GUID) or display name. If not specified, the AZURE_SUBSCRIPTION_ID environment variable will be used instead.",
->>>>>>> 0db9d7e8
-          "type": "string",
-          "required": null
-        },
-        {
-<<<<<<< HEAD
-          "name": "--retry-network-timeout",
-          "description": "Network operation timeout in seconds. Operations taking longer than this will be cancelled.",
-=======
-          "name": "--event-type",
-          "description": "Filter by event type (ServiceIssue, PlannedMaintenance, HealthAdvisory, Security). If not specified, all event types are included.",
->>>>>>> 0db9d7e8
-          "type": "string",
-          "required": null
-        },
-        {
-<<<<<<< HEAD
-          "name": "--subscription",
-          "description": "Specifies the Azure subscription to use. Accepts either a subscription ID (GUID) or display name. If not specified, the AZURE_SUBSCRIPTION_ID environment variable will be used instead.",
-=======
-          "name": "--status",
-          "description": "Filter by status (Active, Resolved). If not specified, all statuses are included.",
->>>>>>> 0db9d7e8
-          "type": "string",
-          "required": null
-        },
-        {
-<<<<<<< HEAD
+      "option": [
+        {
+          "name": "--tenant",
+          "description": "The Microsoft Entra ID tenant ID or name. This can be either the GUID identifier or the display name of your Entra ID tenant.",
+          "type": "string",
+          "required": null
+        },
+        {
+          "name": "--auth-method",
+          "description": "Authentication method to use. Options: 'credential' (Azure CLI/managed identity), 'key' (access key), or 'connectionString'.",
+          "type": "string",
+          "required": null
+        },
+        {
+          "name": "--retry-delay",
+          "description": "Initial delay in seconds between retry attempts. For exponential backoff, this value is used as the base.",
+          "type": "string",
+          "required": null
+        },
+        {
+          "name": "--retry-max-delay",
+          "description": "Maximum delay in seconds between retries, regardless of the retry strategy.",
+          "type": "string",
+          "required": null
+        },
+        {
+          "name": "--retry-max-retries",
+          "description": "Maximum number of retry attempts for failed operations before giving up.",
+          "type": "string",
+          "required": null
+        },
+        {
+          "name": "--retry-mode",
+          "description": "Retry strategy to use. 'fixed' uses consistent delays, 'exponential' increases delay between attempts.",
+          "type": "string",
+          "required": null
+        },
+        {
+          "name": "--retry-network-timeout",
+          "description": "Network operation timeout in seconds. Operations taking longer than this will be cancelled.",
+          "type": "string",
+          "required": null
+        },
+        {
+          "name": "--subscription",
+          "description": "Specifies the Azure subscription to use. Accepts either a subscription ID (GUID) or display name. If not specified, the AZURE_SUBSCRIPTION_ID environment variable will be used instead.",
+          "type": "string",
+          "required": null
+        },
+        {
           "name": "--namespace",
           "description": "The fully qualified Service Bus namespace host name. (This is usually in the form <namespace>.servicebus.windows.net)",
-=======
-          "name": "--tracking-id",
-          "description": "Filter by tracking ID to get a specific service health event.",
->>>>>>> 0db9d7e8
-          "type": "string",
-          "required": true
-        },
-        {
-<<<<<<< HEAD
+          "type": "string",
+          "required": true
+        },
+        {
           "name": "--queue",
           "description": "The queue name to peek messages from.",
-=======
-          "name": "--filter",
-          "description": "Additional OData filter expression to apply to the service health events query.",
-          "type": "string",
-          "required": null
-        },
-        {
-          "name": "--query-start-time",
-          "description": "Start time for the query in ISO 8601 format (e.g., 2024-01-01T00:00:00Z). Events from this time onwards will be included.",
-          "type": "string",
-          "required": null
-        },
-        {
-          "name": "--query-end-time",
-          "description": "End time for the query in ISO 8601 format (e.g., 2024-01-31T23:59:59Z). Events up to this time will be included.",
->>>>>>> 0db9d7e8
-          "type": "string",
-          "required": true
-        }
-      ]
-    },
-    {
-<<<<<<< HEAD
+          "type": "string",
+          "required": true
+        }
+      ]
+    },
+    {
       "name": "details",
       "description": "Get details about a Service Bus topic. Returns topic properties and runtime information. Properties returned include\r\nnumber of subscriptions, max message size, max topic size, number of scheduled messages, etc.\r\n\r\nRequired arguments:\r\n- namespace: The fully qualified Service Bus namespace host name. (This is usually in the form <namespace>.servicebus.windows.net)\r\n- topic: Topic name to get information about.",
       "command": "azmcp servicebus topic details",
-=======
-      "name": "list",
-      "description": "List role assignments. This command retrieves and displays all Azure RBAC role assignments\r\nin the specified scope. Results include role definition IDs and principal IDs, returned as a JSON array.",
-      "command": "azmcp role assignment list",
->>>>>>> 0db9d7e8
-      "option": [
-        {
-          "name": "--tenant",
-          "description": "The Microsoft Entra ID tenant ID or name. This can be either the GUID identifier or the display name of your Entra ID tenant.",
-<<<<<<< HEAD
-=======
-          "type": "string",
-          "required": null
-        },
-        {
-          "name": "--auth-method",
-          "description": "Authentication method to use. Options: 'credential' (Azure CLI/managed identity), 'key' (access key), or 'connectionString'.",
->>>>>>> 0db9d7e8
-          "type": "string",
-          "required": null
-        },
-        {
-<<<<<<< HEAD
-          "name": "--auth-method",
-          "description": "Authentication method to use. Options: 'credential' (Azure CLI/managed identity), 'key' (access key), or 'connectionString'.",
-=======
-          "name": "--retry-delay",
-          "description": "Initial delay in seconds between retry attempts. For exponential backoff, this value is used as the base.",
->>>>>>> 0db9d7e8
-          "type": "string",
-          "required": null
-        },
-        {
-<<<<<<< HEAD
-          "name": "--retry-delay",
-          "description": "Initial delay in seconds between retry attempts. For exponential backoff, this value is used as the base.",
-=======
-          "name": "--retry-max-delay",
-          "description": "Maximum delay in seconds between retries, regardless of the retry strategy.",
-          "type": "string",
-          "required": null
-        },
-        {
-          "name": "--retry-max-retries",
-          "description": "Maximum number of retry attempts for failed operations before giving up.",
-          "type": "string",
-          "required": null
-        },
-        {
-          "name": "--retry-mode",
-          "description": "Retry strategy to use. 'fixed' uses consistent delays, 'exponential' increases delay between attempts.",
-          "type": "string",
-          "required": null
-        },
-        {
-          "name": "--retry-network-timeout",
-          "description": "Network operation timeout in seconds. Operations taking longer than this will be cancelled.",
-          "type": "string",
-          "required": null
-        },
-        {
-          "name": "--subscription",
-          "description": "Specifies the Azure subscription to use. Accepts either a subscription ID (GUID) or display name. If not specified, the AZURE_SUBSCRIPTION_ID environment variable will be used instead.",
-          "type": "string",
-          "required": null
-        },
-        {
-          "name": "--scope",
-          "description": "Scope at which the role assignment or definition applies to, e.g., /subscriptions/0b1f6471-1bf0-4dda-aec3-111122223333, /subscriptions/0b1f6471-1bf0-4dda-aec3-111122223333/resourceGroups/myGroup, or /subscriptions/0b1f6471-1bf0-4dda-aec3-111122223333/resourceGroups/myGroup/providers/Microsoft.Compute/virtualMachines/myVM.",
-          "type": "string",
-          "required": true
-        }
-      ]
-    },
-    {
-      "name": "describe",
-      "description": "Gets the details of Azure AI Search indexes, including fields, description, and more. If a specific index name\r\nis not provided, the command will return details for all indexes within the specified service.",
-      "command": "azmcp search index get",
-      "option": [
-        {
-          "name": "--tenant",
-          "description": "The Microsoft Entra ID tenant ID or name. This can be either the GUID identifier or the display name of your Entra ID tenant.",
->>>>>>> 0db9d7e8
-          "type": "string",
-          "required": null
-        },
-        {
-<<<<<<< HEAD
-          "name": "--retry-max-delay",
-          "description": "Maximum delay in seconds between retries, regardless of the retry strategy.",
-=======
-          "name": "--auth-method",
-          "description": "Authentication method to use. Options: 'credential' (Azure CLI/managed identity), 'key' (access key), or 'connectionString'.",
->>>>>>> 0db9d7e8
-          "type": "string",
-          "required": null
-        },
-        {
-<<<<<<< HEAD
-          "name": "--retry-max-retries",
-          "description": "Maximum number of retry attempts for failed operations before giving up.",
-=======
-          "name": "--retry-delay",
-          "description": "Initial delay in seconds between retry attempts. For exponential backoff, this value is used as the base.",
->>>>>>> 0db9d7e8
-          "type": "string",
-          "required": null
-        },
-        {
-<<<<<<< HEAD
-          "name": "--retry-mode",
-          "description": "Retry strategy to use. 'fixed' uses consistent delays, 'exponential' increases delay between attempts.",
-=======
-          "name": "--retry-max-delay",
-          "description": "Maximum delay in seconds between retries, regardless of the retry strategy.",
->>>>>>> 0db9d7e8
-          "type": "string",
-          "required": null
-        },
-        {
-<<<<<<< HEAD
-          "name": "--retry-network-timeout",
-          "description": "Network operation timeout in seconds. Operations taking longer than this will be cancelled.",
-=======
-          "name": "--retry-max-retries",
-          "description": "Maximum number of retry attempts for failed operations before giving up.",
->>>>>>> 0db9d7e8
-          "type": "string",
-          "required": null
-        },
-        {
-<<<<<<< HEAD
-          "name": "--subscription",
-          "description": "Specifies the Azure subscription to use. Accepts either a subscription ID (GUID) or display name. If not specified, the AZURE_SUBSCRIPTION_ID environment variable will be used instead.",
-=======
-          "name": "--retry-mode",
-          "description": "Retry strategy to use. 'fixed' uses consistent delays, 'exponential' increases delay between attempts.",
->>>>>>> 0db9d7e8
-          "type": "string",
-          "required": null
-        },
-        {
-<<<<<<< HEAD
+      "option": [
+        {
+          "name": "--tenant",
+          "description": "The Microsoft Entra ID tenant ID or name. This can be either the GUID identifier or the display name of your Entra ID tenant.",
+          "type": "string",
+          "required": null
+        },
+        {
+          "name": "--auth-method",
+          "description": "Authentication method to use. Options: 'credential' (Azure CLI/managed identity), 'key' (access key), or 'connectionString'.",
+          "type": "string",
+          "required": null
+        },
+        {
+          "name": "--retry-delay",
+          "description": "Initial delay in seconds between retry attempts. For exponential backoff, this value is used as the base.",
+          "type": "string",
+          "required": null
+        },
+        {
+          "name": "--retry-max-delay",
+          "description": "Maximum delay in seconds between retries, regardless of the retry strategy.",
+          "type": "string",
+          "required": null
+        },
+        {
+          "name": "--retry-max-retries",
+          "description": "Maximum number of retry attempts for failed operations before giving up.",
+          "type": "string",
+          "required": null
+        },
+        {
+          "name": "--retry-mode",
+          "description": "Retry strategy to use. 'fixed' uses consistent delays, 'exponential' increases delay between attempts.",
+          "type": "string",
+          "required": null
+        },
+        {
+          "name": "--retry-network-timeout",
+          "description": "Network operation timeout in seconds. Operations taking longer than this will be cancelled.",
+          "type": "string",
+          "required": null
+        },
+        {
+          "name": "--subscription",
+          "description": "Specifies the Azure subscription to use. Accepts either a subscription ID (GUID) or display name. If not specified, the AZURE_SUBSCRIPTION_ID environment variable will be used instead.",
+          "type": "string",
+          "required": null
+        },
+        {
           "name": "--namespace",
           "description": "The fully qualified Service Bus namespace host name. (This is usually in the form <namespace>.servicebus.windows.net)",
-=======
-          "name": "--retry-network-timeout",
-          "description": "Network operation timeout in seconds. Operations taking longer than this will be cancelled.",
->>>>>>> 0db9d7e8
-          "type": "string",
-          "required": true
-        },
-        {
-<<<<<<< HEAD
+          "type": "string",
+          "required": true
+        },
+        {
           "name": "--topic",
           "description": "The name of the topic containing the subscription.",
-=======
-          "name": "--service",
-          "description": "The name of the Azure AI Search service (e.g., my-search-service).",
-          "type": "string",
-          "required": true
-        },
-        {
-          "name": "--index",
-          "description": "The name of the search index within the Azure AI Search service.",
->>>>>>> 0db9d7e8
-          "type": "string",
-          "required": true
-        }
-      ]
-    },
-    {
-<<<<<<< HEAD
+          "type": "string",
+          "required": true
+        }
+      ]
+    },
+    {
       "name": "details",
       "description": "Get details about a Service Bus subscription. Returns subscription runtime properties including message counts, delivery settings, and other metadata.\r\n\r\nRequired arguments:\r\n- namespace: The fully qualified Service Bus namespace host name. (This is usually in the form <namespace>.servicebus.windows.net)\r\n- topic: Topic name containing the subscription\r\n- subscription-name: Name of the subscription to get details for",
       "command": "azmcp servicebus topic subscription details",
-=======
-      "name": "query",
-      "description": "Queries an Azure AI Search index, returning the results of the query.",
-      "command": "azmcp search index query",
->>>>>>> 0db9d7e8
-      "option": [
-        {
-          "name": "--tenant",
-          "description": "The Microsoft Entra ID tenant ID or name. This can be either the GUID identifier or the display name of your Entra ID tenant.",
-<<<<<<< HEAD
-=======
-          "type": "string",
-          "required": null
-        },
-        {
-          "name": "--auth-method",
-          "description": "Authentication method to use. Options: 'credential' (Azure CLI/managed identity), 'key' (access key), or 'connectionString'.",
->>>>>>> 0db9d7e8
-          "type": "string",
-          "required": null
-        },
-        {
-<<<<<<< HEAD
-          "name": "--auth-method",
-          "description": "Authentication method to use. Options: 'credential' (Azure CLI/managed identity), 'key' (access key), or 'connectionString'.",
-=======
-          "name": "--retry-delay",
-          "description": "Initial delay in seconds between retry attempts. For exponential backoff, this value is used as the base.",
->>>>>>> 0db9d7e8
-          "type": "string",
-          "required": null
-        },
-        {
-<<<<<<< HEAD
-          "name": "--retry-delay",
-          "description": "Initial delay in seconds between retry attempts. For exponential backoff, this value is used as the base.",
-=======
-          "name": "--retry-max-delay",
-          "description": "Maximum delay in seconds between retries, regardless of the retry strategy.",
->>>>>>> 0db9d7e8
-          "type": "string",
-          "required": null
-        },
-        {
-<<<<<<< HEAD
-          "name": "--retry-max-delay",
-          "description": "Maximum delay in seconds between retries, regardless of the retry strategy.",
-=======
-          "name": "--retry-max-retries",
-          "description": "Maximum number of retry attempts for failed operations before giving up.",
-          "type": "string",
-          "required": null
-        },
-        {
-          "name": "--retry-mode",
-          "description": "Retry strategy to use. 'fixed' uses consistent delays, 'exponential' increases delay between attempts.",
-          "type": "string",
-          "required": null
-        },
-        {
-          "name": "--retry-network-timeout",
-          "description": "Network operation timeout in seconds. Operations taking longer than this will be cancelled.",
->>>>>>> 0db9d7e8
-          "type": "string",
-          "required": null
-        },
-        {
-<<<<<<< HEAD
-          "name": "--retry-max-retries",
-          "description": "Maximum number of retry attempts for failed operations before giving up.",
-=======
-          "name": "--service",
-          "description": "The name of the Azure AI Search service (e.g., my-search-service).",
-          "type": "string",
-          "required": true
-        },
-        {
-          "name": "--index",
-          "description": "The name of the search index within the Azure AI Search service.",
-          "type": "string",
-          "required": true
-        },
-        {
-          "name": "--query",
-          "description": "The search query to execute against the Azure AI Search index.",
-          "type": "string",
-          "required": true
-        }
-      ]
-    },
-    {
-      "name": "list",
-      "description": "Lists all Azure AI Search services in a subscription.",
-      "command": "azmcp search service list",
-      "option": [
-        {
-          "name": "--tenant",
-          "description": "The Microsoft Entra ID tenant ID or name. This can be either the GUID identifier or the display name of your Entra ID tenant.",
-          "type": "string",
-          "required": null
-        },
-        {
-          "name": "--auth-method",
-          "description": "Authentication method to use. Options: 'credential' (Azure CLI/managed identity), 'key' (access key), or 'connectionString'.",
->>>>>>> 0db9d7e8
-          "type": "string",
-          "required": null
-        },
-        {
-<<<<<<< HEAD
-          "name": "--retry-mode",
-          "description": "Retry strategy to use. 'fixed' uses consistent delays, 'exponential' increases delay between attempts.",
-=======
-          "name": "--retry-delay",
-          "description": "Initial delay in seconds between retry attempts. For exponential backoff, this value is used as the base.",
->>>>>>> 0db9d7e8
-          "type": "string",
-          "required": null
-        },
-        {
-<<<<<<< HEAD
-          "name": "--retry-network-timeout",
-          "description": "Network operation timeout in seconds. Operations taking longer than this will be cancelled.",
-=======
-          "name": "--retry-max-delay",
-          "description": "Maximum delay in seconds between retries, regardless of the retry strategy.",
->>>>>>> 0db9d7e8
-          "type": "string",
-          "required": null
-        },
-        {
-<<<<<<< HEAD
-          "name": "--subscription",
-          "description": "Specifies the Azure subscription to use. Accepts either a subscription ID (GUID) or display name. If not specified, the AZURE_SUBSCRIPTION_ID environment variable will be used instead.",
-=======
-          "name": "--retry-max-retries",
-          "description": "Maximum number of retry attempts for failed operations before giving up.",
->>>>>>> 0db9d7e8
-          "type": "string",
-          "required": null
-        },
-        {
-<<<<<<< HEAD
+      "option": [
+        {
+          "name": "--tenant",
+          "description": "The Microsoft Entra ID tenant ID or name. This can be either the GUID identifier or the display name of your Entra ID tenant.",
+          "type": "string",
+          "required": null
+        },
+        {
+          "name": "--auth-method",
+          "description": "Authentication method to use. Options: 'credential' (Azure CLI/managed identity), 'key' (access key), or 'connectionString'.",
+          "type": "string",
+          "required": null
+        },
+        {
+          "name": "--retry-delay",
+          "description": "Initial delay in seconds between retry attempts. For exponential backoff, this value is used as the base.",
+          "type": "string",
+          "required": null
+        },
+        {
+          "name": "--retry-max-delay",
+          "description": "Maximum delay in seconds between retries, regardless of the retry strategy.",
+          "type": "string",
+          "required": null
+        },
+        {
+          "name": "--retry-max-retries",
+          "description": "Maximum number of retry attempts for failed operations before giving up.",
+          "type": "string",
+          "required": null
+        },
+        {
+          "name": "--retry-mode",
+          "description": "Retry strategy to use. 'fixed' uses consistent delays, 'exponential' increases delay between attempts.",
+          "type": "string",
+          "required": null
+        },
+        {
+          "name": "--retry-network-timeout",
+          "description": "Network operation timeout in seconds. Operations taking longer than this will be cancelled.",
+          "type": "string",
+          "required": null
+        },
+        {
+          "name": "--subscription",
+          "description": "Specifies the Azure subscription to use. Accepts either a subscription ID (GUID) or display name. If not specified, the AZURE_SUBSCRIPTION_ID environment variable will be used instead.",
+          "type": "string",
+          "required": null
+        },
+        {
           "name": "--namespace",
           "description": "The fully qualified Service Bus namespace host name. (This is usually in the form <namespace>.servicebus.windows.net)",
-=======
-          "name": "--retry-mode",
-          "description": "Retry strategy to use. 'fixed' uses consistent delays, 'exponential' increases delay between attempts.",
->>>>>>> 0db9d7e8
-          "type": "string",
-          "required": true
-        },
-        {
-<<<<<<< HEAD
+          "type": "string",
+          "required": true
+        },
+        {
           "name": "--topic",
           "description": "The name of the topic containing the subscription.",
-=======
-          "name": "--retry-network-timeout",
-          "description": "Network operation timeout in seconds. Operations taking longer than this will be cancelled.",
->>>>>>> 0db9d7e8
-          "type": "string",
-          "required": null
-        },
-        {
-<<<<<<< HEAD
+          "type": "string",
+          "required": true
+        },
+        {
           "name": "--subscription-name",
           "description": "The name of subscription to peek messages from.",
-=======
-          "name": "--subscription",
-          "description": "Specifies the Azure subscription to use. Accepts either a subscription ID (GUID) or display name. If not specified, the AZURE_SUBSCRIPTION_ID environment variable will be used instead.",
->>>>>>> 0db9d7e8
-          "type": "string",
-          "required": true
-        }
-      ]
-    },
-    {
-<<<<<<< HEAD
+          "type": "string",
+          "required": true
+        }
+      ]
+    },
+    {
       "name": "recognize",
       "description": "Recognize speech from an audio file using Azure AI Services Speech. This command takes an audio file and converts it to text using advanced speech recognition capabilities.\r\nYou must provide an Azure AI Services endpoint (e.g., https://your-service.cognitiveservices.azure.com/) and a path to the audio file. The audio file must be in a supported format (WAV is recommended).\r\nOptional parameters include language specification, phrase hints for better accuracy, output format (simple or detailed), and profanity filtering.",
       "command": "azmcp speech stt recognize",
-=======
-      "name": "details",
-      "description": "Get details about a Service Bus queue. Returns queue properties and runtime information. Properties returned include\r\nlock duration, max message size, queue size, creation date, status, current message counts, etc.\r\n\r\nRequired arguments:\r\n- namespace: The fully qualified Service Bus namespace host name. (This is usually in the form <namespace>.servicebus.windows.net)\r\n- queue: Queue name to get details and runtime information for.",
-      "command": "azmcp servicebus queue details",
->>>>>>> 0db9d7e8
-      "option": [
-        {
-          "name": "--tenant",
-          "description": "The Microsoft Entra ID tenant ID or name. This can be either the GUID identifier or the display name of your Entra ID tenant.",
-<<<<<<< HEAD
-=======
-          "type": "string",
-          "required": null
-        },
-        {
-          "name": "--auth-method",
-          "description": "Authentication method to use. Options: 'credential' (Azure CLI/managed identity), 'key' (access key), or 'connectionString'.",
->>>>>>> 0db9d7e8
-          "type": "string",
-          "required": null
-        },
-        {
-<<<<<<< HEAD
-          "name": "--auth-method",
-          "description": "Authentication method to use. Options: 'credential' (Azure CLI/managed identity), 'key' (access key), or 'connectionString'.",
-=======
-          "name": "--retry-delay",
-          "description": "Initial delay in seconds between retry attempts. For exponential backoff, this value is used as the base.",
->>>>>>> 0db9d7e8
-          "type": "string",
-          "required": null
-        },
-        {
-<<<<<<< HEAD
-          "name": "--retry-delay",
-          "description": "Initial delay in seconds between retry attempts. For exponential backoff, this value is used as the base.",
-=======
-          "name": "--retry-max-delay",
-          "description": "Maximum delay in seconds between retries, regardless of the retry strategy.",
-          "type": "string",
-          "required": null
-        },
-        {
-          "name": "--retry-max-retries",
-          "description": "Maximum number of retry attempts for failed operations before giving up.",
->>>>>>> 0db9d7e8
-          "type": "string",
-          "required": null
-        },
-        {
-<<<<<<< HEAD
-          "name": "--retry-max-delay",
-          "description": "Maximum delay in seconds between retries, regardless of the retry strategy.",
-=======
-          "name": "--retry-mode",
-          "description": "Retry strategy to use. 'fixed' uses consistent delays, 'exponential' increases delay between attempts.",
->>>>>>> 0db9d7e8
-          "type": "string",
-          "required": null
-        },
-        {
-<<<<<<< HEAD
-          "name": "--retry-max-retries",
-          "description": "Maximum number of retry attempts for failed operations before giving up.",
-=======
-          "name": "--retry-network-timeout",
-          "description": "Network operation timeout in seconds. Operations taking longer than this will be cancelled.",
-          "type": "string",
-          "required": null
-        },
-        {
-          "name": "--subscription",
-          "description": "Specifies the Azure subscription to use. Accepts either a subscription ID (GUID) or display name. If not specified, the AZURE_SUBSCRIPTION_ID environment variable will be used instead.",
-          "type": "string",
-          "required": null
-        },
-        {
-          "name": "--namespace",
-          "description": "The fully qualified Service Bus namespace host name. (This is usually in the form <namespace>.servicebus.windows.net)",
->>>>>>> 0db9d7e8
-          "type": "string",
-          "required": null
-        },
-        {
-<<<<<<< HEAD
-          "name": "--retry-mode",
-          "description": "Retry strategy to use. 'fixed' uses consistent delays, 'exponential' increases delay between attempts.",
-=======
-          "name": "--queue",
-          "description": "The queue name to peek messages from.",
-          "type": "string",
-          "required": true
-        }
-      ]
-    },
-    {
-      "name": "details",
-      "description": "Get details about a Service Bus topic. Returns topic properties and runtime information. Properties returned include\r\nnumber of subscriptions, max message size, max topic size, number of scheduled messages, etc.\r\n\r\nRequired arguments:\r\n- namespace: The fully qualified Service Bus namespace host name. (This is usually in the form <namespace>.servicebus.windows.net)\r\n- topic: Topic name to get information about.",
-      "command": "azmcp servicebus topic details",
-      "option": [
-        {
-          "name": "--tenant",
-          "description": "The Microsoft Entra ID tenant ID or name. This can be either the GUID identifier or the display name of your Entra ID tenant.",
-          "type": "string",
-          "required": null
-        },
-        {
-          "name": "--auth-method",
-          "description": "Authentication method to use. Options: 'credential' (Azure CLI/managed identity), 'key' (access key), or 'connectionString'.",
->>>>>>> 0db9d7e8
-          "type": "string",
-          "required": null
-        },
-        {
-<<<<<<< HEAD
-          "name": "--retry-network-timeout",
-          "description": "Network operation timeout in seconds. Operations taking longer than this will be cancelled.",
-=======
-          "name": "--retry-delay",
-          "description": "Initial delay in seconds between retry attempts. For exponential backoff, this value is used as the base.",
->>>>>>> 0db9d7e8
-          "type": "string",
-          "required": null
-        },
-        {
-<<<<<<< HEAD
-          "name": "--subscription",
-          "description": "Specifies the Azure subscription to use. Accepts either a subscription ID (GUID) or display name. If not specified, the AZURE_SUBSCRIPTION_ID environment variable will be used instead.",
-=======
-          "name": "--retry-max-delay",
-          "description": "Maximum delay in seconds between retries, regardless of the retry strategy.",
->>>>>>> 0db9d7e8
-          "type": "string",
-          "required": null
-        },
-        {
-<<<<<<< HEAD
+      "option": [
+        {
+          "name": "--tenant",
+          "description": "The Microsoft Entra ID tenant ID or name. This can be either the GUID identifier or the display name of your Entra ID tenant.",
+          "type": "string",
+          "required": null
+        },
+        {
+          "name": "--auth-method",
+          "description": "Authentication method to use. Options: 'credential' (Azure CLI/managed identity), 'key' (access key), or 'connectionString'.",
+          "type": "string",
+          "required": null
+        },
+        {
+          "name": "--retry-delay",
+          "description": "Initial delay in seconds between retry attempts. For exponential backoff, this value is used as the base.",
+          "type": "string",
+          "required": null
+        },
+        {
+          "name": "--retry-max-delay",
+          "description": "Maximum delay in seconds between retries, regardless of the retry strategy.",
+          "type": "string",
+          "required": null
+        },
+        {
+          "name": "--retry-max-retries",
+          "description": "Maximum number of retry attempts for failed operations before giving up.",
+          "type": "string",
+          "required": null
+        },
+        {
+          "name": "--retry-mode",
+          "description": "Retry strategy to use. 'fixed' uses consistent delays, 'exponential' increases delay between attempts.",
+          "type": "string",
+          "required": null
+        },
+        {
+          "name": "--retry-network-timeout",
+          "description": "Network operation timeout in seconds. Operations taking longer than this will be cancelled.",
+          "type": "string",
+          "required": null
+        },
+        {
+          "name": "--subscription",
+          "description": "Specifies the Azure subscription to use. Accepts either a subscription ID (GUID) or display name. If not specified, the AZURE_SUBSCRIPTION_ID environment variable will be used instead.",
+          "type": "string",
+          "required": null
+        },
+        {
           "name": "--endpoint",
           "description": "The Azure AI Services endpoint URL (e.g., https://your-service.cognitiveservices.azure.com/).",
-=======
-          "name": "--retry-max-retries",
-          "description": "Maximum number of retry attempts for failed operations before giving up.",
->>>>>>> 0db9d7e8
-          "type": "string",
-          "required": null
-        },
-        {
-<<<<<<< HEAD
+          "type": "string",
+          "required": true
+        },
+        {
           "name": "--file",
           "description": "Path to the audio file to recognize.",
           "type": "string",
@@ -13858,245 +7544,132 @@
         {
           "name": "--language",
           "description": "The language for speech recognition (e.g., en-US, es-ES). Default is en-US.",
-=======
-          "name": "--retry-mode",
-          "description": "Retry strategy to use. 'fixed' uses consistent delays, 'exponential' increases delay between attempts.",
-          "type": "string",
-          "required": null
-        },
-        {
-          "name": "--retry-network-timeout",
-          "description": "Network operation timeout in seconds. Operations taking longer than this will be cancelled.",
->>>>>>> 0db9d7e8
-          "type": "string",
-          "required": null
-        },
-        {
-<<<<<<< HEAD
+          "type": "string",
+          "required": null
+        },
+        {
           "name": "--phrases",
           "description": "Phrase hints to improve recognition accuracy. Can be specified multiple times (--phrases \"phrase1\" --phrases \"phrase2\") or as comma-separated values (--phrases \"phrase1,phrase2\").",
-=======
-          "name": "--subscription",
-          "description": "Specifies the Azure subscription to use. Accepts either a subscription ID (GUID) or display name. If not specified, the AZURE_SUBSCRIPTION_ID environment variable will be used instead.",
->>>>>>> 0db9d7e8
-          "type": "string",
-          "required": null
-        },
-        {
-<<<<<<< HEAD
+          "type": "string",
+          "required": null
+        },
+        {
           "name": "--format",
           "description": "Output format: simple or detailed. Default is simple.",
-=======
-          "name": "--namespace",
-          "description": "The fully qualified Service Bus namespace host name. (This is usually in the form <namespace>.servicebus.windows.net)",
->>>>>>> 0db9d7e8
-          "type": "string",
-          "required": true
-        },
-        {
-<<<<<<< HEAD
+          "type": "string",
+          "required": null
+        },
+        {
           "name": "--profanity",
           "description": "Profanity filter: masked, removed, or raw. Default is masked.",
-=======
-          "name": "--topic",
-          "description": "The name of the topic containing the subscription.",
->>>>>>> 0db9d7e8
-          "type": "string",
-          "required": null
-        }
-      ]
-    },
-    {
-<<<<<<< HEAD
+          "type": "string",
+          "required": null
+        }
+      ]
+    },
+    {
       "name": "list",
       "description": "Lists all databases in an Azure SQL Server with their configuration, status, SKU, and performance details.\r\nUse when you need to: view database inventory, check database status across a server, compare database configurations,\r\nor find databases for management operations.\r\nRequires: subscription ID, resource group name, server name.\r\nReturns: JSON array of databases with complete configuration details including SKU, status, and size information.\r\nEquivalent to 'az sql db list'.",
       "command": "azmcp sql db list",
-=======
-      "name": "details",
-      "description": "Get details about a Service Bus subscription. Returns subscription runtime properties including message counts, delivery settings, and other metadata.\r\n\r\nRequired arguments:\r\n- namespace: The fully qualified Service Bus namespace host name. (This is usually in the form <namespace>.servicebus.windows.net)\r\n- topic: Topic name containing the subscription\r\n- subscription-name: Name of the subscription to get details for",
-      "command": "azmcp servicebus topic subscription details",
->>>>>>> 0db9d7e8
-      "option": [
-        {
-          "name": "--tenant",
-          "description": "The Microsoft Entra ID tenant ID or name. This can be either the GUID identifier or the display name of your Entra ID tenant.",
-<<<<<<< HEAD
-=======
-          "type": "string",
-          "required": null
-        },
-        {
-          "name": "--auth-method",
-          "description": "Authentication method to use. Options: 'credential' (Azure CLI/managed identity), 'key' (access key), or 'connectionString'.",
->>>>>>> 0db9d7e8
-          "type": "string",
-          "required": null
-        },
-        {
-<<<<<<< HEAD
-          "name": "--auth-method",
-          "description": "Authentication method to use. Options: 'credential' (Azure CLI/managed identity), 'key' (access key), or 'connectionString'.",
-=======
-          "name": "--retry-delay",
-          "description": "Initial delay in seconds between retry attempts. For exponential backoff, this value is used as the base.",
->>>>>>> 0db9d7e8
-          "type": "string",
-          "required": null
-        },
-        {
-<<<<<<< HEAD
-          "name": "--retry-delay",
-          "description": "Initial delay in seconds between retry attempts. For exponential backoff, this value is used as the base.",
-=======
-          "name": "--retry-max-delay",
-          "description": "Maximum delay in seconds between retries, regardless of the retry strategy.",
->>>>>>> 0db9d7e8
-          "type": "string",
-          "required": null
-        },
-        {
-<<<<<<< HEAD
-          "name": "--retry-max-delay",
-          "description": "Maximum delay in seconds between retries, regardless of the retry strategy.",
-=======
-          "name": "--retry-max-retries",
-          "description": "Maximum number of retry attempts for failed operations before giving up.",
->>>>>>> 0db9d7e8
-          "type": "string",
-          "required": null
-        },
-        {
-<<<<<<< HEAD
-          "name": "--retry-max-retries",
-          "description": "Maximum number of retry attempts for failed operations before giving up.",
-=======
-          "name": "--retry-mode",
-          "description": "Retry strategy to use. 'fixed' uses consistent delays, 'exponential' increases delay between attempts.",
->>>>>>> 0db9d7e8
-          "type": "string",
-          "required": null
-        },
-        {
-<<<<<<< HEAD
-          "name": "--retry-mode",
-          "description": "Retry strategy to use. 'fixed' uses consistent delays, 'exponential' increases delay between attempts.",
-=======
-          "name": "--retry-network-timeout",
-          "description": "Network operation timeout in seconds. Operations taking longer than this will be cancelled.",
->>>>>>> 0db9d7e8
-          "type": "string",
-          "required": null
-        },
-        {
-<<<<<<< HEAD
-          "name": "--retry-network-timeout",
-          "description": "Network operation timeout in seconds. Operations taking longer than this will be cancelled.",
-=======
-          "name": "--subscription",
-          "description": "Specifies the Azure subscription to use. Accepts either a subscription ID (GUID) or display name. If not specified, the AZURE_SUBSCRIPTION_ID environment variable will be used instead.",
->>>>>>> 0db9d7e8
-          "type": "string",
-          "required": null
-        },
-        {
-<<<<<<< HEAD
-          "name": "--subscription",
-          "description": "Specifies the Azure subscription to use. Accepts either a subscription ID (GUID) or display name. If not specified, the AZURE_SUBSCRIPTION_ID environment variable will be used instead.",
-=======
-          "name": "--namespace",
-          "description": "The fully qualified Service Bus namespace host name. (This is usually in the form <namespace>.servicebus.windows.net)",
->>>>>>> 0db9d7e8
-          "type": "string",
-          "required": null
-        },
-        {
-<<<<<<< HEAD
+      "option": [
+        {
+          "name": "--tenant",
+          "description": "The Microsoft Entra ID tenant ID or name. This can be either the GUID identifier or the display name of your Entra ID tenant.",
+          "type": "string",
+          "required": null
+        },
+        {
+          "name": "--auth-method",
+          "description": "Authentication method to use. Options: 'credential' (Azure CLI/managed identity), 'key' (access key), or 'connectionString'.",
+          "type": "string",
+          "required": null
+        },
+        {
+          "name": "--retry-delay",
+          "description": "Initial delay in seconds between retry attempts. For exponential backoff, this value is used as the base.",
+          "type": "string",
+          "required": null
+        },
+        {
+          "name": "--retry-max-delay",
+          "description": "Maximum delay in seconds between retries, regardless of the retry strategy.",
+          "type": "string",
+          "required": null
+        },
+        {
+          "name": "--retry-max-retries",
+          "description": "Maximum number of retry attempts for failed operations before giving up.",
+          "type": "string",
+          "required": null
+        },
+        {
+          "name": "--retry-mode",
+          "description": "Retry strategy to use. 'fixed' uses consistent delays, 'exponential' increases delay between attempts.",
+          "type": "string",
+          "required": null
+        },
+        {
+          "name": "--retry-network-timeout",
+          "description": "Network operation timeout in seconds. Operations taking longer than this will be cancelled.",
+          "type": "string",
+          "required": null
+        },
+        {
+          "name": "--subscription",
+          "description": "Specifies the Azure subscription to use. Accepts either a subscription ID (GUID) or display name. If not specified, the AZURE_SUBSCRIPTION_ID environment variable will be used instead.",
+          "type": "string",
+          "required": null
+        },
+        {
           "name": "--resource-group",
           "description": "The name of the Azure resource group. This is a logical container for Azure resources.",
-=======
-          "name": "--topic",
-          "description": "The name of the topic containing the subscription.",
->>>>>>> 0db9d7e8
-          "type": "string",
-          "required": null
-        },
-        {
-<<<<<<< HEAD
+          "type": "string",
+          "required": null
+        },
+        {
           "name": "--server",
           "description": "The Azure SQL Server name.",
-=======
-          "name": "--subscription-name",
-          "description": "The name of subscription to peek messages from.",
->>>>>>> 0db9d7e8
-          "type": "string",
-          "required": true
-        }
-      ]
-    },
-    {
-<<<<<<< HEAD
+          "type": "string",
+          "required": true
+        }
+      ]
+    },
+    {
       "name": "show",
       "description": "Get the details of an Azure SQL Database. This command retrieves detailed information about a specific database\r\nincluding its configuration, status, performance tier, and other properties. Equivalent to 'az sql db show'.\r\nReturns detailed database information including SKU, status, collation, and size information.\r\n  Required options:\r\n- subscription: Azure subscription ID\r\n- resource-group: Resource group name containing the SQL server\r\n- server: Azure SQL Server name\r\n- database: Database name to retrieve details for",
       "command": "azmcp sql db show",
-=======
-      "name": "list",
-      "description": "Lists all databases in an Azure SQL Server with their configuration, status, SKU, and performance details.\r\nUse when you need to: view database inventory, check database status across a server, compare database configurations,\r\nor find databases for management operations.\r\nRequires: subscription ID, resource group name, server name.\r\nReturns: JSON array of databases with complete configuration details including SKU, status, and size information.\r\nEquivalent to 'az sql db list'.",
-      "command": "azmcp sql db list",
->>>>>>> 0db9d7e8
-      "option": [
-        {
-          "name": "--tenant",
-          "description": "The Microsoft Entra ID tenant ID or name. This can be either the GUID identifier or the display name of your Entra ID tenant.",
-<<<<<<< HEAD
-=======
-          "type": "string",
-          "required": null
-        },
-        {
-          "name": "--auth-method",
-          "description": "Authentication method to use. Options: 'credential' (Azure CLI/managed identity), 'key' (access key), or 'connectionString'.",
->>>>>>> 0db9d7e8
-          "type": "string",
-          "required": null
-        },
-        {
-<<<<<<< HEAD
-          "name": "--auth-method",
-          "description": "Authentication method to use. Options: 'credential' (Azure CLI/managed identity), 'key' (access key), or 'connectionString'.",
-=======
-          "name": "--retry-delay",
-          "description": "Initial delay in seconds between retry attempts. For exponential backoff, this value is used as the base.",
->>>>>>> 0db9d7e8
-          "type": "string",
-          "required": null
-        },
-        {
-<<<<<<< HEAD
-          "name": "--retry-delay",
-          "description": "Initial delay in seconds between retry attempts. For exponential backoff, this value is used as the base.",
-=======
-          "name": "--retry-max-delay",
-          "description": "Maximum delay in seconds between retries, regardless of the retry strategy.",
->>>>>>> 0db9d7e8
-          "type": "string",
-          "required": null
-        },
-        {
-<<<<<<< HEAD
-          "name": "--retry-max-delay",
-          "description": "Maximum delay in seconds between retries, regardless of the retry strategy.",
-=======
-          "name": "--retry-max-retries",
-          "description": "Maximum number of retry attempts for failed operations before giving up.",
->>>>>>> 0db9d7e8
-          "type": "string",
-          "required": null
-        },
-        {
-<<<<<<< HEAD
-          "name": "--retry-max-retries",
-          "description": "Maximum number of retry attempts for failed operations before giving up.",
-=======
+      "option": [
+        {
+          "name": "--tenant",
+          "description": "The Microsoft Entra ID tenant ID or name. This can be either the GUID identifier or the display name of your Entra ID tenant.",
+          "type": "string",
+          "required": null
+        },
+        {
+          "name": "--auth-method",
+          "description": "Authentication method to use. Options: 'credential' (Azure CLI/managed identity), 'key' (access key), or 'connectionString'.",
+          "type": "string",
+          "required": null
+        },
+        {
+          "name": "--retry-delay",
+          "description": "Initial delay in seconds between retry attempts. For exponential backoff, this value is used as the base.",
+          "type": "string",
+          "required": null
+        },
+        {
+          "name": "--retry-max-delay",
+          "description": "Maximum delay in seconds between retries, regardless of the retry strategy.",
+          "type": "string",
+          "required": null
+        },
+        {
+          "name": "--retry-max-retries",
+          "description": "Maximum number of retry attempts for failed operations before giving up.",
+          "type": "string",
+          "required": null
+        },
+        {
           "name": "--retry-mode",
           "description": "Retry strategy to use. 'fixed' uses consistent delays, 'exponential' increases delay between attempts.",
           "type": "string",
@@ -14125,78 +7698,8 @@
           "description": "The Azure SQL Server name.",
           "type": "string",
           "required": true
-        }
-      ]
-    },
-    {
-      "name": "show",
-      "description": "Get the details of an Azure SQL Database. This command retrieves detailed information about a specific database\r\nincluding its configuration, status, performance tier, and other properties. Equivalent to 'az sql db show'.\r\nReturns detailed database information including SKU, status, collation, and size information.\r\n  Required options:\r\n- subscription: Azure subscription ID\r\n- resource-group: Resource group name containing the SQL server\r\n- server: Azure SQL Server name\r\n- database: Database name to retrieve details for",
-      "command": "azmcp sql db show",
-      "option": [
-        {
-          "name": "--tenant",
-          "description": "The Microsoft Entra ID tenant ID or name. This can be either the GUID identifier or the display name of your Entra ID tenant.",
->>>>>>> 0db9d7e8
-          "type": "string",
-          "required": null
-        },
-        {
-<<<<<<< HEAD
-          "name": "--retry-mode",
-          "description": "Retry strategy to use. 'fixed' uses consistent delays, 'exponential' increases delay between attempts.",
-=======
-          "name": "--auth-method",
-          "description": "Authentication method to use. Options: 'credential' (Azure CLI/managed identity), 'key' (access key), or 'connectionString'.",
->>>>>>> 0db9d7e8
-          "type": "string",
-          "required": null
-        },
-        {
-<<<<<<< HEAD
-          "name": "--retry-network-timeout",
-          "description": "Network operation timeout in seconds. Operations taking longer than this will be cancelled.",
-=======
-          "name": "--retry-delay",
-          "description": "Initial delay in seconds between retry attempts. For exponential backoff, this value is used as the base.",
->>>>>>> 0db9d7e8
-          "type": "string",
-          "required": null
-        },
-        {
-<<<<<<< HEAD
-          "name": "--subscription",
-          "description": "Specifies the Azure subscription to use. Accepts either a subscription ID (GUID) or display name. If not specified, the AZURE_SUBSCRIPTION_ID environment variable will be used instead.",
-=======
-          "name": "--retry-max-delay",
-          "description": "Maximum delay in seconds between retries, regardless of the retry strategy.",
->>>>>>> 0db9d7e8
-          "type": "string",
-          "required": null
-        },
-        {
-<<<<<<< HEAD
-          "name": "--resource-group",
-          "description": "The name of the Azure resource group. This is a logical container for Azure resources.",
-=======
-          "name": "--retry-max-retries",
-          "description": "Maximum number of retry attempts for failed operations before giving up.",
->>>>>>> 0db9d7e8
-          "type": "string",
-          "required": null
-        },
-        {
-<<<<<<< HEAD
-          "name": "--server",
-          "description": "The Azure SQL Server name.",
-=======
-          "name": "--retry-mode",
-          "description": "Retry strategy to use. 'fixed' uses consistent delays, 'exponential' increases delay between attempts.",
->>>>>>> 0db9d7e8
-          "type": "string",
-          "required": null
-        },
-        {
-<<<<<<< HEAD
+        },
+        {
           "name": "--database",
           "description": "The Azure SQL Database name.",
           "type": "string",
@@ -14218,100 +7721,52 @@
         {
           "name": "--auth-method",
           "description": "Authentication method to use. Options: 'credential' (Azure CLI/managed identity), 'key' (access key), or 'connectionString'.",
-=======
-          "name": "--retry-network-timeout",
-          "description": "Network operation timeout in seconds. Operations taking longer than this will be cancelled.",
->>>>>>> 0db9d7e8
-          "type": "string",
-          "required": null
-        },
-        {
-<<<<<<< HEAD
-          "name": "--retry-delay",
-          "description": "Initial delay in seconds between retry attempts. For exponential backoff, this value is used as the base.",
-=======
-          "name": "--subscription",
-          "description": "Specifies the Azure subscription to use. Accepts either a subscription ID (GUID) or display name. If not specified, the AZURE_SUBSCRIPTION_ID environment variable will be used instead.",
->>>>>>> 0db9d7e8
-          "type": "string",
-          "required": null
-        },
-        {
-<<<<<<< HEAD
-          "name": "--retry-max-delay",
-          "description": "Maximum delay in seconds between retries, regardless of the retry strategy.",
-=======
+          "type": "string",
+          "required": null
+        },
+        {
+          "name": "--retry-delay",
+          "description": "Initial delay in seconds between retry attempts. For exponential backoff, this value is used as the base.",
+          "type": "string",
+          "required": null
+        },
+        {
+          "name": "--retry-max-delay",
+          "description": "Maximum delay in seconds between retries, regardless of the retry strategy.",
+          "type": "string",
+          "required": null
+        },
+        {
+          "name": "--retry-max-retries",
+          "description": "Maximum number of retry attempts for failed operations before giving up.",
+          "type": "string",
+          "required": null
+        },
+        {
+          "name": "--retry-mode",
+          "description": "Retry strategy to use. 'fixed' uses consistent delays, 'exponential' increases delay between attempts.",
+          "type": "string",
+          "required": null
+        },
+        {
+          "name": "--retry-network-timeout",
+          "description": "Network operation timeout in seconds. Operations taking longer than this will be cancelled.",
+          "type": "string",
+          "required": null
+        },
+        {
+          "name": "--subscription",
+          "description": "Specifies the Azure subscription to use. Accepts either a subscription ID (GUID) or display name. If not specified, the AZURE_SUBSCRIPTION_ID environment variable will be used instead.",
+          "type": "string",
+          "required": null
+        },
+        {
           "name": "--resource-group",
           "description": "The name of the Azure resource group. This is a logical container for Azure resources.",
->>>>>>> 0db9d7e8
-          "type": "string",
-          "required": null
-        },
-        {
-<<<<<<< HEAD
-          "name": "--retry-max-retries",
-          "description": "Maximum number of retry attempts for failed operations before giving up.",
-=======
-          "name": "--server",
-          "description": "The Azure SQL Server name.",
->>>>>>> 0db9d7e8
-          "type": "string",
-          "required": null
-        },
-        {
-<<<<<<< HEAD
-          "name": "--retry-mode",
-          "description": "Retry strategy to use. 'fixed' uses consistent delays, 'exponential' increases delay between attempts.",
-          "type": "string",
-          "required": null
-        },
-        {
-          "name": "--retry-network-timeout",
-          "description": "Network operation timeout in seconds. Operations taking longer than this will be cancelled.",
-=======
-          "name": "--database",
-          "description": "The Azure SQL Database name.",
-          "type": "string",
-          "required": true
-        }
-      ]
-    },
-    {
-      "name": "list",
-      "description": "Lists all SQL elastic pools in an Azure SQL Server with their SKU, capacity, state, and database limits.\r\nUse when you need to: view elastic pool inventory, check pool utilization, compare pool configurations,\r\nor find available pools for database placement.\r\nRequires: subscription ID, resource group name, server name.\r\nReturns: JSON array of elastic pools with complete configuration details.\r\nEquivalent to 'az sql elastic-pool list'.",
-      "command": "azmcp sql elastic-pool list",
-      "option": [
-        {
-          "name": "--tenant",
-          "description": "The Microsoft Entra ID tenant ID or name. This can be either the GUID identifier or the display name of your Entra ID tenant.",
->>>>>>> 0db9d7e8
-          "type": "string",
-          "required": null
-        },
-        {
-<<<<<<< HEAD
-          "name": "--subscription",
-          "description": "Specifies the Azure subscription to use. Accepts either a subscription ID (GUID) or display name. If not specified, the AZURE_SUBSCRIPTION_ID environment variable will be used instead.",
-=======
-          "name": "--auth-method",
-          "description": "Authentication method to use. Options: 'credential' (Azure CLI/managed identity), 'key' (access key), or 'connectionString'.",
->>>>>>> 0db9d7e8
-          "type": "string",
-          "required": null
-        },
-        {
-<<<<<<< HEAD
-          "name": "--resource-group",
-          "description": "The name of the Azure resource group. This is a logical container for Azure resources.",
-=======
-          "name": "--retry-delay",
-          "description": "Initial delay in seconds between retry attempts. For exponential backoff, this value is used as the base.",
->>>>>>> 0db9d7e8
-          "type": "string",
-          "required": null
-        },
-        {
-<<<<<<< HEAD
+          "type": "string",
+          "required": null
+        },
+        {
           "name": "--server",
           "description": "The Azure SQL Server name.",
           "type": "string",
@@ -14327,155 +7782,58 @@
         {
           "name": "--tenant",
           "description": "The Microsoft Entra ID tenant ID or name. This can be either the GUID identifier or the display name of your Entra ID tenant.",
-=======
-          "name": "--retry-max-delay",
-          "description": "Maximum delay in seconds between retries, regardless of the retry strategy.",
-          "type": "string",
-          "required": null
-        },
-        {
-          "name": "--retry-max-retries",
-          "description": "Maximum number of retry attempts for failed operations before giving up.",
->>>>>>> 0db9d7e8
-          "type": "string",
-          "required": null
-        },
-        {
-<<<<<<< HEAD
-          "name": "--auth-method",
-          "description": "Authentication method to use. Options: 'credential' (Azure CLI/managed identity), 'key' (access key), or 'connectionString'.",
-=======
-          "name": "--retry-mode",
-          "description": "Retry strategy to use. 'fixed' uses consistent delays, 'exponential' increases delay between attempts.",
->>>>>>> 0db9d7e8
-          "type": "string",
-          "required": null
-        },
-        {
-<<<<<<< HEAD
-          "name": "--retry-delay",
-          "description": "Initial delay in seconds between retry attempts. For exponential backoff, this value is used as the base.",
-=======
-          "name": "--retry-network-timeout",
-          "description": "Network operation timeout in seconds. Operations taking longer than this will be cancelled.",
->>>>>>> 0db9d7e8
-          "type": "string",
-          "required": null
-        },
-        {
-<<<<<<< HEAD
-          "name": "--retry-max-delay",
-          "description": "Maximum delay in seconds between retries, regardless of the retry strategy.",
-=======
-          "name": "--subscription",
-          "description": "Specifies the Azure subscription to use. Accepts either a subscription ID (GUID) or display name. If not specified, the AZURE_SUBSCRIPTION_ID environment variable will be used instead.",
->>>>>>> 0db9d7e8
-          "type": "string",
-          "required": null
-        },
-        {
-<<<<<<< HEAD
-          "name": "--retry-max-retries",
-          "description": "Maximum number of retry attempts for failed operations before giving up.",
-=======
+          "type": "string",
+          "required": null
+        },
+        {
+          "name": "--auth-method",
+          "description": "Authentication method to use. Options: 'credential' (Azure CLI/managed identity), 'key' (access key), or 'connectionString'.",
+          "type": "string",
+          "required": null
+        },
+        {
+          "name": "--retry-delay",
+          "description": "Initial delay in seconds between retry attempts. For exponential backoff, this value is used as the base.",
+          "type": "string",
+          "required": null
+        },
+        {
+          "name": "--retry-max-delay",
+          "description": "Maximum delay in seconds between retries, regardless of the retry strategy.",
+          "type": "string",
+          "required": null
+        },
+        {
+          "name": "--retry-max-retries",
+          "description": "Maximum number of retry attempts for failed operations before giving up.",
+          "type": "string",
+          "required": null
+        },
+        {
+          "name": "--retry-mode",
+          "description": "Retry strategy to use. 'fixed' uses consistent delays, 'exponential' increases delay between attempts.",
+          "type": "string",
+          "required": null
+        },
+        {
+          "name": "--retry-network-timeout",
+          "description": "Network operation timeout in seconds. Operations taking longer than this will be cancelled.",
+          "type": "string",
+          "required": null
+        },
+        {
+          "name": "--subscription",
+          "description": "Specifies the Azure subscription to use. Accepts either a subscription ID (GUID) or display name. If not specified, the AZURE_SUBSCRIPTION_ID environment variable will be used instead.",
+          "type": "string",
+          "required": null
+        },
+        {
           "name": "--resource-group",
           "description": "The name of the Azure resource group. This is a logical container for Azure resources.",
->>>>>>> 0db9d7e8
-          "type": "string",
-          "required": null
-        },
-        {
-<<<<<<< HEAD
-          "name": "--retry-mode",
-          "description": "Retry strategy to use. 'fixed' uses consistent delays, 'exponential' increases delay between attempts.",
-          "type": "string",
-          "required": null
-        },
-        {
-          "name": "--retry-network-timeout",
-          "description": "Network operation timeout in seconds. Operations taking longer than this will be cancelled.",
-=======
-          "name": "--server",
-          "description": "The Azure SQL Server name.",
-          "type": "string",
-          "required": true
-        }
-      ]
-    },
-    {
-      "name": "list",
-      "description": "Gets a list of Microsoft Entra ID administrators for a SQL server. This command retrieves all\r\nEntra ID administrators configured for the specified SQL server, including their display names, object IDs,\r\nand tenant information. Returns an array of Entra ID administrator objects with their properties.",
-      "command": "azmcp sql server entra-admin list",
-      "option": [
-        {
-          "name": "--tenant",
-          "description": "The Microsoft Entra ID tenant ID or name. This can be either the GUID identifier or the display name of your Entra ID tenant.",
-          "type": "string",
-          "required": null
-        },
-        {
-          "name": "--auth-method",
-          "description": "Authentication method to use. Options: 'credential' (Azure CLI/managed identity), 'key' (access key), or 'connectionString'.",
->>>>>>> 0db9d7e8
-          "type": "string",
-          "required": null
-        },
-        {
-<<<<<<< HEAD
-          "name": "--subscription",
-          "description": "Specifies the Azure subscription to use. Accepts either a subscription ID (GUID) or display name. If not specified, the AZURE_SUBSCRIPTION_ID environment variable will be used instead.",
-=======
-          "name": "--retry-delay",
-          "description": "Initial delay in seconds between retry attempts. For exponential backoff, this value is used as the base.",
->>>>>>> 0db9d7e8
-          "type": "string",
-          "required": null
-        },
-        {
-<<<<<<< HEAD
-          "name": "--resource-group",
-          "description": "The name of the Azure resource group. This is a logical container for Azure resources.",
-=======
-          "name": "--retry-max-delay",
-          "description": "Maximum delay in seconds between retries, regardless of the retry strategy.",
->>>>>>> 0db9d7e8
-          "type": "string",
-          "required": null
-        },
-        {
-<<<<<<< HEAD
-=======
-          "name": "--retry-max-retries",
-          "description": "Maximum number of retry attempts for failed operations before giving up.",
-          "type": "string",
-          "required": null
-        },
-        {
-          "name": "--retry-mode",
-          "description": "Retry strategy to use. 'fixed' uses consistent delays, 'exponential' increases delay between attempts.",
-          "type": "string",
-          "required": null
-        },
-        {
-          "name": "--retry-network-timeout",
-          "description": "Network operation timeout in seconds. Operations taking longer than this will be cancelled.",
-          "type": "string",
-          "required": null
-        },
-        {
-          "name": "--subscription",
-          "description": "Specifies the Azure subscription to use. Accepts either a subscription ID (GUID) or display name. If not specified, the AZURE_SUBSCRIPTION_ID environment variable will be used instead.",
-          "type": "string",
-          "required": null
-        },
-        {
-          "name": "--resource-group",
-          "description": "The name of the Azure resource group. This is a logical container for Azure resources.",
-          "type": "string",
-          "required": null
-        },
-        {
->>>>>>> 0db9d7e8
+          "type": "string",
+          "required": null
+        },
+        {
           "name": "--server",
           "description": "The Azure SQL Server name.",
           "type": "string",
@@ -16194,9 +9552,5 @@
       ]
     }
   ],
-<<<<<<< HEAD
-  "duration": 61
-=======
   "duration": 23
->>>>>>> 0db9d7e8
 }