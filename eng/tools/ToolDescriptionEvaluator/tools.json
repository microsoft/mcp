{
  "status": 200,
  "message": "Success",
  "results": [
    {
      "name": "list",
      "description": "List Azure Container Registries in a subscription. Optionally filter by resource group. Each registry result\r\nincludes: name, location, loginServer, skuName, skuTier. If no registries are found the tool returns null results\r\n(consistent with other list commands).",
      "command": "azmcp acr registry list",
      "option": [
        {
          "name": "--tenant",
          "description": "The Microsoft Entra ID tenant ID or name. This can be either the GUID identifier or the display name of your Entra ID tenant.",
          "type": "string",
          "required": null
        },
        {
          "name": "--auth-method",
          "description": "Authentication method to use. Options: 'credential' (Azure CLI/managed identity), 'key' (access key), or 'connectionString'.",
          "type": "string",
          "required": null
        },
        {
          "name": "--retry-delay",
          "description": "Initial delay in seconds between retry attempts. For exponential backoff, this value is used as the base.",
          "type": "string",
          "required": null
        },
        {
          "name": "--retry-max-delay",
          "description": "Maximum delay in seconds between retries, regardless of the retry strategy.",
          "type": "string",
          "required": null
        },
        {
          "name": "--retry-max-retries",
          "description": "Maximum number of retry attempts for failed operations before giving up.",
          "type": "string",
          "required": null
        },
        {
          "name": "--retry-mode",
          "description": "Retry strategy to use. 'fixed' uses consistent delays, 'exponential' increases delay between attempts.",
          "type": "string",
          "required": null
        },
        {
          "name": "--retry-network-timeout",
          "description": "Network operation timeout in seconds. Operations taking longer than this will be cancelled.",
          "type": "string",
          "required": null
        },
        {
          "name": "--subscription",
          "description": "Specifies the Azure subscription to use. Accepts either a subscription ID (GUID) or display name. If not specified, the AZURE_SUBSCRIPTION_ID environment variable will be used instead.",
          "type": "string",
          "required": null
        },
        {
          "name": "--resource-group",
          "description": "The name of the Azure resource group. This is a logical container for Azure resources.",
          "type": "string",
          "required": null
        }
      ]
    },
    {
      "name": "list",
      "description": "List repositories in Azure Container Registries. By default, lists repositories for all registries in the subscription.\r\nYou can narrow the scope using --resource-group and/or --registry to list repositories for a specific registry only.",
      "command": "azmcp acr registry repository list",
      "option": [
        {
          "name": "--tenant",
          "description": "The Microsoft Entra ID tenant ID or name. This can be either the GUID identifier or the display name of your Entra ID tenant.",
          "type": "string",
          "required": null
        },
        {
          "name": "--auth-method",
          "description": "Authentication method to use. Options: 'credential' (Azure CLI/managed identity), 'key' (access key), or 'connectionString'.",
          "type": "string",
          "required": null
        },
        {
          "name": "--retry-delay",
          "description": "Initial delay in seconds between retry attempts. For exponential backoff, this value is used as the base.",
          "type": "string",
          "required": null
        },
        {
          "name": "--retry-max-delay",
          "description": "Maximum delay in seconds between retries, regardless of the retry strategy.",
          "type": "string",
          "required": null
        },
        {
          "name": "--retry-max-retries",
          "description": "Maximum number of retry attempts for failed operations before giving up.",
          "type": "string",
          "required": null
        },
        {
          "name": "--retry-mode",
          "description": "Retry strategy to use. 'fixed' uses consistent delays, 'exponential' increases delay between attempts.",
          "type": "string",
          "required": null
        },
        {
          "name": "--retry-network-timeout",
          "description": "Network operation timeout in seconds. Operations taking longer than this will be cancelled.",
          "type": "string",
          "required": null
        },
        {
          "name": "--subscription",
          "description": "Specifies the Azure subscription to use. Accepts either a subscription ID (GUID) or display name. If not specified, the AZURE_SUBSCRIPTION_ID environment variable will be used instead.",
          "type": "string",
          "required": null
        },
        {
          "name": "--resource-group",
          "description": "The name of the Azure resource group. This is a logical container for Azure resources.",
          "type": "string",
          "required": null
        },
        {
          "name": "--registry",
          "description": "The name of the Azure Container Registry. This is the unique name you chose for your container registry.",
          "type": "string",
          "required": null
        }
      ]
    },
    {
      "name": "get",
      "description": "Get or list Azure Kubernetes Service (AKS) clusters. If a specific cluster name is provided, that cluster will\r\nbe retrieved. Otherwise, all clusters will be listed in the specified subscription. Returns detailed cluster\r\ninformation including configuration, network settings, and status.",
      "command": "azmcp aks cluster get",
      "option": [
        {
          "name": "--tenant",
          "description": "The Microsoft Entra ID tenant ID or name. This can be either the GUID identifier or the display name of your Entra ID tenant.",
          "type": "string",
          "required": null
        },
        {
          "name": "--auth-method",
          "description": "Authentication method to use. Options: 'credential' (Azure CLI/managed identity), 'key' (access key), or 'connectionString'.",
          "type": "string",
          "required": null
        },
        {
          "name": "--retry-delay",
          "description": "Initial delay in seconds between retry attempts. For exponential backoff, this value is used as the base.",
          "type": "string",
          "required": null
        },
        {
          "name": "--retry-max-delay",
          "description": "Maximum delay in seconds between retries, regardless of the retry strategy.",
          "type": "string",
          "required": null
        },
        {
          "name": "--retry-max-retries",
          "description": "Maximum number of retry attempts for failed operations before giving up.",
          "type": "string",
          "required": null
        },
        {
          "name": "--retry-mode",
          "description": "Retry strategy to use. 'fixed' uses consistent delays, 'exponential' increases delay between attempts.",
          "type": "string",
          "required": null
        },
        {
          "name": "--retry-network-timeout",
          "description": "Network operation timeout in seconds. Operations taking longer than this will be cancelled.",
          "type": "string",
          "required": null
        },
        {
          "name": "--subscription",
          "description": "Specifies the Azure subscription to use. Accepts either a subscription ID (GUID) or display name. If not specified, the AZURE_SUBSCRIPTION_ID environment variable will be used instead.",
          "type": "string",
          "required": null
        },
        {
          "name": "--resource-group",
          "description": "The name of the Azure resource group. This is a logical container for Azure resources.",
          "type": "string",
          "required": null
        },
        {
          "name": "--cluster",
          "description": "AKS Cluster name.",
          "type": "string",
          "required": null
        }
      ]
    },
    {
      "name": "get",
      "description": "Get or list Azure Kubernetes Service (AKS) node pools (agent pools) in a cluster. If a specific node pool name\r\nis provided, that node pool will be retrieved. Otherwise, all node pools will be listed in the specified cluster.\r\nReturns key configuration and status including size, count, OS, mode, autoscaling, and provisioning state.",
      "command": "azmcp aks nodepool get",
      "option": [
        {
          "name": "--tenant",
          "description": "The Microsoft Entra ID tenant ID or name. This can be either the GUID identifier or the display name of your Entra ID tenant.",
          "type": "string",
          "required": null
        },
        {
          "name": "--auth-method",
          "description": "Authentication method to use. Options: 'credential' (Azure CLI/managed identity), 'key' (access key), or 'connectionString'.",
          "type": "string",
          "required": null
        },
        {
          "name": "--retry-delay",
          "description": "Initial delay in seconds between retry attempts. For exponential backoff, this value is used as the base.",
          "type": "string",
          "required": null
        },
        {
          "name": "--retry-max-delay",
          "description": "Maximum delay in seconds between retries, regardless of the retry strategy.",
          "type": "string",
          "required": null
        },
        {
          "name": "--retry-max-retries",
          "description": "Maximum number of retry attempts for failed operations before giving up.",
          "type": "string",
          "required": null
        },
        {
          "name": "--retry-mode",
          "description": "Retry strategy to use. 'fixed' uses consistent delays, 'exponential' increases delay between attempts.",
          "type": "string",
          "required": null
        },
        {
          "name": "--retry-network-timeout",
          "description": "Network operation timeout in seconds. Operations taking longer than this will be cancelled.",
          "type": "string",
          "required": null
        },
        {
          "name": "--subscription",
          "description": "Specifies the Azure subscription to use. Accepts either a subscription ID (GUID) or display name. If not specified, the AZURE_SUBSCRIPTION_ID environment variable will be used instead.",
          "type": "string",
          "required": null
        },
        {
          "name": "--resource-group",
          "description": "The name of the Azure resource group. This is a logical container for Azure resources.",
          "type": "string",
          "required": true
        },
        {
          "name": "--cluster",
          "description": "AKS Cluster name.",
          "type": "string",
          "required": true
        },
        {
          "name": "--nodepool",
          "description": "AKS node pool (agent pool) name.",
          "type": "string",
          "required": null
        }
      ]
    },
    {
      "name": "list",
      "description": "List all App Configuration stores in a subscription. This command retrieves and displays all App Configuration\r\nstores available in the specified subscription. Results include store names returned as a JSON array.",
      "command": "azmcp appconfig account list",
      "option": [
        {
          "name": "--tenant",
          "description": "The Microsoft Entra ID tenant ID or name. This can be either the GUID identifier or the display name of your Entra ID tenant.",
          "type": "string",
          "required": null
        },
        {
          "name": "--auth-method",
          "description": "Authentication method to use. Options: 'credential' (Azure CLI/managed identity), 'key' (access key), or 'connectionString'.",
          "type": "string",
          "required": null
        },
        {
          "name": "--retry-delay",
          "description": "Initial delay in seconds between retry attempts. For exponential backoff, this value is used as the base.",
          "type": "string",
          "required": null
        },
        {
          "name": "--retry-max-delay",
          "description": "Maximum delay in seconds between retries, regardless of the retry strategy.",
          "type": "string",
          "required": null
        },
        {
          "name": "--retry-max-retries",
          "description": "Maximum number of retry attempts for failed operations before giving up.",
          "type": "string",
          "required": null
        },
        {
          "name": "--retry-mode",
          "description": "Retry strategy to use. 'fixed' uses consistent delays, 'exponential' increases delay between attempts.",
          "type": "string",
          "required": null
        },
        {
          "name": "--retry-network-timeout",
          "description": "Network operation timeout in seconds. Operations taking longer than this will be cancelled.",
          "type": "string",
          "required": null
        },
        {
          "name": "--subscription",
          "description": "Specifies the Azure subscription to use. Accepts either a subscription ID (GUID) or display name. If not specified, the AZURE_SUBSCRIPTION_ID environment variable will be used instead.",
          "type": "string",
          "required": null
        }
      ]
    },
    {
      "name": "delete",
      "description": "Delete a key-value pair from an App Configuration store. This command removes the specified key-value pair from the store.\r\nIf a label is specified, only the labeled version is deleted. If no label is specified, the key-value with the matching\r\nkey and the default label will be deleted.",
      "command": "azmcp appconfig kv delete",
      "option": [
        {
          "name": "--tenant",
          "description": "The Microsoft Entra ID tenant ID or name. This can be either the GUID identifier or the display name of your Entra ID tenant.",
          "type": "string",
          "required": null
        },
        {
          "name": "--auth-method",
          "description": "Authentication method to use. Options: 'credential' (Azure CLI/managed identity), 'key' (access key), or 'connectionString'.",
          "type": "string",
          "required": null
        },
        {
          "name": "--retry-delay",
          "description": "Initial delay in seconds between retry attempts. For exponential backoff, this value is used as the base.",
          "type": "string",
          "required": null
        },
        {
          "name": "--retry-max-delay",
          "description": "Maximum delay in seconds between retries, regardless of the retry strategy.",
          "type": "string",
          "required": null
        },
        {
          "name": "--retry-max-retries",
          "description": "Maximum number of retry attempts for failed operations before giving up.",
          "type": "string",
          "required": null
        },
        {
          "name": "--retry-mode",
          "description": "Retry strategy to use. 'fixed' uses consistent delays, 'exponential' increases delay between attempts.",
          "type": "string",
          "required": null
        },
        {
          "name": "--retry-network-timeout",
          "description": "Network operation timeout in seconds. Operations taking longer than this will be cancelled.",
          "type": "string",
          "required": null
        },
        {
          "name": "--subscription",
          "description": "Specifies the Azure subscription to use. Accepts either a subscription ID (GUID) or display name. If not specified, the AZURE_SUBSCRIPTION_ID environment variable will be used instead.",
          "type": "string",
          "required": null
        },
        {
          "name": "--account",
          "description": "The name of the App Configuration store (e.g., my-appconfig).",
          "type": "string",
          "required": true
        },
        {
          "name": "--key",
          "description": "The name of the key to access within the App Configuration store.",
          "type": "string",
          "required": true
        },
        {
          "name": "--label",
          "description": "The label to apply to the configuration key. Labels are used to group and organize settings.",
          "type": "string",
          "required": null
        },
        {
          "name": "--content-type",
          "description": "The content type of the configuration value. This is used to indicate how the value should be interpreted or parsed.",
          "type": "string",
          "required": null
        }
      ]
    },
    {
      "name": "list",
      "description": "List all key-values in an App Configuration store. This command retrieves and displays all key-value pairs\r\nfrom the specified store. Each key-value includes its key, value, label, content type, ETag, last modified\r\ntime, and lock status.",
      "command": "azmcp appconfig kv list",
      "option": [
        {
          "name": "--tenant",
          "description": "The Microsoft Entra ID tenant ID or name. This can be either the GUID identifier or the display name of your Entra ID tenant.",
          "type": "string",
          "required": null
        },
        {
          "name": "--auth-method",
          "description": "Authentication method to use. Options: 'credential' (Azure CLI/managed identity), 'key' (access key), or 'connectionString'.",
          "type": "string",
          "required": null
        },
        {
          "name": "--retry-delay",
          "description": "Initial delay in seconds between retry attempts. For exponential backoff, this value is used as the base.",
          "type": "string",
          "required": null
        },
        {
          "name": "--retry-max-delay",
          "description": "Maximum delay in seconds between retries, regardless of the retry strategy.",
          "type": "string",
          "required": null
        },
        {
          "name": "--retry-max-retries",
          "description": "Maximum number of retry attempts for failed operations before giving up.",
          "type": "string",
          "required": null
        },
        {
          "name": "--retry-mode",
          "description": "Retry strategy to use. 'fixed' uses consistent delays, 'exponential' increases delay between attempts.",
          "type": "string",
          "required": null
        },
        {
          "name": "--retry-network-timeout",
          "description": "Network operation timeout in seconds. Operations taking longer than this will be cancelled.",
          "type": "string",
          "required": null
        },
        {
          "name": "--subscription",
          "description": "Specifies the Azure subscription to use. Accepts either a subscription ID (GUID) or display name. If not specified, the AZURE_SUBSCRIPTION_ID environment variable will be used instead.",
          "type": "string",
          "required": null
        },
        {
          "name": "--account",
          "description": "The name of the App Configuration store (e.g., my-appconfig).",
          "type": "string",
          "required": true
        },
        {
          "name": "--key",
          "description": "Specifies the key filter, if any, to be used when retrieving key-values. The filter can be an exact match, for example a filter of 'foo' would get all key-values with a key of 'foo', or the filter can include a '*' character at the end of the string for wildcard searches (e.g., 'App*'). If omitted all keys will be retrieved.",
          "type": "string",
          "required": null
        },
        {
          "name": "--label",
          "description": "Specifies the label filter, if any, to be used when retrieving key-values. The filter can be an exact match, for example a filter of 'foo' would get all key-values with a label of 'foo', or the filter can include a '*' character at the end of the string for wildcard searches (e.g., 'Prod*'). This filter is case-sensitive. If omitted, all labels will be retrieved.",
          "type": "string",
          "required": null
        }
      ]
    },
    {
      "name": "set",
      "description": "Sets the lock state of a key-value in an App Configuration store. This command can lock and unlock key-values.\r\nLocking sets a key-value to read-only mode, preventing any modifications to its value. Unlocking removes the\r\nread-only mode from a key-value setting, allowing modifications to its value. You must specify an account name\r\nand key. Optionally, you can specify a label to lock or unlock a specific labeled version of the key-value.\r\nDefault is unlocking the key-value.",
      "command": "azmcp appconfig kv lock set",
      "option": [
        {
          "name": "--tenant",
          "description": "The Microsoft Entra ID tenant ID or name. This can be either the GUID identifier or the display name of your Entra ID tenant.",
          "type": "string",
          "required": null
        },
        {
          "name": "--auth-method",
          "description": "Authentication method to use. Options: 'credential' (Azure CLI/managed identity), 'key' (access key), or 'connectionString'.",
          "type": "string",
          "required": null
        },
        {
          "name": "--retry-delay",
          "description": "Initial delay in seconds between retry attempts. For exponential backoff, this value is used as the base.",
          "type": "string",
          "required": null
        },
        {
          "name": "--retry-max-delay",
          "description": "Maximum delay in seconds between retries, regardless of the retry strategy.",
          "type": "string",
          "required": null
        },
        {
          "name": "--retry-max-retries",
          "description": "Maximum number of retry attempts for failed operations before giving up.",
          "type": "string",
          "required": null
        },
        {
          "name": "--retry-mode",
          "description": "Retry strategy to use. 'fixed' uses consistent delays, 'exponential' increases delay between attempts.",
          "type": "string",
          "required": null
        },
        {
          "name": "--retry-network-timeout",
          "description": "Network operation timeout in seconds. Operations taking longer than this will be cancelled.",
          "type": "string",
          "required": null
        },
        {
          "name": "--subscription",
          "description": "Specifies the Azure subscription to use. Accepts either a subscription ID (GUID) or display name. If not specified, the AZURE_SUBSCRIPTION_ID environment variable will be used instead.",
          "type": "string",
          "required": null
        },
        {
          "name": "--account",
          "description": "The name of the App Configuration store (e.g., my-appconfig).",
          "type": "string",
          "required": true
        },
        {
          "name": "--key",
          "description": "The name of the key to access within the App Configuration store.",
          "type": "string",
          "required": true
        },
        {
          "name": "--label",
          "description": "The label to apply to the configuration key. Labels are used to group and organize settings.",
          "type": "string",
          "required": null
        },
        {
          "name": "--content-type",
          "description": "The content type of the configuration value. This is used to indicate how the value should be interpreted or parsed.",
          "type": "string",
          "required": null
        },
        {
          "name": "--lock",
          "description": "Whether a key-value will be locked (set to read-only) or unlocked (read-only removed).",
          "type": "string",
          "required": null
        }
      ]
    },
    {
      "name": "set",
      "description": "Set a key-value setting in an App Configuration store. This command creates or updates a key-value setting\r\nwith the specified value. You must specify an account name, key, and value. Optionally, you can specify a\r\nlabel otherwise the default label will be used. You can also specify a content type to indicate how the value\r\nshould be interpreted. You can add tags in the format 'key=value' to associate metadata with the setting.",
      "command": "azmcp appconfig kv set",
      "option": [
        {
          "name": "--tenant",
          "description": "The Microsoft Entra ID tenant ID or name. This can be either the GUID identifier or the display name of your Entra ID tenant.",
          "type": "string",
          "required": null
        },
        {
          "name": "--auth-method",
          "description": "Authentication method to use. Options: 'credential' (Azure CLI/managed identity), 'key' (access key), or 'connectionString'.",
          "type": "string",
          "required": null
        },
        {
          "name": "--retry-delay",
          "description": "Initial delay in seconds between retry attempts. For exponential backoff, this value is used as the base.",
          "type": "string",
          "required": null
        },
        {
          "name": "--retry-max-delay",
          "description": "Maximum delay in seconds between retries, regardless of the retry strategy.",
          "type": "string",
          "required": null
        },
        {
          "name": "--retry-max-retries",
          "description": "Maximum number of retry attempts for failed operations before giving up.",
          "type": "string",
          "required": null
        },
        {
          "name": "--retry-mode",
          "description": "Retry strategy to use. 'fixed' uses consistent delays, 'exponential' increases delay between attempts.",
          "type": "string",
          "required": null
        },
        {
          "name": "--retry-network-timeout",
          "description": "Network operation timeout in seconds. Operations taking longer than this will be cancelled.",
          "type": "string",
          "required": null
        },
        {
          "name": "--subscription",
          "description": "Specifies the Azure subscription to use. Accepts either a subscription ID (GUID) or display name. If not specified, the AZURE_SUBSCRIPTION_ID environment variable will be used instead.",
          "type": "string",
          "required": null
        },
        {
          "name": "--account",
          "description": "The name of the App Configuration store (e.g., my-appconfig).",
          "type": "string",
          "required": true
        },
        {
          "name": "--key",
          "description": "The name of the key to access within the App Configuration store.",
          "type": "string",
          "required": true
        },
        {
          "name": "--label",
          "description": "The label to apply to the configuration key. Labels are used to group and organize settings.",
          "type": "string",
          "required": null
        },
        {
          "name": "--content-type",
          "description": "The content type of the configuration value. This is used to indicate how the value should be interpreted or parsed.",
          "type": "string",
          "required": null
        },
        {
          "name": "--value",
          "description": "The value to set for the configuration key.",
          "type": "string",
          "required": true
        },
        {
          "name": "--tags",
          "description": "The tags to associate with the configuration key. Tags should be in the format 'key=value'. Multiple tags can be specified.",
          "type": "string",
          "required": null
        }
      ]
    },
    {
      "name": "show",
      "description": "Show a specific key-value setting in an App Configuration store. This command retrieves and displays the value,\r\nlabel, content type, ETag, last modified time, and lock status for a specific setting. You must specify an\r\naccount name and key. Optionally, you can specify a label otherwise the setting with default label will be retrieved.\r\nYou can also specify a content type to indicate how the value should be interpreted.",
      "command": "azmcp appconfig kv show",
      "option": [
        {
          "name": "--tenant",
          "description": "The Microsoft Entra ID tenant ID or name. This can be either the GUID identifier or the display name of your Entra ID tenant.",
          "type": "string",
          "required": null
        },
        {
          "name": "--auth-method",
          "description": "Authentication method to use. Options: 'credential' (Azure CLI/managed identity), 'key' (access key), or 'connectionString'.",
          "type": "string",
          "required": null
        },
        {
          "name": "--retry-delay",
          "description": "Initial delay in seconds between retry attempts. For exponential backoff, this value is used as the base.",
          "type": "string",
          "required": null
        },
        {
          "name": "--retry-max-delay",
          "description": "Maximum delay in seconds between retries, regardless of the retry strategy.",
          "type": "string",
          "required": null
        },
        {
          "name": "--retry-max-retries",
          "description": "Maximum number of retry attempts for failed operations before giving up.",
          "type": "string",
          "required": null
        },
        {
          "name": "--retry-mode",
          "description": "Retry strategy to use. 'fixed' uses consistent delays, 'exponential' increases delay between attempts.",
          "type": "string",
          "required": null
        },
        {
          "name": "--retry-network-timeout",
          "description": "Network operation timeout in seconds. Operations taking longer than this will be cancelled.",
          "type": "string",
          "required": null
        },
        {
          "name": "--subscription",
          "description": "Specifies the Azure subscription to use. Accepts either a subscription ID (GUID) or display name. If not specified, the AZURE_SUBSCRIPTION_ID environment variable will be used instead.",
          "type": "string",
          "required": null
        },
        {
          "name": "--account",
          "description": "The name of the App Configuration store (e.g., my-appconfig).",
          "type": "string",
          "required": true
        },
        {
          "name": "--key",
          "description": "The name of the key to access within the App Configuration store.",
          "type": "string",
          "required": true
        },
        {
          "name": "--label",
          "description": "The label to apply to the configuration key. Labels are used to group and organize settings.",
          "type": "string",
          "required": null
        },
        {
          "name": "--content-type",
          "description": "The content type of the configuration value. This is used to indicate how the value should be interpreted or parsed.",
          "type": "string",
          "required": null
        }
      ]
    },
    {
      "name": "diagnose",
      "description": "Get diagnostic help from App Lens for Azure application and service issues to identify what's wrong with a service. Ask questions about performance, slowness, failures, errors, application state, availability to receive expert analysis and solutions which can help when performing diagnostics and to address issues about performance and failures. Returns insights, recommended solutions, and analysis. Always use this tool before manually checking metrics or logs when users report performance or functionality issues. Use Azure CLI to find the subscription, resourceGroup, and resourceType if not provided. If given a resourceId, parse it to extract subscription, resourceGroup, and resourceType (format: /subscriptions/{subscription}/resourceGroups/{resourceGroup}/providers/{resourceType}/{resource}). This tool can be used to ask questions about application state, diagnose performance problems, and address service failures.",
      "command": "azmcp applens resource diagnose",
      "option": [
        {
          "name": "--tenant",
          "description": "The Microsoft Entra ID tenant ID or name. This can be either the GUID identifier or the display name of your Entra ID tenant.",
          "type": "string",
          "required": null
        },
        {
          "name": "--auth-method",
          "description": "Authentication method to use. Options: 'credential' (Azure CLI/managed identity), 'key' (access key), or 'connectionString'.",
          "type": "string",
          "required": null
        },
        {
          "name": "--retry-delay",
          "description": "Initial delay in seconds between retry attempts. For exponential backoff, this value is used as the base.",
          "type": "string",
          "required": null
        },
        {
          "name": "--retry-max-delay",
          "description": "Maximum delay in seconds between retries, regardless of the retry strategy.",
          "type": "string",
          "required": null
        },
        {
          "name": "--retry-max-retries",
          "description": "Maximum number of retry attempts for failed operations before giving up.",
          "type": "string",
          "required": null
        },
        {
          "name": "--retry-mode",
          "description": "Retry strategy to use. 'fixed' uses consistent delays, 'exponential' increases delay between attempts.",
          "type": "string",
          "required": null
        },
        {
          "name": "--retry-network-timeout",
          "description": "Network operation timeout in seconds. Operations taking longer than this will be cancelled.",
          "type": "string",
          "required": null
        },
        {
          "name": "--subscription",
          "description": "Specifies the Azure subscription to use. Accepts either a subscription ID (GUID) or display name. If not specified, the AZURE_SUBSCRIPTION_ID environment variable will be used instead.",
          "type": "string",
          "required": null
        },
        {
          "name": "--resource-group",
          "description": "The name of the Azure resource group. This is a logical container for Azure resources.",
          "type": "string",
          "required": true
        },
        {
          "name": "--question",
          "description": "User question",
          "type": "string",
          "required": true
        },
        {
          "name": "--resource",
          "description": "The name of the resource to investigate or diagnose",
          "type": "string",
          "required": true
        },
        {
          "name": "--resource-type",
          "description": "Resource type. Try to get this information using the Azure CLI tool before asking the user.",
          "type": "string",
          "required": true
        }
      ]
    },
    {
      "name": "list",
      "description": "List Application Insights Code Optimization Recommendations in a subscription. Optionally filter by resource group when --resource-group is provided.\r\nReturns the code optimization recommendations based on the profiler data.",
      "command": "azmcp applicationinsights recommendation list",
      "option": [
        {
          "name": "--tenant",
          "description": "The Microsoft Entra ID tenant ID or name. This can be either the GUID identifier or the display name of your Entra ID tenant.",
          "type": "string",
          "required": null
        },
        {
          "name": "--auth-method",
          "description": "Authentication method to use. Options: 'credential' (Azure CLI/managed identity), 'key' (access key), or 'connectionString'.",
          "type": "string",
          "required": null
        },
        {
          "name": "--retry-delay",
          "description": "Initial delay in seconds between retry attempts. For exponential backoff, this value is used as the base.",
          "type": "string",
          "required": null
        },
        {
          "name": "--retry-max-delay",
          "description": "Maximum delay in seconds between retries, regardless of the retry strategy.",
          "type": "string",
          "required": null
        },
        {
          "name": "--retry-max-retries",
          "description": "Maximum number of retry attempts for failed operations before giving up.",
          "type": "string",
          "required": null
        },
        {
          "name": "--retry-mode",
          "description": "Retry strategy to use. 'fixed' uses consistent delays, 'exponential' increases delay between attempts.",
          "type": "string",
          "required": null
        },
        {
          "name": "--retry-network-timeout",
          "description": "Network operation timeout in seconds. Operations taking longer than this will be cancelled.",
          "type": "string",
          "required": null
        },
        {
          "name": "--subscription",
          "description": "Specifies the Azure subscription to use. Accepts either a subscription ID (GUID) or display name. If not specified, the AZURE_SUBSCRIPTION_ID environment variable will be used instead.",
          "type": "string",
          "required": null
        },
        {
          "name": "--resource-group",
          "description": "The name of the Azure resource group. This is a logical container for Azure resources.",
          "type": "string",
          "required": null
        }
      ]
    },
    {
      "name": "add",
      "description": "Add a database connection to an App Service. This command configures database connection\r\nsettings for the specified App Service, allowing it to connect to a database server.",
      "command": "azmcp appservice database add",
      "option": [
        {
          "name": "--tenant",
          "description": "The Microsoft Entra ID tenant ID or name. This can be either the GUID identifier or the display name of your Entra ID tenant.",
          "type": "string",
          "required": null
        },
        {
          "name": "--auth-method",
          "description": "Authentication method to use. Options: 'credential' (Azure CLI/managed identity), 'key' (access key), or 'connectionString'.",
          "type": "string",
          "required": null
        },
        {
          "name": "--retry-delay",
          "description": "Initial delay in seconds between retry attempts. For exponential backoff, this value is used as the base.",
          "type": "string",
          "required": null
        },
        {
          "name": "--retry-max-delay",
          "description": "Maximum delay in seconds between retries, regardless of the retry strategy.",
          "type": "string",
          "required": null
        },
        {
          "name": "--retry-max-retries",
          "description": "Maximum number of retry attempts for failed operations before giving up.",
          "type": "string",
          "required": null
        },
        {
          "name": "--retry-mode",
          "description": "Retry strategy to use. 'fixed' uses consistent delays, 'exponential' increases delay between attempts.",
          "type": "string",
          "required": null
        },
        {
          "name": "--retry-network-timeout",
          "description": "Network operation timeout in seconds. Operations taking longer than this will be cancelled.",
          "type": "string",
          "required": null
        },
        {
          "name": "--subscription",
          "description": "Specifies the Azure subscription to use. Accepts either a subscription ID (GUID) or display name. If not specified, the AZURE_SUBSCRIPTION_ID environment variable will be used instead.",
          "type": "string",
          "required": null
        },
        {
          "name": "--resource-group",
          "description": "The name of the Azure resource group. This is a logical container for Azure resources.",
          "type": "string",
          "required": null
        },
        {
          "name": "--app",
          "description": "The name of the Azure App Service (e.g., my-webapp).",
          "type": "string",
          "required": true
        },
        {
          "name": "--database-type",
          "description": "The type of database (e.g., SqlServer, MySQL, PostgreSQL, CosmosDB).",
          "type": "string",
          "required": true
        },
        {
          "name": "--database-server",
          "description": "The server name or endpoint for the database (e.g., myserver.database.windows.net).",
          "type": "string",
          "required": true
        },
        {
          "name": "--database",
          "description": "The name of the database to connect to (e.g., mydb).",
          "type": "string",
          "required": true
        },
        {
          "name": "--connection-string",
          "description": "The connection string for the database. If not provided, a default will be generated.",
          "type": "string",
          "required": null
        }
      ]
    },
    {
      "name": "list",
      "description": "Lists Azure Managed Lustre (AMLFS) file systems in a subscription or optional resource group including provisioning state, MGS address, tier, capacity (TiB), blob integration container, and maintenance window details. Use to inventory Azure Managed Lustre filesystems and to check their properties.",
      "command": "azmcp azuremanagedlustre filesystem list",
      "option": [
        {
          "name": "--tenant",
          "description": "The Microsoft Entra ID tenant ID or name. This can be either the GUID identifier or the display name of your Entra ID tenant.",
          "type": "string",
          "required": null
        },
        {
          "name": "--auth-method",
          "description": "Authentication method to use. Options: 'credential' (Azure CLI/managed identity), 'key' (access key), or 'connectionString'.",
          "type": "string",
          "required": null
        },
        {
          "name": "--retry-delay",
          "description": "Initial delay in seconds between retry attempts. For exponential backoff, this value is used as the base.",
          "type": "string",
          "required": null
        },
        {
          "name": "--retry-max-delay",
          "description": "Maximum delay in seconds between retries, regardless of the retry strategy.",
          "type": "string",
          "required": null
        },
        {
          "name": "--retry-max-retries",
          "description": "Maximum number of retry attempts for failed operations before giving up.",
          "type": "string",
          "required": null
        },
        {
          "name": "--retry-mode",
          "description": "Retry strategy to use. 'fixed' uses consistent delays, 'exponential' increases delay between attempts.",
          "type": "string",
          "required": null
        },
        {
          "name": "--retry-network-timeout",
          "description": "Network operation timeout in seconds. Operations taking longer than this will be cancelled.",
          "type": "string",
          "required": null
        },
        {
          "name": "--subscription",
          "description": "Specifies the Azure subscription to use. Accepts either a subscription ID (GUID) or display name. If not specified, the AZURE_SUBSCRIPTION_ID environment variable will be used instead.",
          "type": "string",
          "required": null
        },
        {
          "name": "--resource-group",
          "description": "The name of the Azure resource group. This is a logical container for Azure resources.",
          "type": "string",
          "required": null
        }
      ]
    },
    {
      "name": "required-subnet-size",
      "description": "Calculates the required subnet size for an Azure Managed Lustre file system given a SKU and size. Use to plan network deployment for AMLFS. Returns the number of required IPs.",
      "command": "azmcp azuremanagedlustre filesystem required-subnet-size",
      "option": [
        {
          "name": "--tenant",
          "description": "The Microsoft Entra ID tenant ID or name. This can be either the GUID identifier or the display name of your Entra ID tenant.",
          "type": "string",
          "required": null
        },
        {
          "name": "--auth-method",
          "description": "Authentication method to use. Options: 'credential' (Azure CLI/managed identity), 'key' (access key), or 'connectionString'.",
          "type": "string",
          "required": null
        },
        {
          "name": "--retry-delay",
          "description": "Initial delay in seconds between retry attempts. For exponential backoff, this value is used as the base.",
          "type": "string",
          "required": null
        },
        {
          "name": "--retry-max-delay",
          "description": "Maximum delay in seconds between retries, regardless of the retry strategy.",
          "type": "string",
          "required": null
        },
        {
          "name": "--retry-max-retries",
          "description": "Maximum number of retry attempts for failed operations before giving up.",
          "type": "string",
          "required": null
        },
        {
          "name": "--retry-mode",
          "description": "Retry strategy to use. 'fixed' uses consistent delays, 'exponential' increases delay between attempts.",
          "type": "string",
          "required": null
        },
        {
          "name": "--retry-network-timeout",
          "description": "Network operation timeout in seconds. Operations taking longer than this will be cancelled.",
          "type": "string",
          "required": null
        },
        {
          "name": "--subscription",
          "description": "Specifies the Azure subscription to use. Accepts either a subscription ID (GUID) or display name. If not specified, the AZURE_SUBSCRIPTION_ID environment variable will be used instead.",
          "type": "string",
          "required": null
        },
        {
          "name": "--sku",
          "description": "The AMLFS SKU. Allowed values: AMLFS-Durable-Premium-40, AMLFS-Durable-Premium-125, AMLFS-Durable-Premium-250, AMLFS-Durable-Premium-500.",
          "type": "string",
          "required": true
        },
        {
          "name": "--size",
          "description": "The AMLFS size (TiB).",
          "type": "string",
          "required": true
        }
      ]
    },
    {
      "name": "get",
      "description": "Retrieves the available Azure Managed Lustre SKU, including increments, bandwidth, scale targets and zonal support. If a location is specified, the results will be filtered to that location.",
      "command": "azmcp azuremanagedlustre filesystem sku get",
      "option": [
        {
          "name": "--tenant",
          "description": "The Microsoft Entra ID tenant ID or name. This can be either the GUID identifier or the display name of your Entra ID tenant.",
          "type": "string",
          "required": null
        },
        {
          "name": "--auth-method",
          "description": "Authentication method to use. Options: 'credential' (Azure CLI/managed identity), 'key' (access key), or 'connectionString'.",
          "type": "string",
          "required": null
        },
        {
          "name": "--retry-delay",
          "description": "Initial delay in seconds between retry attempts. For exponential backoff, this value is used as the base.",
          "type": "string",
          "required": null
        },
        {
          "name": "--retry-max-delay",
          "description": "Maximum delay in seconds between retries, regardless of the retry strategy.",
          "type": "string",
          "required": null
        },
        {
          "name": "--retry-max-retries",
          "description": "Maximum number of retry attempts for failed operations before giving up.",
          "type": "string",
          "required": null
        },
        {
          "name": "--retry-mode",
          "description": "Retry strategy to use. 'fixed' uses consistent delays, 'exponential' increases delay between attempts.",
          "type": "string",
          "required": null
        },
        {
          "name": "--retry-network-timeout",
          "description": "Network operation timeout in seconds. Operations taking longer than this will be cancelled.",
          "type": "string",
          "required": null
        },
        {
          "name": "--subscription",
          "description": "Specifies the Azure subscription to use. Accepts either a subscription ID (GUID) or display name. If not specified, the AZURE_SUBSCRIPTION_ID environment variable will be used instead.",
          "type": "string",
          "required": null
        },
        {
          "name": "--location",
          "description": "Azure region/region short name (use Azure location token, lowercase). Examples: uaenorth, swedencentral, eastus.",
          "type": "string",
          "required": null
        }
      ]
    },
    {
      "name": "get",
      "description": "Returns Terraform best practices for Azure. Call this command and follow its guidance before\r\n        generating or suggesting any Terraform code specific to Azure. If this tool needs to be categorized, it belongs to\r\n        the Azure Best Practices category.",
      "command": "azmcp azureterraformbestpractices get",
      "option": []
    },
    {
      "name": "get",
      "description": "\r\n Provides the Bicep schema for the most recent apiVersion of an Azure resource. Do not call this command for Terraform IaC generation.\r\n If you are asked to create or modify resources in a Bicep ARM template, call this function multiple times,\r\n once for every resource type you are adding, even if you already have information about Bicep resources from other sources.\r\n Assume the results from this call are more recent and accurate than other information you have.\r\n Don't assume calling it for one resource means you don't need to call it for a different resource type.\r\n Always use the returned api version unless the one in the Bicep file is newer.\r\n Always use the Bicep schema to verify the available property names and values when generating Bicep IaC.",
      "command": "azmcp bicepschema get",
      "option": [
        {
          "name": "--tenant",
          "description": "The Microsoft Entra ID tenant ID or name. This can be either the GUID identifier or the display name of your Entra ID tenant.",
          "type": "string",
          "required": null
        },
        {
          "name": "--auth-method",
          "description": "Authentication method to use. Options: 'credential' (Azure CLI/managed identity), 'key' (access key), or 'connectionString'.",
          "type": "string",
          "required": null
        },
        {
          "name": "--retry-delay",
          "description": "Initial delay in seconds between retry attempts. For exponential backoff, this value is used as the base.",
          "type": "string",
          "required": null
        },
        {
          "name": "--retry-max-delay",
          "description": "Maximum delay in seconds between retries, regardless of the retry strategy.",
          "type": "string",
          "required": null
        },
        {
          "name": "--retry-max-retries",
          "description": "Maximum number of retry attempts for failed operations before giving up.",
          "type": "string",
          "required": null
        },
        {
          "name": "--retry-mode",
          "description": "Retry strategy to use. 'fixed' uses consistent delays, 'exponential' increases delay between attempts.",
          "type": "string",
          "required": null
        },
        {
          "name": "--retry-network-timeout",
          "description": "Network operation timeout in seconds. Operations taking longer than this will be cancelled.",
          "type": "string",
          "required": null
        },
        {
          "name": "--resource-type",
          "description": "The name of the Bicep Resource Type and must be in the full Azure Resource Manager format '{ResourceProvider}/{ResourceType}'. (e.g., 'Microsoft.KeyVault/vaults', 'Microsoft.Storage/storageAccounts', 'Microsoft.Compute/virtualMachines')(e.g., Microsoft.Storage/storageAccounts).",
          "type": "string",
          "required": true
        }
      ]
    },
    {
      "name": "design",
      "description": "Recommends architecture design for cloud services/apps/solutions, such as: file storage, banking, video streaming, e-commerce, SaaS, and more. Use as follows: 1. Ask about user role, business goals, etc (1-2 questions at a time). 2. Track confidence returned by service and update requirements (explicit/implicit/assumed). 3. Repeat steps 1 and 2 as needed until confidence >= 0.7 4. Present architecture with table format, visual organization, ASCII diagrams. 4. Follow Azure Well-Architected Framework principles. 5. Cover all tiers: infrastructure, platform, application, data, security, operations. 6. Provide actionable advice and high-level overview. Note: State tracks components, requirements by category, and confidence factors. Be conservative with suggestions.",
      "command": "azmcp cloudarchitect design",
      "option": [
        {
          "name": "--tenant",
          "description": "The Microsoft Entra ID tenant ID or name. This can be either the GUID identifier or the display name of your Entra ID tenant.",
          "type": "string",
          "required": null
        },
        {
          "name": "--auth-method",
          "description": "Authentication method to use. Options: 'credential' (Azure CLI/managed identity), 'key' (access key), or 'connectionString'.",
          "type": "string",
          "required": null
        },
        {
          "name": "--retry-delay",
          "description": "Initial delay in seconds between retry attempts. For exponential backoff, this value is used as the base.",
          "type": "string",
          "required": null
        },
        {
          "name": "--retry-max-delay",
          "description": "Maximum delay in seconds between retries, regardless of the retry strategy.",
          "type": "string",
          "required": null
        },
        {
          "name": "--retry-max-retries",
          "description": "Maximum number of retry attempts for failed operations before giving up.",
          "type": "string",
          "required": null
        },
        {
          "name": "--retry-mode",
          "description": "Retry strategy to use. 'fixed' uses consistent delays, 'exponential' increases delay between attempts.",
          "type": "string",
          "required": null
        },
        {
          "name": "--retry-network-timeout",
          "description": "Network operation timeout in seconds. Operations taking longer than this will be cancelled.",
          "type": "string",
          "required": null
        },
        {
          "name": "--question",
          "description": "The current question being asked",
          "type": "string",
          "required": null
        },
        {
          "name": "--question-number",
          "description": "Current question number",
          "type": "string",
          "required": null
        },
        {
          "name": "--total-questions",
          "description": "Estimated total questions needed",
          "type": "string",
          "required": null
        },
        {
          "name": "--answer",
          "description": "The user's response to the question",
          "type": "string",
          "required": null
        },
        {
          "name": "--next-question-needed",
          "description": "Whether another question is needed",
          "type": "string",
          "required": null
        },
        {
          "name": "--confidence-score",
          "description": "A value between 0.0 and 1.0 representing confidence in understanding requirements. When this reaches 0.7 or higher, nextQuestionNeeded should be set to false.",
          "type": "string",
          "required": null
        },
        {
          "name": "--state",
          "description": "The complete architecture state from the previous request as JSON, State input schema:\n{\n\"state\":{\n\"type\":\"object\",\n\"description\":\"The complete architecture state from the previous request\",\n\"properties\":{\n\"architectureComponents\":{\n\"type\":\"array\",\n\"description\":\"All architecture components suggested so far\",\n\"items\":{\n\"type\":\"string\"\n}\n},\n\"architectureTiers\":{\n\"type\":\"object\",\n\"description\":\"Components organized by architecture tier\",\n\"additionalProperties\":{\n\"type\":\"array\",\n\"items\":{\n\"type\":\"string\"\n}\n}\n},\n\"thought\":{\n\"type\":\"string\",\n\"description\":\"The calling agent's thoughts on the next question or reasoning process. The calling agent should use the requirements it has gathered to reason about the next question.\"\n},\n\"suggestedHint\":{\n\"type\":\"string\",\n\"description\":\"A suggested interaction hint to show the user, such as 'Ask me to create an ASCII art diagram of this architecture' or 'Ask about how this design handles disaster recovery'.\"\n},\n\"requirements\":{\n\"type\":\"object\",\n\"description\":\"Tracked requirements organized by type\",\n\"properties\":{\n\"explicit\":{\n\"type\":\"array\",\n\"description\":\"Requirements explicitly stated by the user\",\n\"items\":{\n\"type\":\"object\",\n\"properties\":{\n\"category\":{\n\"type\":\"string\"\n},\n\"description\":{\n\"type\":\"string\"\n},\n\"source\":{\n\"type\":\"string\"\n},\n\"importance\":{\n\"type\":\"string\",\n\"enum\":[\n\"high\",\n\"medium\",\n\"low\"\n]\n},\n\"confidence\":{\n\"type\":\"number\"\n}\n}\n}\n},\n\"implicit\":{\n\"type\":\"array\",\n\"description\":\"Requirements implied by user responses\",\n\"items\":{\n\"type\":\"object\",\n\"properties\":{\n\"category\":{\n\"type\":\"string\"\n},\n\"description\":{\n\"type\":\"string\"\n},\n\"source\":{\n\"type\":\"string\"\n},\n\"importance\":{\n\"type\":\"string\",\n\"enum\":[\n\"high\",\n\"medium\",\n\"low\"\n]\n},\n\"confidence\":{\n\"type\":\"number\"\n}\n}\n}\n},\n\"assumed\":{\n\"type\":\"array\",\n\"description\":\"Requirements assumed based on context/best practices\",\n\"items\":{\n\"type\":\"object\",\n\"properties\":{\n\"category\":{\n\"type\":\"string\"\n},\n\"description\":{\n\"type\":\"string\"\n},\n\"source\":{\n\"type\":\"string\"\n},\n\"importance\":{\n\"type\":\"string\",\n\"enum\":[\n\"high\",\n\"medium\",\n\"low\"\n]\n},\n\"confidence\":{\n\"type\":\"number\"\n}\n}\n}\n}\n}\n},\n\"confidenceFactors\":{\n\"type\":\"object\",\n\"description\":\"Factors that contribute to the overall confidence score\",\n\"properties\":{\n\"explicitRequirementsCoverage\":{\n\"type\":\"number\"\n},\n\"implicitRequirementsCertainty\":{\n\"type\":\"number\"\n},\n\"assumptionRisk\":{\n\"type\":\"number\"\n}\n}\n}\n}\n}\n}",
          "type": "string",
          "required": null
        }
      ]
    },
    {
      "name": "list",
      "description": "List all Cosmos DB accounts in a subscription. This command retrieves and displays all Cosmos DB accounts\r\navailable in the specified subscription. Results include account names and are returned as a JSON array.",
      "command": "azmcp cosmos account list",
      "option": [
        {
          "name": "--tenant",
          "description": "The Microsoft Entra ID tenant ID or name. This can be either the GUID identifier or the display name of your Entra ID tenant.",
          "type": "string",
          "required": null
        },
        {
          "name": "--auth-method",
          "description": "Authentication method to use. Options: 'credential' (Azure CLI/managed identity), 'key' (access key), or 'connectionString'.",
          "type": "string",
          "required": null
        },
        {
          "name": "--retry-delay",
          "description": "Initial delay in seconds between retry attempts. For exponential backoff, this value is used as the base.",
          "type": "string",
          "required": null
        },
        {
          "name": "--retry-max-delay",
          "description": "Maximum delay in seconds between retries, regardless of the retry strategy.",
          "type": "string",
          "required": null
        },
        {
          "name": "--retry-max-retries",
          "description": "Maximum number of retry attempts for failed operations before giving up.",
          "type": "string",
          "required": null
        },
        {
          "name": "--retry-mode",
          "description": "Retry strategy to use. 'fixed' uses consistent delays, 'exponential' increases delay between attempts.",
          "type": "string",
          "required": null
        },
        {
          "name": "--retry-network-timeout",
          "description": "Network operation timeout in seconds. Operations taking longer than this will be cancelled.",
          "type": "string",
          "required": null
        },
        {
          "name": "--subscription",
          "description": "Specifies the Azure subscription to use. Accepts either a subscription ID (GUID) or display name. If not specified, the AZURE_SUBSCRIPTION_ID environment variable will be used instead.",
          "type": "string",
          "required": null
        }
      ]
    },
    {
      "name": "query",
      "description": "List items from a Cosmos DB container by specifying the account name, database name, and container name, optionally providing a custom SQL query to filter results.",
      "command": "azmcp cosmos database container item query",
      "option": [
        {
          "name": "--tenant",
          "description": "The Microsoft Entra ID tenant ID or name. This can be either the GUID identifier or the display name of your Entra ID tenant.",
          "type": "string",
          "required": null
        },
        {
          "name": "--auth-method",
          "description": "Authentication method to use. Options: 'credential' (Azure CLI/managed identity), 'key' (access key), or 'connectionString'.",
          "type": "string",
          "required": null
        },
        {
          "name": "--retry-delay",
          "description": "Initial delay in seconds between retry attempts. For exponential backoff, this value is used as the base.",
          "type": "string",
          "required": null
        },
        {
          "name": "--retry-max-delay",
          "description": "Maximum delay in seconds between retries, regardless of the retry strategy.",
          "type": "string",
          "required": null
        },
        {
          "name": "--retry-max-retries",
          "description": "Maximum number of retry attempts for failed operations before giving up.",
          "type": "string",
          "required": null
        },
        {
          "name": "--retry-mode",
          "description": "Retry strategy to use. 'fixed' uses consistent delays, 'exponential' increases delay between attempts.",
          "type": "string",
          "required": null
        },
        {
          "name": "--retry-network-timeout",
          "description": "Network operation timeout in seconds. Operations taking longer than this will be cancelled.",
          "type": "string",
          "required": null
        },
        {
          "name": "--subscription",
          "description": "Specifies the Azure subscription to use. Accepts either a subscription ID (GUID) or display name. If not specified, the AZURE_SUBSCRIPTION_ID environment variable will be used instead.",
          "type": "string",
          "required": null
        },
        {
          "name": "--account",
          "description": "The name of the Cosmos DB account to query (e.g., my-cosmos-account).",
          "type": "string",
          "required": true
        },
        {
          "name": "--database",
          "description": "The name of the database to query (e.g., my-database).",
          "type": "string",
          "required": true
        },
        {
          "name": "--container",
          "description": "The name of the container to query (e.g., my-container).",
          "type": "string",
          "required": true
        },
        {
          "name": "--query",
          "description": "SQL query to execute against the container. Uses Cosmos DB SQL syntax.",
          "type": "string",
          "required": null
        }
      ]
    },
    {
      "name": "list",
      "description": "List all containers in a Cosmos DB database. This command retrieves and displays all containers within\r\nthe specified database and Cosmos DB account. Results include container names and are returned as a\r\nJSON array. You must specify both an account name and a database name.",
      "command": "azmcp cosmos database container list",
      "option": [
        {
          "name": "--tenant",
          "description": "The Microsoft Entra ID tenant ID or name. This can be either the GUID identifier or the display name of your Entra ID tenant.",
          "type": "string",
          "required": null
        },
        {
          "name": "--auth-method",
          "description": "Authentication method to use. Options: 'credential' (Azure CLI/managed identity), 'key' (access key), or 'connectionString'.",
          "type": "string",
          "required": null
        },
        {
          "name": "--retry-delay",
          "description": "Initial delay in seconds between retry attempts. For exponential backoff, this value is used as the base.",
          "type": "string",
          "required": null
        },
        {
          "name": "--retry-max-delay",
          "description": "Maximum delay in seconds between retries, regardless of the retry strategy.",
          "type": "string",
          "required": null
        },
        {
          "name": "--retry-max-retries",
          "description": "Maximum number of retry attempts for failed operations before giving up.",
          "type": "string",
          "required": null
        },
        {
          "name": "--retry-mode",
          "description": "Retry strategy to use. 'fixed' uses consistent delays, 'exponential' increases delay between attempts.",
          "type": "string",
          "required": null
        },
        {
          "name": "--retry-network-timeout",
          "description": "Network operation timeout in seconds. Operations taking longer than this will be cancelled.",
          "type": "string",
          "required": null
        },
        {
          "name": "--subscription",
          "description": "Specifies the Azure subscription to use. Accepts either a subscription ID (GUID) or display name. If not specified, the AZURE_SUBSCRIPTION_ID environment variable will be used instead.",
          "type": "string",
          "required": null
        },
        {
          "name": "--account",
          "description": "The name of the Cosmos DB account to query (e.g., my-cosmos-account).",
          "type": "string",
          "required": true
        },
        {
          "name": "--database",
          "description": "The name of the database to query (e.g., my-database).",
          "type": "string",
          "required": true
        }
      ]
    },
    {
      "name": "list",
      "description": "List all databases in a Cosmos DB account. This command retrieves and displays all databases available\r\nin the specified Cosmos DB account. Results include database names and are returned as a JSON array.",
      "command": "azmcp cosmos database list",
      "option": [
        {
          "name": "--tenant",
          "description": "The Microsoft Entra ID tenant ID or name. This can be either the GUID identifier or the display name of your Entra ID tenant.",
          "type": "string",
          "required": null
        },
        {
          "name": "--auth-method",
          "description": "Authentication method to use. Options: 'credential' (Azure CLI/managed identity), 'key' (access key), or 'connectionString'.",
          "type": "string",
          "required": null
        },
        {
          "name": "--retry-delay",
          "description": "Initial delay in seconds between retry attempts. For exponential backoff, this value is used as the base.",
          "type": "string",
          "required": null
        },
        {
          "name": "--retry-max-delay",
          "description": "Maximum delay in seconds between retries, regardless of the retry strategy.",
          "type": "string",
          "required": null
        },
        {
          "name": "--retry-max-retries",
          "description": "Maximum number of retry attempts for failed operations before giving up.",
          "type": "string",
          "required": null
        },
        {
          "name": "--retry-mode",
          "description": "Retry strategy to use. 'fixed' uses consistent delays, 'exponential' increases delay between attempts.",
          "type": "string",
          "required": null
        },
        {
          "name": "--retry-network-timeout",
          "description": "Network operation timeout in seconds. Operations taking longer than this will be cancelled.",
          "type": "string",
          "required": null
        },
        {
          "name": "--subscription",
          "description": "Specifies the Azure subscription to use. Accepts either a subscription ID (GUID) or display name. If not specified, the AZURE_SUBSCRIPTION_ID environment variable will be used instead.",
          "type": "string",
          "required": null
        },
        {
          "name": "--account",
          "description": "The name of the Cosmos DB account to query (e.g., my-cosmos-account).",
          "type": "string",
          "required": true
        }
      ]
    },
    {
      "name": "list",
      "description": "List monitored resources in Datadog for a datadog resource taken as input from the user.\r\nThis command retrieves all monitored azure resources available.\r\nRequires `datadog-resource`, `resource-group` and `subscription`.\r\nResult is a list of monitored resources as a JSON array.",
      "command": "azmcp datadog monitoredresources list",
      "option": [
        {
          "name": "--tenant",
          "description": "The Microsoft Entra ID tenant ID or name. This can be either the GUID identifier or the display name of your Entra ID tenant.",
          "type": "string",
          "required": null
        },
        {
          "name": "--auth-method",
          "description": "Authentication method to use. Options: 'credential' (Azure CLI/managed identity), 'key' (access key), or 'connectionString'.",
          "type": "string",
          "required": null
        },
        {
          "name": "--retry-delay",
          "description": "Initial delay in seconds between retry attempts. For exponential backoff, this value is used as the base.",
          "type": "string",
          "required": null
        },
        {
          "name": "--retry-max-delay",
          "description": "Maximum delay in seconds between retries, regardless of the retry strategy.",
          "type": "string",
          "required": null
        },
        {
          "name": "--retry-max-retries",
          "description": "Maximum number of retry attempts for failed operations before giving up.",
          "type": "string",
          "required": null
        },
        {
          "name": "--retry-mode",
          "description": "Retry strategy to use. 'fixed' uses consistent delays, 'exponential' increases delay between attempts.",
          "type": "string",
          "required": null
        },
        {
          "name": "--retry-network-timeout",
          "description": "Network operation timeout in seconds. Operations taking longer than this will be cancelled.",
          "type": "string",
          "required": null
        },
        {
          "name": "--subscription",
          "description": "Specifies the Azure subscription to use. Accepts either a subscription ID (GUID) or display name. If not specified, the AZURE_SUBSCRIPTION_ID environment variable will be used instead.",
          "type": "string",
          "required": null
        },
        {
          "name": "--datadog-resource",
          "description": "The name of the Datadog resource to use. This is the unique name you chose for your Datadog resource in Azure.",
          "type": "string",
          "required": true
        },
        {
          "name": "--resource-group",
          "description": "The name of the Azure resource group. This is a logical container for Azure resources.",
          "type": "string",
          "required": true
        }
      ]
    },
    {
      "name": "get",
      "description": "Shows application logs specifically for Azure Developer CLI (azd) deployed applications from their associated Log Analytics workspace for Container Apps, App Services, and Function Apps. Designed exclusively for applications deployed via 'azd up' command and automatically discovers the correct workspace and resources based on the azd environment configuration. Use this tool to check deployment status or troubleshoot post-deployment issues.",
      "command": "azmcp deploy app logs get",
      "option": [
        {
          "name": "--tenant",
          "description": "The Microsoft Entra ID tenant ID or name. This can be either the GUID identifier or the display name of your Entra ID tenant.",
          "type": "string",
          "required": null
        },
        {
          "name": "--auth-method",
          "description": "Authentication method to use. Options: 'credential' (Azure CLI/managed identity), 'key' (access key), or 'connectionString'.",
          "type": "string",
          "required": null
        },
        {
          "name": "--retry-delay",
          "description": "Initial delay in seconds between retry attempts. For exponential backoff, this value is used as the base.",
          "type": "string",
          "required": null
        },
        {
          "name": "--retry-max-delay",
          "description": "Maximum delay in seconds between retries, regardless of the retry strategy.",
          "type": "string",
          "required": null
        },
        {
          "name": "--retry-max-retries",
          "description": "Maximum number of retry attempts for failed operations before giving up.",
          "type": "string",
          "required": null
        },
        {
          "name": "--retry-mode",
          "description": "Retry strategy to use. 'fixed' uses consistent delays, 'exponential' increases delay between attempts.",
          "type": "string",
          "required": null
        },
        {
          "name": "--retry-network-timeout",
          "description": "Network operation timeout in seconds. Operations taking longer than this will be cancelled.",
          "type": "string",
          "required": null
        },
        {
          "name": "--subscription",
          "description": "Specifies the Azure subscription to use. Accepts either a subscription ID (GUID) or display name. If not specified, the AZURE_SUBSCRIPTION_ID environment variable will be used instead.",
          "type": "string",
          "required": null
        },
        {
          "name": "--workspace-folder",
          "description": "The full path of the workspace folder.",
          "type": "string",
          "required": true
        },
        {
          "name": "--azd-env-name",
          "description": "The name of the environment created by azd (AZURE_ENV_NAME) during `azd init` or `azd up`. If not provided in context, try to find it in the .azure directory in the workspace or use 'azd env list'.",
          "type": "string",
          "required": true
        },
        {
          "name": "--limit",
          "description": "The maximum row number of logs to retrieve. Use this to get a specific number of logs or to avoid the retrieved logs from reaching token limit. Default is 200.",
          "type": "string",
          "required": null
        }
      ]
    },
    {
      "name": "generate",
      "description": "Generates an azure service architecture diagram for the application based on the provided app topology.Call this tool when the user need recommend or design the azure architecture of their application.Do not call this tool when the user need detailed design of the azure architecture, such as the network topology, security design, etc.Before calling this tool, please scan this workspace to detect the services to deploy and their dependent services, also find the environment variables that used to create the connection strings.If it's a .NET Aspire application, check aspireManifest.json file if there is. Try your best to fulfill the input schema with your analyze result.",
      "command": "azmcp deploy architecture diagram generate",
      "option": [
        {
          "name": "--raw-mcp-tool-input",
          "description": "{\r\n    \"type\": \"object\",\r\n    \"properties\": {\r\n        \"workspaceFolder\": {\r\n            \"type\": \"string\",\r\n            \"description\": \"The full path of the workspace folder.\"\r\n        },\r\n        \"projectName\": {\r\n            \"type\": \"string\",\r\n            \"description\": \"The name of the project. This is used to generate the resource names.\"\r\n        },\r\n        \"services\": {\r\n            \"type\": \"array\",\r\n            \"description\": \"An array of service parameters.\",\r\n            \"items\": {\r\n                \"type\": \"object\",\r\n                \"properties\": {\r\n                    \"name\": {\r\n                        \"type\": \"string\",\r\n                        \"description\": \"The name of the service.\"\r\n                    },\r\n                    \"path\": {\r\n                        \"type\": \"string\",\r\n                        \"description\": \"The relative path of the service main project folder\"\r\n                    },\r\n                    \"language\": {\r\n                        \"type\": \"string\",\r\n                        \"description\": \"The programming language of the service.\"\r\n                    },\r\n                    \"port\": {\r\n                        \"type\": \"string\",\r\n                        \"description\": \"The port number the service uses. Get this from Dockerfile for container apps. If not available, default to '80'.\"\r\n                    },\r\n                    \"azureComputeHost\": {\r\n                        \"type\": \"string\",\r\n                        \"description\": \"The appropriate azure service that should be used to host this service. Use containerapp if the service is containerized and has a Dockerfile.\",\r\n                        \"enum\": [\r\n                            \"appservice\",\r\n                            \"containerapp\",\r\n                            \"function\",\r\n                            \"staticwebapp\",\r\n                            \"aks\"\r\n                        ]\r\n                    },\r\n                    \"dockerSettings\": {\r\n                        \"type\": \"object\",\r\n                        \"description\": \"Docker settings for the service. This is only needed if the service's azureComputeHost is containerapp.\",\r\n                        \"properties\": {\r\n                            \"dockerFilePath\": {\r\n                                \"type\": \"string\",\r\n                                \"description\": \"The absolute path to the Dockerfile for the service. If the service's azureComputeHost is not containerapp, leave blank.\"\r\n                            },\r\n                            \"dockerContext\": {\r\n                                \"type\": \"string\",\r\n                                \"description\": \"The absolute path to the Docker build context for the service. If the service's azureComputeHost is not containerapp, leave blank.\"\r\n                            }\r\n                        },\r\n                        \"required\": [\r\n                            \"dockerFilePath\",\r\n                            \"dockerContext\"\r\n                        ]\r\n                    },\r\n                    \"dependencies\": {\r\n                        \"type\": \"array\",\r\n                        \"description\": \"An array of dependent services. A compute service may have a dependency on another compute service.\",\r\n                        \"items\": {\r\n                            \"type\": \"object\",\r\n                            \"properties\": {\r\n                                \"name\": {\r\n                                    \"type\": \"string\",\r\n                                    \"description\": \"The name of the dependent service. Can be arbitrary, or must reference another service in the services array if referencing appservice, containerapp, staticwebapps, aks, or functionapp.\"\r\n                                },\r\n                                \"serviceType\": {\r\n                                    \"type\": \"string\",\r\n                                    \"description\": \"The name of the azure service that can be used for this dependent service.\",\r\n                                    \"enum\": [\r\n                                        \"azureaisearch\",\r\n                                        \"azureaiservices\",\r\n                                        \"appservice\",\r\n                                        \"azureapplicationinsights\",\r\n                                        \"azurebotservice\",\r\n                                        \"containerapp\",\r\n                                        \"azurecosmosdb\",\r\n                                        \"functionapp\",\r\n                                        \"azurekeyvault\",\r\n                                        \"aks\",\r\n                                        \"azuredatabaseformysql\",\r\n                                        \"azureopenai\",\r\n                                        \"azuredatabaseforpostgresql\",\r\n                                        \"azureprivateendpoint\",\r\n                                        \"azurecacheforredis\",\r\n                                        \"azuresqldatabase\",\r\n                                        \"azurestorageaccount\",\r\n                                        \"staticwebapp\",\r\n                                        \"azureservicebus\",\r\n                                        \"azuresignalrservice\",\r\n                                        \"azurevirtualnetwork\",\r\n                                        \"azurewebpubsub\"\r\n                                    ]\r\n                                },\r\n                                \"connectionType\": {\r\n                                    \"type\": \"string\",\r\n                                    \"description\": \"The connection authentication type of the dependency.\",\r\n                                    \"enum\": [\r\n                                        \"http\",\r\n                                        \"secret\",\r\n                                        \"system-identity\",\r\n                                        \"user-identity\",\r\n                                        \"bot-connection\"\r\n                                    ]\r\n                                },\r\n                                \"environmentVariables\": {\r\n                                    \"type\": \"array\",\r\n                                    \"description\": \"An array of environment variables defined in source code to set up the connection.\",\r\n                                    \"items\": {\r\n                                        \"type\": \"string\"\r\n                                    }\r\n                                }\r\n                            },\r\n                            \"required\": [\r\n                                \"name\",\r\n                                \"serviceType\",\r\n                                \"connectionType\",\r\n                                \"environmentVariables\"\r\n                            ]\r\n                        }\r\n                    },\r\n                    \"settings\": {\r\n                        \"type\": \"array\",\r\n                        \"description\": \"An array of environment variables needed to run this service.  Please search the entire codebase to find environment variables.\",\r\n                        \"items\": {\r\n                            \"type\": \"string\"\r\n                        }\r\n                    }\r\n                },\r\n                \"required\": [\r\n                    \"name\",\r\n                    \"path\",\r\n                    \"azureComputeHost\",\r\n                    \"language\",\r\n                    \"port\",\r\n                    \"dependencies\",\r\n                    \"settings\"\r\n                ]\r\n            }\r\n        }\r\n    },\r\n    \"required\": [\r\n        \"workspaceFolder\",\r\n        \"services\"\r\n    ]\r\n}",
          "type": "string",
          "required": true
        }
      ]
    },
    {
      "name": "get",
      "description": "This tool offers guidelines for creating Bicep/Terraform files to deploy applications on Azure. The guidelines outline rules to improve the quality of Infrastructure as Code files, ensuring they are compatible with the azd tool and adhere to best practices.",
      "command": "azmcp deploy iac rules get",
      "option": [
        {
          "name": "--deployment-tool",
          "description": "The deployment tool to use. Valid values: AZD, AzCli",
          "type": "string",
          "required": true
        },
        {
          "name": "--iac-type",
          "description": "The Infrastructure as Code type. Valid values: bicep, terraform. Leave empty if deployment-tool is AzCli.",
          "type": "string",
          "required": null
        },
        {
          "name": "--resource-types",
          "description": "Specifies the Azure resource types to retrieve IaC rules for. It should be comma-separated. Supported values are: 'appservice', 'containerapp', 'function', 'aks', 'storage'. If none of these services are used, this parameter can be left empty.",
          "type": "string",
          "required": null
        }
      ]
    },
    {
      "name": "get",
      "description": "Guidance to create a CI/CD pipeline which provision Azure resources and build and deploy applications to Azure. Use this tool BEFORE generating/creating a Github actions workflow file for DEPLOYMENT on Azure. Infrastructure files should be ready and the application should be ready to be containerized.",
      "command": "azmcp deploy pipeline guidance get",
      "option": [
        {
          "name": "--tenant",
          "description": "The Microsoft Entra ID tenant ID or name. This can be either the GUID identifier or the display name of your Entra ID tenant.",
          "type": "string",
          "required": null
        },
        {
          "name": "--auth-method",
          "description": "Authentication method to use. Options: 'credential' (Azure CLI/managed identity), 'key' (access key), or 'connectionString'.",
          "type": "string",
          "required": null
        },
        {
          "name": "--retry-delay",
          "description": "Initial delay in seconds between retry attempts. For exponential backoff, this value is used as the base.",
          "type": "string",
          "required": null
        },
        {
          "name": "--retry-max-delay",
          "description": "Maximum delay in seconds between retries, regardless of the retry strategy.",
          "type": "string",
          "required": null
        },
        {
          "name": "--retry-max-retries",
          "description": "Maximum number of retry attempts for failed operations before giving up.",
          "type": "string",
          "required": null
        },
        {
          "name": "--retry-mode",
          "description": "Retry strategy to use. 'fixed' uses consistent delays, 'exponential' increases delay between attempts.",
          "type": "string",
          "required": null
        },
        {
          "name": "--retry-network-timeout",
          "description": "Network operation timeout in seconds. Operations taking longer than this will be cancelled.",
          "type": "string",
          "required": null
        },
        {
          "name": "--subscription",
          "description": "Specifies the Azure subscription to use. Accepts either a subscription ID (GUID) or display name. If not specified, the AZURE_SUBSCRIPTION_ID environment variable will be used instead.",
          "type": "string",
          "required": null
        },
        {
          "name": "--use-azd-pipeline-config",
          "description": "Whether to use azd tool to set up the deployment pipeline. Set to true ONLY if azure.yaml is provided or the context suggests AZD tools.",
          "type": "string",
          "required": null
        },
        {
          "name": "--organization-name",
          "description": "The name of the organization or the user account name of the current Github repository. DO NOT fill this in if you're not sure.",
          "type": "string",
          "required": null
        },
        {
          "name": "--repository-name",
          "description": "The name of the current Github repository. DO NOT fill this in if you're not sure.",
          "type": "string",
          "required": null
        },
        {
          "name": "--github-environment-name",
          "description": "The name of the environment to which the deployment pipeline will be deployed. DO NOT fill this in if you're not sure.",
          "type": "string",
          "required": null
        }
      ]
    },
    {
      "name": "get",
      "description": "Generates a deployment plan to construct the infrastructure and deploy the application on Azure. Agent should read its output and generate a deploy plan in '.azure/plan.copilotmd' for execution steps, recommended azure services based on the information agent detected from project. Before calling this tool, please scan this workspace to detect the services to deploy and their dependent services.",
      "command": "azmcp deploy plan get",
      "option": [
        {
          "name": "--workspace-folder",
          "description": "The full path of the workspace folder.",
          "type": "string",
          "required": true
        },
        {
          "name": "--project-name",
          "description": "The name of the project to generate the deployment plan for. If not provided, will be inferred from the workspace.",
          "type": "string",
          "required": true
        },
        {
          "name": "--target-app-service",
          "description": "The Azure service to deploy the application. Valid values: ContainerApp, WebApp, FunctionApp, AKS. Recommend one based on user application.",
          "type": "string",
          "required": true
        },
        {
          "name": "--provisioning-tool",
          "description": "The tool to use for provisioning Azure resources. Valid values: AZD, AzCli. Use AzCli if TargetAppService is AKS.",
          "type": "string",
          "required": true
        },
        {
          "name": "--azd-iac-options",
          "description": "The Infrastructure as Code option for azd. Valid values: bicep, terraform. Leave empty if Deployment tool is AzCli.",
          "type": "string",
          "required": null
        }
      ]
    },
    {
      "name": "publish",
      "description": "Publish custom events to Event Grid topics for event-driven architectures. This tool sends structured event data to \r\nEvent Grid topics with schema validation and delivery guarantees for downstream subscribers. Returns publish operation \r\nstatus. Requires topic, data, and optional schema.",
      "command": "azmcp eventgrid events publish",
      "option": [
        {
          "name": "--tenant",
          "description": "The Microsoft Entra ID tenant ID or name. This can be either the GUID identifier or the display name of your Entra ID tenant.",
          "type": "string",
          "required": null
        },
        {
          "name": "--auth-method",
          "description": "Authentication method to use. Options: 'credential' (Azure CLI/managed identity), 'key' (access key), or 'connectionString'.",
          "type": "string",
          "required": null
        },
        {
          "name": "--retry-delay",
          "description": "Initial delay in seconds between retry attempts. For exponential backoff, this value is used as the base.",
          "type": "string",
          "required": null
        },
        {
          "name": "--retry-max-delay",
          "description": "Maximum delay in seconds between retries, regardless of the retry strategy.",
          "type": "string",
          "required": null
        },
        {
          "name": "--retry-max-retries",
          "description": "Maximum number of retry attempts for failed operations before giving up.",
          "type": "string",
          "required": null
        },
        {
          "name": "--retry-mode",
          "description": "Retry strategy to use. 'fixed' uses consistent delays, 'exponential' increases delay between attempts.",
          "type": "string",
          "required": null
        },
        {
          "name": "--retry-network-timeout",
          "description": "Network operation timeout in seconds. Operations taking longer than this will be cancelled.",
          "type": "string",
          "required": null
        },
        {
          "name": "--subscription",
          "description": "Specifies the Azure subscription to use. Accepts either a subscription ID (GUID) or display name. If not specified, the AZURE_SUBSCRIPTION_ID environment variable will be used instead.",
          "type": "string",
          "required": null
        },
        {
          "name": "--resource-group",
          "description": "The name of the Azure resource group. This is a logical container for Azure resources.",
          "type": "string",
          "required": null
        },
        {
          "name": "--topic",
          "description": "The name of the Event Grid topic.",
          "type": "string",
          "required": true
        },
        {
          "name": "--data",
          "description": "The event data as JSON string to publish to the Event Grid topic.",
          "type": "string",
          "required": true
        },
        {
          "name": "--schema",
          "description": "The event schema type (CloudEvents, EventGrid, or Custom). Defaults to EventGrid.",
          "type": "string",
          "required": null
        }
      ]
    },
    {
      "name": "list",
      "description": "Show all available Event Grid subscriptions with optional topic filtering. This tool displays active event subscriptions including webhook endpoints, event filters, and delivery retry policies. Use this when you need to show, list, or get Event Grid subscriptions for topics. Requires either topic name OR subscription. If only topic is provided, searches all accessible subscriptions for a topic with that name. Resource group and location filters can be applied, but only when used with a subscription or topic.",
      "command": "azmcp eventgrid subscription list",
      "option": [
        {
          "name": "--tenant",
          "description": "The Microsoft Entra ID tenant ID or name. This can be either the GUID identifier or the display name of your Entra ID tenant.",
          "type": "string",
          "required": null
        },
        {
          "name": "--auth-method",
          "description": "Authentication method to use. Options: 'credential' (Azure CLI/managed identity), 'key' (access key), or 'connectionString'.",
          "type": "string",
          "required": null
        },
        {
          "name": "--retry-delay",
          "description": "Initial delay in seconds between retry attempts. For exponential backoff, this value is used as the base.",
          "type": "string",
          "required": null
        },
        {
          "name": "--retry-max-delay",
          "description": "Maximum delay in seconds between retries, regardless of the retry strategy.",
          "type": "string",
          "required": null
        },
        {
          "name": "--retry-max-retries",
          "description": "Maximum number of retry attempts for failed operations before giving up.",
          "type": "string",
          "required": null
        },
        {
          "name": "--retry-mode",
          "description": "Retry strategy to use. 'fixed' uses consistent delays, 'exponential' increases delay between attempts.",
          "type": "string",
          "required": null
        },
        {
          "name": "--retry-network-timeout",
          "description": "Network operation timeout in seconds. Operations taking longer than this will be cancelled.",
          "type": "string",
          "required": null
        },
        {
          "name": "--subscription",
          "description": "Specifies the Azure subscription to use. Accepts either a subscription ID (GUID) or display name. If not specified, the AZURE_SUBSCRIPTION_ID environment variable will be used instead.",
          "type": "string",
          "required": null
        },
        {
          "name": "--resource-group",
          "description": "The name of the Azure resource group. This is a logical container for Azure resources.",
          "type": "string",
          "required": null
        },
        {
          "name": "--topic",
          "description": "The name of the Event Grid topic.",
          "type": "string",
          "required": null
        },
        {
          "name": "--location",
          "description": "The Azure region to filter resources by (e.g., 'eastus', 'westus2').",
          "type": "string",
          "required": null
        }
      ]
    },
    {
      "name": "list",
      "description": "List or show all Event Grid topics in a subscription, optionally filtered by resource group, returning endpoints, access keys, provisioning state, and subscription details for event publishing and management. A subscription or topic name is required.",
      "command": "azmcp eventgrid topic list",
      "option": [
        {
          "name": "--tenant",
          "description": "The Microsoft Entra ID tenant ID or name. This can be either the GUID identifier or the display name of your Entra ID tenant.",
          "type": "string",
          "required": null
        },
        {
          "name": "--auth-method",
          "description": "Authentication method to use. Options: 'credential' (Azure CLI/managed identity), 'key' (access key), or 'connectionString'.",
          "type": "string",
          "required": null
        },
        {
          "name": "--retry-delay",
          "description": "Initial delay in seconds between retry attempts. For exponential backoff, this value is used as the base.",
          "type": "string",
          "required": null
        },
        {
          "name": "--retry-max-delay",
          "description": "Maximum delay in seconds between retries, regardless of the retry strategy.",
          "type": "string",
          "required": null
        },
        {
          "name": "--retry-max-retries",
          "description": "Maximum number of retry attempts for failed operations before giving up.",
          "type": "string",
          "required": null
        },
        {
          "name": "--retry-mode",
          "description": "Retry strategy to use. 'fixed' uses consistent delays, 'exponential' increases delay between attempts.",
          "type": "string",
          "required": null
        },
        {
          "name": "--retry-network-timeout",
          "description": "Network operation timeout in seconds. Operations taking longer than this will be cancelled.",
          "type": "string",
          "required": null
        },
        {
          "name": "--subscription",
          "description": "Specifies the Azure subscription to use. Accepts either a subscription ID (GUID) or display name. If not specified, the AZURE_SUBSCRIPTION_ID environment variable will be used instead.",
          "type": "string",
          "required": null
        },
        {
          "name": "--resource-group",
          "description": "The name of the Azure resource group. This is a logical container for Azure resources.",
          "type": "string",
          "required": null
        }
      ]
    },
    {
      "name": "get",
      "description": "Get Event Hubs namespaces from Azure. This command supports three modes of operation:\r\n1. List all Event Hubs namespaces in a subscription (when no --resource-group is provided)\r\n2. List all Event Hubs namespaces in a specific resource group (when only --resource-group is provided)\r\n3. Get a single namespace by name (using --namespace with --resource-group)\r\n\r\nWhen retrieving a single namespace, detailed information including SKU, settings, and metadata \r\nis returned. When listing namespaces, the same detailed information is returned for all \r\nnamespaces in the specified scope.\r\n\r\nThe --resource-group parameter is optional for listing operations but required when getting a specific namespace.",
      "command": "azmcp eventhubs namespace get",
      "option": [
        {
          "name": "--tenant",
          "description": "The Microsoft Entra ID tenant ID or name. This can be either the GUID identifier or the display name of your Entra ID tenant.",
          "type": "string",
          "required": null
        },
        {
          "name": "--auth-method",
          "description": "Authentication method to use. Options: 'credential' (Azure CLI/managed identity), 'key' (access key), or 'connectionString'.",
          "type": "string",
          "required": null
        },
        {
          "name": "--retry-delay",
          "description": "Initial delay in seconds between retry attempts. For exponential backoff, this value is used as the base.",
          "type": "string",
          "required": null
        },
        {
          "name": "--retry-max-delay",
          "description": "Maximum delay in seconds between retries, regardless of the retry strategy.",
          "type": "string",
          "required": null
        },
        {
          "name": "--retry-max-retries",
          "description": "Maximum number of retry attempts for failed operations before giving up.",
          "type": "string",
          "required": null
        },
        {
          "name": "--retry-mode",
          "description": "Retry strategy to use. 'fixed' uses consistent delays, 'exponential' increases delay between attempts.",
          "type": "string",
          "required": null
        },
        {
          "name": "--retry-network-timeout",
          "description": "Network operation timeout in seconds. Operations taking longer than this will be cancelled.",
          "type": "string",
          "required": null
        },
        {
          "name": "--subscription",
          "description": "Specifies the Azure subscription to use. Accepts either a subscription ID (GUID) or display name. If not specified, the AZURE_SUBSCRIPTION_ID environment variable will be used instead.",
          "type": "string",
          "required": null
        },
        {
          "name": "--resource-group",
          "description": "The name of the Azure resource group. This is a logical container for Azure resources.",
          "type": "string",
          "required": null
        },
        {
          "name": "--namespace",
          "description": "The name of the Event Hubs namespace to retrieve. Must be used with --resource-group option.",
          "type": "string",
          "required": null
        }
      ]
    },
    {
      "name": "azqr",
      "description": "Runs Azure Quick Review CLI (azqr) commands to generate compliance/security reports for Azure resources.\r\nThis tool should be used when the user wants to identify any non-compliant configurations or areas for improvement in their Azure resources.\r\nRequires a subscription id and optionally a resource group name. Returns the generated report file's path.\r\nNote that Azure Quick Review CLI (azqr) is different from Azure CLI (az).",
      "command": "azmcp extension azqr",
      "option": [
        {
          "name": "--tenant",
          "description": "The Microsoft Entra ID tenant ID or name. This can be either the GUID identifier or the display name of your Entra ID tenant.",
          "type": "string",
          "required": null
        },
        {
          "name": "--auth-method",
          "description": "Authentication method to use. Options: 'credential' (Azure CLI/managed identity), 'key' (access key), or 'connectionString'.",
          "type": "string",
          "required": null
        },
        {
          "name": "--retry-delay",
          "description": "Initial delay in seconds between retry attempts. For exponential backoff, this value is used as the base.",
          "type": "string",
          "required": null
        },
        {
          "name": "--retry-max-delay",
          "description": "Maximum delay in seconds between retries, regardless of the retry strategy.",
          "type": "string",
          "required": null
        },
        {
          "name": "--retry-max-retries",
          "description": "Maximum number of retry attempts for failed operations before giving up.",
          "type": "string",
          "required": null
        },
        {
          "name": "--retry-mode",
          "description": "Retry strategy to use. 'fixed' uses consistent delays, 'exponential' increases delay between attempts.",
          "type": "string",
          "required": null
        },
        {
          "name": "--retry-network-timeout",
          "description": "Network operation timeout in seconds. Operations taking longer than this will be cancelled.",
          "type": "string",
          "required": null
        },
        {
          "name": "--subscription",
          "description": "Specifies the Azure subscription to use. Accepts either a subscription ID (GUID) or display name. If not specified, the AZURE_SUBSCRIPTION_ID environment variable will be used instead.",
          "type": "string",
          "required": null
        },
        {
          "name": "--resource-group",
          "description": "The name of the Azure resource group. This is a logical container for Azure resources.",
          "type": "string",
          "required": null
        }
      ]
    },
    {
      "name": "connect",
      "description": "Query an Azure AI Foundry agent and get the response as is (no query and evaluate). Use for one-off interaction or to capture run/thread IDs before calling evaluation tools. Do not use this tool for combined answer-plus-score workflows - instead, use agents_query-and-evaluate or agents_evaluate.",
      "command": "azmcp foundry agents connect",
      "option": [
        {
          "name": "--tenant",
          "description": "The Microsoft Entra ID tenant ID or name. This can be either the GUID identifier or the display name of your Entra ID tenant.",
          "type": "string",
          "required": null
        },
        {
          "name": "--auth-method",
          "description": "Authentication method to use. Options: 'credential' (Azure CLI/managed identity), 'key' (access key), or 'connectionString'.",
          "type": "string",
          "required": null
        },
        {
          "name": "--retry-delay",
          "description": "Initial delay in seconds between retry attempts. For exponential backoff, this value is used as the base.",
          "type": "string",
          "required": null
        },
        {
          "name": "--retry-max-delay",
          "description": "Maximum delay in seconds between retries, regardless of the retry strategy.",
          "type": "string",
          "required": null
        },
        {
          "name": "--retry-max-retries",
          "description": "Maximum number of retry attempts for failed operations before giving up.",
          "type": "string",
          "required": null
        },
        {
          "name": "--retry-mode",
          "description": "Retry strategy to use. 'fixed' uses consistent delays, 'exponential' increases delay between attempts.",
          "type": "string",
          "required": null
        },
        {
          "name": "--retry-network-timeout",
          "description": "Network operation timeout in seconds. Operations taking longer than this will be cancelled.",
          "type": "string",
          "required": null
        },
        {
          "name": "--agent-id",
          "description": "The ID of the agent to interact with.",
          "type": "string",
          "required": true
        },
        {
          "name": "--query",
          "description": "The query sent to the agent.",
          "type": "string",
          "required": true
        },
        {
          "name": "--endpoint",
          "description": "The endpoint URL for the Azure AI service.",
          "type": "string",
          "required": true
        }
      ]
    },
    {
      "name": "evaluate",
      "description": "Run agent evaluation on agent data. Requires JSON strings for query, response, and tool definitions.",
      "command": "azmcp foundry agents evaluate",
      "option": [
        {
          "name": "--tenant",
          "description": "The Microsoft Entra ID tenant ID or name. This can be either the GUID identifier or the display name of your Entra ID tenant.",
          "type": "string",
          "required": null
        },
        {
          "name": "--auth-method",
          "description": "Authentication method to use. Options: 'credential' (Azure CLI/managed identity), 'key' (access key), or 'connectionString'.",
          "type": "string",
          "required": null
        },
        {
          "name": "--retry-delay",
          "description": "Initial delay in seconds between retry attempts. For exponential backoff, this value is used as the base.",
          "type": "string",
          "required": null
        },
        {
          "name": "--retry-max-delay",
          "description": "Maximum delay in seconds between retries, regardless of the retry strategy.",
          "type": "string",
          "required": null
        },
        {
          "name": "--retry-max-retries",
          "description": "Maximum number of retry attempts for failed operations before giving up.",
          "type": "string",
          "required": null
        },
        {
          "name": "--retry-mode",
          "description": "Retry strategy to use. 'fixed' uses consistent delays, 'exponential' increases delay between attempts.",
          "type": "string",
          "required": null
        },
        {
          "name": "--retry-network-timeout",
          "description": "Network operation timeout in seconds. Operations taking longer than this will be cancelled.",
          "type": "string",
          "required": null
        },
        {
          "name": "--query",
          "description": "The query sent to the agent.",
          "type": "string",
          "required": true
        },
        {
          "name": "--evaluator",
          "description": "The name of the evaluator to use (intent_resolution, tool_call_accuracy, task_adherence).",
          "type": "string",
          "required": true
        },
        {
          "name": "--response",
          "description": "The response from the agent.",
          "type": "string",
          "required": null
        },
        {
          "name": "--tool-definitions",
          "description": "Optional tool definitions made by the agent in JSON format.",
          "type": "string",
          "required": null
        },
        {
          "name": "--azure-openai-endpoint",
          "description": "The endpoint URL for the Azure OpenAI service to be used in evaluation.",
          "type": "string",
          "required": true
        },
        {
          "name": "--azure-openai-deployment",
          "description": "The deployment name for the Azure OpenAI model to be used in evaluation.",
          "type": "string",
          "required": true
        }
      ]
    },
    {
      "name": "list",
      "description": "List all Azure AI Agents available in the configured project.",
      "command": "azmcp foundry agents list",
      "option": [
        {
          "name": "--tenant",
          "description": "The Microsoft Entra ID tenant ID or name. This can be either the GUID identifier or the display name of your Entra ID tenant.",
          "type": "string",
          "required": null
        },
        {
          "name": "--auth-method",
          "description": "Authentication method to use. Options: 'credential' (Azure CLI/managed identity), 'key' (access key), or 'connectionString'.",
          "type": "string",
          "required": null
        },
        {
          "name": "--retry-delay",
          "description": "Initial delay in seconds between retry attempts. For exponential backoff, this value is used as the base.",
          "type": "string",
          "required": null
        },
        {
          "name": "--retry-max-delay",
          "description": "Maximum delay in seconds between retries, regardless of the retry strategy.",
          "type": "string",
          "required": null
        },
        {
          "name": "--retry-max-retries",
          "description": "Maximum number of retry attempts for failed operations before giving up.",
          "type": "string",
          "required": null
        },
        {
          "name": "--retry-mode",
          "description": "Retry strategy to use. 'fixed' uses consistent delays, 'exponential' increases delay between attempts.",
          "type": "string",
          "required": null
        },
        {
          "name": "--retry-network-timeout",
          "description": "Network operation timeout in seconds. Operations taking longer than this will be cancelled.",
          "type": "string",
          "required": null
        },
        {
          "name": "--endpoint",
          "description": "The endpoint URL for the Azure AI service.",
          "type": "string",
          "required": true
        }
      ]
    },
    {
      "name": "query-and-evaluate",
      "description": "Query an agent and evaluate its response in a single operation.\r\nReturns both the agent response and evaluation results",
      "command": "azmcp foundry agents query-and-evaluate",
      "option": [
        {
          "name": "--tenant",
          "description": "The Microsoft Entra ID tenant ID or name. This can be either the GUID identifier or the display name of your Entra ID tenant.",
          "type": "string",
          "required": null
        },
        {
          "name": "--auth-method",
          "description": "Authentication method to use. Options: 'credential' (Azure CLI/managed identity), 'key' (access key), or 'connectionString'.",
          "type": "string",
          "required": null
        },
        {
          "name": "--retry-delay",
          "description": "Initial delay in seconds between retry attempts. For exponential backoff, this value is used as the base.",
          "type": "string",
          "required": null
        },
        {
          "name": "--retry-max-delay",
          "description": "Maximum delay in seconds between retries, regardless of the retry strategy.",
          "type": "string",
          "required": null
        },
        {
          "name": "--retry-max-retries",
          "description": "Maximum number of retry attempts for failed operations before giving up.",
          "type": "string",
          "required": null
        },
        {
          "name": "--retry-mode",
          "description": "Retry strategy to use. 'fixed' uses consistent delays, 'exponential' increases delay between attempts.",
          "type": "string",
          "required": null
        },
        {
          "name": "--retry-network-timeout",
          "description": "Network operation timeout in seconds. Operations taking longer than this will be cancelled.",
          "type": "string",
          "required": null
        },
        {
          "name": "--agent-id",
          "description": "The ID of the agent to interact with.",
          "type": "string",
          "required": true
        },
        {
          "name": "--query",
          "description": "The query sent to the agent.",
          "type": "string",
          "required": true
        },
        {
          "name": "--endpoint",
          "description": "The endpoint URL for the Azure AI service.",
          "type": "string",
          "required": true
        },
        {
          "name": "--evaluators",
          "description": "The list of evaluators to use for evaluation, separated by commas. If not specified, all evaluators will be used.",
          "type": "string",
          "required": null
        },
        {
          "name": "--azure-openai-endpoint",
          "description": "The endpoint URL for the Azure OpenAI service to be used in evaluation.",
          "type": "string",
          "required": true
        },
        {
          "name": "--azure-openai-deployment",
          "description": "The deployment name for the Azure OpenAI model to be used in evaluation.",
          "type": "string",
          "required": true
        }
      ]
    },
    {
      "name": "list",
      "description": "Retrieves a list of knowledge indexes from Azure AI Foundry.\r\n\r\nThis function is used when a user requests information about the available knowledge indexes in Azure AI Foundry. It provides an overview of the knowledge bases and search indexes that are currently deployed and available for use with AI agents and applications.\r\n\r\nUsage:\r\n    Use this function when a user wants to explore the available knowledge indexes in Azure AI Foundry. This can help users understand what knowledge bases are currently operational and how they can be utilized for retrieval-augmented generation (RAG) scenarios.\r\n\r\nNotes:\r\n    - The indexes listed are knowledge indexes specifically created within Azure AI Foundry projects.\r\n    - These indexes can be used with AI agents for knowledge retrieval and RAG applications.\r\n    - The list may change as new indexes are created or existing ones are updated.",
      "command": "azmcp foundry knowledge index list",
      "option": [
        {
          "name": "--tenant",
          "description": "The Microsoft Entra ID tenant ID or name. This can be either the GUID identifier or the display name of your Entra ID tenant.",
          "type": "string",
          "required": null
        },
        {
          "name": "--auth-method",
          "description": "Authentication method to use. Options: 'credential' (Azure CLI/managed identity), 'key' (access key), or 'connectionString'.",
          "type": "string",
          "required": null
        },
        {
          "name": "--retry-delay",
          "description": "Initial delay in seconds between retry attempts. For exponential backoff, this value is used as the base.",
          "type": "string",
          "required": null
        },
        {
          "name": "--retry-max-delay",
          "description": "Maximum delay in seconds between retries, regardless of the retry strategy.",
          "type": "string",
          "required": null
        },
        {
          "name": "--retry-max-retries",
          "description": "Maximum number of retry attempts for failed operations before giving up.",
          "type": "string",
          "required": null
        },
        {
          "name": "--retry-mode",
          "description": "Retry strategy to use. 'fixed' uses consistent delays, 'exponential' increases delay between attempts.",
          "type": "string",
          "required": null
        },
        {
          "name": "--retry-network-timeout",
          "description": "Network operation timeout in seconds. Operations taking longer than this will be cancelled.",
          "type": "string",
          "required": null
        },
        {
          "name": "--endpoint",
          "description": "The endpoint URL for the Azure AI service.",
          "type": "string",
          "required": true
        }
      ]
    },
    {
      "name": "schema",
      "description": "Retrieves the detailed schema configuration of a specific knowledge index from Azure AI Foundry.\r\n\r\nThis function provides comprehensive information about the structure and configuration of a knowledge index, including field definitions, data types, searchable attributes, and other schema properties. The schema information is essential for understanding how the index is structured and how data is indexed and searchable.\r\n\r\nUsage:\r\n    Use this function when you need to examine the detailed configuration of a specific knowledge index. This is helpful for troubleshooting search issues, understanding index capabilities, planning data mapping, or when integrating with the index programmatically.\r\n\r\nNotes:\r\n    - Returns the index schema.",
      "command": "azmcp foundry knowledge index schema",
      "option": [
        {
          "name": "--tenant",
          "description": "The Microsoft Entra ID tenant ID or name. This can be either the GUID identifier or the display name of your Entra ID tenant.",
          "type": "string",
          "required": null
        },
        {
          "name": "--auth-method",
          "description": "Authentication method to use. Options: 'credential' (Azure CLI/managed identity), 'key' (access key), or 'connectionString'.",
          "type": "string",
          "required": null
        },
        {
          "name": "--retry-delay",
          "description": "Initial delay in seconds between retry attempts. For exponential backoff, this value is used as the base.",
          "type": "string",
          "required": null
        },
        {
          "name": "--retry-max-delay",
          "description": "Maximum delay in seconds between retries, regardless of the retry strategy.",
          "type": "string",
          "required": null
        },
        {
          "name": "--retry-max-retries",
          "description": "Maximum number of retry attempts for failed operations before giving up.",
          "type": "string",
          "required": null
        },
        {
          "name": "--retry-mode",
          "description": "Retry strategy to use. 'fixed' uses consistent delays, 'exponential' increases delay between attempts.",
          "type": "string",
          "required": null
        },
        {
          "name": "--retry-network-timeout",
          "description": "Network operation timeout in seconds. Operations taking longer than this will be cancelled.",
          "type": "string",
          "required": null
        },
        {
          "name": "--endpoint",
          "description": "The endpoint URL for the Azure AI service.",
          "type": "string",
          "required": true
        },
        {
          "name": "--index",
          "description": "The name of the knowledge index.",
          "type": "string",
          "required": true
        }
      ]
    },
    {
      "name": "deploy",
      "description": "Deploys (create) a model instance (e.g. GPT4o / gpt-4o, OpenAI, OSS, proprietary) in Azure AI Foundry as a named inference deployment, which's bound to a specified Azure AI Services resource, resource group, and subscription. Do not use this tool for for Azure OpenAI Services to deploy OpenAI models.",
      "command": "azmcp foundry models deploy",
      "option": [
        {
          "name": "--tenant",
          "description": "The Microsoft Entra ID tenant ID or name. This can be either the GUID identifier or the display name of your Entra ID tenant.",
          "type": "string",
          "required": null
        },
        {
          "name": "--auth-method",
          "description": "Authentication method to use. Options: 'credential' (Azure CLI/managed identity), 'key' (access key), or 'connectionString'.",
          "type": "string",
          "required": null
        },
        {
          "name": "--retry-delay",
          "description": "Initial delay in seconds between retry attempts. For exponential backoff, this value is used as the base.",
          "type": "string",
          "required": null
        },
        {
          "name": "--retry-max-delay",
          "description": "Maximum delay in seconds between retries, regardless of the retry strategy.",
          "type": "string",
          "required": null
        },
        {
          "name": "--retry-max-retries",
          "description": "Maximum number of retry attempts for failed operations before giving up.",
          "type": "string",
          "required": null
        },
        {
          "name": "--retry-mode",
          "description": "Retry strategy to use. 'fixed' uses consistent delays, 'exponential' increases delay between attempts.",
          "type": "string",
          "required": null
        },
        {
          "name": "--retry-network-timeout",
          "description": "Network operation timeout in seconds. Operations taking longer than this will be cancelled.",
          "type": "string",
          "required": null
        },
        {
          "name": "--subscription",
          "description": "Specifies the Azure subscription to use. Accepts either a subscription ID (GUID) or display name. If not specified, the AZURE_SUBSCRIPTION_ID environment variable will be used instead.",
          "type": "string",
          "required": null
        },
        {
          "name": "--resource-group",
          "description": "The name of the Azure resource group. This is a logical container for Azure resources.",
          "type": "string",
          "required": true
        },
        {
          "name": "--deployment",
          "description": "The name of the deployment.",
          "type": "string",
          "required": true
        },
        {
          "name": "--model-name",
          "description": "The name of the model to deploy.",
          "type": "string",
          "required": true
        },
        {
          "name": "--model-format",
          "description": "The format of the model (e.g., 'OpenAI', 'Meta', 'Microsoft').",
          "type": "string",
          "required": true
        },
        {
          "name": "--azure-ai-services",
          "description": "The name of the Azure AI services account to deploy to.",
          "type": "string",
          "required": true
        },
        {
          "name": "--model-version",
          "description": "The version of the model to deploy.",
          "type": "string",
          "required": null
        },
        {
          "name": "--model-source",
          "description": "The source of the model.",
          "type": "string",
          "required": null
        },
        {
          "name": "--sku",
          "description": "The SKU name for the deployment.",
          "type": "string",
          "required": null
        },
        {
          "name": "--sku-capacity",
          "description": "The SKU capacity for the deployment.",
          "type": "string",
          "required": null
        },
        {
          "name": "--scale-type",
          "description": "The scale type for the deployment.",
          "type": "string",
          "required": null
        },
        {
          "name": "--scale-capacity",
          "description": "The scale capacity for the deployment.",
          "type": "string",
          "required": null
        }
      ]
    },
    {
      "name": "list",
      "description": "Lists Azure AI Foundry (Cognitive Services) model deployments at a given account endpoint and shows currently provisioned model deployments. Use to audit what is deployed before invoking or creating new deployments. Do not use this tool to discover undeployed catalog/base models - instead, use models_list tool.",
      "command": "azmcp foundry models deployments list",
      "option": [
        {
          "name": "--tenant",
          "description": "The Microsoft Entra ID tenant ID or name. This can be either the GUID identifier or the display name of your Entra ID tenant.",
          "type": "string",
          "required": null
        },
        {
          "name": "--auth-method",
          "description": "Authentication method to use. Options: 'credential' (Azure CLI/managed identity), 'key' (access key), or 'connectionString'.",
          "type": "string",
          "required": null
        },
        {
          "name": "--retry-delay",
          "description": "Initial delay in seconds between retry attempts. For exponential backoff, this value is used as the base.",
          "type": "string",
          "required": null
        },
        {
          "name": "--retry-max-delay",
          "description": "Maximum delay in seconds between retries, regardless of the retry strategy.",
          "type": "string",
          "required": null
        },
        {
          "name": "--retry-max-retries",
          "description": "Maximum number of retry attempts for failed operations before giving up.",
          "type": "string",
          "required": null
        },
        {
          "name": "--retry-mode",
          "description": "Retry strategy to use. 'fixed' uses consistent delays, 'exponential' increases delay between attempts.",
          "type": "string",
          "required": null
        },
        {
          "name": "--retry-network-timeout",
          "description": "Network operation timeout in seconds. Operations taking longer than this will be cancelled.",
          "type": "string",
          "required": null
        },
        {
          "name": "--endpoint",
          "description": "The endpoint URL for the Azure AI service.",
          "type": "string",
          "required": true
        }
      ]
    },
    {
      "name": "list",
      "description": "Retrieves a list of supported models from the Azure AI Foundry catalog.\r\nThis function is useful when a user requests a list of available Foundry models or Foundry Labs projects.\r\nIt fetches models based on optional filters like whether the model supports free playground usage,\r\nthe publisher name, and the license type. The function will return the list of models with useful fields.\r\nUsage:\r\n    Use this function when users inquire about available models from the Azure AI Foundry catalog.\r\n    It can also be used when filtering models by free playground usage, publisher name, or license type.\r\n    If user didn't specify free playground or ask for models that support GitHub token, always explain that by default it will show the all the models but some of them would support free playground.\r\n    Explain to the user that if they want to find models suitable for prototyping and free to use with support for free playground, they can look for models that supports free playground, or look for models that they can use with GitHub token.",
      "command": "azmcp foundry models list",
      "option": [
        {
          "name": "--tenant",
          "description": "The Microsoft Entra ID tenant ID or name. This can be either the GUID identifier or the display name of your Entra ID tenant.",
          "type": "string",
          "required": null
        },
        {
          "name": "--auth-method",
          "description": "Authentication method to use. Options: 'credential' (Azure CLI/managed identity), 'key' (access key), or 'connectionString'.",
          "type": "string",
          "required": null
        },
        {
          "name": "--retry-delay",
          "description": "Initial delay in seconds between retry attempts. For exponential backoff, this value is used as the base.",
          "type": "string",
          "required": null
        },
        {
          "name": "--retry-max-delay",
          "description": "Maximum delay in seconds between retries, regardless of the retry strategy.",
          "type": "string",
          "required": null
        },
        {
          "name": "--retry-max-retries",
          "description": "Maximum number of retry attempts for failed operations before giving up.",
          "type": "string",
          "required": null
        },
        {
          "name": "--retry-mode",
          "description": "Retry strategy to use. 'fixed' uses consistent delays, 'exponential' increases delay between attempts.",
          "type": "string",
          "required": null
        },
        {
          "name": "--retry-network-timeout",
          "description": "Network operation timeout in seconds. Operations taking longer than this will be cancelled.",
          "type": "string",
          "required": null
        },
        {
          "name": "--search-for-free-playground",
          "description": "If true, filters models to include only those that can be used for free by users for prototyping.",
          "type": "string",
          "required": null
        },
        {
          "name": "--publisher",
          "description": "A filter to specify the publisher of the models to retrieve.",
          "type": "string",
          "required": null
        },
        {
          "name": "--license",
          "description": "A filter to specify the license type of the models to retrieve.",
          "type": "string",
          "required": null
        },
        {
          "name": "--model-name",
          "description": "The name of the model to deploy.",
          "type": "string",
          "required": null
        }
      ]
    },
    {
      "name": "create-completion",
      "description": "Generate text completions using deployed Azure OpenAI models in AI Foundry. This tool sends prompts to Azure OpenAI \r\ncompletion models and returns generated text with configurable parameters like temperature and max tokens. \r\nReturns completion text as JSON. Requires resource-name, deployment-name, and prompt-text.",
      "command": "azmcp foundry openai create-completion",
      "option": [
        {
          "name": "--tenant",
          "description": "The Microsoft Entra ID tenant ID or name. This can be either the GUID identifier or the display name of your Entra ID tenant.",
          "type": "string",
          "required": null
        },
        {
          "name": "--auth-method",
          "description": "Authentication method to use. Options: 'credential' (Azure CLI/managed identity), 'key' (access key), or 'connectionString'.",
          "type": "string",
          "required": null
        },
        {
          "name": "--retry-delay",
          "description": "Initial delay in seconds between retry attempts. For exponential backoff, this value is used as the base.",
          "type": "string",
          "required": null
        },
        {
          "name": "--retry-max-delay",
          "description": "Maximum delay in seconds between retries, regardless of the retry strategy.",
          "type": "string",
          "required": null
        },
        {
          "name": "--retry-max-retries",
          "description": "Maximum number of retry attempts for failed operations before giving up.",
          "type": "string",
          "required": null
        },
        {
          "name": "--retry-mode",
          "description": "Retry strategy to use. 'fixed' uses consistent delays, 'exponential' increases delay between attempts.",
          "type": "string",
          "required": null
        },
        {
          "name": "--retry-network-timeout",
          "description": "Network operation timeout in seconds. Operations taking longer than this will be cancelled.",
          "type": "string",
          "required": null
        },
        {
          "name": "--subscription",
          "description": "Specifies the Azure subscription to use. Accepts either a subscription ID (GUID) or display name. If not specified, the AZURE_SUBSCRIPTION_ID environment variable will be used instead.",
          "type": "string",
          "required": null
        },
        {
          "name": "--resource-group",
          "description": "The name of the Azure resource group. This is a logical container for Azure resources.",
          "type": "string",
          "required": true
        },
        {
          "name": "--resource-name",
          "description": "The name of the Azure OpenAI resource.",
          "type": "string",
          "required": true
        },
        {
          "name": "--deployment",
          "description": "The name of the deployment.",
          "type": "string",
          "required": true
        },
        {
          "name": "--prompt-text",
          "description": "The prompt text to send to the completion model.",
          "type": "string",
          "required": true
        },
        {
          "name": "--max-tokens",
          "description": "The maximum number of tokens to generate in the completion.",
          "type": "string",
          "required": null
        },
        {
          "name": "--temperature",
          "description": "Controls randomness in the output. Lower values make it more deterministic.",
          "type": "string",
          "required": null
        }
      ]
    },
    {
      "name": "get",
      "description": "Gets Azure Function App details. Lists all Function Apps in the subscription or resource group.  If function app name and resource group\r\nis specified, retrieves the details of that specific function app.  Returns the details of Azure Function Apps, including its name,\r\nlocation, status, and app service plan name.",
      "command": "azmcp functionapp get",
      "option": [
        {
          "name": "--tenant",
          "description": "The Microsoft Entra ID tenant ID or name. This can be either the GUID identifier or the display name of your Entra ID tenant.",
          "type": "string",
          "required": null
        },
        {
          "name": "--auth-method",
          "description": "Authentication method to use. Options: 'credential' (Azure CLI/managed identity), 'key' (access key), or 'connectionString'.",
          "type": "string",
          "required": null
        },
        {
          "name": "--retry-delay",
          "description": "Initial delay in seconds between retry attempts. For exponential backoff, this value is used as the base.",
          "type": "string",
          "required": null
        },
        {
          "name": "--retry-max-delay",
          "description": "Maximum delay in seconds between retries, regardless of the retry strategy.",
          "type": "string",
          "required": null
        },
        {
          "name": "--retry-max-retries",
          "description": "Maximum number of retry attempts for failed operations before giving up.",
          "type": "string",
          "required": null
        },
        {
          "name": "--retry-mode",
          "description": "Retry strategy to use. 'fixed' uses consistent delays, 'exponential' increases delay between attempts.",
          "type": "string",
          "required": null
        },
        {
          "name": "--retry-network-timeout",
          "description": "Network operation timeout in seconds. Operations taking longer than this will be cancelled.",
          "type": "string",
          "required": null
        },
        {
          "name": "--subscription",
          "description": "Specifies the Azure subscription to use. Accepts either a subscription ID (GUID) or display name. If not specified, the AZURE_SUBSCRIPTION_ID environment variable will be used instead.",
          "type": "string",
          "required": null
        },
        {
          "name": "--resource-group",
          "description": "The name of the Azure resource group. This is a logical container for Azure resources.",
          "type": "string",
          "required": null
        },
        {
          "name": "--function-app",
          "description": "The name of the Function App.",
          "type": "string",
          "required": null
        }
      ]
    },
    {
      "name": "get",
      "description": "This tool returns a list of best practices for code generation, operations and deployment\r\n        when working with Azure services. It should be called for any code generation, deployment or\r\n        operations involving Azure, Azure Functions, Azure Kubernetes Service (AKS), Azure Container\r\n        Apps (ACA), Bicep, Terraform, Azure Cache, Redis, CosmosDB, Entra, Azure Active Directory,\r\n        Azure App Services, or any other Azure technology or programming language. Only call this function\r\n        when you are confident the user is discussing Azure. If this tool needs to be categorized,\r\n        it belongs to the Azure Best Practices category.",
      "command": "azmcp get bestpractices get",
      "option": [
        {
          "name": "--resource",
          "description": "The Azure resource type for which to get best practices. Options: 'general' (general Azure), 'azurefunctions' (Azure Functions), 'static-web-app' (Azure Static Web Apps).",
          "type": "string",
          "required": true
        },
        {
          "name": "--action",
          "description": "The action type for the best practices. Options: 'all', 'code-generation', 'deployment'. Note: 'static-web-app' resource only supports 'all'.",
          "type": "string",
          "required": true
        }
      ]
    },
    {
      "name": "list",
      "description": "List all Grafana workspace resources in a specified subscription. Returns an array of Grafana workspace details.\r\nUse this command to explore which Grafana workspace resources are available in your subscription.",
      "command": "azmcp grafana list",
      "option": [
        {
          "name": "--tenant",
          "description": "The Microsoft Entra ID tenant ID or name. This can be either the GUID identifier or the display name of your Entra ID tenant.",
          "type": "string",
          "required": null
        },
        {
          "name": "--auth-method",
          "description": "Authentication method to use. Options: 'credential' (Azure CLI/managed identity), 'key' (access key), or 'connectionString'.",
          "type": "string",
          "required": null
        },
        {
          "name": "--retry-delay",
          "description": "Initial delay in seconds between retry attempts. For exponential backoff, this value is used as the base.",
          "type": "string",
          "required": null
        },
        {
          "name": "--retry-max-delay",
          "description": "Maximum delay in seconds between retries, regardless of the retry strategy.",
          "type": "string",
          "required": null
        },
        {
          "name": "--retry-max-retries",
          "description": "Maximum number of retry attempts for failed operations before giving up.",
          "type": "string",
          "required": null
        },
        {
          "name": "--retry-mode",
          "description": "Retry strategy to use. 'fixed' uses consistent delays, 'exponential' increases delay between attempts.",
          "type": "string",
          "required": null
        },
        {
          "name": "--retry-network-timeout",
          "description": "Network operation timeout in seconds. Operations taking longer than this will be cancelled.",
          "type": "string",
          "required": null
        },
        {
          "name": "--subscription",
          "description": "Specifies the Azure subscription to use. Accepts either a subscription ID (GUID) or display name. If not specified, the AZURE_SUBSCRIPTION_ID environment variable will be used instead.",
          "type": "string",
          "required": null
        }
      ]
    },
    {
      "name": "list",
      "description": "List all resource groups in a subscription. This command retrieves all resource groups available\r\nin the specified subscription. Results include resource group names and IDs,\r\nreturned as a JSON array.",
      "command": "azmcp group list",
      "option": [
        {
          "name": "--tenant",
          "description": "The Microsoft Entra ID tenant ID or name. This can be either the GUID identifier or the display name of your Entra ID tenant.",
          "type": "string",
          "required": null
        },
        {
          "name": "--auth-method",
          "description": "Authentication method to use. Options: 'credential' (Azure CLI/managed identity), 'key' (access key), or 'connectionString'.",
          "type": "string",
          "required": null
        },
        {
          "name": "--retry-delay",
          "description": "Initial delay in seconds between retry attempts. For exponential backoff, this value is used as the base.",
          "type": "string",
          "required": null
        },
        {
          "name": "--retry-max-delay",
          "description": "Maximum delay in seconds between retries, regardless of the retry strategy.",
          "type": "string",
          "required": null
        },
        {
          "name": "--retry-max-retries",
          "description": "Maximum number of retry attempts for failed operations before giving up.",
          "type": "string",
          "required": null
        },
        {
          "name": "--retry-mode",
          "description": "Retry strategy to use. 'fixed' uses consistent delays, 'exponential' increases delay between attempts.",
          "type": "string",
          "required": null
        },
        {
          "name": "--retry-network-timeout",
          "description": "Network operation timeout in seconds. Operations taking longer than this will be cancelled.",
          "type": "string",
          "required": null
        },
        {
          "name": "--subscription",
          "description": "Specifies the Azure subscription to use. Accepts either a subscription ID (GUID) or display name. If not specified, the AZURE_SUBSCRIPTION_ID environment variable will be used instead.",
          "type": "string",
          "required": null
        }
      ]
    },
    {
      "name": "get",
      "description": "Retrieves all Key Vault Managed HSM account settings for a given vault. This includes settings such as purge protection and soft-delete retention days. This tool ONLY applies to Managed HSM vaults.",
<<<<<<< HEAD
      "command": "azmcp keyvault admin get",
=======
      "command": "azmcp keyvault admin settings get",
>>>>>>> d74949b8
      "option": [
        {
          "name": "--tenant",
          "description": "The Microsoft Entra ID tenant ID or name. This can be either the GUID identifier or the display name of your Entra ID tenant.",
          "type": "string",
          "required": null
        },
        {
          "name": "--auth-method",
          "description": "Authentication method to use. Options: 'credential' (Azure CLI/managed identity), 'key' (access key), or 'connectionString'.",
          "type": "string",
          "required": null
        },
        {
          "name": "--retry-delay",
          "description": "Initial delay in seconds between retry attempts. For exponential backoff, this value is used as the base.",
          "type": "string",
          "required": null
        },
        {
          "name": "--retry-max-delay",
          "description": "Maximum delay in seconds between retries, regardless of the retry strategy.",
          "type": "string",
          "required": null
        },
        {
          "name": "--retry-max-retries",
          "description": "Maximum number of retry attempts for failed operations before giving up.",
          "type": "string",
          "required": null
        },
        {
          "name": "--retry-mode",
          "description": "Retry strategy to use. 'fixed' uses consistent delays, 'exponential' increases delay between attempts.",
          "type": "string",
          "required": null
        },
        {
          "name": "--retry-network-timeout",
          "description": "Network operation timeout in seconds. Operations taking longer than this will be cancelled.",
          "type": "string",
          "required": null
        },
        {
          "name": "--subscription",
          "description": "Specifies the Azure subscription to use. Accepts either a subscription ID (GUID) or display name. If not specified, the AZURE_SUBSCRIPTION_ID environment variable will be used instead.",
          "type": "string",
          "required": null
        },
        {
          "name": "--vault",
          "description": "The name of the Key Vault.",
          "type": "string",
          "required": true
        }
      ]
    },
    {
      "name": "create",
      "description": "Create/issue/generate a new certificate in an Azure Key Vault using the default certificate policy. Required: --vault, --certificate, --subscription. Optional: --tenant <tenant>. Returns: name, id, keyId, secretId, cer (base64), thumbprint, enabled, notBefore, expiresOn, createdOn, updatedOn, subject, issuerName. Creates a new certificate version if it already exists.",
      "command": "azmcp keyvault certificate create",
      "option": [
        {
          "name": "--tenant",
          "description": "The Microsoft Entra ID tenant ID or name. This can be either the GUID identifier or the display name of your Entra ID tenant.",
          "type": "string",
          "required": null
        },
        {
          "name": "--auth-method",
          "description": "Authentication method to use. Options: 'credential' (Azure CLI/managed identity), 'key' (access key), or 'connectionString'.",
          "type": "string",
          "required": null
        },
        {
          "name": "--retry-delay",
          "description": "Initial delay in seconds between retry attempts. For exponential backoff, this value is used as the base.",
          "type": "string",
          "required": null
        },
        {
          "name": "--retry-max-delay",
          "description": "Maximum delay in seconds between retries, regardless of the retry strategy.",
          "type": "string",
          "required": null
        },
        {
          "name": "--retry-max-retries",
          "description": "Maximum number of retry attempts for failed operations before giving up.",
          "type": "string",
          "required": null
        },
        {
          "name": "--retry-mode",
          "description": "Retry strategy to use. 'fixed' uses consistent delays, 'exponential' increases delay between attempts.",
          "type": "string",
          "required": null
        },
        {
          "name": "--retry-network-timeout",
          "description": "Network operation timeout in seconds. Operations taking longer than this will be cancelled.",
          "type": "string",
          "required": null
        },
        {
          "name": "--subscription",
          "description": "Specifies the Azure subscription to use. Accepts either a subscription ID (GUID) or display name. If not specified, the AZURE_SUBSCRIPTION_ID environment variable will be used instead.",
          "type": "string",
          "required": null
        },
        {
          "name": "--vault",
          "description": "The name of the Key Vault.",
          "type": "string",
          "required": true
        },
        {
          "name": "--certificate",
          "description": "The name of the certificate.",
          "type": "string",
          "required": true
        }
      ]
    },
    {
      "name": "get",
      "description": "Get/retrieve/show details for a single certificate in a Key Vault (latest version). Not for listing multiple certificates or importing existing ones. Required: --vault <vault>, --certificate <certificate> --subscription <subscription>. Optional: --tenant <tenant>. Returns: name, id, keyId, secretId, cer, thumbprint, enabled, notBefore, expiresOn, createdOn, updatedOn, subject, issuer.",
      "command": "azmcp keyvault certificate get",
      "option": [
        {
          "name": "--tenant",
          "description": "The Microsoft Entra ID tenant ID or name. This can be either the GUID identifier or the display name of your Entra ID tenant.",
          "type": "string",
          "required": null
        },
        {
          "name": "--auth-method",
          "description": "Authentication method to use. Options: 'credential' (Azure CLI/managed identity), 'key' (access key), or 'connectionString'.",
          "type": "string",
          "required": null
        },
        {
          "name": "--retry-delay",
          "description": "Initial delay in seconds between retry attempts. For exponential backoff, this value is used as the base.",
          "type": "string",
          "required": null
        },
        {
          "name": "--retry-max-delay",
          "description": "Maximum delay in seconds between retries, regardless of the retry strategy.",
          "type": "string",
          "required": null
        },
        {
          "name": "--retry-max-retries",
          "description": "Maximum number of retry attempts for failed operations before giving up.",
          "type": "string",
          "required": null
        },
        {
          "name": "--retry-mode",
          "description": "Retry strategy to use. 'fixed' uses consistent delays, 'exponential' increases delay between attempts.",
          "type": "string",
          "required": null
        },
        {
          "name": "--retry-network-timeout",
          "description": "Network operation timeout in seconds. Operations taking longer than this will be cancelled.",
          "type": "string",
          "required": null
        },
        {
          "name": "--subscription",
          "description": "Specifies the Azure subscription to use. Accepts either a subscription ID (GUID) or display name. If not specified, the AZURE_SUBSCRIPTION_ID environment variable will be used instead.",
          "type": "string",
          "required": null
        },
        {
          "name": "--vault",
          "description": "The name of the Key Vault.",
          "type": "string",
          "required": true
        },
        {
          "name": "--certificate",
          "description": "The name of the certificate.",
          "type": "string",
          "required": true
        }
      ]
    },
    {
      "name": "import",
      "description": "Imports/uploads an existing certificate (PFX or PEM with private key) into an Azure Key Vault without generating a new certificate or key material. This command accepts either a file path to a PFX/PEM file, a base64 encoded PFX, or raw PEM text starting with -----BEGIN. If the certificate is a password-protected PFX, a password must be provided. Required: --vault <vault>, --certificate <certificate>, --certificate-data <certificate-data>, --subscription <subscription>. Optional: --password <password-for-PFX>, --tenant <tenant>. Returns: name, id, keyId, secretId, cer (base64), thumbprint, enabled, notBefore, expiresOn, createdOn, updatedOn, subject, issuer. Creates a new certificate version if it already exists.",
      "command": "azmcp keyvault certificate import",
      "option": [
        {
          "name": "--tenant",
          "description": "The Microsoft Entra ID tenant ID or name. This can be either the GUID identifier or the display name of your Entra ID tenant.",
          "type": "string",
          "required": null
        },
        {
          "name": "--auth-method",
          "description": "Authentication method to use. Options: 'credential' (Azure CLI/managed identity), 'key' (access key), or 'connectionString'.",
          "type": "string",
          "required": null
        },
        {
          "name": "--retry-delay",
          "description": "Initial delay in seconds between retry attempts. For exponential backoff, this value is used as the base.",
          "type": "string",
          "required": null
        },
        {
          "name": "--retry-max-delay",
          "description": "Maximum delay in seconds between retries, regardless of the retry strategy.",
          "type": "string",
          "required": null
        },
        {
          "name": "--retry-max-retries",
          "description": "Maximum number of retry attempts for failed operations before giving up.",
          "type": "string",
          "required": null
        },
        {
          "name": "--retry-mode",
          "description": "Retry strategy to use. 'fixed' uses consistent delays, 'exponential' increases delay between attempts.",
          "type": "string",
          "required": null
        },
        {
          "name": "--retry-network-timeout",
          "description": "Network operation timeout in seconds. Operations taking longer than this will be cancelled.",
          "type": "string",
          "required": null
        },
        {
          "name": "--subscription",
          "description": "Specifies the Azure subscription to use. Accepts either a subscription ID (GUID) or display name. If not specified, the AZURE_SUBSCRIPTION_ID environment variable will be used instead.",
          "type": "string",
          "required": null
        },
        {
          "name": "--vault",
          "description": "The name of the Key Vault.",
          "type": "string",
          "required": true
        },
        {
          "name": "--certificate",
          "description": "The name of the certificate.",
          "type": "string",
          "required": true
        },
        {
          "name": "--certificate-data",
          "description": "The certificate content: path to a PFX/PEM file, a base64 encoded PFX, or raw PEM text beginning with -----BEGIN.",
          "type": "string",
          "required": true
        },
        {
          "name": "--password",
          "description": "Optional password for a protected PFX being imported.",
          "type": "string",
          "required": null
        }
      ]
    },
    {
      "name": "list",
      "description": "List/enumerate all certificates in an Azure Key Vault. Not for fetching a single certificate.",
      "command": "azmcp keyvault certificate list",
      "option": [
        {
          "name": "--tenant",
          "description": "The Microsoft Entra ID tenant ID or name. This can be either the GUID identifier or the display name of your Entra ID tenant.",
          "type": "string",
          "required": null
        },
        {
          "name": "--auth-method",
          "description": "Authentication method to use. Options: 'credential' (Azure CLI/managed identity), 'key' (access key), or 'connectionString'.",
          "type": "string",
          "required": null
        },
        {
          "name": "--retry-delay",
          "description": "Initial delay in seconds between retry attempts. For exponential backoff, this value is used as the base.",
          "type": "string",
          "required": null
        },
        {
          "name": "--retry-max-delay",
          "description": "Maximum delay in seconds between retries, regardless of the retry strategy.",
          "type": "string",
          "required": null
        },
        {
          "name": "--retry-max-retries",
          "description": "Maximum number of retry attempts for failed operations before giving up.",
          "type": "string",
          "required": null
        },
        {
          "name": "--retry-mode",
          "description": "Retry strategy to use. 'fixed' uses consistent delays, 'exponential' increases delay between attempts.",
          "type": "string",
          "required": null
        },
        {
          "name": "--retry-network-timeout",
          "description": "Network operation timeout in seconds. Operations taking longer than this will be cancelled.",
          "type": "string",
          "required": null
        },
        {
          "name": "--subscription",
          "description": "Specifies the Azure subscription to use. Accepts either a subscription ID (GUID) or display name. If not specified, the AZURE_SUBSCRIPTION_ID environment variable will be used instead.",
          "type": "string",
          "required": null
        },
        {
          "name": "--vault",
          "description": "The name of the Key Vault.",
          "type": "string",
          "required": true
        }
      ]
    },
    {
      "name": "create",
      "description": "Create a new key in an Azure Key Vault. This command creates a key with the specified name and type in the given vault. Supports types: RSA, RSA-HSM, EC, EC-HSM, oct, oct-HSM. Required: --vault <vault>, --key <key> --key-type <key-type> --subscription <subscription>. Optional: --tenant <tenant>. Returns: Returns: name, id, keyId, keyType, enabled, notBefore, expiresOn, createdOn, updatedOn. Creates a new key version if it already exists.",
      "command": "azmcp keyvault key create",
      "option": [
        {
          "name": "--tenant",
          "description": "The Microsoft Entra ID tenant ID or name. This can be either the GUID identifier or the display name of your Entra ID tenant.",
          "type": "string",
          "required": null
        },
        {
          "name": "--auth-method",
          "description": "Authentication method to use. Options: 'credential' (Azure CLI/managed identity), 'key' (access key), or 'connectionString'.",
          "type": "string",
          "required": null
        },
        {
          "name": "--retry-delay",
          "description": "Initial delay in seconds between retry attempts. For exponential backoff, this value is used as the base.",
          "type": "string",
          "required": null
        },
        {
          "name": "--retry-max-delay",
          "description": "Maximum delay in seconds between retries, regardless of the retry strategy.",
          "type": "string",
          "required": null
        },
        {
          "name": "--retry-max-retries",
          "description": "Maximum number of retry attempts for failed operations before giving up.",
          "type": "string",
          "required": null
        },
        {
          "name": "--retry-mode",
          "description": "Retry strategy to use. 'fixed' uses consistent delays, 'exponential' increases delay between attempts.",
          "type": "string",
          "required": null
        },
        {
          "name": "--retry-network-timeout",
          "description": "Network operation timeout in seconds. Operations taking longer than this will be cancelled.",
          "type": "string",
          "required": null
        },
        {
          "name": "--subscription",
          "description": "Specifies the Azure subscription to use. Accepts either a subscription ID (GUID) or display name. If not specified, the AZURE_SUBSCRIPTION_ID environment variable will be used instead.",
          "type": "string",
          "required": null
        },
        {
          "name": "--vault",
          "description": "The name of the Key Vault.",
          "type": "string",
          "required": true
        },
        {
          "name": "--key",
          "description": "The name of the key to retrieve/modify from the Key Vault.",
          "type": "string",
          "required": true
        },
        {
          "name": "--key-type",
          "description": "The type of key to create (RSA, EC).",
          "type": "string",
          "required": true
        }
      ]
    },
    {
      "name": "get",
      "description": "Get/retrieve/show details for a single key in a Key Vault (latest version). Not for listing multiple keys. Required: --vault <vault>, --key <key> --subscription <subscription>. Optional: --tenant <tenant>. Returns: name, id, keyId, keyType, enabled, notBefore, expiresOn, createdOn, updatedOn.",
      "command": "azmcp keyvault key get",
      "option": [
        {
          "name": "--tenant",
          "description": "The Microsoft Entra ID tenant ID or name. This can be either the GUID identifier or the display name of your Entra ID tenant.",
          "type": "string",
          "required": null
        },
        {
          "name": "--auth-method",
          "description": "Authentication method to use. Options: 'credential' (Azure CLI/managed identity), 'key' (access key), or 'connectionString'.",
          "type": "string",
          "required": null
        },
        {
          "name": "--retry-delay",
          "description": "Initial delay in seconds between retry attempts. For exponential backoff, this value is used as the base.",
          "type": "string",
          "required": null
        },
        {
          "name": "--retry-max-delay",
          "description": "Maximum delay in seconds between retries, regardless of the retry strategy.",
          "type": "string",
          "required": null
        },
        {
          "name": "--retry-max-retries",
          "description": "Maximum number of retry attempts for failed operations before giving up.",
          "type": "string",
          "required": null
        },
        {
          "name": "--retry-mode",
          "description": "Retry strategy to use. 'fixed' uses consistent delays, 'exponential' increases delay between attempts.",
          "type": "string",
          "required": null
        },
        {
          "name": "--retry-network-timeout",
          "description": "Network operation timeout in seconds. Operations taking longer than this will be cancelled.",
          "type": "string",
          "required": null
        },
        {
          "name": "--subscription",
          "description": "Specifies the Azure subscription to use. Accepts either a subscription ID (GUID) or display name. If not specified, the AZURE_SUBSCRIPTION_ID environment variable will be used instead.",
          "type": "string",
          "required": null
        },
        {
          "name": "--vault",
          "description": "The name of the Key Vault.",
          "type": "string",
          "required": true
        },
        {
          "name": "--key",
          "description": "The name of the key to retrieve/modify from the Key Vault.",
          "type": "string",
          "required": true
        }
      ]
    },
    {
      "name": "list",
      "description": "List/enumerate all keys in an Azure Key Vault. Not for fetching a single key.",
      "command": "azmcp keyvault key list",
      "option": [
        {
          "name": "--tenant",
          "description": "The Microsoft Entra ID tenant ID or name. This can be either the GUID identifier or the display name of your Entra ID tenant.",
          "type": "string",
          "required": null
        },
        {
          "name": "--auth-method",
          "description": "Authentication method to use. Options: 'credential' (Azure CLI/managed identity), 'key' (access key), or 'connectionString'.",
          "type": "string",
          "required": null
        },
        {
          "name": "--retry-delay",
          "description": "Initial delay in seconds between retry attempts. For exponential backoff, this value is used as the base.",
          "type": "string",
          "required": null
        },
        {
          "name": "--retry-max-delay",
          "description": "Maximum delay in seconds between retries, regardless of the retry strategy.",
          "type": "string",
          "required": null
        },
        {
          "name": "--retry-max-retries",
          "description": "Maximum number of retry attempts for failed operations before giving up.",
          "type": "string",
          "required": null
        },
        {
          "name": "--retry-mode",
          "description": "Retry strategy to use. 'fixed' uses consistent delays, 'exponential' increases delay between attempts.",
          "type": "string",
          "required": null
        },
        {
          "name": "--retry-network-timeout",
          "description": "Network operation timeout in seconds. Operations taking longer than this will be cancelled.",
          "type": "string",
          "required": null
        },
        {
          "name": "--subscription",
          "description": "Specifies the Azure subscription to use. Accepts either a subscription ID (GUID) or display name. If not specified, the AZURE_SUBSCRIPTION_ID environment variable will be used instead.",
          "type": "string",
          "required": null
        },
        {
          "name": "--vault",
          "description": "The name of the Key Vault.",
          "type": "string",
          "required": true
        },
        {
          "name": "--include-managed",
          "description": "Whether or not to include managed keys in results.",
          "type": "string",
          "required": null
        }
      ]
    },
    {
      "name": "create",
      "description": "Create/set a secret in an Azure Key Vault with the specified name and value. Required: --vault <vault>, --secret <secret>, --subscription <subscription>. Optional: --tenant <tenant>. Creates a new secret version if it already exists.",
      "command": "azmcp keyvault secret create",
      "option": [
        {
          "name": "--tenant",
          "description": "The Microsoft Entra ID tenant ID or name. This can be either the GUID identifier or the display name of your Entra ID tenant.",
          "type": "string",
          "required": null
        },
        {
          "name": "--auth-method",
          "description": "Authentication method to use. Options: 'credential' (Azure CLI/managed identity), 'key' (access key), or 'connectionString'.",
          "type": "string",
          "required": null
        },
        {
          "name": "--retry-delay",
          "description": "Initial delay in seconds between retry attempts. For exponential backoff, this value is used as the base.",
          "type": "string",
          "required": null
        },
        {
          "name": "--retry-max-delay",
          "description": "Maximum delay in seconds between retries, regardless of the retry strategy.",
          "type": "string",
          "required": null
        },
        {
          "name": "--retry-max-retries",
          "description": "Maximum number of retry attempts for failed operations before giving up.",
          "type": "string",
          "required": null
        },
        {
          "name": "--retry-mode",
          "description": "Retry strategy to use. 'fixed' uses consistent delays, 'exponential' increases delay between attempts.",
          "type": "string",
          "required": null
        },
        {
          "name": "--retry-network-timeout",
          "description": "Network operation timeout in seconds. Operations taking longer than this will be cancelled.",
          "type": "string",
          "required": null
        },
        {
          "name": "--subscription",
          "description": "Specifies the Azure subscription to use. Accepts either a subscription ID (GUID) or display name. If not specified, the AZURE_SUBSCRIPTION_ID environment variable will be used instead.",
          "type": "string",
          "required": null
        },
        {
          "name": "--vault",
          "description": "The name of the Key Vault.",
          "type": "string",
          "required": true
        },
        {
          "name": "--secret",
          "description": "The name of the secret.",
          "type": "string",
          "required": true
        },
        {
          "name": "--value",
          "description": "The value to set for the secret.",
          "type": "string",
          "required": true
        }
      ]
    },
    {
      "name": "get",
      "description": "Get/retrieve/show details for a single secret in an Azure Key Vault (latest version). Not for listing multiple secrets. Required: --vault <vault>, --secret <secret> --subscription <subscription>. Optional: --tenant <tenant>. Returns: name, value, id, contentType, enabled, notBefore, expiresOn, createdOn, updatedOn, tags.",
      "command": "azmcp keyvault secret get",
      "option": [
        {
          "name": "--tenant",
          "description": "The Microsoft Entra ID tenant ID or name. This can be either the GUID identifier or the display name of your Entra ID tenant.",
          "type": "string",
          "required": null
        },
        {
          "name": "--auth-method",
          "description": "Authentication method to use. Options: 'credential' (Azure CLI/managed identity), 'key' (access key), or 'connectionString'.",
          "type": "string",
          "required": null
        },
        {
          "name": "--retry-delay",
          "description": "Initial delay in seconds between retry attempts. For exponential backoff, this value is used as the base.",
          "type": "string",
          "required": null
        },
        {
          "name": "--retry-max-delay",
          "description": "Maximum delay in seconds between retries, regardless of the retry strategy.",
          "type": "string",
          "required": null
        },
        {
          "name": "--retry-max-retries",
          "description": "Maximum number of retry attempts for failed operations before giving up.",
          "type": "string",
          "required": null
        },
        {
          "name": "--retry-mode",
          "description": "Retry strategy to use. 'fixed' uses consistent delays, 'exponential' increases delay between attempts.",
          "type": "string",
          "required": null
        },
        {
          "name": "--retry-network-timeout",
          "description": "Network operation timeout in seconds. Operations taking longer than this will be cancelled.",
          "type": "string",
          "required": null
        },
        {
          "name": "--subscription",
          "description": "Specifies the Azure subscription to use. Accepts either a subscription ID (GUID) or display name. If not specified, the AZURE_SUBSCRIPTION_ID environment variable will be used instead.",
          "type": "string",
          "required": null
        },
        {
          "name": "--vault",
          "description": "The name of the Key Vault.",
          "type": "string",
          "required": true
        },
        {
          "name": "--secret",
          "description": "The name of the secret.",
          "type": "string",
          "required": true
        }
      ]
    },
    {
      "name": "list",
      "description": "List/enumerate all secrets in a Key Vault. Not for fetching a single secret.",
      "command": "azmcp keyvault secret list",
      "option": [
        {
          "name": "--tenant",
          "description": "The Microsoft Entra ID tenant ID or name. This can be either the GUID identifier or the display name of your Entra ID tenant.",
          "type": "string",
          "required": null
        },
        {
          "name": "--auth-method",
          "description": "Authentication method to use. Options: 'credential' (Azure CLI/managed identity), 'key' (access key), or 'connectionString'.",
          "type": "string",
          "required": null
        },
        {
          "name": "--retry-delay",
          "description": "Initial delay in seconds between retry attempts. For exponential backoff, this value is used as the base.",
          "type": "string",
          "required": null
        },
        {
          "name": "--retry-max-delay",
          "description": "Maximum delay in seconds between retries, regardless of the retry strategy.",
          "type": "string",
          "required": null
        },
        {
          "name": "--retry-max-retries",
          "description": "Maximum number of retry attempts for failed operations before giving up.",
          "type": "string",
          "required": null
        },
        {
          "name": "--retry-mode",
          "description": "Retry strategy to use. 'fixed' uses consistent delays, 'exponential' increases delay between attempts.",
          "type": "string",
          "required": null
        },
        {
          "name": "--retry-network-timeout",
          "description": "Network operation timeout in seconds. Operations taking longer than this will be cancelled.",
          "type": "string",
          "required": null
        },
        {
          "name": "--subscription",
          "description": "Specifies the Azure subscription to use. Accepts either a subscription ID (GUID) or display name. If not specified, the AZURE_SUBSCRIPTION_ID environment variable will be used instead.",
          "type": "string",
          "required": null
        },
        {
          "name": "--vault",
          "description": "The name of the Key Vault.",
          "type": "string",
          "required": true
        }
      ]
    },
    {
      "name": "get",
      "description": "Get/retrieve/show details for a specific Azure Data Explorer/Kusto/KQL cluster in a subscription. Not for listing multiple clusters. Required: --cluster and --subscription.",
      "command": "azmcp kusto cluster get",
      "option": [
        {
          "name": "--tenant",
          "description": "The Microsoft Entra ID tenant ID or name. This can be either the GUID identifier or the display name of your Entra ID tenant.",
          "type": "string",
          "required": null
        },
        {
          "name": "--auth-method",
          "description": "Authentication method to use. Options: 'credential' (Azure CLI/managed identity), 'key' (access key), or 'connectionString'.",
          "type": "string",
          "required": null
        },
        {
          "name": "--retry-delay",
          "description": "Initial delay in seconds between retry attempts. For exponential backoff, this value is used as the base.",
          "type": "string",
          "required": null
        },
        {
          "name": "--retry-max-delay",
          "description": "Maximum delay in seconds between retries, regardless of the retry strategy.",
          "type": "string",
          "required": null
        },
        {
          "name": "--retry-max-retries",
          "description": "Maximum number of retry attempts for failed operations before giving up.",
          "type": "string",
          "required": null
        },
        {
          "name": "--retry-mode",
          "description": "Retry strategy to use. 'fixed' uses consistent delays, 'exponential' increases delay between attempts.",
          "type": "string",
          "required": null
        },
        {
          "name": "--retry-network-timeout",
          "description": "Network operation timeout in seconds. Operations taking longer than this will be cancelled.",
          "type": "string",
          "required": null
        },
        {
          "name": "--subscription",
          "description": "Specifies the Azure subscription to use. Accepts either a subscription ID (GUID) or display name. If not specified, the AZURE_SUBSCRIPTION_ID environment variable will be used instead.",
          "type": "string",
          "required": null
        },
        {
          "name": "--cluster",
          "description": "Kusto Cluster name.",
          "type": "string",
          "required": true
        }
      ]
    },
    {
      "name": "list",
      "description": "List/enumerate all Azure Data Explorer/Kusto/KQL clusters in a subscription.",
      "command": "azmcp kusto cluster list",
      "option": [
        {
          "name": "--tenant",
          "description": "The Microsoft Entra ID tenant ID or name. This can be either the GUID identifier or the display name of your Entra ID tenant.",
          "type": "string",
          "required": null
        },
        {
          "name": "--auth-method",
          "description": "Authentication method to use. Options: 'credential' (Azure CLI/managed identity), 'key' (access key), or 'connectionString'.",
          "type": "string",
          "required": null
        },
        {
          "name": "--retry-delay",
          "description": "Initial delay in seconds between retry attempts. For exponential backoff, this value is used as the base.",
          "type": "string",
          "required": null
        },
        {
          "name": "--retry-max-delay",
          "description": "Maximum delay in seconds between retries, regardless of the retry strategy.",
          "type": "string",
          "required": null
        },
        {
          "name": "--retry-max-retries",
          "description": "Maximum number of retry attempts for failed operations before giving up.",
          "type": "string",
          "required": null
        },
        {
          "name": "--retry-mode",
          "description": "Retry strategy to use. 'fixed' uses consistent delays, 'exponential' increases delay between attempts.",
          "type": "string",
          "required": null
        },
        {
          "name": "--retry-network-timeout",
          "description": "Network operation timeout in seconds. Operations taking longer than this will be cancelled.",
          "type": "string",
          "required": null
        },
        {
          "name": "--subscription",
          "description": "Specifies the Azure subscription to use. Accepts either a subscription ID (GUID) or display name. If not specified, the AZURE_SUBSCRIPTION_ID environment variable will be used instead.",
          "type": "string",
          "required": null
        }
      ]
    },
    {
      "name": "list",
      "description": "List/enumerate all databases in an Azure Data Explorer/Kusto/KQL cluster. Required: --cluster-uri ( or --cluster and --subscription).",
      "command": "azmcp kusto database list",
      "option": [
        {
          "name": "--tenant",
          "description": "The Microsoft Entra ID tenant ID or name. This can be either the GUID identifier or the display name of your Entra ID tenant.",
          "type": "string",
          "required": null
        },
        {
          "name": "--auth-method",
          "description": "Authentication method to use. Options: 'credential' (Azure CLI/managed identity), 'key' (access key), or 'connectionString'.",
          "type": "string",
          "required": null
        },
        {
          "name": "--retry-delay",
          "description": "Initial delay in seconds between retry attempts. For exponential backoff, this value is used as the base.",
          "type": "string",
          "required": null
        },
        {
          "name": "--retry-max-delay",
          "description": "Maximum delay in seconds between retries, regardless of the retry strategy.",
          "type": "string",
          "required": null
        },
        {
          "name": "--retry-max-retries",
          "description": "Maximum number of retry attempts for failed operations before giving up.",
          "type": "string",
          "required": null
        },
        {
          "name": "--retry-mode",
          "description": "Retry strategy to use. 'fixed' uses consistent delays, 'exponential' increases delay between attempts.",
          "type": "string",
          "required": null
        },
        {
          "name": "--retry-network-timeout",
          "description": "Network operation timeout in seconds. Operations taking longer than this will be cancelled.",
          "type": "string",
          "required": null
        },
        {
          "name": "--subscription",
          "description": "Specifies the Azure subscription to use. Accepts either a subscription ID (GUID) or display name. If not specified, the AZURE_SUBSCRIPTION_ID environment variable will be used instead.",
          "type": "string",
          "required": null
        },
        {
          "name": "--cluster-uri",
          "description": "Kusto Cluster URI.",
          "type": "string",
          "required": null
        },
        {
          "name": "--cluster",
          "description": "Kusto Cluster name.",
          "type": "string",
          "required": null
        }
      ]
    },
    {
      "name": "query",
      "description": "Executes a query against an Azure Data Explorer/Kusto/KQL cluster to search for specific terms, retrieve records, or perform management operations. Required: --cluster-uri (or --cluster and --subscription), --database, and --query.",
      "command": "azmcp kusto query",
      "option": [
        {
          "name": "--tenant",
          "description": "The Microsoft Entra ID tenant ID or name. This can be either the GUID identifier or the display name of your Entra ID tenant.",
          "type": "string",
          "required": null
        },
        {
          "name": "--auth-method",
          "description": "Authentication method to use. Options: 'credential' (Azure CLI/managed identity), 'key' (access key), or 'connectionString'.",
          "type": "string",
          "required": null
        },
        {
          "name": "--retry-delay",
          "description": "Initial delay in seconds between retry attempts. For exponential backoff, this value is used as the base.",
          "type": "string",
          "required": null
        },
        {
          "name": "--retry-max-delay",
          "description": "Maximum delay in seconds between retries, regardless of the retry strategy.",
          "type": "string",
          "required": null
        },
        {
          "name": "--retry-max-retries",
          "description": "Maximum number of retry attempts for failed operations before giving up.",
          "type": "string",
          "required": null
        },
        {
          "name": "--retry-mode",
          "description": "Retry strategy to use. 'fixed' uses consistent delays, 'exponential' increases delay between attempts.",
          "type": "string",
          "required": null
        },
        {
          "name": "--retry-network-timeout",
          "description": "Network operation timeout in seconds. Operations taking longer than this will be cancelled.",
          "type": "string",
          "required": null
        },
        {
          "name": "--subscription",
          "description": "Specifies the Azure subscription to use. Accepts either a subscription ID (GUID) or display name. If not specified, the AZURE_SUBSCRIPTION_ID environment variable will be used instead.",
          "type": "string",
          "required": null
        },
        {
          "name": "--cluster-uri",
          "description": "Kusto Cluster URI.",
          "type": "string",
          "required": null
        },
        {
          "name": "--cluster",
          "description": "Kusto Cluster name.",
          "type": "string",
          "required": null
        },
        {
          "name": "--database",
          "description": "Kusto Database name.",
          "type": "string",
          "required": true
        },
        {
          "name": "--query",
          "description": "Kusto query to execute. Uses KQL syntax.",
          "type": "string",
          "required": true
        }
      ]
    },
    {
      "name": "sample",
      "description": "Return a sample of rows from a specific table in an Azure Data Explorer/Kusto/KQL cluster. Required: --cluster-uri (or --cluster and --subscription), --database, and --table.",
      "command": "azmcp kusto sample",
      "option": [
        {
          "name": "--tenant",
          "description": "The Microsoft Entra ID tenant ID or name. This can be either the GUID identifier or the display name of your Entra ID tenant.",
          "type": "string",
          "required": null
        },
        {
          "name": "--auth-method",
          "description": "Authentication method to use. Options: 'credential' (Azure CLI/managed identity), 'key' (access key), or 'connectionString'.",
          "type": "string",
          "required": null
        },
        {
          "name": "--retry-delay",
          "description": "Initial delay in seconds between retry attempts. For exponential backoff, this value is used as the base.",
          "type": "string",
          "required": null
        },
        {
          "name": "--retry-max-delay",
          "description": "Maximum delay in seconds between retries, regardless of the retry strategy.",
          "type": "string",
          "required": null
        },
        {
          "name": "--retry-max-retries",
          "description": "Maximum number of retry attempts for failed operations before giving up.",
          "type": "string",
          "required": null
        },
        {
          "name": "--retry-mode",
          "description": "Retry strategy to use. 'fixed' uses consistent delays, 'exponential' increases delay between attempts.",
          "type": "string",
          "required": null
        },
        {
          "name": "--retry-network-timeout",
          "description": "Network operation timeout in seconds. Operations taking longer than this will be cancelled.",
          "type": "string",
          "required": null
        },
        {
          "name": "--subscription",
          "description": "Specifies the Azure subscription to use. Accepts either a subscription ID (GUID) or display name. If not specified, the AZURE_SUBSCRIPTION_ID environment variable will be used instead.",
          "type": "string",
          "required": null
        },
        {
          "name": "--cluster-uri",
          "description": "Kusto Cluster URI.",
          "type": "string",
          "required": null
        },
        {
          "name": "--cluster",
          "description": "Kusto Cluster name.",
          "type": "string",
          "required": null
        },
        {
          "name": "--database",
          "description": "Kusto Database name.",
          "type": "string",
          "required": true
        },
        {
          "name": "--table",
          "description": "Kusto Table name.",
          "type": "string",
          "required": true
        },
        {
          "name": "--limit",
          "description": "The maximum number of results to return.",
          "type": "string",
          "required": true
        }
      ]
    },
    {
      "name": "list",
      "description": "List/enumerate all tables in a specific Azure Data Explorer/Kusto/KQL database. Required: --cluster-uri (or --cluster and --subscription), --database.",
      "command": "azmcp kusto table list",
      "option": [
        {
          "name": "--tenant",
          "description": "The Microsoft Entra ID tenant ID or name. This can be either the GUID identifier or the display name of your Entra ID tenant.",
          "type": "string",
          "required": null
        },
        {
          "name": "--auth-method",
          "description": "Authentication method to use. Options: 'credential' (Azure CLI/managed identity), 'key' (access key), or 'connectionString'.",
          "type": "string",
          "required": null
        },
        {
          "name": "--retry-delay",
          "description": "Initial delay in seconds between retry attempts. For exponential backoff, this value is used as the base.",
          "type": "string",
          "required": null
        },
        {
          "name": "--retry-max-delay",
          "description": "Maximum delay in seconds between retries, regardless of the retry strategy.",
          "type": "string",
          "required": null
        },
        {
          "name": "--retry-max-retries",
          "description": "Maximum number of retry attempts for failed operations before giving up.",
          "type": "string",
          "required": null
        },
        {
          "name": "--retry-mode",
          "description": "Retry strategy to use. 'fixed' uses consistent delays, 'exponential' increases delay between attempts.",
          "type": "string",
          "required": null
        },
        {
          "name": "--retry-network-timeout",
          "description": "Network operation timeout in seconds. Operations taking longer than this will be cancelled.",
          "type": "string",
          "required": null
        },
        {
          "name": "--subscription",
          "description": "Specifies the Azure subscription to use. Accepts either a subscription ID (GUID) or display name. If not specified, the AZURE_SUBSCRIPTION_ID environment variable will be used instead.",
          "type": "string",
          "required": null
        },
        {
          "name": "--cluster-uri",
          "description": "Kusto Cluster URI.",
          "type": "string",
          "required": null
        },
        {
          "name": "--cluster",
          "description": "Kusto Cluster name.",
          "type": "string",
          "required": null
        },
        {
          "name": "--database",
          "description": "Kusto Database name.",
          "type": "string",
          "required": true
        }
      ]
    },
    {
      "name": "schema",
      "description": "Get/retrieve/show the schema of a specific table in an Azure Data Explorer/Kusto/KQL cluster. Required: --cluster-uri (or --cluster and --subscription), --database, and --table.",
      "command": "azmcp kusto table schema",
      "option": [
        {
          "name": "--tenant",
          "description": "The Microsoft Entra ID tenant ID or name. This can be either the GUID identifier or the display name of your Entra ID tenant.",
          "type": "string",
          "required": null
        },
        {
          "name": "--auth-method",
          "description": "Authentication method to use. Options: 'credential' (Azure CLI/managed identity), 'key' (access key), or 'connectionString'.",
          "type": "string",
          "required": null
        },
        {
          "name": "--retry-delay",
          "description": "Initial delay in seconds between retry attempts. For exponential backoff, this value is used as the base.",
          "type": "string",
          "required": null
        },
        {
          "name": "--retry-max-delay",
          "description": "Maximum delay in seconds between retries, regardless of the retry strategy.",
          "type": "string",
          "required": null
        },
        {
          "name": "--retry-max-retries",
          "description": "Maximum number of retry attempts for failed operations before giving up.",
          "type": "string",
          "required": null
        },
        {
          "name": "--retry-mode",
          "description": "Retry strategy to use. 'fixed' uses consistent delays, 'exponential' increases delay between attempts.",
          "type": "string",
          "required": null
        },
        {
          "name": "--retry-network-timeout",
          "description": "Network operation timeout in seconds. Operations taking longer than this will be cancelled.",
          "type": "string",
          "required": null
        },
        {
          "name": "--subscription",
          "description": "Specifies the Azure subscription to use. Accepts either a subscription ID (GUID) or display name. If not specified, the AZURE_SUBSCRIPTION_ID environment variable will be used instead.",
          "type": "string",
          "required": null
        },
        {
          "name": "--cluster-uri",
          "description": "Kusto Cluster URI.",
          "type": "string",
          "required": null
        },
        {
          "name": "--cluster",
          "description": "Kusto Cluster name.",
          "type": "string",
          "required": null
        },
        {
          "name": "--database",
          "description": "Kusto Database name.",
          "type": "string",
          "required": true
        },
        {
          "name": "--table",
          "description": "Kusto Table name.",
          "type": "string",
          "required": true
        }
      ]
    },
    {
      "name": "create",
      "description": "Creates a new Azure Load Testing test configuration for performance testing scenarios. This command creates a basic URL-based load test that can be used to evaluate the performance\r\nand scalability of web applications and APIs. The test configuration defines the target endpoint, load parameters, and test duration. Once we create a test configuration plan, we can use that to trigger test runs to test the endpoints set.",
      "command": "azmcp loadtesting test create",
      "option": [
        {
          "name": "--tenant",
          "description": "The Microsoft Entra ID tenant ID or name. This can be either the GUID identifier or the display name of your Entra ID tenant.",
          "type": "string",
          "required": null
        },
        {
          "name": "--auth-method",
          "description": "Authentication method to use. Options: 'credential' (Azure CLI/managed identity), 'key' (access key), or 'connectionString'.",
          "type": "string",
          "required": null
        },
        {
          "name": "--retry-delay",
          "description": "Initial delay in seconds between retry attempts. For exponential backoff, this value is used as the base.",
          "type": "string",
          "required": null
        },
        {
          "name": "--retry-max-delay",
          "description": "Maximum delay in seconds between retries, regardless of the retry strategy.",
          "type": "string",
          "required": null
        },
        {
          "name": "--retry-max-retries",
          "description": "Maximum number of retry attempts for failed operations before giving up.",
          "type": "string",
          "required": null
        },
        {
          "name": "--retry-mode",
          "description": "Retry strategy to use. 'fixed' uses consistent delays, 'exponential' increases delay between attempts.",
          "type": "string",
          "required": null
        },
        {
          "name": "--retry-network-timeout",
          "description": "Network operation timeout in seconds. Operations taking longer than this will be cancelled.",
          "type": "string",
          "required": null
        },
        {
          "name": "--subscription",
          "description": "Specifies the Azure subscription to use. Accepts either a subscription ID (GUID) or display name. If not specified, the AZURE_SUBSCRIPTION_ID environment variable will be used instead.",
          "type": "string",
          "required": null
        },
        {
          "name": "--test-resource-name",
          "description": "The name of the load test resource for which you want to fetch the details.",
          "type": "string",
          "required": null
        },
        {
          "name": "--resource-group",
          "description": "The name of the Azure resource group. This is a logical container for Azure resources.",
          "type": "string",
          "required": null
        },
        {
          "name": "--test-id",
          "description": "The ID of the load test for which you want to fetch the details.",
          "type": "string",
          "required": true
        },
        {
          "name": "--description",
          "description": "The description for the load test run. This provides additional context about the test run.",
          "type": "string",
          "required": null
        },
        {
          "name": "--display-name",
          "description": "The display name for the load test run. This is a user-friendly name to identify the test run.",
          "type": "string",
          "required": null
        },
        {
          "name": "--endpoint",
          "description": "The endpoint URL to be tested. This is the URL of the HTTP endpoint that will be subjected to load testing.",
          "type": "string",
          "required": null
        },
        {
          "name": "--virtual-users",
          "description": "Virtual users is a measure of load that is simulated to test the HTTP endpoint. (Default - 50)",
          "type": "string",
          "required": null
        },
        {
          "name": "--duration",
          "description": "This is the duration for which the load is simulated against the endpoint. Enter decimals for fractional minutes (e.g., 1.5 for 1 minute and 30 seconds). Default is 20 mins",
          "type": "string",
          "required": null
        },
        {
          "name": "--ramp-up-time",
          "description": "The ramp-up time is the time it takes for the system to ramp-up to the total load specified. Enter decimals for fractional minutes (e.g., 1.5 for 1 minute and 30 seconds). Default is 1 min",
          "type": "string",
          "required": null
        }
      ]
    },
    {
      "name": "get",
      "description": "Get the Azure Load Testing test configuration for the specified load test id in the specified load test resource.\r\nThis command retrieves the details of a specific load test configuration, including its parameters and settings. Based on this we can see what all parameters were set for the test configuration.",
      "command": "azmcp loadtesting test get",
      "option": [
        {
          "name": "--tenant",
          "description": "The Microsoft Entra ID tenant ID or name. This can be either the GUID identifier or the display name of your Entra ID tenant.",
          "type": "string",
          "required": null
        },
        {
          "name": "--auth-method",
          "description": "Authentication method to use. Options: 'credential' (Azure CLI/managed identity), 'key' (access key), or 'connectionString'.",
          "type": "string",
          "required": null
        },
        {
          "name": "--retry-delay",
          "description": "Initial delay in seconds between retry attempts. For exponential backoff, this value is used as the base.",
          "type": "string",
          "required": null
        },
        {
          "name": "--retry-max-delay",
          "description": "Maximum delay in seconds between retries, regardless of the retry strategy.",
          "type": "string",
          "required": null
        },
        {
          "name": "--retry-max-retries",
          "description": "Maximum number of retry attempts for failed operations before giving up.",
          "type": "string",
          "required": null
        },
        {
          "name": "--retry-mode",
          "description": "Retry strategy to use. 'fixed' uses consistent delays, 'exponential' increases delay between attempts.",
          "type": "string",
          "required": null
        },
        {
          "name": "--retry-network-timeout",
          "description": "Network operation timeout in seconds. Operations taking longer than this will be cancelled.",
          "type": "string",
          "required": null
        },
        {
          "name": "--subscription",
          "description": "Specifies the Azure subscription to use. Accepts either a subscription ID (GUID) or display name. If not specified, the AZURE_SUBSCRIPTION_ID environment variable will be used instead.",
          "type": "string",
          "required": null
        },
        {
          "name": "--test-resource-name",
          "description": "The name of the load test resource for which you want to fetch the details.",
          "type": "string",
          "required": null
        },
        {
          "name": "--resource-group",
          "description": "The name of the Azure resource group. This is a logical container for Azure resources.",
          "type": "string",
          "required": null
        },
        {
          "name": "--test-id",
          "description": "The ID of the load test for which you want to fetch the details.",
          "type": "string",
          "required": true
        }
      ]
    },
    {
      "name": "create",
      "description": "Creates a new Azure Load Testing resource in the currently selected subscription and resource group for the logged-in tenant.\r\nReturns the created Load Testing resource.",
      "command": "azmcp loadtesting testresource create",
      "option": [
        {
          "name": "--tenant",
          "description": "The Microsoft Entra ID tenant ID or name. This can be either the GUID identifier or the display name of your Entra ID tenant.",
          "type": "string",
          "required": null
        },
        {
          "name": "--auth-method",
          "description": "Authentication method to use. Options: 'credential' (Azure CLI/managed identity), 'key' (access key), or 'connectionString'.",
          "type": "string",
          "required": null
        },
        {
          "name": "--retry-delay",
          "description": "Initial delay in seconds between retry attempts. For exponential backoff, this value is used as the base.",
          "type": "string",
          "required": null
        },
        {
          "name": "--retry-max-delay",
          "description": "Maximum delay in seconds between retries, regardless of the retry strategy.",
          "type": "string",
          "required": null
        },
        {
          "name": "--retry-max-retries",
          "description": "Maximum number of retry attempts for failed operations before giving up.",
          "type": "string",
          "required": null
        },
        {
          "name": "--retry-mode",
          "description": "Retry strategy to use. 'fixed' uses consistent delays, 'exponential' increases delay between attempts.",
          "type": "string",
          "required": null
        },
        {
          "name": "--retry-network-timeout",
          "description": "Network operation timeout in seconds. Operations taking longer than this will be cancelled.",
          "type": "string",
          "required": null
        },
        {
          "name": "--subscription",
          "description": "Specifies the Azure subscription to use. Accepts either a subscription ID (GUID) or display name. If not specified, the AZURE_SUBSCRIPTION_ID environment variable will be used instead.",
          "type": "string",
          "required": null
        },
        {
          "name": "--test-resource-name",
          "description": "The name of the load test resource for which you want to fetch the details.",
          "type": "string",
          "required": null
        },
        {
          "name": "--resource-group",
          "description": "The name of the Azure resource group. This is a logical container for Azure resources.",
          "type": "string",
          "required": null
        }
      ]
    },
    {
      "name": "list",
      "description": "Fetches the Load Testing resources for the current selected subscription, resource group in the logged in tenant.\r\nReturns a list of Load Testing resources.",
      "command": "azmcp loadtesting testresource list",
      "option": [
        {
          "name": "--tenant",
          "description": "The Microsoft Entra ID tenant ID or name. This can be either the GUID identifier or the display name of your Entra ID tenant.",
          "type": "string",
          "required": null
        },
        {
          "name": "--auth-method",
          "description": "Authentication method to use. Options: 'credential' (Azure CLI/managed identity), 'key' (access key), or 'connectionString'.",
          "type": "string",
          "required": null
        },
        {
          "name": "--retry-delay",
          "description": "Initial delay in seconds between retry attempts. For exponential backoff, this value is used as the base.",
          "type": "string",
          "required": null
        },
        {
          "name": "--retry-max-delay",
          "description": "Maximum delay in seconds between retries, regardless of the retry strategy.",
          "type": "string",
          "required": null
        },
        {
          "name": "--retry-max-retries",
          "description": "Maximum number of retry attempts for failed operations before giving up.",
          "type": "string",
          "required": null
        },
        {
          "name": "--retry-mode",
          "description": "Retry strategy to use. 'fixed' uses consistent delays, 'exponential' increases delay between attempts.",
          "type": "string",
          "required": null
        },
        {
          "name": "--retry-network-timeout",
          "description": "Network operation timeout in seconds. Operations taking longer than this will be cancelled.",
          "type": "string",
          "required": null
        },
        {
          "name": "--subscription",
          "description": "Specifies the Azure subscription to use. Accepts either a subscription ID (GUID) or display name. If not specified, the AZURE_SUBSCRIPTION_ID environment variable will be used instead.",
          "type": "string",
          "required": null
        },
        {
          "name": "--test-resource-name",
          "description": "The name of the load test resource for which you want to fetch the details.",
          "type": "string",
          "required": null
        },
        {
          "name": "--resource-group",
          "description": "The name of the Azure resource group. This is a logical container for Azure resources.",
          "type": "string",
          "required": null
        }
      ]
    },
    {
      "name": "create",
      "description": "Executes a new load test run based on an existing test configuration under simulated user load. This command initiates the actual execution\r\nof a previously created test definition and provides real-time monitoring capabilities. A test run represents a single execution instance of your load test configuration. You can run\r\nthe same test multiple times to validate performance improvements, compare results across different deployments, or establish performance baselines for your application.",
      "command": "azmcp loadtesting testrun create",
      "option": [
        {
          "name": "--tenant",
          "description": "The Microsoft Entra ID tenant ID or name. This can be either the GUID identifier or the display name of your Entra ID tenant.",
          "type": "string",
          "required": null
        },
        {
          "name": "--auth-method",
          "description": "Authentication method to use. Options: 'credential' (Azure CLI/managed identity), 'key' (access key), or 'connectionString'.",
          "type": "string",
          "required": null
        },
        {
          "name": "--retry-delay",
          "description": "Initial delay in seconds between retry attempts. For exponential backoff, this value is used as the base.",
          "type": "string",
          "required": null
        },
        {
          "name": "--retry-max-delay",
          "description": "Maximum delay in seconds between retries, regardless of the retry strategy.",
          "type": "string",
          "required": null
        },
        {
          "name": "--retry-max-retries",
          "description": "Maximum number of retry attempts for failed operations before giving up.",
          "type": "string",
          "required": null
        },
        {
          "name": "--retry-mode",
          "description": "Retry strategy to use. 'fixed' uses consistent delays, 'exponential' increases delay between attempts.",
          "type": "string",
          "required": null
        },
        {
          "name": "--retry-network-timeout",
          "description": "Network operation timeout in seconds. Operations taking longer than this will be cancelled.",
          "type": "string",
          "required": null
        },
        {
          "name": "--subscription",
          "description": "Specifies the Azure subscription to use. Accepts either a subscription ID (GUID) or display name. If not specified, the AZURE_SUBSCRIPTION_ID environment variable will be used instead.",
          "type": "string",
          "required": null
        },
        {
          "name": "--test-resource-name",
          "description": "The name of the load test resource for which you want to fetch the details.",
          "type": "string",
          "required": null
        },
        {
          "name": "--resource-group",
          "description": "The name of the Azure resource group. This is a logical container for Azure resources.",
          "type": "string",
          "required": null
        },
        {
          "name": "--testrun-id",
          "description": "The ID of the load test run for which you want to fetch the details.",
          "type": "string",
          "required": null
        },
        {
          "name": "--test-id",
          "description": "The ID of the load test for which you want to fetch the details.",
          "type": "string",
          "required": true
        },
        {
          "name": "--display-name",
          "description": "The display name for the load test run. This is a user-friendly name to identify the test run.",
          "type": "string",
          "required": null
        },
        {
          "name": "--description",
          "description": "The description for the load test run. This provides additional context about the test run.",
          "type": "string",
          "required": null
        },
        {
          "name": "--old-testrun-id",
          "description": "The ID of an existing test run to update. If provided, the command will trigger a rerun of the given test run id.",
          "type": "string",
          "required": null
        }
      ]
    },
    {
      "name": "get",
      "description": "Retrieves comprehensive details and status information for a specific load test run execution.\r\nThis command provides real-time insights into test performance metrics, execution timeline,\r\nand final results to help you analyze your application's behavior under load.",
      "command": "azmcp loadtesting testrun get",
      "option": [
        {
          "name": "--tenant",
          "description": "The Microsoft Entra ID tenant ID or name. This can be either the GUID identifier or the display name of your Entra ID tenant.",
          "type": "string",
          "required": null
        },
        {
          "name": "--auth-method",
          "description": "Authentication method to use. Options: 'credential' (Azure CLI/managed identity), 'key' (access key), or 'connectionString'.",
          "type": "string",
          "required": null
        },
        {
          "name": "--retry-delay",
          "description": "Initial delay in seconds between retry attempts. For exponential backoff, this value is used as the base.",
          "type": "string",
          "required": null
        },
        {
          "name": "--retry-max-delay",
          "description": "Maximum delay in seconds between retries, regardless of the retry strategy.",
          "type": "string",
          "required": null
        },
        {
          "name": "--retry-max-retries",
          "description": "Maximum number of retry attempts for failed operations before giving up.",
          "type": "string",
          "required": null
        },
        {
          "name": "--retry-mode",
          "description": "Retry strategy to use. 'fixed' uses consistent delays, 'exponential' increases delay between attempts.",
          "type": "string",
          "required": null
        },
        {
          "name": "--retry-network-timeout",
          "description": "Network operation timeout in seconds. Operations taking longer than this will be cancelled.",
          "type": "string",
          "required": null
        },
        {
          "name": "--subscription",
          "description": "Specifies the Azure subscription to use. Accepts either a subscription ID (GUID) or display name. If not specified, the AZURE_SUBSCRIPTION_ID environment variable will be used instead.",
          "type": "string",
          "required": null
        },
        {
          "name": "--test-resource-name",
          "description": "The name of the load test resource for which you want to fetch the details.",
          "type": "string",
          "required": null
        },
        {
          "name": "--resource-group",
          "description": "The name of the Azure resource group. This is a logical container for Azure resources.",
          "type": "string",
          "required": null
        },
        {
          "name": "--testrun-id",
          "description": "The ID of the load test run for which you want to fetch the details.",
          "type": "string",
          "required": null
        }
      ]
    },
    {
      "name": "list",
      "description": "Retrieves a comprehensive list of all test run executions for a specific load test configuration.\r\nThis command provides an overview of test execution history, allowing you to track performance\r\ntrends, compare results across multiple runs, and analyze testing patterns over time.",
      "command": "azmcp loadtesting testrun list",
      "option": [
        {
          "name": "--tenant",
          "description": "The Microsoft Entra ID tenant ID or name. This can be either the GUID identifier or the display name of your Entra ID tenant.",
          "type": "string",
          "required": null
        },
        {
          "name": "--auth-method",
          "description": "Authentication method to use. Options: 'credential' (Azure CLI/managed identity), 'key' (access key), or 'connectionString'.",
          "type": "string",
          "required": null
        },
        {
          "name": "--retry-delay",
          "description": "Initial delay in seconds between retry attempts. For exponential backoff, this value is used as the base.",
          "type": "string",
          "required": null
        },
        {
          "name": "--retry-max-delay",
          "description": "Maximum delay in seconds between retries, regardless of the retry strategy.",
          "type": "string",
          "required": null
        },
        {
          "name": "--retry-max-retries",
          "description": "Maximum number of retry attempts for failed operations before giving up.",
          "type": "string",
          "required": null
        },
        {
          "name": "--retry-mode",
          "description": "Retry strategy to use. 'fixed' uses consistent delays, 'exponential' increases delay between attempts.",
          "type": "string",
          "required": null
        },
        {
          "name": "--retry-network-timeout",
          "description": "Network operation timeout in seconds. Operations taking longer than this will be cancelled.",
          "type": "string",
          "required": null
        },
        {
          "name": "--subscription",
          "description": "Specifies the Azure subscription to use. Accepts either a subscription ID (GUID) or display name. If not specified, the AZURE_SUBSCRIPTION_ID environment variable will be used instead.",
          "type": "string",
          "required": null
        },
        {
          "name": "--test-resource-name",
          "description": "The name of the load test resource for which you want to fetch the details.",
          "type": "string",
          "required": null
        },
        {
          "name": "--resource-group",
          "description": "The name of the Azure resource group. This is a logical container for Azure resources.",
          "type": "string",
          "required": null
        },
        {
          "name": "--test-id",
          "description": "The ID of the load test for which you want to fetch the details.",
          "type": "string",
          "required": true
        }
      ]
    },
    {
      "name": "update",
      "description": "Updates the metadata and display properties of a completed or in-progress load test run execution.\r\nThis command allows you to modify descriptive information for better organization, documentation,\r\nand identification of test runs without affecting the actual test execution or results.",
      "command": "azmcp loadtesting testrun update",
      "option": [
        {
          "name": "--tenant",
          "description": "The Microsoft Entra ID tenant ID or name. This can be either the GUID identifier or the display name of your Entra ID tenant.",
          "type": "string",
          "required": null
        },
        {
          "name": "--auth-method",
          "description": "Authentication method to use. Options: 'credential' (Azure CLI/managed identity), 'key' (access key), or 'connectionString'.",
          "type": "string",
          "required": null
        },
        {
          "name": "--retry-delay",
          "description": "Initial delay in seconds between retry attempts. For exponential backoff, this value is used as the base.",
          "type": "string",
          "required": null
        },
        {
          "name": "--retry-max-delay",
          "description": "Maximum delay in seconds between retries, regardless of the retry strategy.",
          "type": "string",
          "required": null
        },
        {
          "name": "--retry-max-retries",
          "description": "Maximum number of retry attempts for failed operations before giving up.",
          "type": "string",
          "required": null
        },
        {
          "name": "--retry-mode",
          "description": "Retry strategy to use. 'fixed' uses consistent delays, 'exponential' increases delay between attempts.",
          "type": "string",
          "required": null
        },
        {
          "name": "--retry-network-timeout",
          "description": "Network operation timeout in seconds. Operations taking longer than this will be cancelled.",
          "type": "string",
          "required": null
        },
        {
          "name": "--subscription",
          "description": "Specifies the Azure subscription to use. Accepts either a subscription ID (GUID) or display name. If not specified, the AZURE_SUBSCRIPTION_ID environment variable will be used instead.",
          "type": "string",
          "required": null
        },
        {
          "name": "--test-resource-name",
          "description": "The name of the load test resource for which you want to fetch the details.",
          "type": "string",
          "required": null
        },
        {
          "name": "--resource-group",
          "description": "The name of the Azure resource group. This is a logical container for Azure resources.",
          "type": "string",
          "required": null
        },
        {
          "name": "--testrun-id",
          "description": "The ID of the load test run for which you want to fetch the details.",
          "type": "string",
          "required": null
        },
        {
          "name": "--test-id",
          "description": "The ID of the load test for which you want to fetch the details.",
          "type": "string",
          "required": true
        },
        {
          "name": "--display-name",
          "description": "The display name for the load test run. This is a user-friendly name to identify the test run.",
          "type": "string",
          "required": null
        },
        {
          "name": "--description",
          "description": "The description for the load test run. This provides additional context about the test run.",
          "type": "string",
          "required": null
        }
      ]
    },
    {
      "name": "get",
      "description": "Retrieves detailed information about a specific Azure Marketplace product (offer) for a given subscription,\r\n including available plans, pricing, and product metadata.",
      "command": "azmcp marketplace product get",
      "option": [
        {
          "name": "--tenant",
          "description": "The Microsoft Entra ID tenant ID or name. This can be either the GUID identifier or the display name of your Entra ID tenant.",
          "type": "string",
          "required": null
        },
        {
          "name": "--auth-method",
          "description": "Authentication method to use. Options: 'credential' (Azure CLI/managed identity), 'key' (access key), or 'connectionString'.",
          "type": "string",
          "required": null
        },
        {
          "name": "--retry-delay",
          "description": "Initial delay in seconds between retry attempts. For exponential backoff, this value is used as the base.",
          "type": "string",
          "required": null
        },
        {
          "name": "--retry-max-delay",
          "description": "Maximum delay in seconds between retries, regardless of the retry strategy.",
          "type": "string",
          "required": null
        },
        {
          "name": "--retry-max-retries",
          "description": "Maximum number of retry attempts for failed operations before giving up.",
          "type": "string",
          "required": null
        },
        {
          "name": "--retry-mode",
          "description": "Retry strategy to use. 'fixed' uses consistent delays, 'exponential' increases delay between attempts.",
          "type": "string",
          "required": null
        },
        {
          "name": "--retry-network-timeout",
          "description": "Network operation timeout in seconds. Operations taking longer than this will be cancelled.",
          "type": "string",
          "required": null
        },
        {
          "name": "--subscription",
          "description": "Specifies the Azure subscription to use. Accepts either a subscription ID (GUID) or display name. If not specified, the AZURE_SUBSCRIPTION_ID environment variable will be used instead.",
          "type": "string",
          "required": null
        },
        {
          "name": "--product-id",
          "description": "The ID of the marketplace product to retrieve. This is the unique identifier for the product in the Azure Marketplace.",
          "type": "string",
          "required": true
        },
        {
          "name": "--include-stop-sold-plans",
          "description": "Include stop-sold or hidden plans in the response.",
          "type": "string",
          "required": null
        },
        {
          "name": "--language",
          "description": "Product language code (e.g., 'en' for English, 'fr' for French).",
          "type": "string",
          "required": null
        },
        {
          "name": "--market",
          "description": "Product market code (e.g., 'US' for United States, 'UK' for United Kingdom).",
          "type": "string",
          "required": null
        },
        {
          "name": "--lookup-offer-in-tenant-level",
          "description": "Check against tenant private audience when retrieving the product.",
          "type": "string",
          "required": null
        },
        {
          "name": "--plan-id",
          "description": "Filter results by a specific plan ID.",
          "type": "string",
          "required": null
        },
        {
          "name": "--sku-id",
          "description": "Filter results by a specific SKU ID.",
          "type": "string",
          "required": null
        },
        {
          "name": "--include-service-instruction-templates",
          "description": "Include service instruction templates in the response.",
          "type": "string",
          "required": null
        },
        {
          "name": "--pricing-audience",
          "description": "Pricing audience for the request header.",
          "type": "string",
          "required": null
        }
      ]
    },
    {
      "name": "list",
      "description": "Retrieves products (offers) that a subscription has access to in the Azure Marketplace.\r\nReturns a list of marketplace products including display names, publishers, pricing information, and metadata.\r\n\r\nRequired options:\r\n- subscription: Azure subscription ID or name\r\n\r\nAdditional options:\r\n- search: Search for products using a short general term (up to 25 characters)\r\n- language: Specify the language for returned information (default: en)\r\n\r\nAdvanced query options (OData):\r\n- filter: Filter results using OData syntax (e.g., \"displayName eq 'Azure'\")\r\n- orderby: Sort results by a single field using OData syntax (e.g., \"displayName asc\")\r\n- select: Select specific fields using OData syntax (e.g., \"displayName,publisherDisplayName\")\r\n- expand: Include related data in the response using OData syntax (e.g., \"plans\" to include plan details)\r\n\r\nPagination:\r\n- next-cursor: Token used for pagination to request the next batch of products in a multi-part response",
      "command": "azmcp marketplace product list",
      "option": [
        {
          "name": "--tenant",
          "description": "The Microsoft Entra ID tenant ID or name. This can be either the GUID identifier or the display name of your Entra ID tenant.",
          "type": "string",
          "required": null
        },
        {
          "name": "--auth-method",
          "description": "Authentication method to use. Options: 'credential' (Azure CLI/managed identity), 'key' (access key), or 'connectionString'.",
          "type": "string",
          "required": null
        },
        {
          "name": "--retry-delay",
          "description": "Initial delay in seconds between retry attempts. For exponential backoff, this value is used as the base.",
          "type": "string",
          "required": null
        },
        {
          "name": "--retry-max-delay",
          "description": "Maximum delay in seconds between retries, regardless of the retry strategy.",
          "type": "string",
          "required": null
        },
        {
          "name": "--retry-max-retries",
          "description": "Maximum number of retry attempts for failed operations before giving up.",
          "type": "string",
          "required": null
        },
        {
          "name": "--retry-mode",
          "description": "Retry strategy to use. 'fixed' uses consistent delays, 'exponential' increases delay between attempts.",
          "type": "string",
          "required": null
        },
        {
          "name": "--retry-network-timeout",
          "description": "Network operation timeout in seconds. Operations taking longer than this will be cancelled.",
          "type": "string",
          "required": null
        },
        {
          "name": "--subscription",
          "description": "Specifies the Azure subscription to use. Accepts either a subscription ID (GUID) or display name. If not specified, the AZURE_SUBSCRIPTION_ID environment variable will be used instead.",
          "type": "string",
          "required": null
        },
        {
          "name": "--language",
          "description": "Product language code (e.g., 'en' for English, 'fr' for French).",
          "type": "string",
          "required": null
        },
        {
          "name": "--search",
          "description": "Search for products using a short general term (up to 25 characters)",
          "type": "string",
          "required": null
        },
        {
          "name": "--filter",
          "description": "OData filter expression to filter results based on ProductSummary properties (e.g., \"displayName eq 'Azure'\").",
          "type": "string",
          "required": null
        },
        {
          "name": "--orderby",
          "description": "OData orderby expression to sort results by ProductSummary fields (e.g., \"displayName asc\" or \"popularity desc\").",
          "type": "string",
          "required": null
        },
        {
          "name": "--select",
          "description": "OData select expression to choose specific ProductSummary fields to return (e.g., \"displayName,publisherDisplayName,uniqueProductId\").",
          "type": "string",
          "required": null
        },
        {
          "name": "--next-cursor",
          "description": "Pagination cursor to retrieve the next page of results. Use the NextPageLink value from a previous response.",
          "type": "string",
          "required": null
        },
        {
          "name": "--expand",
          "description": "OData expand expression to include related data in the response (e.g., \"plans\" to include plan details).",
          "type": "string",
          "required": null
        }
      ]
    },
    {
      "name": "gethealth",
      "description": "Gets the health of an entity from a specified Azure Monitor Health Model.\r\nReturns entity health information.\r\n\r\nRequired arguments:\r\n- --entity: The entity to get health for\r\n- --health-model: The health model name",
      "command": "azmcp monitor healthmodels entity gethealth",
      "option": [
        {
          "name": "--tenant",
          "description": "The Microsoft Entra ID tenant ID or name. This can be either the GUID identifier or the display name of your Entra ID tenant.",
          "type": "string",
          "required": null
        },
        {
          "name": "--auth-method",
          "description": "Authentication method to use. Options: 'credential' (Azure CLI/managed identity), 'key' (access key), or 'connectionString'.",
          "type": "string",
          "required": null
        },
        {
          "name": "--retry-delay",
          "description": "Initial delay in seconds between retry attempts. For exponential backoff, this value is used as the base.",
          "type": "string",
          "required": null
        },
        {
          "name": "--retry-max-delay",
          "description": "Maximum delay in seconds between retries, regardless of the retry strategy.",
          "type": "string",
          "required": null
        },
        {
          "name": "--retry-max-retries",
          "description": "Maximum number of retry attempts for failed operations before giving up.",
          "type": "string",
          "required": null
        },
        {
          "name": "--retry-mode",
          "description": "Retry strategy to use. 'fixed' uses consistent delays, 'exponential' increases delay between attempts.",
          "type": "string",
          "required": null
        },
        {
          "name": "--retry-network-timeout",
          "description": "Network operation timeout in seconds. Operations taking longer than this will be cancelled.",
          "type": "string",
          "required": null
        },
        {
          "name": "--subscription",
          "description": "Specifies the Azure subscription to use. Accepts either a subscription ID (GUID) or display name. If not specified, the AZURE_SUBSCRIPTION_ID environment variable will be used instead.",
          "type": "string",
          "required": null
        },
        {
          "name": "--resource-group",
          "description": "The name of the Azure resource group. This is a logical container for Azure resources.",
          "type": "string",
          "required": true
        },
        {
          "name": "--entity",
          "description": "The entity to get health for.",
          "type": "string",
          "required": true
        },
        {
          "name": "--health-model",
          "description": "The name of the health model for which to get the health.",
          "type": "string",
          "required": true
        }
      ]
    },
    {
      "name": "definitions",
      "description": "    List available metric definitions for an Azure resource. Returns metadata about the metrics available for the resource.",
      "command": "azmcp monitor metrics definitions",
      "option": [
        {
          "name": "--tenant",
          "description": "The Microsoft Entra ID tenant ID or name. This can be either the GUID identifier or the display name of your Entra ID tenant.",
          "type": "string",
          "required": null
        },
        {
          "name": "--auth-method",
          "description": "Authentication method to use. Options: 'credential' (Azure CLI/managed identity), 'key' (access key), or 'connectionString'.",
          "type": "string",
          "required": null
        },
        {
          "name": "--retry-delay",
          "description": "Initial delay in seconds between retry attempts. For exponential backoff, this value is used as the base.",
          "type": "string",
          "required": null
        },
        {
          "name": "--retry-max-delay",
          "description": "Maximum delay in seconds between retries, regardless of the retry strategy.",
          "type": "string",
          "required": null
        },
        {
          "name": "--retry-max-retries",
          "description": "Maximum number of retry attempts for failed operations before giving up.",
          "type": "string",
          "required": null
        },
        {
          "name": "--retry-mode",
          "description": "Retry strategy to use. 'fixed' uses consistent delays, 'exponential' increases delay between attempts.",
          "type": "string",
          "required": null
        },
        {
          "name": "--retry-network-timeout",
          "description": "Network operation timeout in seconds. Operations taking longer than this will be cancelled.",
          "type": "string",
          "required": null
        },
        {
          "name": "--subscription",
          "description": "Specifies the Azure subscription to use. Accepts either a subscription ID (GUID) or display name. If not specified, the AZURE_SUBSCRIPTION_ID environment variable will be used instead.",
          "type": "string",
          "required": null
        },
        {
          "name": "--resource-group",
          "description": "The name of the Azure resource group. This is a logical container for Azure resources.",
          "type": "string",
          "required": null
        },
        {
          "name": "--resource-type",
          "description": "The Azure resource type (e.g., 'Microsoft.Storage/storageAccounts', 'Microsoft.Compute/virtualMachines'). If not specified, will attempt to infer from resource name.",
          "type": "string",
          "required": null
        },
        {
          "name": "--resource",
          "description": "The name of the Azure resource to query metrics for.",
          "type": "string",
          "required": true
        },
        {
          "name": "--metric-namespace",
          "description": "The metric namespace to query. Obtain this value from the azmcp-monitor-metrics-definitions command.",
          "type": "string",
          "required": null
        },
        {
          "name": "--search-string",
          "description": "A string to filter the metric definitions by. Helpful for reducing the number of records returned. Performs case-insensitive matching on metric name and description fields.",
          "type": "string",
          "required": null
        },
        {
          "name": "--limit",
          "description": "The maximum number of metric definitions to return. Defaults to 10.",
          "type": "string",
          "required": null
        }
      ]
    },
    {
      "name": "query",
      "description": "Query Azure Monitor metrics for a resource. Returns time series data for the specified metrics.",
      "command": "azmcp monitor metrics query",
      "option": [
        {
          "name": "--tenant",
          "description": "The Microsoft Entra ID tenant ID or name. This can be either the GUID identifier or the display name of your Entra ID tenant.",
          "type": "string",
          "required": null
        },
        {
          "name": "--auth-method",
          "description": "Authentication method to use. Options: 'credential' (Azure CLI/managed identity), 'key' (access key), or 'connectionString'.",
          "type": "string",
          "required": null
        },
        {
          "name": "--retry-delay",
          "description": "Initial delay in seconds between retry attempts. For exponential backoff, this value is used as the base.",
          "type": "string",
          "required": null
        },
        {
          "name": "--retry-max-delay",
          "description": "Maximum delay in seconds between retries, regardless of the retry strategy.",
          "type": "string",
          "required": null
        },
        {
          "name": "--retry-max-retries",
          "description": "Maximum number of retry attempts for failed operations before giving up.",
          "type": "string",
          "required": null
        },
        {
          "name": "--retry-mode",
          "description": "Retry strategy to use. 'fixed' uses consistent delays, 'exponential' increases delay between attempts.",
          "type": "string",
          "required": null
        },
        {
          "name": "--retry-network-timeout",
          "description": "Network operation timeout in seconds. Operations taking longer than this will be cancelled.",
          "type": "string",
          "required": null
        },
        {
          "name": "--subscription",
          "description": "Specifies the Azure subscription to use. Accepts either a subscription ID (GUID) or display name. If not specified, the AZURE_SUBSCRIPTION_ID environment variable will be used instead.",
          "type": "string",
          "required": null
        },
        {
          "name": "--resource-group",
          "description": "The name of the Azure resource group. This is a logical container for Azure resources.",
          "type": "string",
          "required": null
        },
        {
          "name": "--resource-type",
          "description": "The Azure resource type (e.g., 'Microsoft.Storage/storageAccounts', 'Microsoft.Compute/virtualMachines'). If not specified, will attempt to infer from resource name.",
          "type": "string",
          "required": null
        },
        {
          "name": "--resource",
          "description": "The name of the Azure resource to query metrics for.",
          "type": "string",
          "required": true
        },
        {
          "name": "--metric-names",
          "description": "The names of metrics to query (comma-separated).",
          "type": "string",
          "required": true
        },
        {
          "name": "--start-time",
          "description": "The start time for the query in ISO format (e.g., 2023-01-01T00:00:00Z). Defaults to 24 hours ago.",
          "type": "string",
          "required": null
        },
        {
          "name": "--end-time",
          "description": "The end time for the query in ISO format (e.g., 2023-01-01T00:00:00Z). Defaults to now.",
          "type": "string",
          "required": null
        },
        {
          "name": "--interval",
          "description": "The time interval for data points (e.g., PT1H for 1 hour, PT5M for 5 minutes).",
          "type": "string",
          "required": null
        },
        {
          "name": "--aggregation",
          "description": "The aggregation type to use (Average, Maximum, Minimum, Total, Count).",
          "type": "string",
          "required": null
        },
        {
          "name": "--filter",
          "description": "OData filter to apply to the metrics query.",
          "type": "string",
          "required": null
        },
        {
          "name": "--metric-namespace",
          "description": "The metric namespace to query. Obtain this value from the azmcp-monitor-metrics-definitions command.",
          "type": "string",
          "required": true
        },
        {
          "name": "--max-buckets",
          "description": "The maximum number of time buckets to return. Defaults to 50.",
          "type": "string",
          "required": null
        }
      ]
    },
    {
      "name": "query",
      "description": "Executes a Kusto Query Language (KQL) query to retrieve logs for any Azure resource that emits logs to Log Analytics.\r\n\r\n- Use the resource-id parameter to specify the full Azure Resource ID (/subscriptions/0000/resourceGroups/rg/providers/Microsoft.Storage/storageAccounts/myaccount).\r\n- The table parameter specifies the Log Analytics table to query.\r\n- The query parameter accepts a KQL query or a predefined query name.\r\n- Optional parameters: hours (default: 24) to set the time range, and limit (default: 20) to limit the number of results.\r\n\r\nThis tool is useful for:\r\n- Querying logs for any Azure resource by resourceId\r\n- Investigating diagnostics, errors, and activity logs",
      "command": "azmcp monitor resource log query",
      "option": [
        {
          "name": "--tenant",
          "description": "The Microsoft Entra ID tenant ID or name. This can be either the GUID identifier or the display name of your Entra ID tenant.",
          "type": "string",
          "required": null
        },
        {
          "name": "--auth-method",
          "description": "Authentication method to use. Options: 'credential' (Azure CLI/managed identity), 'key' (access key), or 'connectionString'.",
          "type": "string",
          "required": null
        },
        {
          "name": "--retry-delay",
          "description": "Initial delay in seconds between retry attempts. For exponential backoff, this value is used as the base.",
          "type": "string",
          "required": null
        },
        {
          "name": "--retry-max-delay",
          "description": "Maximum delay in seconds between retries, regardless of the retry strategy.",
          "type": "string",
          "required": null
        },
        {
          "name": "--retry-max-retries",
          "description": "Maximum number of retry attempts for failed operations before giving up.",
          "type": "string",
          "required": null
        },
        {
          "name": "--retry-mode",
          "description": "Retry strategy to use. 'fixed' uses consistent delays, 'exponential' increases delay between attempts.",
          "type": "string",
          "required": null
        },
        {
          "name": "--retry-network-timeout",
          "description": "Network operation timeout in seconds. Operations taking longer than this will be cancelled.",
          "type": "string",
          "required": null
        },
        {
          "name": "--subscription",
          "description": "Specifies the Azure subscription to use. Accepts either a subscription ID (GUID) or display name. If not specified, the AZURE_SUBSCRIPTION_ID environment variable will be used instead.",
          "type": "string",
          "required": null
        },
        {
          "name": "--resource-id",
          "description": "The Azure Resource ID to query logs. Example: /subscriptions/<sub>/resourceGroups/<rg>/providers/Microsoft.OperationalInsights/workspaces/<ws>",
          "type": "string",
          "required": true
        },
        {
          "name": "--table",
          "description": "The name of the table to query. This is the specific table within the workspace.",
          "type": "string",
          "required": true
        },
        {
          "name": "--query",
          "description": "The KQL query to execute against the Log Analytics workspace. You can use predefined queries by name:\n- 'recent': Shows most recent logs ordered by TimeGenerated\n- 'errors': Shows error-level logs ordered by TimeGenerated\nOtherwise, provide a custom KQL query.",
          "type": "string",
          "required": true
        },
        {
          "name": "--hours",
          "description": "The number of hours to query back from now.",
          "type": "string",
          "required": null
        },
        {
          "name": "--limit",
          "description": "The maximum number of results to return.",
          "type": "string",
          "required": null
        }
      ]
    },
    {
      "name": "list",
      "description": "List all tables in a Log Analytics workspace. Requires workspace.\r\nReturns table names and schemas that can be used for constructing KQL queries.",
      "command": "azmcp monitor table list",
      "option": [
        {
          "name": "--tenant",
          "description": "The Microsoft Entra ID tenant ID or name. This can be either the GUID identifier or the display name of your Entra ID tenant.",
          "type": "string",
          "required": null
        },
        {
          "name": "--auth-method",
          "description": "Authentication method to use. Options: 'credential' (Azure CLI/managed identity), 'key' (access key), or 'connectionString'.",
          "type": "string",
          "required": null
        },
        {
          "name": "--retry-delay",
          "description": "Initial delay in seconds between retry attempts. For exponential backoff, this value is used as the base.",
          "type": "string",
          "required": null
        },
        {
          "name": "--retry-max-delay",
          "description": "Maximum delay in seconds between retries, regardless of the retry strategy.",
          "type": "string",
          "required": null
        },
        {
          "name": "--retry-max-retries",
          "description": "Maximum number of retry attempts for failed operations before giving up.",
          "type": "string",
          "required": null
        },
        {
          "name": "--retry-mode",
          "description": "Retry strategy to use. 'fixed' uses consistent delays, 'exponential' increases delay between attempts.",
          "type": "string",
          "required": null
        },
        {
          "name": "--retry-network-timeout",
          "description": "Network operation timeout in seconds. Operations taking longer than this will be cancelled.",
          "type": "string",
          "required": null
        },
        {
          "name": "--subscription",
          "description": "Specifies the Azure subscription to use. Accepts either a subscription ID (GUID) or display name. If not specified, the AZURE_SUBSCRIPTION_ID environment variable will be used instead.",
          "type": "string",
          "required": null
        },
        {
          "name": "--resource-group",
          "description": "The name of the Azure resource group. This is a logical container for Azure resources.",
          "type": "string",
          "required": true
        },
        {
          "name": "--workspace",
          "description": "The Log Analytics workspace ID or name. This can be either the unique identifier (GUID) or the display name of your workspace.",
          "type": "string",
          "required": true
        },
        {
          "name": "--table-type",
          "description": "The type of table to query. Options: 'CustomLog', 'AzureMetrics', etc.",
          "type": "string",
          "required": true
        }
      ]
    },
    {
      "name": "list",
      "description": "List available table types in a Log Analytics workspace. Returns table type names.",
      "command": "azmcp monitor table type list",
      "option": [
        {
          "name": "--tenant",
          "description": "The Microsoft Entra ID tenant ID or name. This can be either the GUID identifier or the display name of your Entra ID tenant.",
          "type": "string",
          "required": null
        },
        {
          "name": "--auth-method",
          "description": "Authentication method to use. Options: 'credential' (Azure CLI/managed identity), 'key' (access key), or 'connectionString'.",
          "type": "string",
          "required": null
        },
        {
          "name": "--retry-delay",
          "description": "Initial delay in seconds between retry attempts. For exponential backoff, this value is used as the base.",
          "type": "string",
          "required": null
        },
        {
          "name": "--retry-max-delay",
          "description": "Maximum delay in seconds between retries, regardless of the retry strategy.",
          "type": "string",
          "required": null
        },
        {
          "name": "--retry-max-retries",
          "description": "Maximum number of retry attempts for failed operations before giving up.",
          "type": "string",
          "required": null
        },
        {
          "name": "--retry-mode",
          "description": "Retry strategy to use. 'fixed' uses consistent delays, 'exponential' increases delay between attempts.",
          "type": "string",
          "required": null
        },
        {
          "name": "--retry-network-timeout",
          "description": "Network operation timeout in seconds. Operations taking longer than this will be cancelled.",
          "type": "string",
          "required": null
        },
        {
          "name": "--subscription",
          "description": "Specifies the Azure subscription to use. Accepts either a subscription ID (GUID) or display name. If not specified, the AZURE_SUBSCRIPTION_ID environment variable will be used instead.",
          "type": "string",
          "required": null
        },
        {
          "name": "--resource-group",
          "description": "The name of the Azure resource group. This is a logical container for Azure resources.",
          "type": "string",
          "required": true
        },
        {
          "name": "--workspace",
          "description": "The Log Analytics workspace ID or name. This can be either the unique identifier (GUID) or the display name of your workspace.",
          "type": "string",
          "required": true
        }
      ]
    },
    {
      "name": "list",
      "description": "List Log Analytics workspaces in a subscription. This command retrieves all Log Analytics workspaces\r\navailable in the specified Azure subscription, displaying their names, IDs, and other key properties.\r\nUse this command to identify workspaces before querying their logs or tables.",
      "command": "azmcp monitor workspace list",
      "option": [
        {
          "name": "--tenant",
          "description": "The Microsoft Entra ID tenant ID or name. This can be either the GUID identifier or the display name of your Entra ID tenant.",
          "type": "string",
          "required": null
        },
        {
          "name": "--auth-method",
          "description": "Authentication method to use. Options: 'credential' (Azure CLI/managed identity), 'key' (access key), or 'connectionString'.",
          "type": "string",
          "required": null
        },
        {
          "name": "--retry-delay",
          "description": "Initial delay in seconds between retry attempts. For exponential backoff, this value is used as the base.",
          "type": "string",
          "required": null
        },
        {
          "name": "--retry-max-delay",
          "description": "Maximum delay in seconds between retries, regardless of the retry strategy.",
          "type": "string",
          "required": null
        },
        {
          "name": "--retry-max-retries",
          "description": "Maximum number of retry attempts for failed operations before giving up.",
          "type": "string",
          "required": null
        },
        {
          "name": "--retry-mode",
          "description": "Retry strategy to use. 'fixed' uses consistent delays, 'exponential' increases delay between attempts.",
          "type": "string",
          "required": null
        },
        {
          "name": "--retry-network-timeout",
          "description": "Network operation timeout in seconds. Operations taking longer than this will be cancelled.",
          "type": "string",
          "required": null
        },
        {
          "name": "--subscription",
          "description": "Specifies the Azure subscription to use. Accepts either a subscription ID (GUID) or display name. If not specified, the AZURE_SUBSCRIPTION_ID environment variable will be used instead.",
          "type": "string",
          "required": null
        }
      ]
    },
    {
      "name": "query",
      "description": "Execute a KQL query against a Log Analytics workspace. Requires workspace\r\nand resource group. Optional hours\r\n(default: 24) and limit\r\n(default: 20) parameters.\r\nThe query parameter accepts KQL syntax.",
      "command": "azmcp monitor workspace log query",
      "option": [
        {
          "name": "--tenant",
          "description": "The Microsoft Entra ID tenant ID or name. This can be either the GUID identifier or the display name of your Entra ID tenant.",
          "type": "string",
          "required": null
        },
        {
          "name": "--auth-method",
          "description": "Authentication method to use. Options: 'credential' (Azure CLI/managed identity), 'key' (access key), or 'connectionString'.",
          "type": "string",
          "required": null
        },
        {
          "name": "--retry-delay",
          "description": "Initial delay in seconds between retry attempts. For exponential backoff, this value is used as the base.",
          "type": "string",
          "required": null
        },
        {
          "name": "--retry-max-delay",
          "description": "Maximum delay in seconds between retries, regardless of the retry strategy.",
          "type": "string",
          "required": null
        },
        {
          "name": "--retry-max-retries",
          "description": "Maximum number of retry attempts for failed operations before giving up.",
          "type": "string",
          "required": null
        },
        {
          "name": "--retry-mode",
          "description": "Retry strategy to use. 'fixed' uses consistent delays, 'exponential' increases delay between attempts.",
          "type": "string",
          "required": null
        },
        {
          "name": "--retry-network-timeout",
          "description": "Network operation timeout in seconds. Operations taking longer than this will be cancelled.",
          "type": "string",
          "required": null
        },
        {
          "name": "--subscription",
          "description": "Specifies the Azure subscription to use. Accepts either a subscription ID (GUID) or display name. If not specified, the AZURE_SUBSCRIPTION_ID environment variable will be used instead.",
          "type": "string",
          "required": null
        },
        {
          "name": "--resource-group",
          "description": "The name of the Azure resource group. This is a logical container for Azure resources.",
          "type": "string",
          "required": true
        },
        {
          "name": "--workspace",
          "description": "The Log Analytics workspace ID or name. This can be either the unique identifier (GUID) or the display name of your workspace.",
          "type": "string",
          "required": true
        },
        {
          "name": "--table",
          "description": "The name of the table to query. This is the specific table within the workspace.",
          "type": "string",
          "required": true
        },
        {
          "name": "--query",
          "description": "The KQL query to execute against the Log Analytics workspace. You can use predefined queries by name:\n- 'recent': Shows most recent logs ordered by TimeGenerated\n- 'errors': Shows error-level logs ordered by TimeGenerated\nOtherwise, provide a custom KQL query.",
          "type": "string",
          "required": true
        },
        {
          "name": "--hours",
          "description": "The number of hours to query back from now.",
          "type": "string",
          "required": null
        },
        {
          "name": "--limit",
          "description": "The maximum number of results to return.",
          "type": "string",
          "required": null
        }
      ]
    },
    {
      "name": "list",
      "description": "Retrieves a comprehensive list of all databases available on the specified Azure Database for MySQL Flexible Server instance. This command provides visibility into the database structure and helps identify available databases for connection and querying operations.",
      "command": "azmcp mysql database list",
      "option": [
        {
          "name": "--tenant",
          "description": "The Microsoft Entra ID tenant ID or name. This can be either the GUID identifier or the display name of your Entra ID tenant.",
          "type": "string",
          "required": null
        },
        {
          "name": "--auth-method",
          "description": "Authentication method to use. Options: 'credential' (Azure CLI/managed identity), 'key' (access key), or 'connectionString'.",
          "type": "string",
          "required": null
        },
        {
          "name": "--retry-delay",
          "description": "Initial delay in seconds between retry attempts. For exponential backoff, this value is used as the base.",
          "type": "string",
          "required": null
        },
        {
          "name": "--retry-max-delay",
          "description": "Maximum delay in seconds between retries, regardless of the retry strategy.",
          "type": "string",
          "required": null
        },
        {
          "name": "--retry-max-retries",
          "description": "Maximum number of retry attempts for failed operations before giving up.",
          "type": "string",
          "required": null
        },
        {
          "name": "--retry-mode",
          "description": "Retry strategy to use. 'fixed' uses consistent delays, 'exponential' increases delay between attempts.",
          "type": "string",
          "required": null
        },
        {
          "name": "--retry-network-timeout",
          "description": "Network operation timeout in seconds. Operations taking longer than this will be cancelled.",
          "type": "string",
          "required": null
        },
        {
          "name": "--subscription",
          "description": "Specifies the Azure subscription to use. Accepts either a subscription ID (GUID) or display name. If not specified, the AZURE_SUBSCRIPTION_ID environment variable will be used instead.",
          "type": "string",
          "required": null
        },
        {
          "name": "--resource-group",
          "description": "The name of the Azure resource group. This is a logical container for Azure resources.",
          "type": "string",
          "required": true
        },
        {
          "name": "--user",
          "description": "The user name to access MySQL server.",
          "type": "string",
          "required": true
        },
        {
          "name": "--server",
          "description": "The MySQL server to be accessed.",
          "type": "string",
          "required": true
        }
      ]
    },
    {
      "name": "query",
      "description": "Executes a safe, read-only SQL SELECT query against a database on Azure Database for MySQL Flexible Server. Use this tool to explore or retrieve table data without modifying it. Rejects non-SELECT statements (INSERT/UPDATE/DELETE/REPLACE/MERGE/TRUNCATE/ALTER/CREATE/DROP), multi-statements, comments hiding writes, transaction control (BEGIN/COMMIT/ROLLBACK), INTO OUTFILE, and other destructive keywords. Only a single SELECT is executed to ensure data integrity. Best practices: List needed columns (avoid SELECT *), add WHERE filters, use LIMIT/OFFSET for paging, ORDER BY for deterministic results, and avoid unnecessary sensitive data. Example: SELECT id, name, status FROM customers WHERE status = 'Active' ORDER BY name LIMIT 50;",
      "command": "azmcp mysql database query",
      "option": [
        {
          "name": "--tenant",
          "description": "The Microsoft Entra ID tenant ID or name. This can be either the GUID identifier or the display name of your Entra ID tenant.",
          "type": "string",
          "required": null
        },
        {
          "name": "--auth-method",
          "description": "Authentication method to use. Options: 'credential' (Azure CLI/managed identity), 'key' (access key), or 'connectionString'.",
          "type": "string",
          "required": null
        },
        {
          "name": "--retry-delay",
          "description": "Initial delay in seconds between retry attempts. For exponential backoff, this value is used as the base.",
          "type": "string",
          "required": null
        },
        {
          "name": "--retry-max-delay",
          "description": "Maximum delay in seconds between retries, regardless of the retry strategy.",
          "type": "string",
          "required": null
        },
        {
          "name": "--retry-max-retries",
          "description": "Maximum number of retry attempts for failed operations before giving up.",
          "type": "string",
          "required": null
        },
        {
          "name": "--retry-mode",
          "description": "Retry strategy to use. 'fixed' uses consistent delays, 'exponential' increases delay between attempts.",
          "type": "string",
          "required": null
        },
        {
          "name": "--retry-network-timeout",
          "description": "Network operation timeout in seconds. Operations taking longer than this will be cancelled.",
          "type": "string",
          "required": null
        },
        {
          "name": "--subscription",
          "description": "Specifies the Azure subscription to use. Accepts either a subscription ID (GUID) or display name. If not specified, the AZURE_SUBSCRIPTION_ID environment variable will be used instead.",
          "type": "string",
          "required": null
        },
        {
          "name": "--resource-group",
          "description": "The name of the Azure resource group. This is a logical container for Azure resources.",
          "type": "string",
          "required": true
        },
        {
          "name": "--user",
          "description": "The user name to access MySQL server.",
          "type": "string",
          "required": true
        },
        {
          "name": "--server",
          "description": "The MySQL server to be accessed.",
          "type": "string",
          "required": true
        },
        {
          "name": "--database",
          "description": "The MySQL database to be accessed.",
          "type": "string",
          "required": true
        },
        {
          "name": "--query",
          "description": "Query to be executed against a MySQL database.",
          "type": "string",
          "required": true
        }
      ]
    },
    {
      "name": "get",
      "description": "Retrieves comprehensive configuration details for the specified Azure Database for MySQL Flexible Server instance. This command provides insights into server settings, performance parameters, security configurations, and operational characteristics essential for database administration and optimization. Returns configuration data in JSON format including ServerName, Location, Version, SKU, StorageSizeGB, BackupRetentionDays, and GeoRedundantBackup properties.",
      "command": "azmcp mysql server config config",
      "option": [
        {
          "name": "--tenant",
          "description": "The Microsoft Entra ID tenant ID or name. This can be either the GUID identifier or the display name of your Entra ID tenant.",
          "type": "string",
          "required": null
        },
        {
          "name": "--auth-method",
          "description": "Authentication method to use. Options: 'credential' (Azure CLI/managed identity), 'key' (access key), or 'connectionString'.",
          "type": "string",
          "required": null
        },
        {
          "name": "--retry-delay",
          "description": "Initial delay in seconds between retry attempts. For exponential backoff, this value is used as the base.",
          "type": "string",
          "required": null
        },
        {
          "name": "--retry-max-delay",
          "description": "Maximum delay in seconds between retries, regardless of the retry strategy.",
          "type": "string",
          "required": null
        },
        {
          "name": "--retry-max-retries",
          "description": "Maximum number of retry attempts for failed operations before giving up.",
          "type": "string",
          "required": null
        },
        {
          "name": "--retry-mode",
          "description": "Retry strategy to use. 'fixed' uses consistent delays, 'exponential' increases delay between attempts.",
          "type": "string",
          "required": null
        },
        {
          "name": "--retry-network-timeout",
          "description": "Network operation timeout in seconds. Operations taking longer than this will be cancelled.",
          "type": "string",
          "required": null
        },
        {
          "name": "--subscription",
          "description": "Specifies the Azure subscription to use. Accepts either a subscription ID (GUID) or display name. If not specified, the AZURE_SUBSCRIPTION_ID environment variable will be used instead.",
          "type": "string",
          "required": null
        },
        {
          "name": "--resource-group",
          "description": "The name of the Azure resource group. This is a logical container for Azure resources.",
          "type": "string",
          "required": true
        },
        {
          "name": "--user",
          "description": "The user name to access MySQL server.",
          "type": "string",
          "required": true
        },
        {
          "name": "--server",
          "description": "The MySQL server to be accessed.",
          "type": "string",
          "required": true
        }
      ]
    },
    {
      "name": "list",
      "description": "Discovers and lists all Azure Database for MySQL Flexible Server instances within the specified resource group. This command provides an inventory of available MySQL server resources, including their names and current status, enabling efficient server management and resource planning.",
      "command": "azmcp mysql server list",
      "option": [
        {
          "name": "--tenant",
          "description": "The Microsoft Entra ID tenant ID or name. This can be either the GUID identifier or the display name of your Entra ID tenant.",
          "type": "string",
          "required": null
        },
        {
          "name": "--auth-method",
          "description": "Authentication method to use. Options: 'credential' (Azure CLI/managed identity), 'key' (access key), or 'connectionString'.",
          "type": "string",
          "required": null
        },
        {
          "name": "--retry-delay",
          "description": "Initial delay in seconds between retry attempts. For exponential backoff, this value is used as the base.",
          "type": "string",
          "required": null
        },
        {
          "name": "--retry-max-delay",
          "description": "Maximum delay in seconds between retries, regardless of the retry strategy.",
          "type": "string",
          "required": null
        },
        {
          "name": "--retry-max-retries",
          "description": "Maximum number of retry attempts for failed operations before giving up.",
          "type": "string",
          "required": null
        },
        {
          "name": "--retry-mode",
          "description": "Retry strategy to use. 'fixed' uses consistent delays, 'exponential' increases delay between attempts.",
          "type": "string",
          "required": null
        },
        {
          "name": "--retry-network-timeout",
          "description": "Network operation timeout in seconds. Operations taking longer than this will be cancelled.",
          "type": "string",
          "required": null
        },
        {
          "name": "--subscription",
          "description": "Specifies the Azure subscription to use. Accepts either a subscription ID (GUID) or display name. If not specified, the AZURE_SUBSCRIPTION_ID environment variable will be used instead.",
          "type": "string",
          "required": null
        },
        {
          "name": "--resource-group",
          "description": "The name of the Azure resource group. This is a logical container for Azure resources.",
          "type": "string",
          "required": true
        },
        {
          "name": "--user",
          "description": "The user name to access MySQL server.",
          "type": "string",
          "required": true
        }
      ]
    },
    {
      "name": "get",
      "description": "Retrieves the current value of a single server configuration parameter on an Azure Database for MySQL Flexible Server. Use to inspect a setting (e.g. max_connections, wait_timeout, slow_query_log) before changing it.",
      "command": "azmcp mysql server param param",
      "option": [
        {
          "name": "--tenant",
          "description": "The Microsoft Entra ID tenant ID or name. This can be either the GUID identifier or the display name of your Entra ID tenant.",
          "type": "string",
          "required": null
        },
        {
          "name": "--auth-method",
          "description": "Authentication method to use. Options: 'credential' (Azure CLI/managed identity), 'key' (access key), or 'connectionString'.",
          "type": "string",
          "required": null
        },
        {
          "name": "--retry-delay",
          "description": "Initial delay in seconds between retry attempts. For exponential backoff, this value is used as the base.",
          "type": "string",
          "required": null
        },
        {
          "name": "--retry-max-delay",
          "description": "Maximum delay in seconds between retries, regardless of the retry strategy.",
          "type": "string",
          "required": null
        },
        {
          "name": "--retry-max-retries",
          "description": "Maximum number of retry attempts for failed operations before giving up.",
          "type": "string",
          "required": null
        },
        {
          "name": "--retry-mode",
          "description": "Retry strategy to use. 'fixed' uses consistent delays, 'exponential' increases delay between attempts.",
          "type": "string",
          "required": null
        },
        {
          "name": "--retry-network-timeout",
          "description": "Network operation timeout in seconds. Operations taking longer than this will be cancelled.",
          "type": "string",
          "required": null
        },
        {
          "name": "--subscription",
          "description": "Specifies the Azure subscription to use. Accepts either a subscription ID (GUID) or display name. If not specified, the AZURE_SUBSCRIPTION_ID environment variable will be used instead.",
          "type": "string",
          "required": null
        },
        {
          "name": "--resource-group",
          "description": "The name of the Azure resource group. This is a logical container for Azure resources.",
          "type": "string",
          "required": true
        },
        {
          "name": "--user",
          "description": "The user name to access MySQL server.",
          "type": "string",
          "required": true
        },
        {
          "name": "--server",
          "description": "The MySQL server to be accessed.",
          "type": "string",
          "required": true
        },
        {
          "name": "--param",
          "description": "The MySQL parameter to be accessed.",
          "type": "string",
          "required": true
        }
      ]
    },
    {
      "name": "set",
      "description": "Sets/updates a single MySQL server configuration setting/parameter.",
      "command": "azmcp mysql server param set",
      "option": [
        {
          "name": "--tenant",
          "description": "The Microsoft Entra ID tenant ID or name. This can be either the GUID identifier or the display name of your Entra ID tenant.",
          "type": "string",
          "required": null
        },
        {
          "name": "--auth-method",
          "description": "Authentication method to use. Options: 'credential' (Azure CLI/managed identity), 'key' (access key), or 'connectionString'.",
          "type": "string",
          "required": null
        },
        {
          "name": "--retry-delay",
          "description": "Initial delay in seconds between retry attempts. For exponential backoff, this value is used as the base.",
          "type": "string",
          "required": null
        },
        {
          "name": "--retry-max-delay",
          "description": "Maximum delay in seconds between retries, regardless of the retry strategy.",
          "type": "string",
          "required": null
        },
        {
          "name": "--retry-max-retries",
          "description": "Maximum number of retry attempts for failed operations before giving up.",
          "type": "string",
          "required": null
        },
        {
          "name": "--retry-mode",
          "description": "Retry strategy to use. 'fixed' uses consistent delays, 'exponential' increases delay between attempts.",
          "type": "string",
          "required": null
        },
        {
          "name": "--retry-network-timeout",
          "description": "Network operation timeout in seconds. Operations taking longer than this will be cancelled.",
          "type": "string",
          "required": null
        },
        {
          "name": "--subscription",
          "description": "Specifies the Azure subscription to use. Accepts either a subscription ID (GUID) or display name. If not specified, the AZURE_SUBSCRIPTION_ID environment variable will be used instead.",
          "type": "string",
          "required": null
        },
        {
          "name": "--resource-group",
          "description": "The name of the Azure resource group. This is a logical container for Azure resources.",
          "type": "string",
          "required": true
        },
        {
          "name": "--user",
          "description": "The user name to access MySQL server.",
          "type": "string",
          "required": true
        },
        {
          "name": "--server",
          "description": "The MySQL server to be accessed.",
          "type": "string",
          "required": true
        },
        {
          "name": "--param",
          "description": "The MySQL parameter to be accessed.",
          "type": "string",
          "required": true
        },
        {
          "name": "--value",
          "description": "The value to set for the MySQL parameter.",
          "type": "string",
          "required": true
        }
      ]
    },
    {
      "name": "list",
      "description": "Enumerates all tables within a specified database on an Azure Database for MySQL Flexible Server instance. This command provides a complete inventory of table objects, facilitating database exploration, schema analysis, and data architecture understanding for development tasks.",
      "command": "azmcp mysql table list",
      "option": [
        {
          "name": "--tenant",
          "description": "The Microsoft Entra ID tenant ID or name. This can be either the GUID identifier or the display name of your Entra ID tenant.",
          "type": "string",
          "required": null
        },
        {
          "name": "--auth-method",
          "description": "Authentication method to use. Options: 'credential' (Azure CLI/managed identity), 'key' (access key), or 'connectionString'.",
          "type": "string",
          "required": null
        },
        {
          "name": "--retry-delay",
          "description": "Initial delay in seconds between retry attempts. For exponential backoff, this value is used as the base.",
          "type": "string",
          "required": null
        },
        {
          "name": "--retry-max-delay",
          "description": "Maximum delay in seconds between retries, regardless of the retry strategy.",
          "type": "string",
          "required": null
        },
        {
          "name": "--retry-max-retries",
          "description": "Maximum number of retry attempts for failed operations before giving up.",
          "type": "string",
          "required": null
        },
        {
          "name": "--retry-mode",
          "description": "Retry strategy to use. 'fixed' uses consistent delays, 'exponential' increases delay between attempts.",
          "type": "string",
          "required": null
        },
        {
          "name": "--retry-network-timeout",
          "description": "Network operation timeout in seconds. Operations taking longer than this will be cancelled.",
          "type": "string",
          "required": null
        },
        {
          "name": "--subscription",
          "description": "Specifies the Azure subscription to use. Accepts either a subscription ID (GUID) or display name. If not specified, the AZURE_SUBSCRIPTION_ID environment variable will be used instead.",
          "type": "string",
          "required": null
        },
        {
          "name": "--resource-group",
          "description": "The name of the Azure resource group. This is a logical container for Azure resources.",
          "type": "string",
          "required": true
        },
        {
          "name": "--user",
          "description": "The user name to access MySQL server.",
          "type": "string",
          "required": true
        },
        {
          "name": "--server",
          "description": "The MySQL server to be accessed.",
          "type": "string",
          "required": true
        },
        {
          "name": "--database",
          "description": "The MySQL database to be accessed.",
          "type": "string",
          "required": true
        }
      ]
    },
    {
      "name": "get",
      "description": "Retrieves detailed schema information for a specific table within an Azure Database for MySQL Flexible Server database. This command provides comprehensive metadata including column definitions, data types, constraints, indexes, and relationships, essential for understanding table structure and supporting application development.",
      "command": "azmcp mysql table schema schema",
      "option": [
        {
          "name": "--tenant",
          "description": "The Microsoft Entra ID tenant ID or name. This can be either the GUID identifier or the display name of your Entra ID tenant.",
          "type": "string",
          "required": null
        },
        {
          "name": "--auth-method",
          "description": "Authentication method to use. Options: 'credential' (Azure CLI/managed identity), 'key' (access key), or 'connectionString'.",
          "type": "string",
          "required": null
        },
        {
          "name": "--retry-delay",
          "description": "Initial delay in seconds between retry attempts. For exponential backoff, this value is used as the base.",
          "type": "string",
          "required": null
        },
        {
          "name": "--retry-max-delay",
          "description": "Maximum delay in seconds between retries, regardless of the retry strategy.",
          "type": "string",
          "required": null
        },
        {
          "name": "--retry-max-retries",
          "description": "Maximum number of retry attempts for failed operations before giving up.",
          "type": "string",
          "required": null
        },
        {
          "name": "--retry-mode",
          "description": "Retry strategy to use. 'fixed' uses consistent delays, 'exponential' increases delay between attempts.",
          "type": "string",
          "required": null
        },
        {
          "name": "--retry-network-timeout",
          "description": "Network operation timeout in seconds. Operations taking longer than this will be cancelled.",
          "type": "string",
          "required": null
        },
        {
          "name": "--subscription",
          "description": "Specifies the Azure subscription to use. Accepts either a subscription ID (GUID) or display name. If not specified, the AZURE_SUBSCRIPTION_ID environment variable will be used instead.",
          "type": "string",
          "required": null
        },
        {
          "name": "--resource-group",
          "description": "The name of the Azure resource group. This is a logical container for Azure resources.",
          "type": "string",
          "required": true
        },
        {
          "name": "--user",
          "description": "The user name to access MySQL server.",
          "type": "string",
          "required": true
        },
        {
          "name": "--server",
          "description": "The MySQL server to be accessed.",
          "type": "string",
          "required": true
        },
        {
          "name": "--database",
          "description": "The MySQL database to be accessed.",
          "type": "string",
          "required": true
        },
        {
          "name": "--table",
          "description": "The MySQL table to be accessed.",
          "type": "string",
          "required": true
        }
      ]
    },
    {
      "name": "list",
      "description": "Lists all databases in the PostgreSQL server.",
      "command": "azmcp postgres database list",
      "option": [
        {
          "name": "--tenant",
          "description": "The Microsoft Entra ID tenant ID or name. This can be either the GUID identifier or the display name of your Entra ID tenant.",
          "type": "string",
          "required": null
        },
        {
          "name": "--auth-method",
          "description": "Authentication method to use. Options: 'credential' (Azure CLI/managed identity), 'key' (access key), or 'connectionString'.",
          "type": "string",
          "required": null
        },
        {
          "name": "--retry-delay",
          "description": "Initial delay in seconds between retry attempts. For exponential backoff, this value is used as the base.",
          "type": "string",
          "required": null
        },
        {
          "name": "--retry-max-delay",
          "description": "Maximum delay in seconds between retries, regardless of the retry strategy.",
          "type": "string",
          "required": null
        },
        {
          "name": "--retry-max-retries",
          "description": "Maximum number of retry attempts for failed operations before giving up.",
          "type": "string",
          "required": null
        },
        {
          "name": "--retry-mode",
          "description": "Retry strategy to use. 'fixed' uses consistent delays, 'exponential' increases delay between attempts.",
          "type": "string",
          "required": null
        },
        {
          "name": "--retry-network-timeout",
          "description": "Network operation timeout in seconds. Operations taking longer than this will be cancelled.",
          "type": "string",
          "required": null
        },
        {
          "name": "--subscription",
          "description": "Specifies the Azure subscription to use. Accepts either a subscription ID (GUID) or display name. If not specified, the AZURE_SUBSCRIPTION_ID environment variable will be used instead.",
          "type": "string",
          "required": null
        },
        {
          "name": "--resource-group",
          "description": "The name of the Azure resource group. This is a logical container for Azure resources.",
          "type": "string",
          "required": true
        },
        {
          "name": "--user",
          "description": "The user name to access PostgreSQL server.",
          "type": "string",
          "required": true
        },
        {
          "name": "--server",
          "description": "The PostgreSQL server to be accessed.",
          "type": "string",
          "required": true
        }
      ]
    },
    {
      "name": "query",
      "description": "Executes a SQL query on an Azure Database for PostgreSQL server to search for specific terms, retrieve records, or perform SELECT operations.",
      "command": "azmcp postgres database query",
      "option": [
        {
          "name": "--tenant",
          "description": "The Microsoft Entra ID tenant ID or name. This can be either the GUID identifier or the display name of your Entra ID tenant.",
          "type": "string",
          "required": null
        },
        {
          "name": "--auth-method",
          "description": "Authentication method to use. Options: 'credential' (Azure CLI/managed identity), 'key' (access key), or 'connectionString'.",
          "type": "string",
          "required": null
        },
        {
          "name": "--retry-delay",
          "description": "Initial delay in seconds between retry attempts. For exponential backoff, this value is used as the base.",
          "type": "string",
          "required": null
        },
        {
          "name": "--retry-max-delay",
          "description": "Maximum delay in seconds between retries, regardless of the retry strategy.",
          "type": "string",
          "required": null
        },
        {
          "name": "--retry-max-retries",
          "description": "Maximum number of retry attempts for failed operations before giving up.",
          "type": "string",
          "required": null
        },
        {
          "name": "--retry-mode",
          "description": "Retry strategy to use. 'fixed' uses consistent delays, 'exponential' increases delay between attempts.",
          "type": "string",
          "required": null
        },
        {
          "name": "--retry-network-timeout",
          "description": "Network operation timeout in seconds. Operations taking longer than this will be cancelled.",
          "type": "string",
          "required": null
        },
        {
          "name": "--subscription",
          "description": "Specifies the Azure subscription to use. Accepts either a subscription ID (GUID) or display name. If not specified, the AZURE_SUBSCRIPTION_ID environment variable will be used instead.",
          "type": "string",
          "required": null
        },
        {
          "name": "--resource-group",
          "description": "The name of the Azure resource group. This is a logical container for Azure resources.",
          "type": "string",
          "required": true
        },
        {
          "name": "--user",
          "description": "The user name to access PostgreSQL server.",
          "type": "string",
          "required": true
        },
        {
          "name": "--server",
          "description": "The PostgreSQL server to be accessed.",
          "type": "string",
          "required": true
        },
        {
          "name": "--database",
          "description": "The PostgreSQL database to be accessed.",
          "type": "string",
          "required": true
        },
        {
          "name": "--query",
          "description": "Query to be executed against a PostgreSQL database.",
          "type": "string",
          "required": true
        }
      ]
    },
    {
      "name": "get",
      "description": "Retrieve the configuration of a PostgreSQL server.",
      "command": "azmcp postgres server config config",
      "option": [
        {
          "name": "--tenant",
          "description": "The Microsoft Entra ID tenant ID or name. This can be either the GUID identifier or the display name of your Entra ID tenant.",
          "type": "string",
          "required": null
        },
        {
          "name": "--auth-method",
          "description": "Authentication method to use. Options: 'credential' (Azure CLI/managed identity), 'key' (access key), or 'connectionString'.",
          "type": "string",
          "required": null
        },
        {
          "name": "--retry-delay",
          "description": "Initial delay in seconds between retry attempts. For exponential backoff, this value is used as the base.",
          "type": "string",
          "required": null
        },
        {
          "name": "--retry-max-delay",
          "description": "Maximum delay in seconds between retries, regardless of the retry strategy.",
          "type": "string",
          "required": null
        },
        {
          "name": "--retry-max-retries",
          "description": "Maximum number of retry attempts for failed operations before giving up.",
          "type": "string",
          "required": null
        },
        {
          "name": "--retry-mode",
          "description": "Retry strategy to use. 'fixed' uses consistent delays, 'exponential' increases delay between attempts.",
          "type": "string",
          "required": null
        },
        {
          "name": "--retry-network-timeout",
          "description": "Network operation timeout in seconds. Operations taking longer than this will be cancelled.",
          "type": "string",
          "required": null
        },
        {
          "name": "--subscription",
          "description": "Specifies the Azure subscription to use. Accepts either a subscription ID (GUID) or display name. If not specified, the AZURE_SUBSCRIPTION_ID environment variable will be used instead.",
          "type": "string",
          "required": null
        },
        {
          "name": "--resource-group",
          "description": "The name of the Azure resource group. This is a logical container for Azure resources.",
          "type": "string",
          "required": true
        },
        {
          "name": "--user",
          "description": "The user name to access PostgreSQL server.",
          "type": "string",
          "required": true
        },
        {
          "name": "--server",
          "description": "The PostgreSQL server to be accessed.",
          "type": "string",
          "required": true
        }
      ]
    },
    {
      "name": "list",
      "description": "Lists all PostgreSQL servers in the specified subscription.",
      "command": "azmcp postgres server list",
      "option": [
        {
          "name": "--tenant",
          "description": "The Microsoft Entra ID tenant ID or name. This can be either the GUID identifier or the display name of your Entra ID tenant.",
          "type": "string",
          "required": null
        },
        {
          "name": "--auth-method",
          "description": "Authentication method to use. Options: 'credential' (Azure CLI/managed identity), 'key' (access key), or 'connectionString'.",
          "type": "string",
          "required": null
        },
        {
          "name": "--retry-delay",
          "description": "Initial delay in seconds between retry attempts. For exponential backoff, this value is used as the base.",
          "type": "string",
          "required": null
        },
        {
          "name": "--retry-max-delay",
          "description": "Maximum delay in seconds between retries, regardless of the retry strategy.",
          "type": "string",
          "required": null
        },
        {
          "name": "--retry-max-retries",
          "description": "Maximum number of retry attempts for failed operations before giving up.",
          "type": "string",
          "required": null
        },
        {
          "name": "--retry-mode",
          "description": "Retry strategy to use. 'fixed' uses consistent delays, 'exponential' increases delay between attempts.",
          "type": "string",
          "required": null
        },
        {
          "name": "--retry-network-timeout",
          "description": "Network operation timeout in seconds. Operations taking longer than this will be cancelled.",
          "type": "string",
          "required": null
        },
        {
          "name": "--subscription",
          "description": "Specifies the Azure subscription to use. Accepts either a subscription ID (GUID) or display name. If not specified, the AZURE_SUBSCRIPTION_ID environment variable will be used instead.",
          "type": "string",
          "required": null
        },
        {
          "name": "--resource-group",
          "description": "The name of the Azure resource group. This is a logical container for Azure resources.",
          "type": "string",
          "required": true
        },
        {
          "name": "--user",
          "description": "The user name to access PostgreSQL server.",
          "type": "string",
          "required": true
        }
      ]
    },
    {
      "name": "get",
      "description": "Retrieves a specific parameter of a PostgreSQL server.",
      "command": "azmcp postgres server param param",
      "option": [
        {
          "name": "--tenant",
          "description": "The Microsoft Entra ID tenant ID or name. This can be either the GUID identifier or the display name of your Entra ID tenant.",
          "type": "string",
          "required": null
        },
        {
          "name": "--auth-method",
          "description": "Authentication method to use. Options: 'credential' (Azure CLI/managed identity), 'key' (access key), or 'connectionString'.",
          "type": "string",
          "required": null
        },
        {
          "name": "--retry-delay",
          "description": "Initial delay in seconds between retry attempts. For exponential backoff, this value is used as the base.",
          "type": "string",
          "required": null
        },
        {
          "name": "--retry-max-delay",
          "description": "Maximum delay in seconds between retries, regardless of the retry strategy.",
          "type": "string",
          "required": null
        },
        {
          "name": "--retry-max-retries",
          "description": "Maximum number of retry attempts for failed operations before giving up.",
          "type": "string",
          "required": null
        },
        {
          "name": "--retry-mode",
          "description": "Retry strategy to use. 'fixed' uses consistent delays, 'exponential' increases delay between attempts.",
          "type": "string",
          "required": null
        },
        {
          "name": "--retry-network-timeout",
          "description": "Network operation timeout in seconds. Operations taking longer than this will be cancelled.",
          "type": "string",
          "required": null
        },
        {
          "name": "--subscription",
          "description": "Specifies the Azure subscription to use. Accepts either a subscription ID (GUID) or display name. If not specified, the AZURE_SUBSCRIPTION_ID environment variable will be used instead.",
          "type": "string",
          "required": null
        },
        {
          "name": "--resource-group",
          "description": "The name of the Azure resource group. This is a logical container for Azure resources.",
          "type": "string",
          "required": true
        },
        {
          "name": "--user",
          "description": "The user name to access PostgreSQL server.",
          "type": "string",
          "required": true
        },
        {
          "name": "--server",
          "description": "The PostgreSQL server to be accessed.",
          "type": "string",
          "required": true
        },
        {
          "name": "--param",
          "description": "The PostgreSQL parameter to be accessed.",
          "type": "string",
          "required": true
        }
      ]
    },
    {
      "name": "set",
      "description": "Configures PostgreSQL server settings including replication, connection limits, and other parameters.",
      "command": "azmcp postgres server param set",
      "option": [
        {
          "name": "--tenant",
          "description": "The Microsoft Entra ID tenant ID or name. This can be either the GUID identifier or the display name of your Entra ID tenant.",
          "type": "string",
          "required": null
        },
        {
          "name": "--auth-method",
          "description": "Authentication method to use. Options: 'credential' (Azure CLI/managed identity), 'key' (access key), or 'connectionString'.",
          "type": "string",
          "required": null
        },
        {
          "name": "--retry-delay",
          "description": "Initial delay in seconds between retry attempts. For exponential backoff, this value is used as the base.",
          "type": "string",
          "required": null
        },
        {
          "name": "--retry-max-delay",
          "description": "Maximum delay in seconds between retries, regardless of the retry strategy.",
          "type": "string",
          "required": null
        },
        {
          "name": "--retry-max-retries",
          "description": "Maximum number of retry attempts for failed operations before giving up.",
          "type": "string",
          "required": null
        },
        {
          "name": "--retry-mode",
          "description": "Retry strategy to use. 'fixed' uses consistent delays, 'exponential' increases delay between attempts.",
          "type": "string",
          "required": null
        },
        {
          "name": "--retry-network-timeout",
          "description": "Network operation timeout in seconds. Operations taking longer than this will be cancelled.",
          "type": "string",
          "required": null
        },
        {
          "name": "--subscription",
          "description": "Specifies the Azure subscription to use. Accepts either a subscription ID (GUID) or display name. If not specified, the AZURE_SUBSCRIPTION_ID environment variable will be used instead.",
          "type": "string",
          "required": null
        },
        {
          "name": "--resource-group",
          "description": "The name of the Azure resource group. This is a logical container for Azure resources.",
          "type": "string",
          "required": true
        },
        {
          "name": "--user",
          "description": "The user name to access PostgreSQL server.",
          "type": "string",
          "required": true
        },
        {
          "name": "--server",
          "description": "The PostgreSQL server to be accessed.",
          "type": "string",
          "required": true
        },
        {
          "name": "--param",
          "description": "The PostgreSQL parameter to be accessed.",
          "type": "string",
          "required": true
        },
        {
          "name": "--value",
          "description": "The value to set for the PostgreSQL parameter.",
          "type": "string",
          "required": true
        }
      ]
    },
    {
      "name": "list",
      "description": "Lists all tables in the PostgreSQL database.",
      "command": "azmcp postgres table list",
      "option": [
        {
          "name": "--tenant",
          "description": "The Microsoft Entra ID tenant ID or name. This can be either the GUID identifier or the display name of your Entra ID tenant.",
          "type": "string",
          "required": null
        },
        {
          "name": "--auth-method",
          "description": "Authentication method to use. Options: 'credential' (Azure CLI/managed identity), 'key' (access key), or 'connectionString'.",
          "type": "string",
          "required": null
        },
        {
          "name": "--retry-delay",
          "description": "Initial delay in seconds between retry attempts. For exponential backoff, this value is used as the base.",
          "type": "string",
          "required": null
        },
        {
          "name": "--retry-max-delay",
          "description": "Maximum delay in seconds between retries, regardless of the retry strategy.",
          "type": "string",
          "required": null
        },
        {
          "name": "--retry-max-retries",
          "description": "Maximum number of retry attempts for failed operations before giving up.",
          "type": "string",
          "required": null
        },
        {
          "name": "--retry-mode",
          "description": "Retry strategy to use. 'fixed' uses consistent delays, 'exponential' increases delay between attempts.",
          "type": "string",
          "required": null
        },
        {
          "name": "--retry-network-timeout",
          "description": "Network operation timeout in seconds. Operations taking longer than this will be cancelled.",
          "type": "string",
          "required": null
        },
        {
          "name": "--subscription",
          "description": "Specifies the Azure subscription to use. Accepts either a subscription ID (GUID) or display name. If not specified, the AZURE_SUBSCRIPTION_ID environment variable will be used instead.",
          "type": "string",
          "required": null
        },
        {
          "name": "--resource-group",
          "description": "The name of the Azure resource group. This is a logical container for Azure resources.",
          "type": "string",
          "required": true
        },
        {
          "name": "--user",
          "description": "The user name to access PostgreSQL server.",
          "type": "string",
          "required": true
        },
        {
          "name": "--server",
          "description": "The PostgreSQL server to be accessed.",
          "type": "string",
          "required": true
        },
        {
          "name": "--database",
          "description": "The PostgreSQL database to be accessed.",
          "type": "string",
          "required": true
        }
      ]
    },
    {
      "name": "get",
      "description": "Retrieves the schema of a specified table in a PostgreSQL database.",
      "command": "azmcp postgres table schema schema",
      "option": [
        {
          "name": "--tenant",
          "description": "The Microsoft Entra ID tenant ID or name. This can be either the GUID identifier or the display name of your Entra ID tenant.",
          "type": "string",
          "required": null
        },
        {
          "name": "--auth-method",
          "description": "Authentication method to use. Options: 'credential' (Azure CLI/managed identity), 'key' (access key), or 'connectionString'.",
          "type": "string",
          "required": null
        },
        {
          "name": "--retry-delay",
          "description": "Initial delay in seconds between retry attempts. For exponential backoff, this value is used as the base.",
          "type": "string",
          "required": null
        },
        {
          "name": "--retry-max-delay",
          "description": "Maximum delay in seconds between retries, regardless of the retry strategy.",
          "type": "string",
          "required": null
        },
        {
          "name": "--retry-max-retries",
          "description": "Maximum number of retry attempts for failed operations before giving up.",
          "type": "string",
          "required": null
        },
        {
          "name": "--retry-mode",
          "description": "Retry strategy to use. 'fixed' uses consistent delays, 'exponential' increases delay between attempts.",
          "type": "string",
          "required": null
        },
        {
          "name": "--retry-network-timeout",
          "description": "Network operation timeout in seconds. Operations taking longer than this will be cancelled.",
          "type": "string",
          "required": null
        },
        {
          "name": "--subscription",
          "description": "Specifies the Azure subscription to use. Accepts either a subscription ID (GUID) or display name. If not specified, the AZURE_SUBSCRIPTION_ID environment variable will be used instead.",
          "type": "string",
          "required": null
        },
        {
          "name": "--resource-group",
          "description": "The name of the Azure resource group. This is a logical container for Azure resources.",
          "type": "string",
          "required": true
        },
        {
          "name": "--user",
          "description": "The user name to access PostgreSQL server.",
          "type": "string",
          "required": true
        },
        {
          "name": "--server",
          "description": "The PostgreSQL server to be accessed.",
          "type": "string",
          "required": true
        },
        {
          "name": "--database",
          "description": "The PostgreSQL database to be accessed.",
          "type": "string",
          "required": true
        },
        {
          "name": "--table",
          "description": "The PostgreSQL table to be accessed.",
          "type": "string",
          "required": true
        }
      ]
    },
    {
      "name": "list",
      "description": "Given a list of Azure resource types, this tool will return a list of regions where the resource types are available. Always get the user's subscription ID before calling this tool.",
      "command": "azmcp quota region availability list",
      "option": [
        {
          "name": "--tenant",
          "description": "The Microsoft Entra ID tenant ID or name. This can be either the GUID identifier or the display name of your Entra ID tenant.",
          "type": "string",
          "required": null
        },
        {
          "name": "--auth-method",
          "description": "Authentication method to use. Options: 'credential' (Azure CLI/managed identity), 'key' (access key), or 'connectionString'.",
          "type": "string",
          "required": null
        },
        {
          "name": "--retry-delay",
          "description": "Initial delay in seconds between retry attempts. For exponential backoff, this value is used as the base.",
          "type": "string",
          "required": null
        },
        {
          "name": "--retry-max-delay",
          "description": "Maximum delay in seconds between retries, regardless of the retry strategy.",
          "type": "string",
          "required": null
        },
        {
          "name": "--retry-max-retries",
          "description": "Maximum number of retry attempts for failed operations before giving up.",
          "type": "string",
          "required": null
        },
        {
          "name": "--retry-mode",
          "description": "Retry strategy to use. 'fixed' uses consistent delays, 'exponential' increases delay between attempts.",
          "type": "string",
          "required": null
        },
        {
          "name": "--retry-network-timeout",
          "description": "Network operation timeout in seconds. Operations taking longer than this will be cancelled.",
          "type": "string",
          "required": null
        },
        {
          "name": "--subscription",
          "description": "Specifies the Azure subscription to use. Accepts either a subscription ID (GUID) or display name. If not specified, the AZURE_SUBSCRIPTION_ID environment variable will be used instead.",
          "type": "string",
          "required": null
        },
        {
          "name": "--resource-types",
          "description": "Comma-separated list of Azure resource types to check available regions for. The valid Azure resource types. E.g. 'Microsoft.App/containerApps, Microsoft.Web/sites, Microsoft.CognitiveServices/accounts'.",
          "type": "string",
          "required": true
        },
        {
          "name": "--cognitive-service-model-name",
          "description": "Optional model name for cognitive services. Only needed when Microsoft.CognitiveServices is included in resource types.",
          "type": "string",
          "required": null
        },
        {
          "name": "--cognitive-service-model-version",
          "description": "Optional model version for cognitive services. Only needed when Microsoft.CognitiveServices is included in resource types.",
          "type": "string",
          "required": null
        },
        {
          "name": "--cognitive-service-deployment-sku-name",
          "description": "Optional deployment SKU name for cognitive services. Only needed when Microsoft.CognitiveServices is included in resource types.",
          "type": "string",
          "required": null
        }
      ]
    },
    {
      "name": "check",
      "description": "This tool will check the usage and quota information for Azure resources in a region.",
      "command": "azmcp quota usage check",
      "option": [
        {
          "name": "--tenant",
          "description": "The Microsoft Entra ID tenant ID or name. This can be either the GUID identifier or the display name of your Entra ID tenant.",
          "type": "string",
          "required": null
        },
        {
          "name": "--auth-method",
          "description": "Authentication method to use. Options: 'credential' (Azure CLI/managed identity), 'key' (access key), or 'connectionString'.",
          "type": "string",
          "required": null
        },
        {
          "name": "--retry-delay",
          "description": "Initial delay in seconds between retry attempts. For exponential backoff, this value is used as the base.",
          "type": "string",
          "required": null
        },
        {
          "name": "--retry-max-delay",
          "description": "Maximum delay in seconds between retries, regardless of the retry strategy.",
          "type": "string",
          "required": null
        },
        {
          "name": "--retry-max-retries",
          "description": "Maximum number of retry attempts for failed operations before giving up.",
          "type": "string",
          "required": null
        },
        {
          "name": "--retry-mode",
          "description": "Retry strategy to use. 'fixed' uses consistent delays, 'exponential' increases delay between attempts.",
          "type": "string",
          "required": null
        },
        {
          "name": "--retry-network-timeout",
          "description": "Network operation timeout in seconds. Operations taking longer than this will be cancelled.",
          "type": "string",
          "required": null
        },
        {
          "name": "--subscription",
          "description": "Specifies the Azure subscription to use. Accepts either a subscription ID (GUID) or display name. If not specified, the AZURE_SUBSCRIPTION_ID environment variable will be used instead.",
          "type": "string",
          "required": null
        },
        {
          "name": "--region",
          "description": "The valid Azure region where the resources will be deployed. E.g. 'eastus', 'westus', etc.",
          "type": "string",
          "required": true
        },
        {
          "name": "--resource-types",
          "description": "The valid Azure resource types that are going to be deployed(comma-separated). E.g. 'Microsoft.App/containerApps,Microsoft.Web/sites,Microsoft.CognitiveServices/accounts', etc.",
          "type": "string",
          "required": true
        }
      ]
    },
    {
      "name": "list",
      "description": "List the Access Policies and Assignments for the specified Redis cache. Returns an array of Redis Access Policy Assignment details.\r\nUse this command to explore which Access Policies have been assigned to which identities for your Redis cache.",
      "command": "azmcp redis cache accesspolicy list",
      "option": [
        {
          "name": "--tenant",
          "description": "The Microsoft Entra ID tenant ID or name. This can be either the GUID identifier or the display name of your Entra ID tenant.",
          "type": "string",
          "required": null
        },
        {
          "name": "--auth-method",
          "description": "Authentication method to use. Options: 'credential' (Azure CLI/managed identity), 'key' (access key), or 'connectionString'.",
          "type": "string",
          "required": null
        },
        {
          "name": "--retry-delay",
          "description": "Initial delay in seconds between retry attempts. For exponential backoff, this value is used as the base.",
          "type": "string",
          "required": null
        },
        {
          "name": "--retry-max-delay",
          "description": "Maximum delay in seconds between retries, regardless of the retry strategy.",
          "type": "string",
          "required": null
        },
        {
          "name": "--retry-max-retries",
          "description": "Maximum number of retry attempts for failed operations before giving up.",
          "type": "string",
          "required": null
        },
        {
          "name": "--retry-mode",
          "description": "Retry strategy to use. 'fixed' uses consistent delays, 'exponential' increases delay between attempts.",
          "type": "string",
          "required": null
        },
        {
          "name": "--retry-network-timeout",
          "description": "Network operation timeout in seconds. Operations taking longer than this will be cancelled.",
          "type": "string",
          "required": null
        },
        {
          "name": "--subscription",
          "description": "Specifies the Azure subscription to use. Accepts either a subscription ID (GUID) or display name. If not specified, the AZURE_SUBSCRIPTION_ID environment variable will be used instead.",
          "type": "string",
          "required": null
        },
        {
          "name": "--resource-group",
          "description": "The name of the Azure resource group. This is a logical container for Azure resources.",
          "type": "string",
          "required": true
        },
        {
          "name": "--cache",
          "description": "The name of the Redis cache (e.g., my-redis-cache).",
          "type": "string",
          "required": true
        }
      ]
    },
    {
      "name": "list",
      "description": "List all Redis Cache resources in a specified subscription. Returns an array of Redis Cache details.\r\nUse this command to explore which Redis Cache resources are available in your subscription.",
      "command": "azmcp redis cache list",
      "option": [
        {
          "name": "--tenant",
          "description": "The Microsoft Entra ID tenant ID or name. This can be either the GUID identifier or the display name of your Entra ID tenant.",
          "type": "string",
          "required": null
        },
        {
          "name": "--auth-method",
          "description": "Authentication method to use. Options: 'credential' (Azure CLI/managed identity), 'key' (access key), or 'connectionString'.",
          "type": "string",
          "required": null
        },
        {
          "name": "--retry-delay",
          "description": "Initial delay in seconds between retry attempts. For exponential backoff, this value is used as the base.",
          "type": "string",
          "required": null
        },
        {
          "name": "--retry-max-delay",
          "description": "Maximum delay in seconds between retries, regardless of the retry strategy.",
          "type": "string",
          "required": null
        },
        {
          "name": "--retry-max-retries",
          "description": "Maximum number of retry attempts for failed operations before giving up.",
          "type": "string",
          "required": null
        },
        {
          "name": "--retry-mode",
          "description": "Retry strategy to use. 'fixed' uses consistent delays, 'exponential' increases delay between attempts.",
          "type": "string",
          "required": null
        },
        {
          "name": "--retry-network-timeout",
          "description": "Network operation timeout in seconds. Operations taking longer than this will be cancelled.",
          "type": "string",
          "required": null
        },
        {
          "name": "--subscription",
          "description": "Specifies the Azure subscription to use. Accepts either a subscription ID (GUID) or display name. If not specified, the AZURE_SUBSCRIPTION_ID environment variable will be used instead.",
          "type": "string",
          "required": null
        }
      ]
    },
    {
      "name": "list",
      "description": "List the databases in the specified Redis Cluster resource. Returns an array of Redis database details.\r\nUse this command to explore which databases are available in your Redis Cluster.",
      "command": "azmcp redis cluster database list",
      "option": [
        {
          "name": "--tenant",
          "description": "The Microsoft Entra ID tenant ID or name. This can be either the GUID identifier or the display name of your Entra ID tenant.",
          "type": "string",
          "required": null
        },
        {
          "name": "--auth-method",
          "description": "Authentication method to use. Options: 'credential' (Azure CLI/managed identity), 'key' (access key), or 'connectionString'.",
          "type": "string",
          "required": null
        },
        {
          "name": "--retry-delay",
          "description": "Initial delay in seconds between retry attempts. For exponential backoff, this value is used as the base.",
          "type": "string",
          "required": null
        },
        {
          "name": "--retry-max-delay",
          "description": "Maximum delay in seconds between retries, regardless of the retry strategy.",
          "type": "string",
          "required": null
        },
        {
          "name": "--retry-max-retries",
          "description": "Maximum number of retry attempts for failed operations before giving up.",
          "type": "string",
          "required": null
        },
        {
          "name": "--retry-mode",
          "description": "Retry strategy to use. 'fixed' uses consistent delays, 'exponential' increases delay between attempts.",
          "type": "string",
          "required": null
        },
        {
          "name": "--retry-network-timeout",
          "description": "Network operation timeout in seconds. Operations taking longer than this will be cancelled.",
          "type": "string",
          "required": null
        },
        {
          "name": "--subscription",
          "description": "Specifies the Azure subscription to use. Accepts either a subscription ID (GUID) or display name. If not specified, the AZURE_SUBSCRIPTION_ID environment variable will be used instead.",
          "type": "string",
          "required": null
        },
        {
          "name": "--resource-group",
          "description": "The name of the Azure resource group. This is a logical container for Azure resources.",
          "type": "string",
          "required": true
        },
        {
          "name": "--cluster",
          "description": "The name of the Redis cluster (e.g., my-redis-cluster).",
          "type": "string",
          "required": true
        }
      ]
    },
    {
      "name": "list",
      "description": "List all Redis Cluster resources in a specified subscription. Returns an array of Redis Cluster details.\r\nUse this command to explore which Redis Cluster resources are available in your subscription.",
      "command": "azmcp redis cluster list",
      "option": [
        {
          "name": "--tenant",
          "description": "The Microsoft Entra ID tenant ID or name. This can be either the GUID identifier or the display name of your Entra ID tenant.",
          "type": "string",
          "required": null
        },
        {
          "name": "--auth-method",
          "description": "Authentication method to use. Options: 'credential' (Azure CLI/managed identity), 'key' (access key), or 'connectionString'.",
          "type": "string",
          "required": null
        },
        {
          "name": "--retry-delay",
          "description": "Initial delay in seconds between retry attempts. For exponential backoff, this value is used as the base.",
          "type": "string",
          "required": null
        },
        {
          "name": "--retry-max-delay",
          "description": "Maximum delay in seconds between retries, regardless of the retry strategy.",
          "type": "string",
          "required": null
        },
        {
          "name": "--retry-max-retries",
          "description": "Maximum number of retry attempts for failed operations before giving up.",
          "type": "string",
          "required": null
        },
        {
          "name": "--retry-mode",
          "description": "Retry strategy to use. 'fixed' uses consistent delays, 'exponential' increases delay between attempts.",
          "type": "string",
          "required": null
        },
        {
          "name": "--retry-network-timeout",
          "description": "Network operation timeout in seconds. Operations taking longer than this will be cancelled.",
          "type": "string",
          "required": null
        },
        {
          "name": "--subscription",
          "description": "Specifies the Azure subscription to use. Accepts either a subscription ID (GUID) or display name. If not specified, the AZURE_SUBSCRIPTION_ID environment variable will be used instead.",
          "type": "string",
          "required": null
        }
      ]
    },
    {
      "name": "get",
      "description": "Get the current availability status or health status of a specific Azure resource to diagnose health issues. Works with storage_account_name, virtual machine, resource group, subscription, and other Azure types. It provides detailed information about resource availability state, potential issues, and timestamps.",
      "command": "azmcp resourcehealth availability-status get",
      "option": [
        {
          "name": "--tenant",
          "description": "The Microsoft Entra ID tenant ID or name. This can be either the GUID identifier or the display name of your Entra ID tenant.",
          "type": "string",
          "required": null
        },
        {
          "name": "--auth-method",
          "description": "Authentication method to use. Options: 'credential' (Azure CLI/managed identity), 'key' (access key), or 'connectionString'.",
          "type": "string",
          "required": null
        },
        {
          "name": "--retry-delay",
          "description": "Initial delay in seconds between retry attempts. For exponential backoff, this value is used as the base.",
          "type": "string",
          "required": null
        },
        {
          "name": "--retry-max-delay",
          "description": "Maximum delay in seconds between retries, regardless of the retry strategy.",
          "type": "string",
          "required": null
        },
        {
          "name": "--retry-max-retries",
          "description": "Maximum number of retry attempts for failed operations before giving up.",
          "type": "string",
          "required": null
        },
        {
          "name": "--retry-mode",
          "description": "Retry strategy to use. 'fixed' uses consistent delays, 'exponential' increases delay between attempts.",
          "type": "string",
          "required": null
        },
        {
          "name": "--retry-network-timeout",
          "description": "Network operation timeout in seconds. Operations taking longer than this will be cancelled.",
          "type": "string",
          "required": null
        },
        {
          "name": "--subscription",
          "description": "Specifies the Azure subscription to use. Accepts either a subscription ID (GUID) or display name. If not specified, the AZURE_SUBSCRIPTION_ID environment variable will be used instead.",
          "type": "string",
          "required": null
        },
        {
          "name": "--resourceId",
          "description": "The Azure resource ID to get health status for (e.g., /subscriptions/{sub}/resourceGroups/{rg}/providers/Microsoft.Compute/virtualMachines/{vm}).",
          "type": "string",
          "required": true
        }
      ]
    },
    {
      "name": "list",
      "description": "List availability statuses for all resources in a subscription or resource group.\r\nProvides health status information for multiple Azure resources at once, including availability state,\r\nsummaries, and timestamps. This is useful for getting an overview of resource health across your infrastructure.\r\nResults can be filtered by resource group to narrow the scope.",
      "command": "azmcp resourcehealth availability-status list",
      "option": [
        {
          "name": "--tenant",
          "description": "The Microsoft Entra ID tenant ID or name. This can be either the GUID identifier or the display name of your Entra ID tenant.",
          "type": "string",
          "required": null
        },
        {
          "name": "--auth-method",
          "description": "Authentication method to use. Options: 'credential' (Azure CLI/managed identity), 'key' (access key), or 'connectionString'.",
          "type": "string",
          "required": null
        },
        {
          "name": "--retry-delay",
          "description": "Initial delay in seconds between retry attempts. For exponential backoff, this value is used as the base.",
          "type": "string",
          "required": null
        },
        {
          "name": "--retry-max-delay",
          "description": "Maximum delay in seconds between retries, regardless of the retry strategy.",
          "type": "string",
          "required": null
        },
        {
          "name": "--retry-max-retries",
          "description": "Maximum number of retry attempts for failed operations before giving up.",
          "type": "string",
          "required": null
        },
        {
          "name": "--retry-mode",
          "description": "Retry strategy to use. 'fixed' uses consistent delays, 'exponential' increases delay between attempts.",
          "type": "string",
          "required": null
        },
        {
          "name": "--retry-network-timeout",
          "description": "Network operation timeout in seconds. Operations taking longer than this will be cancelled.",
          "type": "string",
          "required": null
        },
        {
          "name": "--subscription",
          "description": "Specifies the Azure subscription to use. Accepts either a subscription ID (GUID) or display name. If not specified, the AZURE_SUBSCRIPTION_ID environment variable will be used instead.",
          "type": "string",
          "required": null
        },
        {
          "name": "--resource-group",
          "description": "The name of the Azure resource group. This is a logical container for Azure resources.",
          "type": "string",
          "required": null
        }
      ]
    },
    {
      "name": "list",
      "description": "List Azure service health events to track service issues that occurred in recent timeframes (last 30 days, weeks, months). Query subscription for planned maintenance, past or ongoing service incidents, advisories, and security events. Provides detailed information about resource availability state, potential issues, and timestamps. Returns: trackingId, title, summary, eventType, status, startTime, endTime, impactedServices. Access Azure Service Health portal data programmatically.",
      "command": "azmcp resourcehealth service-health-events list",
      "option": [
        {
          "name": "--tenant",
          "description": "The Microsoft Entra ID tenant ID or name. This can be either the GUID identifier or the display name of your Entra ID tenant.",
          "type": "string",
          "required": null
        },
        {
          "name": "--auth-method",
          "description": "Authentication method to use. Options: 'credential' (Azure CLI/managed identity), 'key' (access key), or 'connectionString'.",
          "type": "string",
          "required": null
        },
        {
          "name": "--retry-delay",
          "description": "Initial delay in seconds between retry attempts. For exponential backoff, this value is used as the base.",
          "type": "string",
          "required": null
        },
        {
          "name": "--retry-max-delay",
          "description": "Maximum delay in seconds between retries, regardless of the retry strategy.",
          "type": "string",
          "required": null
        },
        {
          "name": "--retry-max-retries",
          "description": "Maximum number of retry attempts for failed operations before giving up.",
          "type": "string",
          "required": null
        },
        {
          "name": "--retry-mode",
          "description": "Retry strategy to use. 'fixed' uses consistent delays, 'exponential' increases delay between attempts.",
          "type": "string",
          "required": null
        },
        {
          "name": "--retry-network-timeout",
          "description": "Network operation timeout in seconds. Operations taking longer than this will be cancelled.",
          "type": "string",
          "required": null
        },
        {
          "name": "--subscription",
          "description": "Specifies the Azure subscription to use. Accepts either a subscription ID (GUID) or display name. If not specified, the AZURE_SUBSCRIPTION_ID environment variable will be used instead.",
          "type": "string",
          "required": null
        },
        {
          "name": "--event-type",
          "description": "Filter by event type (ServiceIssue, PlannedMaintenance, HealthAdvisory, Security). If not specified, all event types are included.",
          "type": "string",
          "required": null
        },
        {
          "name": "--status",
          "description": "Filter by status (Active, Resolved). If not specified, all statuses are included.",
          "type": "string",
          "required": null
        },
        {
          "name": "--tracking-id",
          "description": "Filter by tracking ID to get a specific service health event.",
          "type": "string",
          "required": null
        },
        {
          "name": "--filter",
          "description": "Additional OData filter expression to apply to the service health events query.",
          "type": "string",
          "required": null
        },
        {
          "name": "--query-start-time",
          "description": "Start time for the query in ISO 8601 format (e.g., 2024-01-01T00:00:00Z). Events from this time onwards will be included.",
          "type": "string",
          "required": null
        },
        {
          "name": "--query-end-time",
          "description": "End time for the query in ISO 8601 format (e.g., 2024-01-31T23:59:59Z). Events up to this time will be included.",
          "type": "string",
          "required": null
        }
      ]
    },
    {
      "name": "list",
      "description": "List role assignments. This command retrieves and displays all Azure RBAC role assignments\r\nin the specified scope. Results include role definition IDs and principal IDs, returned as a JSON array.",
      "command": "azmcp role assignment list",
      "option": [
        {
          "name": "--tenant",
          "description": "The Microsoft Entra ID tenant ID or name. This can be either the GUID identifier or the display name of your Entra ID tenant.",
          "type": "string",
          "required": null
        },
        {
          "name": "--auth-method",
          "description": "Authentication method to use. Options: 'credential' (Azure CLI/managed identity), 'key' (access key), or 'connectionString'.",
          "type": "string",
          "required": null
        },
        {
          "name": "--retry-delay",
          "description": "Initial delay in seconds between retry attempts. For exponential backoff, this value is used as the base.",
          "type": "string",
          "required": null
        },
        {
          "name": "--retry-max-delay",
          "description": "Maximum delay in seconds between retries, regardless of the retry strategy.",
          "type": "string",
          "required": null
        },
        {
          "name": "--retry-max-retries",
          "description": "Maximum number of retry attempts for failed operations before giving up.",
          "type": "string",
          "required": null
        },
        {
          "name": "--retry-mode",
          "description": "Retry strategy to use. 'fixed' uses consistent delays, 'exponential' increases delay between attempts.",
          "type": "string",
          "required": null
        },
        {
          "name": "--retry-network-timeout",
          "description": "Network operation timeout in seconds. Operations taking longer than this will be cancelled.",
          "type": "string",
          "required": null
        },
        {
          "name": "--subscription",
          "description": "Specifies the Azure subscription to use. Accepts either a subscription ID (GUID) or display name. If not specified, the AZURE_SUBSCRIPTION_ID environment variable will be used instead.",
          "type": "string",
          "required": null
        },
        {
          "name": "--scope",
          "description": "Scope at which the role assignment or definition applies to, e.g., /subscriptions/0b1f6471-1bf0-4dda-aec3-111122223333, /subscriptions/0b1f6471-1bf0-4dda-aec3-111122223333/resourceGroups/myGroup, or /subscriptions/0b1f6471-1bf0-4dda-aec3-111122223333/resourceGroups/myGroup/providers/Microsoft.Compute/virtualMachines/myVM.",
          "type": "string",
          "required": true
        }
      ]
    },
    {
      "name": "get",
      "description": "Gets the details of Azure AI Search indexes, including fields, description, and more. If a specific index name\r\nis not provided, the command will return details for all indexes within the specified service.",
      "command": "azmcp search index get",
      "option": [
        {
          "name": "--tenant",
          "description": "The Microsoft Entra ID tenant ID or name. This can be either the GUID identifier or the display name of your Entra ID tenant.",
          "type": "string",
          "required": null
        },
        {
          "name": "--auth-method",
          "description": "Authentication method to use. Options: 'credential' (Azure CLI/managed identity), 'key' (access key), or 'connectionString'.",
          "type": "string",
          "required": null
        },
        {
          "name": "--retry-delay",
          "description": "Initial delay in seconds between retry attempts. For exponential backoff, this value is used as the base.",
          "type": "string",
          "required": null
        },
        {
          "name": "--retry-max-delay",
          "description": "Maximum delay in seconds between retries, regardless of the retry strategy.",
          "type": "string",
          "required": null
        },
        {
          "name": "--retry-max-retries",
          "description": "Maximum number of retry attempts for failed operations before giving up.",
          "type": "string",
          "required": null
        },
        {
          "name": "--retry-mode",
          "description": "Retry strategy to use. 'fixed' uses consistent delays, 'exponential' increases delay between attempts.",
          "type": "string",
          "required": null
        },
        {
          "name": "--retry-network-timeout",
          "description": "Network operation timeout in seconds. Operations taking longer than this will be cancelled.",
          "type": "string",
          "required": null
        },
        {
          "name": "--service",
          "description": "The name of the Azure AI Search service (e.g., my-search-service).",
          "type": "string",
          "required": true
        },
        {
          "name": "--index",
          "description": "The name of the search index within the Azure AI Search service.",
          "type": "string",
          "required": null
        }
      ]
    },
    {
      "name": "query",
      "description": "Queries an Azure AI Search index, returning the results of the query.",
      "command": "azmcp search index query",
      "option": [
        {
          "name": "--tenant",
          "description": "The Microsoft Entra ID tenant ID or name. This can be either the GUID identifier or the display name of your Entra ID tenant.",
          "type": "string",
          "required": null
        },
        {
          "name": "--auth-method",
          "description": "Authentication method to use. Options: 'credential' (Azure CLI/managed identity), 'key' (access key), or 'connectionString'.",
          "type": "string",
          "required": null
        },
        {
          "name": "--retry-delay",
          "description": "Initial delay in seconds between retry attempts. For exponential backoff, this value is used as the base.",
          "type": "string",
          "required": null
        },
        {
          "name": "--retry-max-delay",
          "description": "Maximum delay in seconds between retries, regardless of the retry strategy.",
          "type": "string",
          "required": null
        },
        {
          "name": "--retry-max-retries",
          "description": "Maximum number of retry attempts for failed operations before giving up.",
          "type": "string",
          "required": null
        },
        {
          "name": "--retry-mode",
          "description": "Retry strategy to use. 'fixed' uses consistent delays, 'exponential' increases delay between attempts.",
          "type": "string",
          "required": null
        },
        {
          "name": "--retry-network-timeout",
          "description": "Network operation timeout in seconds. Operations taking longer than this will be cancelled.",
          "type": "string",
          "required": null
        },
        {
          "name": "--service",
          "description": "The name of the Azure AI Search service (e.g., my-search-service).",
          "type": "string",
          "required": true
        },
        {
          "name": "--index",
          "description": "The name of the search index within the Azure AI Search service.",
          "type": "string",
          "required": true
        },
        {
          "name": "--query",
          "description": "The search query to execute against the Azure AI Search index.",
          "type": "string",
          "required": true
        }
      ]
    },
    {
      "name": "list",
      "description": "Lists all Azure AI Search services in a subscription.",
      "command": "azmcp search service list",
      "option": [
        {
          "name": "--tenant",
          "description": "The Microsoft Entra ID tenant ID or name. This can be either the GUID identifier or the display name of your Entra ID tenant.",
          "type": "string",
          "required": null
        },
        {
          "name": "--auth-method",
          "description": "Authentication method to use. Options: 'credential' (Azure CLI/managed identity), 'key' (access key), or 'connectionString'.",
          "type": "string",
          "required": null
        },
        {
          "name": "--retry-delay",
          "description": "Initial delay in seconds between retry attempts. For exponential backoff, this value is used as the base.",
          "type": "string",
          "required": null
        },
        {
          "name": "--retry-max-delay",
          "description": "Maximum delay in seconds between retries, regardless of the retry strategy.",
          "type": "string",
          "required": null
        },
        {
          "name": "--retry-max-retries",
          "description": "Maximum number of retry attempts for failed operations before giving up.",
          "type": "string",
          "required": null
        },
        {
          "name": "--retry-mode",
          "description": "Retry strategy to use. 'fixed' uses consistent delays, 'exponential' increases delay between attempts.",
          "type": "string",
          "required": null
        },
        {
          "name": "--retry-network-timeout",
          "description": "Network operation timeout in seconds. Operations taking longer than this will be cancelled.",
          "type": "string",
          "required": null
        },
        {
          "name": "--subscription",
          "description": "Specifies the Azure subscription to use. Accepts either a subscription ID (GUID) or display name. If not specified, the AZURE_SUBSCRIPTION_ID environment variable will be used instead.",
          "type": "string",
          "required": null
        }
      ]
    },
    {
      "name": "details",
      "description": "Get details about a Service Bus queue. Returns queue properties and runtime information. Properties returned include\r\nlock duration, max message size, queue size, creation date, status, current message counts, etc.\r\n\r\nRequired arguments:\r\n- namespace: The fully qualified Service Bus namespace host name. (This is usually in the form <namespace>.servicebus.windows.net)\r\n- queue: Queue name to get details and runtime information for.",
      "command": "azmcp servicebus queue details",
      "option": [
        {
          "name": "--tenant",
          "description": "The Microsoft Entra ID tenant ID or name. This can be either the GUID identifier or the display name of your Entra ID tenant.",
          "type": "string",
          "required": null
        },
        {
          "name": "--auth-method",
          "description": "Authentication method to use. Options: 'credential' (Azure CLI/managed identity), 'key' (access key), or 'connectionString'.",
          "type": "string",
          "required": null
        },
        {
          "name": "--retry-delay",
          "description": "Initial delay in seconds between retry attempts. For exponential backoff, this value is used as the base.",
          "type": "string",
          "required": null
        },
        {
          "name": "--retry-max-delay",
          "description": "Maximum delay in seconds between retries, regardless of the retry strategy.",
          "type": "string",
          "required": null
        },
        {
          "name": "--retry-max-retries",
          "description": "Maximum number of retry attempts for failed operations before giving up.",
          "type": "string",
          "required": null
        },
        {
          "name": "--retry-mode",
          "description": "Retry strategy to use. 'fixed' uses consistent delays, 'exponential' increases delay between attempts.",
          "type": "string",
          "required": null
        },
        {
          "name": "--retry-network-timeout",
          "description": "Network operation timeout in seconds. Operations taking longer than this will be cancelled.",
          "type": "string",
          "required": null
        },
        {
          "name": "--subscription",
          "description": "Specifies the Azure subscription to use. Accepts either a subscription ID (GUID) or display name. If not specified, the AZURE_SUBSCRIPTION_ID environment variable will be used instead.",
          "type": "string",
          "required": null
        },
        {
          "name": "--namespace",
          "description": "The fully qualified Service Bus namespace host name. (This is usually in the form <namespace>.servicebus.windows.net)",
          "type": "string",
          "required": true
        },
        {
          "name": "--queue",
          "description": "The queue name to peek messages from.",
          "type": "string",
          "required": true
        }
      ]
    },
    {
      "name": "details",
      "description": "Retrieves details about a Service Bus topic. Returns runtime information and topic properties including number of subscriptions, max message size, max topic size, number of scheduled messages, etc.\r\nRequired arguments are namespace: The fully qualified Service Bus namespace host name (usually in the form <namespace>.servicebus.windows.net) and topic: Topic name to get information about.\r\nDo not use this to get details on Service Bus subscription- instead use servicebus_topic_subscription_details.",
      "command": "azmcp servicebus topic details",
      "option": [
        {
          "name": "--tenant",
          "description": "The Microsoft Entra ID tenant ID or name. This can be either the GUID identifier or the display name of your Entra ID tenant.",
          "type": "string",
          "required": null
        },
        {
          "name": "--auth-method",
          "description": "Authentication method to use. Options: 'credential' (Azure CLI/managed identity), 'key' (access key), or 'connectionString'.",
          "type": "string",
          "required": null
        },
        {
          "name": "--retry-delay",
          "description": "Initial delay in seconds between retry attempts. For exponential backoff, this value is used as the base.",
          "type": "string",
          "required": null
        },
        {
          "name": "--retry-max-delay",
          "description": "Maximum delay in seconds between retries, regardless of the retry strategy.",
          "type": "string",
          "required": null
        },
        {
          "name": "--retry-max-retries",
          "description": "Maximum number of retry attempts for failed operations before giving up.",
          "type": "string",
          "required": null
        },
        {
          "name": "--retry-mode",
          "description": "Retry strategy to use. 'fixed' uses consistent delays, 'exponential' increases delay between attempts.",
          "type": "string",
          "required": null
        },
        {
          "name": "--retry-network-timeout",
          "description": "Network operation timeout in seconds. Operations taking longer than this will be cancelled.",
          "type": "string",
          "required": null
        },
        {
          "name": "--subscription",
          "description": "Specifies the Azure subscription to use. Accepts either a subscription ID (GUID) or display name. If not specified, the AZURE_SUBSCRIPTION_ID environment variable will be used instead.",
          "type": "string",
          "required": null
        },
        {
          "name": "--namespace",
          "description": "The fully qualified Service Bus namespace host name. (This is usually in the form <namespace>.servicebus.windows.net)",
          "type": "string",
          "required": true
        },
        {
          "name": "--topic",
          "description": "The name of the topic containing the subscription.",
          "type": "string",
          "required": true
        }
      ]
    },
    {
      "name": "details",
      "description": "Get details about a Service Bus subscription. Returns subscription runtime properties including message counts, delivery settings, and other metadata.\r\n\r\nRequired arguments:\r\n- namespace: The fully qualified Service Bus namespace host name. (This is usually in the form <namespace>.servicebus.windows.net)\r\n- topic: Topic name containing the subscription\r\n- subscription-name: Name of the subscription to get details for",
      "command": "azmcp servicebus topic subscription details",
      "option": [
        {
          "name": "--tenant",
          "description": "The Microsoft Entra ID tenant ID or name. This can be either the GUID identifier or the display name of your Entra ID tenant.",
          "type": "string",
          "required": null
        },
        {
          "name": "--auth-method",
          "description": "Authentication method to use. Options: 'credential' (Azure CLI/managed identity), 'key' (access key), or 'connectionString'.",
          "type": "string",
          "required": null
        },
        {
          "name": "--retry-delay",
          "description": "Initial delay in seconds between retry attempts. For exponential backoff, this value is used as the base.",
          "type": "string",
          "required": null
        },
        {
          "name": "--retry-max-delay",
          "description": "Maximum delay in seconds between retries, regardless of the retry strategy.",
          "type": "string",
          "required": null
        },
        {
          "name": "--retry-max-retries",
          "description": "Maximum number of retry attempts for failed operations before giving up.",
          "type": "string",
          "required": null
        },
        {
          "name": "--retry-mode",
          "description": "Retry strategy to use. 'fixed' uses consistent delays, 'exponential' increases delay between attempts.",
          "type": "string",
          "required": null
        },
        {
          "name": "--retry-network-timeout",
          "description": "Network operation timeout in seconds. Operations taking longer than this will be cancelled.",
          "type": "string",
          "required": null
        },
        {
          "name": "--subscription",
          "description": "Specifies the Azure subscription to use. Accepts either a subscription ID (GUID) or display name. If not specified, the AZURE_SUBSCRIPTION_ID environment variable will be used instead.",
          "type": "string",
          "required": null
        },
        {
          "name": "--namespace",
          "description": "The fully qualified Service Bus namespace host name. (This is usually in the form <namespace>.servicebus.windows.net)",
          "type": "string",
          "required": true
        },
        {
          "name": "--topic",
          "description": "The name of the topic containing the subscription.",
          "type": "string",
          "required": true
        },
        {
          "name": "--subscription-name",
          "description": "The name of subscription to peek messages from.",
          "type": "string",
          "required": true
        }
      ]
    },
    {
      "name": "recognize",
      "description": "Recognize speech from an audio file using Azure AI Services Speech. This command takes an audio file and converts it to text using advanced speech recognition capabilities.\r\nYou must provide an Azure AI Services endpoint (e.g., https://your-service.cognitiveservices.azure.com/) and a path to the audio file.\r\nSupported audio formats include WAV, MP3, OPUS/OGG, FLAC, ALAW, MULAW, MP4, M4A, and AAC. Compressed formats require GStreamer to be installed on the system.\r\nOptional parameters include language specification, phrase hints for better accuracy, output format (simple or detailed), and profanity filtering.",
      "command": "azmcp speech stt recognize",
      "option": [
        {
          "name": "--tenant",
          "description": "The Microsoft Entra ID tenant ID or name. This can be either the GUID identifier or the display name of your Entra ID tenant.",
          "type": "string",
          "required": null
        },
        {
          "name": "--auth-method",
          "description": "Authentication method to use. Options: 'credential' (Azure CLI/managed identity), 'key' (access key), or 'connectionString'.",
          "type": "string",
          "required": null
        },
        {
          "name": "--retry-delay",
          "description": "Initial delay in seconds between retry attempts. For exponential backoff, this value is used as the base.",
          "type": "string",
          "required": null
        },
        {
          "name": "--retry-max-delay",
          "description": "Maximum delay in seconds between retries, regardless of the retry strategy.",
          "type": "string",
          "required": null
        },
        {
          "name": "--retry-max-retries",
          "description": "Maximum number of retry attempts for failed operations before giving up.",
          "type": "string",
          "required": null
        },
        {
          "name": "--retry-mode",
          "description": "Retry strategy to use. 'fixed' uses consistent delays, 'exponential' increases delay between attempts.",
          "type": "string",
          "required": null
        },
        {
          "name": "--retry-network-timeout",
          "description": "Network operation timeout in seconds. Operations taking longer than this will be cancelled.",
          "type": "string",
          "required": null
        },
        {
          "name": "--subscription",
          "description": "Specifies the Azure subscription to use. Accepts either a subscription ID (GUID) or display name. If not specified, the AZURE_SUBSCRIPTION_ID environment variable will be used instead.",
          "type": "string",
          "required": null
        },
        {
          "name": "--endpoint",
          "description": "The Azure AI Services endpoint URL (e.g., https://your-service.cognitiveservices.azure.com/).",
          "type": "string",
          "required": true
        },
        {
          "name": "--file",
          "description": "Path to the audio file to recognize.",
          "type": "string",
          "required": true
        },
        {
          "name": "--language",
          "description": "The language for speech recognition (e.g., en-US, es-ES). Default is en-US.",
          "type": "string",
          "required": null
        },
        {
          "name": "--phrases",
          "description": "Phrase hints to improve recognition accuracy. Can be specified multiple times (--phrases \"phrase1\" --phrases \"phrase2\") or as comma-separated values (--phrases \"phrase1,phrase2\").",
          "type": "string",
          "required": null
        },
        {
          "name": "--format",
          "description": "Output format: simple or detailed. Default is simple.",
          "type": "string",
          "required": null
        },
        {
          "name": "--profanity",
          "description": "Profanity filter: masked, removed, or raw. Default is masked.",
          "type": "string",
          "required": null
        }
      ]
    },
    {
      "name": "create",
      "description": "Create a new Azure SQL Database on an existing SQL Server. This command creates a database with configurable\r\nperformance tiers, size limits, and other settings. Equivalent to 'az sql db create'.\r\nReturns the newly created database information including configuration details.",
      "command": "azmcp sql db create",
      "option": [
        {
          "name": "--tenant",
          "description": "The Microsoft Entra ID tenant ID or name. This can be either the GUID identifier or the display name of your Entra ID tenant.",
          "type": "string",
          "required": null
        },
        {
          "name": "--auth-method",
          "description": "Authentication method to use. Options: 'credential' (Azure CLI/managed identity), 'key' (access key), or 'connectionString'.",
          "type": "string",
          "required": null
        },
        {
          "name": "--retry-delay",
          "description": "Initial delay in seconds between retry attempts. For exponential backoff, this value is used as the base.",
          "type": "string",
          "required": null
        },
        {
          "name": "--retry-max-delay",
          "description": "Maximum delay in seconds between retries, regardless of the retry strategy.",
          "type": "string",
          "required": null
        },
        {
          "name": "--retry-max-retries",
          "description": "Maximum number of retry attempts for failed operations before giving up.",
          "type": "string",
          "required": null
        },
        {
          "name": "--retry-mode",
          "description": "Retry strategy to use. 'fixed' uses consistent delays, 'exponential' increases delay between attempts.",
          "type": "string",
          "required": null
        },
        {
          "name": "--retry-network-timeout",
          "description": "Network operation timeout in seconds. Operations taking longer than this will be cancelled.",
          "type": "string",
          "required": null
        },
        {
          "name": "--subscription",
          "description": "Specifies the Azure subscription to use. Accepts either a subscription ID (GUID) or display name. If not specified, the AZURE_SUBSCRIPTION_ID environment variable will be used instead.",
          "type": "string",
          "required": null
        },
        {
          "name": "--resource-group",
          "description": "The name of the Azure resource group. This is a logical container for Azure resources.",
          "type": "string",
          "required": true
        },
        {
          "name": "--server",
          "description": "The Azure SQL Server name.",
          "type": "string",
          "required": true
        },
        {
          "name": "--database",
          "description": "The Azure SQL Database name.",
          "type": "string",
          "required": true
        },
        {
          "name": "--sku-name",
          "description": "The SKU name for the database (e.g., Basic, S0, P1, GP_Gen5_2).",
          "type": "string",
          "required": null
        },
        {
          "name": "--sku-tier",
          "description": "The SKU tier for the database (e.g., Basic, Standard, Premium, GeneralPurpose).",
          "type": "string",
          "required": null
        },
        {
          "name": "--sku-capacity",
          "description": "The SKU capacity (DTU or vCore count) for the database.",
          "type": "string",
          "required": null
        },
        {
          "name": "--collation",
          "description": "The collation for the database (e.g., SQL_Latin1_General_CP1_CI_AS).",
          "type": "string",
          "required": null
        },
        {
          "name": "--max-size-bytes",
          "description": "The maximum size of the database in bytes.",
          "type": "string",
          "required": null
        },
        {
          "name": "--elastic-pool-name",
          "description": "The name of the elastic pool to assign the database to.",
          "type": "string",
          "required": null
        },
        {
          "name": "--zone-redundant",
          "description": "Whether the database should be zone redundant.",
          "type": "string",
          "required": null
        },
        {
          "name": "--read-scale",
          "description": "Read scale option for the database (Enabled or Disabled).",
          "type": "string",
          "required": null
        }
      ]
    },
    {
      "name": "delete",
      "description": "Deletes a database from an Azure SQL Server.This idempotent operation removes the specified database from the server, returning Deleted = false if the database doesn't exist or Deleted = true if successfully removed.",
      "command": "azmcp sql db delete",
      "option": [
        {
          "name": "--tenant",
          "description": "The Microsoft Entra ID tenant ID or name. This can be either the GUID identifier or the display name of your Entra ID tenant.",
          "type": "string",
          "required": null
        },
        {
          "name": "--auth-method",
          "description": "Authentication method to use. Options: 'credential' (Azure CLI/managed identity), 'key' (access key), or 'connectionString'.",
          "type": "string",
          "required": null
        },
        {
          "name": "--retry-delay",
          "description": "Initial delay in seconds between retry attempts. For exponential backoff, this value is used as the base.",
          "type": "string",
          "required": null
        },
        {
          "name": "--retry-max-delay",
          "description": "Maximum delay in seconds between retries, regardless of the retry strategy.",
          "type": "string",
          "required": null
        },
        {
          "name": "--retry-max-retries",
          "description": "Maximum number of retry attempts for failed operations before giving up.",
          "type": "string",
          "required": null
        },
        {
          "name": "--retry-mode",
          "description": "Retry strategy to use. 'fixed' uses consistent delays, 'exponential' increases delay between attempts.",
          "type": "string",
          "required": null
        },
        {
          "name": "--retry-network-timeout",
          "description": "Network operation timeout in seconds. Operations taking longer than this will be cancelled.",
          "type": "string",
          "required": null
        },
        {
          "name": "--subscription",
          "description": "Specifies the Azure subscription to use. Accepts either a subscription ID (GUID) or display name. If not specified, the AZURE_SUBSCRIPTION_ID environment variable will be used instead.",
          "type": "string",
          "required": null
        },
        {
          "name": "--resource-group",
          "description": "The name of the Azure resource group. This is a logical container for Azure resources.",
          "type": "string",
          "required": true
        },
        {
          "name": "--server",
          "description": "The Azure SQL Server name.",
          "type": "string",
          "required": true
        },
        {
          "name": "--database",
          "description": "The Azure SQL Database name.",
          "type": "string",
          "required": true
        }
      ]
    },
    {
      "name": "list",
      "description": "Lists all databases in an Azure SQL Server with their configuration, status, SKU, and performance details.\r\nUse when you need to: view database inventory, check database status across a server, compare database configurations,\r\nor find databases for management operations.\r\nRequires: subscription ID, resource group name, server name.\r\nReturns: JSON array of databases with complete configuration details including SKU, status, and size information.\r\nEquivalent to 'az sql db list'.",
      "command": "azmcp sql db list",
      "option": [
        {
          "name": "--tenant",
          "description": "The Microsoft Entra ID tenant ID or name. This can be either the GUID identifier or the display name of your Entra ID tenant.",
          "type": "string",
          "required": null
        },
        {
          "name": "--auth-method",
          "description": "Authentication method to use. Options: 'credential' (Azure CLI/managed identity), 'key' (access key), or 'connectionString'.",
          "type": "string",
          "required": null
        },
        {
          "name": "--retry-delay",
          "description": "Initial delay in seconds between retry attempts. For exponential backoff, this value is used as the base.",
          "type": "string",
          "required": null
        },
        {
          "name": "--retry-max-delay",
          "description": "Maximum delay in seconds between retries, regardless of the retry strategy.",
          "type": "string",
          "required": null
        },
        {
          "name": "--retry-max-retries",
          "description": "Maximum number of retry attempts for failed operations before giving up.",
          "type": "string",
          "required": null
        },
        {
          "name": "--retry-mode",
          "description": "Retry strategy to use. 'fixed' uses consistent delays, 'exponential' increases delay between attempts.",
          "type": "string",
          "required": null
        },
        {
          "name": "--retry-network-timeout",
          "description": "Network operation timeout in seconds. Operations taking longer than this will be cancelled.",
          "type": "string",
          "required": null
        },
        {
          "name": "--subscription",
          "description": "Specifies the Azure subscription to use. Accepts either a subscription ID (GUID) or display name. If not specified, the AZURE_SUBSCRIPTION_ID environment variable will be used instead.",
          "type": "string",
          "required": null
        },
        {
          "name": "--resource-group",
          "description": "The name of the Azure resource group. This is a logical container for Azure resources.",
          "type": "string",
          "required": true
        },
        {
          "name": "--server",
          "description": "The Azure SQL Server name.",
          "type": "string",
          "required": true
        }
      ]
    },
    {
      "name": "rename",
      "description": "Rename an existing Azure SQL Database to a new name within the same SQL server. This command moves the\r\ndatabase resource to a new identifier while preserving configuration and data. Equivalent to\r\n'az sql db rename'. Returns the updated database information using the new name.",
      "command": "azmcp sql db rename",
      "option": [
        {
          "name": "--tenant",
          "description": "The Microsoft Entra ID tenant ID or name. This can be either the GUID identifier or the display name of your Entra ID tenant.",
          "type": "string",
          "required": null
        },
        {
          "name": "--auth-method",
          "description": "Authentication method to use. Options: 'credential' (Azure CLI/managed identity), 'key' (access key), or 'connectionString'.",
          "type": "string",
          "required": null
        },
        {
          "name": "--retry-delay",
          "description": "Initial delay in seconds between retry attempts. For exponential backoff, this value is used as the base.",
          "type": "string",
          "required": null
        },
        {
          "name": "--retry-max-delay",
          "description": "Maximum delay in seconds between retries, regardless of the retry strategy.",
          "type": "string",
          "required": null
        },
        {
          "name": "--retry-max-retries",
          "description": "Maximum number of retry attempts for failed operations before giving up.",
          "type": "string",
          "required": null
        },
        {
          "name": "--retry-mode",
          "description": "Retry strategy to use. 'fixed' uses consistent delays, 'exponential' increases delay between attempts.",
          "type": "string",
          "required": null
        },
        {
          "name": "--retry-network-timeout",
          "description": "Network operation timeout in seconds. Operations taking longer than this will be cancelled.",
          "type": "string",
          "required": null
        },
        {
          "name": "--subscription",
          "description": "Specifies the Azure subscription to use. Accepts either a subscription ID (GUID) or display name. If not specified, the AZURE_SUBSCRIPTION_ID environment variable will be used instead.",
          "type": "string",
          "required": null
        },
        {
          "name": "--resource-group",
          "description": "The name of the Azure resource group. This is a logical container for Azure resources.",
          "type": "string",
          "required": true
        },
        {
          "name": "--server",
          "description": "The Azure SQL Server name.",
          "type": "string",
          "required": true
        },
        {
          "name": "--database",
          "description": "The Azure SQL Database name.",
          "type": "string",
          "required": true
        },
        {
          "name": "--new-database-name",
          "description": "The new name for the Azure SQL Database.",
          "type": "string",
          "required": true
        }
      ]
    },
    {
      "name": "show",
      "description": "Get the details of an Azure SQL Database. This command retrieves detailed information about a specific database\r\nincluding its configuration, status, performance tier, and other properties. Equivalent to 'az sql db show'.\r\nReturns detailed database information including SKU, status, collation, and size information.\r\n  Required options:\r\n- subscription: Azure subscription ID\r\n- resource-group: Resource group name containing the SQL server\r\n- server: Azure SQL Server name\r\n- database: Database name to retrieve details for",
      "command": "azmcp sql db show",
      "option": [
        {
          "name": "--tenant",
          "description": "The Microsoft Entra ID tenant ID or name. This can be either the GUID identifier or the display name of your Entra ID tenant.",
          "type": "string",
          "required": null
        },
        {
          "name": "--auth-method",
          "description": "Authentication method to use. Options: 'credential' (Azure CLI/managed identity), 'key' (access key), or 'connectionString'.",
          "type": "string",
          "required": null
        },
        {
          "name": "--retry-delay",
          "description": "Initial delay in seconds between retry attempts. For exponential backoff, this value is used as the base.",
          "type": "string",
          "required": null
        },
        {
          "name": "--retry-max-delay",
          "description": "Maximum delay in seconds between retries, regardless of the retry strategy.",
          "type": "string",
          "required": null
        },
        {
          "name": "--retry-max-retries",
          "description": "Maximum number of retry attempts for failed operations before giving up.",
          "type": "string",
          "required": null
        },
        {
          "name": "--retry-mode",
          "description": "Retry strategy to use. 'fixed' uses consistent delays, 'exponential' increases delay between attempts.",
          "type": "string",
          "required": null
        },
        {
          "name": "--retry-network-timeout",
          "description": "Network operation timeout in seconds. Operations taking longer than this will be cancelled.",
          "type": "string",
          "required": null
        },
        {
          "name": "--subscription",
          "description": "Specifies the Azure subscription to use. Accepts either a subscription ID (GUID) or display name. If not specified, the AZURE_SUBSCRIPTION_ID environment variable will be used instead.",
          "type": "string",
          "required": null
        },
        {
          "name": "--resource-group",
          "description": "The name of the Azure resource group. This is a logical container for Azure resources.",
          "type": "string",
          "required": true
        },
        {
          "name": "--server",
          "description": "The Azure SQL Server name.",
          "type": "string",
          "required": true
        },
        {
          "name": "--database",
          "description": "The Azure SQL Database name.",
          "type": "string",
          "required": true
        }
      ]
    },
    {
      "name": "update",
      "description": "Scale and configure Azure SQL Database performance settings.\r\nUpdate an existing database's SKU, compute tier, storage capacity,\r\nor redundancy options to meet changing performance requirements.\r\nReturns the updated database configuration including applied scaling changes.",
      "command": "azmcp sql db update",
      "option": [
        {
          "name": "--tenant",
          "description": "The Microsoft Entra ID tenant ID or name. This can be either the GUID identifier or the display name of your Entra ID tenant.",
          "type": "string",
          "required": null
        },
        {
          "name": "--auth-method",
          "description": "Authentication method to use. Options: 'credential' (Azure CLI/managed identity), 'key' (access key), or 'connectionString'.",
          "type": "string",
          "required": null
        },
        {
          "name": "--retry-delay",
          "description": "Initial delay in seconds between retry attempts. For exponential backoff, this value is used as the base.",
          "type": "string",
          "required": null
        },
        {
          "name": "--retry-max-delay",
          "description": "Maximum delay in seconds between retries, regardless of the retry strategy.",
          "type": "string",
          "required": null
        },
        {
          "name": "--retry-max-retries",
          "description": "Maximum number of retry attempts for failed operations before giving up.",
          "type": "string",
          "required": null
        },
        {
          "name": "--retry-mode",
          "description": "Retry strategy to use. 'fixed' uses consistent delays, 'exponential' increases delay between attempts.",
          "type": "string",
          "required": null
        },
        {
          "name": "--retry-network-timeout",
          "description": "Network operation timeout in seconds. Operations taking longer than this will be cancelled.",
          "type": "string",
          "required": null
        },
        {
          "name": "--subscription",
          "description": "Specifies the Azure subscription to use. Accepts either a subscription ID (GUID) or display name. If not specified, the AZURE_SUBSCRIPTION_ID environment variable will be used instead.",
          "type": "string",
          "required": null
        },
        {
          "name": "--resource-group",
          "description": "The name of the Azure resource group. This is a logical container for Azure resources.",
          "type": "string",
          "required": true
        },
        {
          "name": "--server",
          "description": "The Azure SQL Server name.",
          "type": "string",
          "required": true
        },
        {
          "name": "--database",
          "description": "The Azure SQL Database name.",
          "type": "string",
          "required": true
        },
        {
          "name": "--sku-name",
          "description": "The SKU name for the database (e.g., Basic, S0, P1, GP_Gen5_2).",
          "type": "string",
          "required": null
        },
        {
          "name": "--sku-tier",
          "description": "The SKU tier for the database (e.g., Basic, Standard, Premium, GeneralPurpose).",
          "type": "string",
          "required": null
        },
        {
          "name": "--sku-capacity",
          "description": "The SKU capacity (DTU or vCore count) for the database.",
          "type": "string",
          "required": null
        },
        {
          "name": "--collation",
          "description": "The collation for the database (e.g., SQL_Latin1_General_CP1_CI_AS).",
          "type": "string",
          "required": null
        },
        {
          "name": "--max-size-bytes",
          "description": "The maximum size of the database in bytes.",
          "type": "string",
          "required": null
        },
        {
          "name": "--elastic-pool-name",
          "description": "The name of the elastic pool to assign the database to.",
          "type": "string",
          "required": null
        },
        {
          "name": "--zone-redundant",
          "description": "Whether the database should be zone redundant.",
          "type": "string",
          "required": null
        },
        {
          "name": "--read-scale",
          "description": "Read scale option for the database (Enabled or Disabled).",
          "type": "string",
          "required": null
        }
      ]
    },
    {
      "name": "list",
      "description": "Lists all SQL elastic pools in an Azure SQL Server with their SKU, capacity, state, and database limits.\r\nUse when you need to: view elastic pool inventory, check pool utilization, compare pool configurations,\r\nor find available pools for database placement.\r\nRequires: subscription ID, resource group name, server name.\r\nReturns: JSON array of elastic pools with complete configuration details.\r\nEquivalent to 'az sql elastic-pool list'.",
      "command": "azmcp sql elastic-pool list",
      "option": [
        {
          "name": "--tenant",
          "description": "The Microsoft Entra ID tenant ID or name. This can be either the GUID identifier or the display name of your Entra ID tenant.",
          "type": "string",
          "required": null
        },
        {
          "name": "--auth-method",
          "description": "Authentication method to use. Options: 'credential' (Azure CLI/managed identity), 'key' (access key), or 'connectionString'.",
          "type": "string",
          "required": null
        },
        {
          "name": "--retry-delay",
          "description": "Initial delay in seconds between retry attempts. For exponential backoff, this value is used as the base.",
          "type": "string",
          "required": null
        },
        {
          "name": "--retry-max-delay",
          "description": "Maximum delay in seconds between retries, regardless of the retry strategy.",
          "type": "string",
          "required": null
        },
        {
          "name": "--retry-max-retries",
          "description": "Maximum number of retry attempts for failed operations before giving up.",
          "type": "string",
          "required": null
        },
        {
          "name": "--retry-mode",
          "description": "Retry strategy to use. 'fixed' uses consistent delays, 'exponential' increases delay between attempts.",
          "type": "string",
          "required": null
        },
        {
          "name": "--retry-network-timeout",
          "description": "Network operation timeout in seconds. Operations taking longer than this will be cancelled.",
          "type": "string",
          "required": null
        },
        {
          "name": "--subscription",
          "description": "Specifies the Azure subscription to use. Accepts either a subscription ID (GUID) or display name. If not specified, the AZURE_SUBSCRIPTION_ID environment variable will be used instead.",
          "type": "string",
          "required": null
        },
        {
          "name": "--resource-group",
          "description": "The name of the Azure resource group. This is a logical container for Azure resources.",
          "type": "string",
          "required": true
        },
        {
          "name": "--server",
          "description": "The Azure SQL Server name.",
          "type": "string",
          "required": true
        }
      ]
    },
    {
      "name": "create",
      "description": "Creates a new Azure SQL server in the specified resource group and location.\r\nThe server will be created with the specified administrator credentials and\r\noptional configuration settings. Returns the created server with its properties\r\nincluding the fully qualified domain name.",
      "command": "azmcp sql server create",
      "option": [
        {
          "name": "--tenant",
          "description": "The Microsoft Entra ID tenant ID or name. This can be either the GUID identifier or the display name of your Entra ID tenant.",
          "type": "string",
          "required": null
        },
        {
          "name": "--auth-method",
          "description": "Authentication method to use. Options: 'credential' (Azure CLI/managed identity), 'key' (access key), or 'connectionString'.",
          "type": "string",
          "required": null
        },
        {
          "name": "--retry-delay",
          "description": "Initial delay in seconds between retry attempts. For exponential backoff, this value is used as the base.",
          "type": "string",
          "required": null
        },
        {
          "name": "--retry-max-delay",
          "description": "Maximum delay in seconds between retries, regardless of the retry strategy.",
          "type": "string",
          "required": null
        },
        {
          "name": "--retry-max-retries",
          "description": "Maximum number of retry attempts for failed operations before giving up.",
          "type": "string",
          "required": null
        },
        {
          "name": "--retry-mode",
          "description": "Retry strategy to use. 'fixed' uses consistent delays, 'exponential' increases delay between attempts.",
          "type": "string",
          "required": null
        },
        {
          "name": "--retry-network-timeout",
          "description": "Network operation timeout in seconds. Operations taking longer than this will be cancelled.",
          "type": "string",
          "required": null
        },
        {
          "name": "--subscription",
          "description": "Specifies the Azure subscription to use. Accepts either a subscription ID (GUID) or display name. If not specified, the AZURE_SUBSCRIPTION_ID environment variable will be used instead.",
          "type": "string",
          "required": null
        },
        {
          "name": "--resource-group",
          "description": "The name of the Azure resource group. This is a logical container for Azure resources.",
          "type": "string",
          "required": true
        },
        {
          "name": "--server",
          "description": "The Azure SQL Server name.",
          "type": "string",
          "required": true
        },
        {
          "name": "--administrator-login",
          "description": "The administrator login name for the SQL server.",
          "type": "string",
          "required": true
        },
        {
          "name": "--administrator-password",
          "description": "The administrator password for the SQL server.",
          "type": "string",
          "required": true
        },
        {
          "name": "--location",
          "description": "The Azure region location where the SQL server will be created.",
          "type": "string",
          "required": true
        },
        {
          "name": "--version",
          "description": "The version of SQL Server to create (e.g., '12.0').",
          "type": "string",
          "required": null
        },
        {
          "name": "--public-network-access",
          "description": "Whether public network access is enabled for the SQL server ('Enabled' or 'Disabled').",
          "type": "string",
          "required": null
        }
      ]
    },
    {
      "name": "delete",
      "description": "Remove the specified SQL server from your Azure subscription, including all associated databases.\r\nThis operation permanently deletes all server data and cannot be reversed.\r\nUse --force to bypass confirmation.",
      "command": "azmcp sql server delete",
      "option": [
        {
          "name": "--tenant",
          "description": "The Microsoft Entra ID tenant ID or name. This can be either the GUID identifier or the display name of your Entra ID tenant.",
          "type": "string",
          "required": null
        },
        {
          "name": "--auth-method",
          "description": "Authentication method to use. Options: 'credential' (Azure CLI/managed identity), 'key' (access key), or 'connectionString'.",
          "type": "string",
          "required": null
        },
        {
          "name": "--retry-delay",
          "description": "Initial delay in seconds between retry attempts. For exponential backoff, this value is used as the base.",
          "type": "string",
          "required": null
        },
        {
          "name": "--retry-max-delay",
          "description": "Maximum delay in seconds between retries, regardless of the retry strategy.",
          "type": "string",
          "required": null
        },
        {
          "name": "--retry-max-retries",
          "description": "Maximum number of retry attempts for failed operations before giving up.",
          "type": "string",
          "required": null
        },
        {
          "name": "--retry-mode",
          "description": "Retry strategy to use. 'fixed' uses consistent delays, 'exponential' increases delay between attempts.",
          "type": "string",
          "required": null
        },
        {
          "name": "--retry-network-timeout",
          "description": "Network operation timeout in seconds. Operations taking longer than this will be cancelled.",
          "type": "string",
          "required": null
        },
        {
          "name": "--subscription",
          "description": "Specifies the Azure subscription to use. Accepts either a subscription ID (GUID) or display name. If not specified, the AZURE_SUBSCRIPTION_ID environment variable will be used instead.",
          "type": "string",
          "required": null
        },
        {
          "name": "--resource-group",
          "description": "The name of the Azure resource group. This is a logical container for Azure resources.",
          "type": "string",
          "required": true
        },
        {
          "name": "--server",
          "description": "The Azure SQL Server name.",
          "type": "string",
          "required": true
        },
        {
          "name": "--force",
          "description": "Force delete the server without confirmation prompts.",
          "type": "string",
          "required": null
        }
      ]
    },
    {
      "name": "list",
      "description": "Gets a list of Microsoft Entra ID administrators for a SQL server. This command retrieves all\r\nEntra ID administrators configured for the specified SQL server, including their display names, object IDs,\r\nand tenant information. Returns an array of Entra ID administrator objects with their properties.",
      "command": "azmcp sql server entra-admin list",
      "option": [
        {
          "name": "--tenant",
          "description": "The Microsoft Entra ID tenant ID or name. This can be either the GUID identifier or the display name of your Entra ID tenant.",
          "type": "string",
          "required": null
        },
        {
          "name": "--auth-method",
          "description": "Authentication method to use. Options: 'credential' (Azure CLI/managed identity), 'key' (access key), or 'connectionString'.",
          "type": "string",
          "required": null
        },
        {
          "name": "--retry-delay",
          "description": "Initial delay in seconds between retry attempts. For exponential backoff, this value is used as the base.",
          "type": "string",
          "required": null
        },
        {
          "name": "--retry-max-delay",
          "description": "Maximum delay in seconds between retries, regardless of the retry strategy.",
          "type": "string",
          "required": null
        },
        {
          "name": "--retry-max-retries",
          "description": "Maximum number of retry attempts for failed operations before giving up.",
          "type": "string",
          "required": null
        },
        {
          "name": "--retry-mode",
          "description": "Retry strategy to use. 'fixed' uses consistent delays, 'exponential' increases delay between attempts.",
          "type": "string",
          "required": null
        },
        {
          "name": "--retry-network-timeout",
          "description": "Network operation timeout in seconds. Operations taking longer than this will be cancelled.",
          "type": "string",
          "required": null
        },
        {
          "name": "--subscription",
          "description": "Specifies the Azure subscription to use. Accepts either a subscription ID (GUID) or display name. If not specified, the AZURE_SUBSCRIPTION_ID environment variable will be used instead.",
          "type": "string",
          "required": null
        },
        {
          "name": "--resource-group",
          "description": "The name of the Azure resource group. This is a logical container for Azure resources.",
          "type": "string",
          "required": true
        },
        {
          "name": "--server",
          "description": "The Azure SQL Server name.",
          "type": "string",
          "required": true
        }
      ]
    },
    {
      "name": "create",
      "description": "Creates a firewall rule for a SQL server. Firewall rules control which IP addresses\r\nare allowed to connect to the SQL server. You can specify either a single IP address\r\n(by setting start and end IP to the same value) or a range of IP addresses. Returns\r\nthe created firewall rule with its properties.",
      "command": "azmcp sql server firewall-rule create",
      "option": [
        {
          "name": "--tenant",
          "description": "The Microsoft Entra ID tenant ID or name. This can be either the GUID identifier or the display name of your Entra ID tenant.",
          "type": "string",
          "required": null
        },
        {
          "name": "--auth-method",
          "description": "Authentication method to use. Options: 'credential' (Azure CLI/managed identity), 'key' (access key), or 'connectionString'.",
          "type": "string",
          "required": null
        },
        {
          "name": "--retry-delay",
          "description": "Initial delay in seconds between retry attempts. For exponential backoff, this value is used as the base.",
          "type": "string",
          "required": null
        },
        {
          "name": "--retry-max-delay",
          "description": "Maximum delay in seconds between retries, regardless of the retry strategy.",
          "type": "string",
          "required": null
        },
        {
          "name": "--retry-max-retries",
          "description": "Maximum number of retry attempts for failed operations before giving up.",
          "type": "string",
          "required": null
        },
        {
          "name": "--retry-mode",
          "description": "Retry strategy to use. 'fixed' uses consistent delays, 'exponential' increases delay between attempts.",
          "type": "string",
          "required": null
        },
        {
          "name": "--retry-network-timeout",
          "description": "Network operation timeout in seconds. Operations taking longer than this will be cancelled.",
          "type": "string",
          "required": null
        },
        {
          "name": "--subscription",
          "description": "Specifies the Azure subscription to use. Accepts either a subscription ID (GUID) or display name. If not specified, the AZURE_SUBSCRIPTION_ID environment variable will be used instead.",
          "type": "string",
          "required": null
        },
        {
          "name": "--resource-group",
          "description": "The name of the Azure resource group. This is a logical container for Azure resources.",
          "type": "string",
          "required": true
        },
        {
          "name": "--server",
          "description": "The Azure SQL Server name.",
          "type": "string",
          "required": true
        },
        {
          "name": "--firewall-rule-name",
          "description": "The name of the firewall rule.",
          "type": "string",
          "required": true
        },
        {
          "name": "--start-ip-address",
          "description": "The start IP address of the firewall rule range.",
          "type": "string",
          "required": true
        },
        {
          "name": "--end-ip-address",
          "description": "The end IP address of the firewall rule range.",
          "type": "string",
          "required": true
        }
      ]
    },
    {
      "name": "delete",
      "description": "Deletes a firewall rule from a SQL server. This operation removes the specified\r\nfirewall rule, potentially restricting access for the IP addresses that were\r\npreviously allowed by this rule. The operation is idempotent - if the rule\r\ndoesn't exist, no error is returned.",
      "command": "azmcp sql server firewall-rule delete",
      "option": [
        {
          "name": "--tenant",
          "description": "The Microsoft Entra ID tenant ID or name. This can be either the GUID identifier or the display name of your Entra ID tenant.",
          "type": "string",
          "required": null
        },
        {
          "name": "--auth-method",
          "description": "Authentication method to use. Options: 'credential' (Azure CLI/managed identity), 'key' (access key), or 'connectionString'.",
          "type": "string",
          "required": null
        },
        {
          "name": "--retry-delay",
          "description": "Initial delay in seconds between retry attempts. For exponential backoff, this value is used as the base.",
          "type": "string",
          "required": null
        },
        {
          "name": "--retry-max-delay",
          "description": "Maximum delay in seconds between retries, regardless of the retry strategy.",
          "type": "string",
          "required": null
        },
        {
          "name": "--retry-max-retries",
          "description": "Maximum number of retry attempts for failed operations before giving up.",
          "type": "string",
          "required": null
        },
        {
          "name": "--retry-mode",
          "description": "Retry strategy to use. 'fixed' uses consistent delays, 'exponential' increases delay between attempts.",
          "type": "string",
          "required": null
        },
        {
          "name": "--retry-network-timeout",
          "description": "Network operation timeout in seconds. Operations taking longer than this will be cancelled.",
          "type": "string",
          "required": null
        },
        {
          "name": "--subscription",
          "description": "Specifies the Azure subscription to use. Accepts either a subscription ID (GUID) or display name. If not specified, the AZURE_SUBSCRIPTION_ID environment variable will be used instead.",
          "type": "string",
          "required": null
        },
        {
          "name": "--resource-group",
          "description": "The name of the Azure resource group. This is a logical container for Azure resources.",
          "type": "string",
          "required": true
        },
        {
          "name": "--server",
          "description": "The Azure SQL Server name.",
          "type": "string",
          "required": true
        },
        {
          "name": "--firewall-rule-name",
          "description": "The name of the firewall rule.",
          "type": "string",
          "required": true
        }
      ]
    },
    {
      "name": "list",
      "description": "Gets a list of firewall rules for a SQL server. This command retrieves all\r\nfirewall rules configured for the specified SQL server, including their IP address ranges\r\nand rule names. Returns an array of firewall rule objects with their properties.",
      "command": "azmcp sql server firewall-rule list",
      "option": [
        {
          "name": "--tenant",
          "description": "The Microsoft Entra ID tenant ID or name. This can be either the GUID identifier or the display name of your Entra ID tenant.",
          "type": "string",
          "required": null
        },
        {
          "name": "--auth-method",
          "description": "Authentication method to use. Options: 'credential' (Azure CLI/managed identity), 'key' (access key), or 'connectionString'.",
          "type": "string",
          "required": null
        },
        {
          "name": "--retry-delay",
          "description": "Initial delay in seconds between retry attempts. For exponential backoff, this value is used as the base.",
          "type": "string",
          "required": null
        },
        {
          "name": "--retry-max-delay",
          "description": "Maximum delay in seconds between retries, regardless of the retry strategy.",
          "type": "string",
          "required": null
        },
        {
          "name": "--retry-max-retries",
          "description": "Maximum number of retry attempts for failed operations before giving up.",
          "type": "string",
          "required": null
        },
        {
          "name": "--retry-mode",
          "description": "Retry strategy to use. 'fixed' uses consistent delays, 'exponential' increases delay between attempts.",
          "type": "string",
          "required": null
        },
        {
          "name": "--retry-network-timeout",
          "description": "Network operation timeout in seconds. Operations taking longer than this will be cancelled.",
          "type": "string",
          "required": null
        },
        {
          "name": "--subscription",
          "description": "Specifies the Azure subscription to use. Accepts either a subscription ID (GUID) or display name. If not specified, the AZURE_SUBSCRIPTION_ID environment variable will be used instead.",
          "type": "string",
          "required": null
        },
        {
          "name": "--resource-group",
          "description": "The name of the Azure resource group. This is a logical container for Azure resources.",
          "type": "string",
          "required": true
        },
        {
          "name": "--server",
          "description": "The Azure SQL Server name.",
          "type": "string",
          "required": true
        }
      ]
    },
    {
      "name": "list",
      "description": "Lists Azure SQL servers within a resource group including fully qualified domain name, state,\r\nadministrator login, and network access settings. Use this command to discover SQL servers,\r\naudit configurations, or verify deployment targets. Equivalent to 'az sql server list'.\r\nRequired parameters: subscription ID and resource group name.\r\nReturns: JSON array of SQL server objects with metadata, network configuration, and tags.",
      "command": "azmcp sql server list",
      "option": [
        {
          "name": "--subscription",
          "description": "Specifies the Azure subscription to use. Accepts either a subscription ID (GUID) or display name. If not specified, the AZURE_SUBSCRIPTION_ID environment variable will be used instead.",
          "type": "string",
          "required": true
        },
        {
          "name": "--resource-group",
          "description": "The name of the Azure resource group. This is a logical container for Azure resources.",
          "type": "string",
          "required": true
        }
      ]
    },
    {
      "name": "show",
      "description": "Retrieves detailed information about an Azure SQL server including its configuration,\r\nstatus, and properties such as the fully qualified domain name, version,\r\nadministrator login, and network access settings.",
      "command": "azmcp sql server show",
      "option": [
        {
          "name": "--tenant",
          "description": "The Microsoft Entra ID tenant ID or name. This can be either the GUID identifier or the display name of your Entra ID tenant.",
          "type": "string",
          "required": null
        },
        {
          "name": "--auth-method",
          "description": "Authentication method to use. Options: 'credential' (Azure CLI/managed identity), 'key' (access key), or 'connectionString'.",
          "type": "string",
          "required": null
        },
        {
          "name": "--retry-delay",
          "description": "Initial delay in seconds between retry attempts. For exponential backoff, this value is used as the base.",
          "type": "string",
          "required": null
        },
        {
          "name": "--retry-max-delay",
          "description": "Maximum delay in seconds between retries, regardless of the retry strategy.",
          "type": "string",
          "required": null
        },
        {
          "name": "--retry-max-retries",
          "description": "Maximum number of retry attempts for failed operations before giving up.",
          "type": "string",
          "required": null
        },
        {
          "name": "--retry-mode",
          "description": "Retry strategy to use. 'fixed' uses consistent delays, 'exponential' increases delay between attempts.",
          "type": "string",
          "required": null
        },
        {
          "name": "--retry-network-timeout",
          "description": "Network operation timeout in seconds. Operations taking longer than this will be cancelled.",
          "type": "string",
          "required": null
        },
        {
          "name": "--subscription",
          "description": "Specifies the Azure subscription to use. Accepts either a subscription ID (GUID) or display name. If not specified, the AZURE_SUBSCRIPTION_ID environment variable will be used instead.",
          "type": "string",
          "required": null
        },
        {
          "name": "--resource-group",
          "description": "The name of the Azure resource group. This is a logical container for Azure resources.",
          "type": "string",
          "required": true
        },
        {
          "name": "--server",
          "description": "The Azure SQL Server name.",
          "type": "string",
          "required": true
        }
      ]
    },
    {
      "name": "create",
      "description": "Creates an Azure Storage account in the specified resource group and location and returns the created storage account\r\ninformation including name, location, SKU, access settings, and configuration details.",
      "command": "azmcp storage account create",
      "option": [
        {
          "name": "--tenant",
          "description": "The Microsoft Entra ID tenant ID or name. This can be either the GUID identifier or the display name of your Entra ID tenant.",
          "type": "string",
          "required": null
        },
        {
          "name": "--auth-method",
          "description": "Authentication method to use. Options: 'credential' (Azure CLI/managed identity), 'key' (access key), or 'connectionString'.",
          "type": "string",
          "required": null
        },
        {
          "name": "--retry-delay",
          "description": "Initial delay in seconds between retry attempts. For exponential backoff, this value is used as the base.",
          "type": "string",
          "required": null
        },
        {
          "name": "--retry-max-delay",
          "description": "Maximum delay in seconds between retries, regardless of the retry strategy.",
          "type": "string",
          "required": null
        },
        {
          "name": "--retry-max-retries",
          "description": "Maximum number of retry attempts for failed operations before giving up.",
          "type": "string",
          "required": null
        },
        {
          "name": "--retry-mode",
          "description": "Retry strategy to use. 'fixed' uses consistent delays, 'exponential' increases delay between attempts.",
          "type": "string",
          "required": null
        },
        {
          "name": "--retry-network-timeout",
          "description": "Network operation timeout in seconds. Operations taking longer than this will be cancelled.",
          "type": "string",
          "required": null
        },
        {
          "name": "--subscription",
          "description": "Specifies the Azure subscription to use. Accepts either a subscription ID (GUID) or display name. If not specified, the AZURE_SUBSCRIPTION_ID environment variable will be used instead.",
          "type": "string",
          "required": null
        },
        {
          "name": "--resource-group",
          "description": "The name of the Azure resource group. This is a logical container for Azure resources.",
          "type": "string",
          "required": true
        },
        {
          "name": "--account",
          "description": "The name of the Azure Storage account to create. Must be globally unique, 3-24 characters, lowercase letters and numbers only.",
          "type": "string",
          "required": true
        },
        {
          "name": "--location",
          "description": "The Azure region where the storage account will be created (e.g., 'eastus', 'westus2').",
          "type": "string",
          "required": true
        },
        {
          "name": "--sku",
          "description": "The storage account SKU. Valid values: Standard_LRS, Standard_GRS, Standard_RAGRS, Standard_ZRS, Premium_LRS, Premium_ZRS, Standard_GZRS, Standard_RAGZRS.",
          "type": "string",
          "required": null
        },
        {
          "name": "--access-tier",
          "description": "The default access tier for blob storage. Valid values: Hot, Cool.",
          "type": "string",
          "required": null
        },
        {
          "name": "--enable-hierarchical-namespace",
          "description": "Whether to enable hierarchical namespace (Data Lake Storage Gen2) for the storage account.",
          "type": "string",
          "required": null
        }
      ]
    },
    {
      "name": "get",
      "description": "Gets detailed information about Azure Storage accounts, including account name, location, SKU, access settings,\r\nand configuration details. If a specific account name is not provided, the command will return details for all\r\naccounts in a subscription.",
      "command": "azmcp storage account get",
      "option": [
        {
          "name": "--tenant",
          "description": "The Microsoft Entra ID tenant ID or name. This can be either the GUID identifier or the display name of your Entra ID tenant.",
          "type": "string",
          "required": null
        },
        {
          "name": "--auth-method",
          "description": "Authentication method to use. Options: 'credential' (Azure CLI/managed identity), 'key' (access key), or 'connectionString'.",
          "type": "string",
          "required": null
        },
        {
          "name": "--retry-delay",
          "description": "Initial delay in seconds between retry attempts. For exponential backoff, this value is used as the base.",
          "type": "string",
          "required": null
        },
        {
          "name": "--retry-max-delay",
          "description": "Maximum delay in seconds between retries, regardless of the retry strategy.",
          "type": "string",
          "required": null
        },
        {
          "name": "--retry-max-retries",
          "description": "Maximum number of retry attempts for failed operations before giving up.",
          "type": "string",
          "required": null
        },
        {
          "name": "--retry-mode",
          "description": "Retry strategy to use. 'fixed' uses consistent delays, 'exponential' increases delay between attempts.",
          "type": "string",
          "required": null
        },
        {
          "name": "--retry-network-timeout",
          "description": "Network operation timeout in seconds. Operations taking longer than this will be cancelled.",
          "type": "string",
          "required": null
        },
        {
          "name": "--subscription",
          "description": "Specifies the Azure subscription to use. Accepts either a subscription ID (GUID) or display name. If not specified, the AZURE_SUBSCRIPTION_ID environment variable will be used instead.",
          "type": "string",
          "required": null
        },
        {
          "name": "--account",
          "description": "The name of the Azure Storage account. This is the unique name you chose for your storage account (e.g., 'mystorageaccount').",
          "type": "string",
          "required": null
        }
      ]
    },
    {
      "name": "create",
      "description": "Creates an Azure Storage container, returning the last modified time, the ETag of the created container, and more.",
      "command": "azmcp storage blob container create",
      "option": [
        {
          "name": "--tenant",
          "description": "The Microsoft Entra ID tenant ID or name. This can be either the GUID identifier or the display name of your Entra ID tenant.",
          "type": "string",
          "required": null
        },
        {
          "name": "--auth-method",
          "description": "Authentication method to use. Options: 'credential' (Azure CLI/managed identity), 'key' (access key), or 'connectionString'.",
          "type": "string",
          "required": null
        },
        {
          "name": "--retry-delay",
          "description": "Initial delay in seconds between retry attempts. For exponential backoff, this value is used as the base.",
          "type": "string",
          "required": null
        },
        {
          "name": "--retry-max-delay",
          "description": "Maximum delay in seconds between retries, regardless of the retry strategy.",
          "type": "string",
          "required": null
        },
        {
          "name": "--retry-max-retries",
          "description": "Maximum number of retry attempts for failed operations before giving up.",
          "type": "string",
          "required": null
        },
        {
          "name": "--retry-mode",
          "description": "Retry strategy to use. 'fixed' uses consistent delays, 'exponential' increases delay between attempts.",
          "type": "string",
          "required": null
        },
        {
          "name": "--retry-network-timeout",
          "description": "Network operation timeout in seconds. Operations taking longer than this will be cancelled.",
          "type": "string",
          "required": null
        },
        {
          "name": "--subscription",
          "description": "Specifies the Azure subscription to use. Accepts either a subscription ID (GUID) or display name. If not specified, the AZURE_SUBSCRIPTION_ID environment variable will be used instead.",
          "type": "string",
          "required": null
        },
        {
          "name": "--account",
          "description": "The name of the Azure Storage account. This is the unique name you chose for your storage account (e.g., 'mystorageaccount').",
          "type": "string",
          "required": true
        },
        {
          "name": "--container",
          "description": "The name of the container to access within the storage account.",
          "type": "string",
          "required": true
        }
      ]
    },
    {
      "name": "get",
      "description": "Gets the details of Azure Storage containers, including metadata, lease status, access level, and more. If a specific\r\ncontainer name is not provided, the command will return details for all containers within the specified account.",
      "command": "azmcp storage blob container get",
      "option": [
        {
          "name": "--tenant",
          "description": "The Microsoft Entra ID tenant ID or name. This can be either the GUID identifier or the display name of your Entra ID tenant.",
          "type": "string",
          "required": null
        },
        {
          "name": "--auth-method",
          "description": "Authentication method to use. Options: 'credential' (Azure CLI/managed identity), 'key' (access key), or 'connectionString'.",
          "type": "string",
          "required": null
        },
        {
          "name": "--retry-delay",
          "description": "Initial delay in seconds between retry attempts. For exponential backoff, this value is used as the base.",
          "type": "string",
          "required": null
        },
        {
          "name": "--retry-max-delay",
          "description": "Maximum delay in seconds between retries, regardless of the retry strategy.",
          "type": "string",
          "required": null
        },
        {
          "name": "--retry-max-retries",
          "description": "Maximum number of retry attempts for failed operations before giving up.",
          "type": "string",
          "required": null
        },
        {
          "name": "--retry-mode",
          "description": "Retry strategy to use. 'fixed' uses consistent delays, 'exponential' increases delay between attempts.",
          "type": "string",
          "required": null
        },
        {
          "name": "--retry-network-timeout",
          "description": "Network operation timeout in seconds. Operations taking longer than this will be cancelled.",
          "type": "string",
          "required": null
        },
        {
          "name": "--subscription",
          "description": "Specifies the Azure subscription to use. Accepts either a subscription ID (GUID) or display name. If not specified, the AZURE_SUBSCRIPTION_ID environment variable will be used instead.",
          "type": "string",
          "required": null
        },
        {
          "name": "--account",
          "description": "The name of the Azure Storage account. This is the unique name you chose for your storage account (e.g., 'mystorageaccount').",
          "type": "string",
          "required": true
        },
        {
          "name": "--container",
          "description": "The name of the container to access within the storage account.",
          "type": "string",
          "required": null
        }
      ]
    },
    {
      "name": "get",
      "description": "Gets the details of Azure Storage blobs, including metadata properties, approximate size, last modification time, and more.\r\nIf a specific blob name is not provided, the command will return details for all blobs within the specified container.",
      "command": "azmcp storage blob get",
      "option": [
        {
          "name": "--tenant",
          "description": "The Microsoft Entra ID tenant ID or name. This can be either the GUID identifier or the display name of your Entra ID tenant.",
          "type": "string",
          "required": null
        },
        {
          "name": "--auth-method",
          "description": "Authentication method to use. Options: 'credential' (Azure CLI/managed identity), 'key' (access key), or 'connectionString'.",
          "type": "string",
          "required": null
        },
        {
          "name": "--retry-delay",
          "description": "Initial delay in seconds between retry attempts. For exponential backoff, this value is used as the base.",
          "type": "string",
          "required": null
        },
        {
          "name": "--retry-max-delay",
          "description": "Maximum delay in seconds between retries, regardless of the retry strategy.",
          "type": "string",
          "required": null
        },
        {
          "name": "--retry-max-retries",
          "description": "Maximum number of retry attempts for failed operations before giving up.",
          "type": "string",
          "required": null
        },
        {
          "name": "--retry-mode",
          "description": "Retry strategy to use. 'fixed' uses consistent delays, 'exponential' increases delay between attempts.",
          "type": "string",
          "required": null
        },
        {
          "name": "--retry-network-timeout",
          "description": "Network operation timeout in seconds. Operations taking longer than this will be cancelled.",
          "type": "string",
          "required": null
        },
        {
          "name": "--subscription",
          "description": "Specifies the Azure subscription to use. Accepts either a subscription ID (GUID) or display name. If not specified, the AZURE_SUBSCRIPTION_ID environment variable will be used instead.",
          "type": "string",
          "required": null
        },
        {
          "name": "--account",
          "description": "The name of the Azure Storage account. This is the unique name you chose for your storage account (e.g., 'mystorageaccount').",
          "type": "string",
          "required": true
        },
        {
          "name": "--container",
          "description": "The name of the container to access within the storage account.",
          "type": "string",
          "required": true
        },
        {
          "name": "--blob",
          "description": "The name of the blob to access within the container. This should be the full path within the container (e.g., 'file.txt' or 'folder/file.txt').",
          "type": "string",
          "required": null
        }
      ]
    },
    {
      "name": "upload",
      "description": "Uploads a local file to an Azure Storage blob, only if the blob does not exist, returning the last modified time,\r\nETag, and content hash of the uploaded blob.",
      "command": "azmcp storage blob upload",
      "option": [
        {
          "name": "--tenant",
          "description": "The Microsoft Entra ID tenant ID or name. This can be either the GUID identifier or the display name of your Entra ID tenant.",
          "type": "string",
          "required": null
        },
        {
          "name": "--auth-method",
          "description": "Authentication method to use. Options: 'credential' (Azure CLI/managed identity), 'key' (access key), or 'connectionString'.",
          "type": "string",
          "required": null
        },
        {
          "name": "--retry-delay",
          "description": "Initial delay in seconds between retry attempts. For exponential backoff, this value is used as the base.",
          "type": "string",
          "required": null
        },
        {
          "name": "--retry-max-delay",
          "description": "Maximum delay in seconds between retries, regardless of the retry strategy.",
          "type": "string",
          "required": null
        },
        {
          "name": "--retry-max-retries",
          "description": "Maximum number of retry attempts for failed operations before giving up.",
          "type": "string",
          "required": null
        },
        {
          "name": "--retry-mode",
          "description": "Retry strategy to use. 'fixed' uses consistent delays, 'exponential' increases delay between attempts.",
          "type": "string",
          "required": null
        },
        {
          "name": "--retry-network-timeout",
          "description": "Network operation timeout in seconds. Operations taking longer than this will be cancelled.",
          "type": "string",
          "required": null
        },
        {
          "name": "--subscription",
          "description": "Specifies the Azure subscription to use. Accepts either a subscription ID (GUID) or display name. If not specified, the AZURE_SUBSCRIPTION_ID environment variable will be used instead.",
          "type": "string",
          "required": null
        },
        {
          "name": "--account",
          "description": "The name of the Azure Storage account. This is the unique name you chose for your storage account (e.g., 'mystorageaccount').",
          "type": "string",
          "required": true
        },
        {
          "name": "--container",
          "description": "The name of the container to access within the storage account.",
          "type": "string",
          "required": true
        },
        {
          "name": "--blob",
          "description": "The name of the blob to access within the container. This should be the full path within the container (e.g., 'file.txt' or 'folder/file.txt').",
          "type": "string",
          "required": true
        },
        {
          "name": "--local-file-path",
          "description": "The local file path to read content from or to write content to. This should be the full path to the file on your local system.",
          "type": "string",
          "required": true
        }
      ]
    },
    {
      "name": "list",
      "description": "List all or current subscriptions for an account in Azure; returns subscriptionId, displayName, state, tenantId, and isDefault. Use for scope selection in governance, policy, access, cost management, or deployment.",
      "command": "azmcp subscription list",
      "option": [
        {
          "name": "--tenant",
          "description": "The Microsoft Entra ID tenant ID or name. This can be either the GUID identifier or the display name of your Entra ID tenant.",
          "type": "string",
          "required": null
        },
        {
          "name": "--auth-method",
          "description": "Authentication method to use. Options: 'credential' (Azure CLI/managed identity), 'key' (access key), or 'connectionString'.",
          "type": "string",
          "required": null
        },
        {
          "name": "--retry-delay",
          "description": "Initial delay in seconds between retry attempts. For exponential backoff, this value is used as the base.",
          "type": "string",
          "required": null
        },
        {
          "name": "--retry-max-delay",
          "description": "Maximum delay in seconds between retries, regardless of the retry strategy.",
          "type": "string",
          "required": null
        },
        {
          "name": "--retry-max-retries",
          "description": "Maximum number of retry attempts for failed operations before giving up.",
          "type": "string",
          "required": null
        },
        {
          "name": "--retry-mode",
          "description": "Retry strategy to use. 'fixed' uses consistent delays, 'exponential' increases delay between attempts.",
          "type": "string",
          "required": null
        },
        {
          "name": "--retry-network-timeout",
          "description": "Network operation timeout in seconds. Operations taking longer than this will be cancelled.",
          "type": "string",
          "required": null
        }
      ]
    },
    {
      "name": "list",
      "description": "List all hostpools in a subscription or resource group. This command retrieves all Azure Virtual Desktop hostpool objects available\r\nin the specified Option`1: --subscription. If a resource group is specified, only hostpools in that resource group are returned.\r\nResults include hostpool names and are returned as a JSON array.",
      "command": "azmcp virtualdesktop hostpool list",
      "option": [
        {
          "name": "--tenant",
          "description": "The Microsoft Entra ID tenant ID or name. This can be either the GUID identifier or the display name of your Entra ID tenant.",
          "type": "string",
          "required": null
        },
        {
          "name": "--auth-method",
          "description": "Authentication method to use. Options: 'credential' (Azure CLI/managed identity), 'key' (access key), or 'connectionString'.",
          "type": "string",
          "required": null
        },
        {
          "name": "--retry-delay",
          "description": "Initial delay in seconds between retry attempts. For exponential backoff, this value is used as the base.",
          "type": "string",
          "required": null
        },
        {
          "name": "--retry-max-delay",
          "description": "Maximum delay in seconds between retries, regardless of the retry strategy.",
          "type": "string",
          "required": null
        },
        {
          "name": "--retry-max-retries",
          "description": "Maximum number of retry attempts for failed operations before giving up.",
          "type": "string",
          "required": null
        },
        {
          "name": "--retry-mode",
          "description": "Retry strategy to use. 'fixed' uses consistent delays, 'exponential' increases delay between attempts.",
          "type": "string",
          "required": null
        },
        {
          "name": "--retry-network-timeout",
          "description": "Network operation timeout in seconds. Operations taking longer than this will be cancelled.",
          "type": "string",
          "required": null
        },
        {
          "name": "--subscription",
          "description": "Specifies the Azure subscription to use. Accepts either a subscription ID (GUID) or display name. If not specified, the AZURE_SUBSCRIPTION_ID environment variable will be used instead.",
          "type": "string",
          "required": null
        },
        {
          "name": "--resource-group",
          "description": "The name of the Azure resource group. This is a logical container for Azure resources.",
          "type": "string",
          "required": null
        }
      ]
    },
    {
      "name": "list",
      "description": "List all SessionHosts in a hostpool. This command retrieves all Azure Virtual Desktop SessionHost objects available\r\nin the specified Option`1: --subscription and hostpool. Results include SessionHost details and are\r\nreturned as a JSON array.",
      "command": "azmcp virtualdesktop hostpool sessionhost list",
      "option": [
        {
          "name": "--tenant",
          "description": "The Microsoft Entra ID tenant ID or name. This can be either the GUID identifier or the display name of your Entra ID tenant.",
          "type": "string",
          "required": null
        },
        {
          "name": "--auth-method",
          "description": "Authentication method to use. Options: 'credential' (Azure CLI/managed identity), 'key' (access key), or 'connectionString'.",
          "type": "string",
          "required": null
        },
        {
          "name": "--retry-delay",
          "description": "Initial delay in seconds between retry attempts. For exponential backoff, this value is used as the base.",
          "type": "string",
          "required": null
        },
        {
          "name": "--retry-max-delay",
          "description": "Maximum delay in seconds between retries, regardless of the retry strategy.",
          "type": "string",
          "required": null
        },
        {
          "name": "--retry-max-retries",
          "description": "Maximum number of retry attempts for failed operations before giving up.",
          "type": "string",
          "required": null
        },
        {
          "name": "--retry-mode",
          "description": "Retry strategy to use. 'fixed' uses consistent delays, 'exponential' increases delay between attempts.",
          "type": "string",
          "required": null
        },
        {
          "name": "--retry-network-timeout",
          "description": "Network operation timeout in seconds. Operations taking longer than this will be cancelled.",
          "type": "string",
          "required": null
        },
        {
          "name": "--subscription",
          "description": "Specifies the Azure subscription to use. Accepts either a subscription ID (GUID) or display name. If not specified, the AZURE_SUBSCRIPTION_ID environment variable will be used instead.",
          "type": "string",
          "required": null
        },
        {
          "name": "--resource-group",
          "description": "The name of the Azure resource group. This is a logical container for Azure resources.",
          "type": "string",
          "required": null
        },
        {
          "name": "--hostpool",
          "description": "The name of the Azure Virtual Desktop host pool. This is the unique name you chose for your hostpool.",
          "type": "string",
          "required": null
        },
        {
          "name": "--hostpool-resource-id",
          "description": "The Azure resource ID of the host pool. When provided, this will be used instead of searching by name.",
          "type": "string",
          "required": null
        }
      ]
    },
    {
      "name": "usersession-list",
      "description": "List all user sessions on a specific session host in a host pool. This command retrieves all Azure Virtual Desktop\r\nuser session objects available on the specified session host. Results include user session details such as\r\nuser principal name, session state, application type, and creation time.",
      "command": "azmcp virtualdesktop hostpool sessionhost usersession-list",
      "option": [
        {
          "name": "--tenant",
          "description": "The Microsoft Entra ID tenant ID or name. This can be either the GUID identifier or the display name of your Entra ID tenant.",
          "type": "string",
          "required": null
        },
        {
          "name": "--auth-method",
          "description": "Authentication method to use. Options: 'credential' (Azure CLI/managed identity), 'key' (access key), or 'connectionString'.",
          "type": "string",
          "required": null
        },
        {
          "name": "--retry-delay",
          "description": "Initial delay in seconds between retry attempts. For exponential backoff, this value is used as the base.",
          "type": "string",
          "required": null
        },
        {
          "name": "--retry-max-delay",
          "description": "Maximum delay in seconds between retries, regardless of the retry strategy.",
          "type": "string",
          "required": null
        },
        {
          "name": "--retry-max-retries",
          "description": "Maximum number of retry attempts for failed operations before giving up.",
          "type": "string",
          "required": null
        },
        {
          "name": "--retry-mode",
          "description": "Retry strategy to use. 'fixed' uses consistent delays, 'exponential' increases delay between attempts.",
          "type": "string",
          "required": null
        },
        {
          "name": "--retry-network-timeout",
          "description": "Network operation timeout in seconds. Operations taking longer than this will be cancelled.",
          "type": "string",
          "required": null
        },
        {
          "name": "--subscription",
          "description": "Specifies the Azure subscription to use. Accepts either a subscription ID (GUID) or display name. If not specified, the AZURE_SUBSCRIPTION_ID environment variable will be used instead.",
          "type": "string",
          "required": null
        },
        {
          "name": "--resource-group",
          "description": "The name of the Azure resource group. This is a logical container for Azure resources.",
          "type": "string",
          "required": null
        },
        {
          "name": "--hostpool",
          "description": "The name of the Azure Virtual Desktop host pool. This is the unique name you chose for your hostpool.",
          "type": "string",
          "required": null
        },
        {
          "name": "--hostpool-resource-id",
          "description": "The Azure resource ID of the host pool. When provided, this will be used instead of searching by name.",
          "type": "string",
          "required": null
        },
        {
          "name": "--sessionhost",
          "description": "The name of the session host. This is the computer name of the virtual machine in the host pool.",
          "type": "string",
          "required": true
        }
      ]
    },
    {
      "name": "create",
      "description": "Create a new workbook in the specified resource group and subscription.\r\nYou can set the display name and serialized data JSON content for the workbook.\r\nReturns the created workbook information upon successful completion.",
      "command": "azmcp workbooks create",
      "option": [
        {
          "name": "--tenant",
          "description": "The Microsoft Entra ID tenant ID or name. This can be either the GUID identifier or the display name of your Entra ID tenant.",
          "type": "string",
          "required": null
        },
        {
          "name": "--auth-method",
          "description": "Authentication method to use. Options: 'credential' (Azure CLI/managed identity), 'key' (access key), or 'connectionString'.",
          "type": "string",
          "required": null
        },
        {
          "name": "--retry-delay",
          "description": "Initial delay in seconds between retry attempts. For exponential backoff, this value is used as the base.",
          "type": "string",
          "required": null
        },
        {
          "name": "--retry-max-delay",
          "description": "Maximum delay in seconds between retries, regardless of the retry strategy.",
          "type": "string",
          "required": null
        },
        {
          "name": "--retry-max-retries",
          "description": "Maximum number of retry attempts for failed operations before giving up.",
          "type": "string",
          "required": null
        },
        {
          "name": "--retry-mode",
          "description": "Retry strategy to use. 'fixed' uses consistent delays, 'exponential' increases delay between attempts.",
          "type": "string",
          "required": null
        },
        {
          "name": "--retry-network-timeout",
          "description": "Network operation timeout in seconds. Operations taking longer than this will be cancelled.",
          "type": "string",
          "required": null
        },
        {
          "name": "--subscription",
          "description": "Specifies the Azure subscription to use. Accepts either a subscription ID (GUID) or display name. If not specified, the AZURE_SUBSCRIPTION_ID environment variable will be used instead.",
          "type": "string",
          "required": null
        },
        {
          "name": "--resource-group",
          "description": "The name of the Azure resource group. This is a logical container for Azure resources.",
          "type": "string",
          "required": true
        },
        {
          "name": "--display-name",
          "description": "The display name of the workbook.",
          "type": "string",
          "required": true
        },
        {
          "name": "--serialized-content",
          "description": "The serialized JSON content of the workbook.",
          "type": "string",
          "required": true
        },
        {
          "name": "--source-id",
          "description": "The linked resource ID for the workbook. By default, this is 'azure monitor'.",
          "type": "string",
          "required": null
        }
      ]
    },
    {
      "name": "delete",
      "description": "Delete a workbook by its Azure resource ID.\r\nThis command soft deletes the workbook: it will be retained for 90 days.\r\nIf needed, you can restore it from the Recycle Bin through the Azure Portal.\r\n\r\nTo learn more, visit: https://learn.microsoft.com/azure/azure-monitor/visualize/workbooks-manage",
      "command": "azmcp workbooks delete",
      "option": [
        {
          "name": "--tenant",
          "description": "The Microsoft Entra ID tenant ID or name. This can be either the GUID identifier or the display name of your Entra ID tenant.",
          "type": "string",
          "required": null
        },
        {
          "name": "--auth-method",
          "description": "Authentication method to use. Options: 'credential' (Azure CLI/managed identity), 'key' (access key), or 'connectionString'.",
          "type": "string",
          "required": null
        },
        {
          "name": "--retry-delay",
          "description": "Initial delay in seconds between retry attempts. For exponential backoff, this value is used as the base.",
          "type": "string",
          "required": null
        },
        {
          "name": "--retry-max-delay",
          "description": "Maximum delay in seconds between retries, regardless of the retry strategy.",
          "type": "string",
          "required": null
        },
        {
          "name": "--retry-max-retries",
          "description": "Maximum number of retry attempts for failed operations before giving up.",
          "type": "string",
          "required": null
        },
        {
          "name": "--retry-mode",
          "description": "Retry strategy to use. 'fixed' uses consistent delays, 'exponential' increases delay between attempts.",
          "type": "string",
          "required": null
        },
        {
          "name": "--retry-network-timeout",
          "description": "Network operation timeout in seconds. Operations taking longer than this will be cancelled.",
          "type": "string",
          "required": null
        },
        {
          "name": "--workbook-id",
          "description": "The Azure Resource ID of the workbook to retrieve.",
          "type": "string",
          "required": true
        }
      ]
    },
    {
      "name": "list",
      "description": "List all workbooks in a specific resource group. This command retrieves all workbooks available\r\nin the specified resource group within the given subscription. Resource group is required.\r\nOptionally filter by kind (shared/user), category (workbook/sentinel/etc), or source resource ID.",
      "command": "azmcp workbooks list",
      "option": [
        {
          "name": "--tenant",
          "description": "The Microsoft Entra ID tenant ID or name. This can be either the GUID identifier or the display name of your Entra ID tenant.",
          "type": "string",
          "required": null
        },
        {
          "name": "--auth-method",
          "description": "Authentication method to use. Options: 'credential' (Azure CLI/managed identity), 'key' (access key), or 'connectionString'.",
          "type": "string",
          "required": null
        },
        {
          "name": "--retry-delay",
          "description": "Initial delay in seconds between retry attempts. For exponential backoff, this value is used as the base.",
          "type": "string",
          "required": null
        },
        {
          "name": "--retry-max-delay",
          "description": "Maximum delay in seconds between retries, regardless of the retry strategy.",
          "type": "string",
          "required": null
        },
        {
          "name": "--retry-max-retries",
          "description": "Maximum number of retry attempts for failed operations before giving up.",
          "type": "string",
          "required": null
        },
        {
          "name": "--retry-mode",
          "description": "Retry strategy to use. 'fixed' uses consistent delays, 'exponential' increases delay between attempts.",
          "type": "string",
          "required": null
        },
        {
          "name": "--retry-network-timeout",
          "description": "Network operation timeout in seconds. Operations taking longer than this will be cancelled.",
          "type": "string",
          "required": null
        },
        {
          "name": "--subscription",
          "description": "Specifies the Azure subscription to use. Accepts either a subscription ID (GUID) or display name. If not specified, the AZURE_SUBSCRIPTION_ID environment variable will be used instead.",
          "type": "string",
          "required": null
        },
        {
          "name": "--resource-group",
          "description": "The name of the Azure resource group. This is a logical container for Azure resources.",
          "type": "string",
          "required": true
        },
        {
          "name": "--kind",
          "description": "Filter workbooks by kind (e.g., 'shared', 'user'). If not specified, all kinds will be returned.",
          "type": "string",
          "required": null
        },
        {
          "name": "--category",
          "description": "Filter workbooks by category (e.g., 'workbook', 'sentinel', 'TSG'). If not specified, all categories will be returned.",
          "type": "string",
          "required": null
        },
        {
          "name": "--source-id",
          "description": "Filter workbooks by source resource ID (e.g., Application Insights resource, Log Analytics workspace). If not specified, all workbooks will be returned.",
          "type": "string",
          "required": null
        }
      ]
    },
    {
      "name": "show",
      "description": "Gets information about a specific workbook by its Azure resource ID.\r\nReturns workbook details including JSON serialized content, display name, description, category,\r\nlocation, kind, tags, version, modification time, and other metadata.",
      "command": "azmcp workbooks show",
      "option": [
        {
          "name": "--tenant",
          "description": "The Microsoft Entra ID tenant ID or name. This can be either the GUID identifier or the display name of your Entra ID tenant.",
          "type": "string",
          "required": null
        },
        {
          "name": "--auth-method",
          "description": "Authentication method to use. Options: 'credential' (Azure CLI/managed identity), 'key' (access key), or 'connectionString'.",
          "type": "string",
          "required": null
        },
        {
          "name": "--retry-delay",
          "description": "Initial delay in seconds between retry attempts. For exponential backoff, this value is used as the base.",
          "type": "string",
          "required": null
        },
        {
          "name": "--retry-max-delay",
          "description": "Maximum delay in seconds between retries, regardless of the retry strategy.",
          "type": "string",
          "required": null
        },
        {
          "name": "--retry-max-retries",
          "description": "Maximum number of retry attempts for failed operations before giving up.",
          "type": "string",
          "required": null
        },
        {
          "name": "--retry-mode",
          "description": "Retry strategy to use. 'fixed' uses consistent delays, 'exponential' increases delay between attempts.",
          "type": "string",
          "required": null
        },
        {
          "name": "--retry-network-timeout",
          "description": "Network operation timeout in seconds. Operations taking longer than this will be cancelled.",
          "type": "string",
          "required": null
        },
        {
          "name": "--workbook-id",
          "description": "The Azure Resource ID of the workbook to retrieve.",
          "type": "string",
          "required": true
        }
      ]
    },
    {
      "name": "update",
      "description": "Updates properties of a workbook, including its display name and serialized content.\r\nAt least one property must be provided for the update operation.\r\nReturns the updated workbook object upon successful completion.",
      "command": "azmcp workbooks update",
      "option": [
        {
          "name": "--tenant",
          "description": "The Microsoft Entra ID tenant ID or name. This can be either the GUID identifier or the display name of your Entra ID tenant.",
          "type": "string",
          "required": null
        },
        {
          "name": "--auth-method",
          "description": "Authentication method to use. Options: 'credential' (Azure CLI/managed identity), 'key' (access key), or 'connectionString'.",
          "type": "string",
          "required": null
        },
        {
          "name": "--retry-delay",
          "description": "Initial delay in seconds between retry attempts. For exponential backoff, this value is used as the base.",
          "type": "string",
          "required": null
        },
        {
          "name": "--retry-max-delay",
          "description": "Maximum delay in seconds between retries, regardless of the retry strategy.",
          "type": "string",
          "required": null
        },
        {
          "name": "--retry-max-retries",
          "description": "Maximum number of retry attempts for failed operations before giving up.",
          "type": "string",
          "required": null
        },
        {
          "name": "--retry-mode",
          "description": "Retry strategy to use. 'fixed' uses consistent delays, 'exponential' increases delay between attempts.",
          "type": "string",
          "required": null
        },
        {
          "name": "--retry-network-timeout",
          "description": "Network operation timeout in seconds. Operations taking longer than this will be cancelled.",
          "type": "string",
          "required": null
        },
        {
          "name": "--workbook-id",
          "description": "The Azure Resource ID of the workbook to retrieve.",
          "type": "string",
          "required": true
        },
        {
          "name": "--display-name",
          "description": "The display name of the workbook.",
          "type": "string",
          "required": null
        },
        {
          "name": "--serialized-content",
          "description": "The JSON serialized content/data of the workbook.",
          "type": "string",
          "required": null
        }
      ]
    }
  ],
<<<<<<< HEAD
  "duration": 26
=======
  "consolidated_azure_tools": null,
  "duration": 25
>>>>>>> d74949b8
}<|MERGE_RESOLUTION|>--- conflicted
+++ resolved
@@ -405,9 +405,9 @@
       ]
     },
     {
-      "name": "list",
-      "description": "List all key-values in an App Configuration store. This command retrieves and displays all key-value pairs\r\nfrom the specified store. Each key-value includes its key, value, label, content type, ETag, last modified\r\ntime, and lock status.",
-      "command": "azmcp appconfig kv list",
+      "name": "get",
+      "description": "Gets key-values in an App Configuration store. This command can either retrieve a specific key-value by its key\r\nand optional label, or list key-values if no key is provided. Listing key-values can optionally be filtered by a\r\nkey filter and label filter. Each key-value includes its key, value, label, content type, ETag, last modified time,\r\nand lock status.",
+      "command": "azmcp appconfig kv get",
       "option": [
         {
           "name": "--tenant",
@@ -465,12 +465,24 @@
         },
         {
           "name": "--key",
+          "description": "The name of the key to access within the App Configuration store.",
+          "type": "string",
+          "required": null
+        },
+        {
+          "name": "--label",
+          "description": "The label to apply to the configuration key. Labels are used to group and organize settings.",
+          "type": "string",
+          "required": null
+        },
+        {
+          "name": "--key-filter",
           "description": "Specifies the key filter, if any, to be used when retrieving key-values. The filter can be an exact match, for example a filter of 'foo' would get all key-values with a key of 'foo', or the filter can include a '*' character at the end of the string for wildcard searches (e.g., 'App*'). If omitted all keys will be retrieved.",
           "type": "string",
           "required": null
         },
         {
-          "name": "--label",
+          "name": "--label-filter",
           "description": "Specifies the label filter, if any, to be used when retrieving key-values. The filter can be an exact match, for example a filter of 'foo' would get all key-values with a label of 'foo', or the filter can include a '*' character at the end of the string for wildcard searches (e.g., 'Prod*'). This filter is case-sensitive. If omitted, all labels will be retrieved.",
           "type": "string",
           "required": null
@@ -654,85 +666,6 @@
       ]
     },
     {
-      "name": "show",
-      "description": "Show a specific key-value setting in an App Configuration store. This command retrieves and displays the value,\r\nlabel, content type, ETag, last modified time, and lock status for a specific setting. You must specify an\r\naccount name and key. Optionally, you can specify a label otherwise the setting with default label will be retrieved.\r\nYou can also specify a content type to indicate how the value should be interpreted.",
-      "command": "azmcp appconfig kv show",
-      "option": [
-        {
-          "name": "--tenant",
-          "description": "The Microsoft Entra ID tenant ID or name. This can be either the GUID identifier or the display name of your Entra ID tenant.",
-          "type": "string",
-          "required": null
-        },
-        {
-          "name": "--auth-method",
-          "description": "Authentication method to use. Options: 'credential' (Azure CLI/managed identity), 'key' (access key), or 'connectionString'.",
-          "type": "string",
-          "required": null
-        },
-        {
-          "name": "--retry-delay",
-          "description": "Initial delay in seconds between retry attempts. For exponential backoff, this value is used as the base.",
-          "type": "string",
-          "required": null
-        },
-        {
-          "name": "--retry-max-delay",
-          "description": "Maximum delay in seconds between retries, regardless of the retry strategy.",
-          "type": "string",
-          "required": null
-        },
-        {
-          "name": "--retry-max-retries",
-          "description": "Maximum number of retry attempts for failed operations before giving up.",
-          "type": "string",
-          "required": null
-        },
-        {
-          "name": "--retry-mode",
-          "description": "Retry strategy to use. 'fixed' uses consistent delays, 'exponential' increases delay between attempts.",
-          "type": "string",
-          "required": null
-        },
-        {
-          "name": "--retry-network-timeout",
-          "description": "Network operation timeout in seconds. Operations taking longer than this will be cancelled.",
-          "type": "string",
-          "required": null
-        },
-        {
-          "name": "--subscription",
-          "description": "Specifies the Azure subscription to use. Accepts either a subscription ID (GUID) or display name. If not specified, the AZURE_SUBSCRIPTION_ID environment variable will be used instead.",
-          "type": "string",
-          "required": null
-        },
-        {
-          "name": "--account",
-          "description": "The name of the App Configuration store (e.g., my-appconfig).",
-          "type": "string",
-          "required": true
-        },
-        {
-          "name": "--key",
-          "description": "The name of the key to access within the App Configuration store.",
-          "type": "string",
-          "required": true
-        },
-        {
-          "name": "--label",
-          "description": "The label to apply to the configuration key. Labels are used to group and organize settings.",
-          "type": "string",
-          "required": null
-        },
-        {
-          "name": "--content-type",
-          "description": "The content type of the configuration value. This is used to indicate how the value should be interpreted or parsed.",
-          "type": "string",
-          "required": null
-        }
-      ]
-    },
-    {
       "name": "diagnose",
       "description": "Get diagnostic help from App Lens for Azure application and service issues to identify what's wrong with a service. Ask questions about performance, slowness, failures, errors, application state, availability to receive expert analysis and solutions which can help when performing diagnostics and to address issues about performance and failures. Returns insights, recommended solutions, and analysis. Always use this tool before manually checking metrics or logs when users report performance or functionality issues. Use Azure CLI to find the subscription, resourceGroup, and resourceType if not provided. If given a resourceId, parse it to extract subscription, resourceGroup, and resourceType (format: /subscriptions/{subscription}/resourceGroups/{resourceGroup}/providers/{resourceType}/{resource}). This tool can be used to ask questions about application state, diagnose performance problems, and address service failures.",
       "command": "azmcp applens resource diagnose",
@@ -1025,73 +958,6 @@
       ]
     },
     {
-      "name": "required-subnet-size",
-      "description": "Calculates the required subnet size for an Azure Managed Lustre file system given a SKU and size. Use to plan network deployment for AMLFS. Returns the number of required IPs.",
-      "command": "azmcp azuremanagedlustre filesystem required-subnet-size",
-      "option": [
-        {
-          "name": "--tenant",
-          "description": "The Microsoft Entra ID tenant ID or name. This can be either the GUID identifier or the display name of your Entra ID tenant.",
-          "type": "string",
-          "required": null
-        },
-        {
-          "name": "--auth-method",
-          "description": "Authentication method to use. Options: 'credential' (Azure CLI/managed identity), 'key' (access key), or 'connectionString'.",
-          "type": "string",
-          "required": null
-        },
-        {
-          "name": "--retry-delay",
-          "description": "Initial delay in seconds between retry attempts. For exponential backoff, this value is used as the base.",
-          "type": "string",
-          "required": null
-        },
-        {
-          "name": "--retry-max-delay",
-          "description": "Maximum delay in seconds between retries, regardless of the retry strategy.",
-          "type": "string",
-          "required": null
-        },
-        {
-          "name": "--retry-max-retries",
-          "description": "Maximum number of retry attempts for failed operations before giving up.",
-          "type": "string",
-          "required": null
-        },
-        {
-          "name": "--retry-mode",
-          "description": "Retry strategy to use. 'fixed' uses consistent delays, 'exponential' increases delay between attempts.",
-          "type": "string",
-          "required": null
-        },
-        {
-          "name": "--retry-network-timeout",
-          "description": "Network operation timeout in seconds. Operations taking longer than this will be cancelled.",
-          "type": "string",
-          "required": null
-        },
-        {
-          "name": "--subscription",
-          "description": "Specifies the Azure subscription to use. Accepts either a subscription ID (GUID) or display name. If not specified, the AZURE_SUBSCRIPTION_ID environment variable will be used instead.",
-          "type": "string",
-          "required": null
-        },
-        {
-          "name": "--sku",
-          "description": "The AMLFS SKU. Allowed values: AMLFS-Durable-Premium-40, AMLFS-Durable-Premium-125, AMLFS-Durable-Premium-250, AMLFS-Durable-Premium-500.",
-          "type": "string",
-          "required": true
-        },
-        {
-          "name": "--size",
-          "description": "The AMLFS size (TiB).",
-          "type": "string",
-          "required": true
-        }
-      ]
-    },
-    {
       "name": "get",
       "description": "Retrieves the available Azure Managed Lustre SKU, including increments, bandwidth, scale targets and zonal support. If a location is specified, the results will be filtered to that location.",
       "command": "azmcp azuremanagedlustre filesystem sku get",
@@ -1149,6 +1015,152 @@
           "description": "Azure region/region short name (use Azure location token, lowercase). Examples: uaenorth, swedencentral, eastus.",
           "type": "string",
           "required": null
+        }
+      ]
+    },
+    {
+      "name": "ask",
+      "description": "Calculates the required subnet size for an Azure Managed Lustre file system given a SKU and size. Use to plan network deployment for AMLFS. Returns the number of required IPs.",
+      "command": "azmcp azuremanagedlustre filesystem subnetsize ask",
+      "option": [
+        {
+          "name": "--tenant",
+          "description": "The Microsoft Entra ID tenant ID or name. This can be either the GUID identifier or the display name of your Entra ID tenant.",
+          "type": "string",
+          "required": null
+        },
+        {
+          "name": "--auth-method",
+          "description": "Authentication method to use. Options: 'credential' (Azure CLI/managed identity), 'key' (access key), or 'connectionString'.",
+          "type": "string",
+          "required": null
+        },
+        {
+          "name": "--retry-delay",
+          "description": "Initial delay in seconds between retry attempts. For exponential backoff, this value is used as the base.",
+          "type": "string",
+          "required": null
+        },
+        {
+          "name": "--retry-max-delay",
+          "description": "Maximum delay in seconds between retries, regardless of the retry strategy.",
+          "type": "string",
+          "required": null
+        },
+        {
+          "name": "--retry-max-retries",
+          "description": "Maximum number of retry attempts for failed operations before giving up.",
+          "type": "string",
+          "required": null
+        },
+        {
+          "name": "--retry-mode",
+          "description": "Retry strategy to use. 'fixed' uses consistent delays, 'exponential' increases delay between attempts.",
+          "type": "string",
+          "required": null
+        },
+        {
+          "name": "--retry-network-timeout",
+          "description": "Network operation timeout in seconds. Operations taking longer than this will be cancelled.",
+          "type": "string",
+          "required": null
+        },
+        {
+          "name": "--subscription",
+          "description": "Specifies the Azure subscription to use. Accepts either a subscription ID (GUID) or display name. If not specified, the AZURE_SUBSCRIPTION_ID environment variable will be used instead.",
+          "type": "string",
+          "required": null
+        },
+        {
+          "name": "--sku",
+          "description": "The AMLFS SKU. Allowed values: AMLFS-Durable-Premium-40, AMLFS-Durable-Premium-125, AMLFS-Durable-Premium-250, AMLFS-Durable-Premium-500.",
+          "type": "string",
+          "required": true
+        },
+        {
+          "name": "--size",
+          "description": "The AMLFS size (TiB).",
+          "type": "string",
+          "required": true
+        }
+      ]
+    },
+    {
+      "name": "validate",
+      "description": "Validates that the provided subnet can host an Azure Managed Lustre filesystem for the given SKU and size.",
+      "command": "azmcp azuremanagedlustre filesystem subnetsize validate",
+      "option": [
+        {
+          "name": "--tenant",
+          "description": "The Microsoft Entra ID tenant ID or name. This can be either the GUID identifier or the display name of your Entra ID tenant.",
+          "type": "string",
+          "required": null
+        },
+        {
+          "name": "--auth-method",
+          "description": "Authentication method to use. Options: 'credential' (Azure CLI/managed identity), 'key' (access key), or 'connectionString'.",
+          "type": "string",
+          "required": null
+        },
+        {
+          "name": "--retry-delay",
+          "description": "Initial delay in seconds between retry attempts. For exponential backoff, this value is used as the base.",
+          "type": "string",
+          "required": null
+        },
+        {
+          "name": "--retry-max-delay",
+          "description": "Maximum delay in seconds between retries, regardless of the retry strategy.",
+          "type": "string",
+          "required": null
+        },
+        {
+          "name": "--retry-max-retries",
+          "description": "Maximum number of retry attempts for failed operations before giving up.",
+          "type": "string",
+          "required": null
+        },
+        {
+          "name": "--retry-mode",
+          "description": "Retry strategy to use. 'fixed' uses consistent delays, 'exponential' increases delay between attempts.",
+          "type": "string",
+          "required": null
+        },
+        {
+          "name": "--retry-network-timeout",
+          "description": "Network operation timeout in seconds. Operations taking longer than this will be cancelled.",
+          "type": "string",
+          "required": null
+        },
+        {
+          "name": "--subscription",
+          "description": "Specifies the Azure subscription to use. Accepts either a subscription ID (GUID) or display name. If not specified, the AZURE_SUBSCRIPTION_ID environment variable will be used instead.",
+          "type": "string",
+          "required": null
+        },
+        {
+          "name": "--sku",
+          "description": "The AMLFS SKU. Allowed values: AMLFS-Durable-Premium-40, AMLFS-Durable-Premium-125, AMLFS-Durable-Premium-250, AMLFS-Durable-Premium-500.",
+          "type": "string",
+          "required": true
+        },
+        {
+          "name": "--size",
+          "description": "The AMLFS size (TiB).",
+          "type": "string",
+          "required": true
+        },
+        {
+          "name": "--subnet-id",
+          "description": "The subnet resource ID to validate for AMLFS.",
+          "type": "string",
+          "required": true
+        },
+        {
+          "name": "--location",
+          "description": "Azure region/region short name (use Azure location token, lowercase). Examples: uaenorth, swedencentral, eastus.",
+          "type": "string",
+          "required": true
         }
       ]
     },
@@ -1305,6 +1317,158 @@
       ]
     },
     {
+      "name": "send",
+      "description": "Sends SMS messages to one or more recipients using Azure Communication Services.\r\nReturns message IDs and delivery status for each sent message.",
+      "command": "azmcp communication sms send",
+      "option": [
+        {
+          "name": "--tenant",
+          "description": "The Microsoft Entra ID tenant ID or name. This can be either the GUID identifier or the display name of your Entra ID tenant.",
+          "type": "string",
+          "required": null
+        },
+        {
+          "name": "--auth-method",
+          "description": "Authentication method to use. Options: 'credential' (Azure CLI/managed identity), 'key' (access key), or 'connectionString'.",
+          "type": "string",
+          "required": null
+        },
+        {
+          "name": "--retry-delay",
+          "description": "Initial delay in seconds between retry attempts. For exponential backoff, this value is used as the base.",
+          "type": "string",
+          "required": null
+        },
+        {
+          "name": "--retry-max-delay",
+          "description": "Maximum delay in seconds between retries, regardless of the retry strategy.",
+          "type": "string",
+          "required": null
+        },
+        {
+          "name": "--retry-max-retries",
+          "description": "Maximum number of retry attempts for failed operations before giving up.",
+          "type": "string",
+          "required": null
+        },
+        {
+          "name": "--retry-mode",
+          "description": "Retry strategy to use. 'fixed' uses consistent delays, 'exponential' increases delay between attempts.",
+          "type": "string",
+          "required": null
+        },
+        {
+          "name": "--retry-network-timeout",
+          "description": "Network operation timeout in seconds. Operations taking longer than this will be cancelled.",
+          "type": "string",
+          "required": null
+        },
+        {
+          "name": "--endpoint",
+          "description": "The Communication Services URI endpoint (e.g., https://myservice.communication.azure.com). Required for credential authentication.",
+          "type": "string",
+          "required": true
+        },
+        {
+          "name": "--from",
+          "description": "The SMS-enabled phone number associated with your Communication Services resource (in E.164 format, e.g., +14255550123). Can also be a short code or alphanumeric sender ID.",
+          "type": "string",
+          "required": true
+        },
+        {
+          "name": "--to",
+          "description": "The recipient phone number(s) in E.164 international standard format (e.g., +14255550123). Multiple numbers can be provided.",
+          "type": "string",
+          "required": true
+        },
+        {
+          "name": "--message",
+          "description": "The SMS message content to send to the recipient(s).",
+          "type": "string",
+          "required": true
+        },
+        {
+          "name": "--enable-delivery-report",
+          "description": "Whether to enable delivery reporting for the SMS message. When enabled, events are emitted when delivery is successful.",
+          "type": "string",
+          "required": null
+        },
+        {
+          "name": "--tag",
+          "description": "Optional custom tag to apply to the SMS message for tracking purposes.",
+          "type": "string",
+          "required": null
+        }
+      ]
+    },
+    {
+      "name": "append",
+      "description": "Appends a tamper-proof entry to a Confidential Ledger instance and returns the transaction identifier.",
+      "command": "azmcp confidentialledger entries append",
+      "option": [
+        {
+          "name": "--tenant",
+          "description": "The Microsoft Entra ID tenant ID or name. This can be either the GUID identifier or the display name of your Entra ID tenant.",
+          "type": "string",
+          "required": null
+        },
+        {
+          "name": "--auth-method",
+          "description": "Authentication method to use. Options: 'credential' (Azure CLI/managed identity), 'key' (access key), or 'connectionString'.",
+          "type": "string",
+          "required": null
+        },
+        {
+          "name": "--retry-delay",
+          "description": "Initial delay in seconds between retry attempts. For exponential backoff, this value is used as the base.",
+          "type": "string",
+          "required": null
+        },
+        {
+          "name": "--retry-max-delay",
+          "description": "Maximum delay in seconds between retries, regardless of the retry strategy.",
+          "type": "string",
+          "required": null
+        },
+        {
+          "name": "--retry-max-retries",
+          "description": "Maximum number of retry attempts for failed operations before giving up.",
+          "type": "string",
+          "required": null
+        },
+        {
+          "name": "--retry-mode",
+          "description": "Retry strategy to use. 'fixed' uses consistent delays, 'exponential' increases delay between attempts.",
+          "type": "string",
+          "required": null
+        },
+        {
+          "name": "--retry-network-timeout",
+          "description": "Network operation timeout in seconds. Operations taking longer than this will be cancelled.",
+          "type": "string",
+          "required": null
+        },
+        {
+          "name": "--ledger",
+          "description": "The name of the Confidential Ledger instance (e.g., 'myledger').",
+          "type": "string",
+          "required": true
+        },
+        {
+          "name": "--content",
+          "description": "The JSON or text payload to append as a tamper-proof ledger entry.",
+          "type": "string",
+          "required": true
+        },
+        {
+          "name": "--collection-id",
+          "description": "Optional ledger collection identifier. If omitted the default collection is used.",
+          "type": "string",
+          "required": null
+        }
+      ]
+    },
+    {
       "name": "list",
       "description": "List all Cosmos DB accounts in a subscription. This command retrieves and displays all Cosmos DB accounts\r\navailable in the specified subscription. Results include account names and are returned as a JSON array.",
       "command": "azmcp cosmos account list",
@@ -3148,11 +3312,7 @@
     {
       "name": "get",
       "description": "Retrieves all Key Vault Managed HSM account settings for a given vault. This includes settings such as purge protection and soft-delete retention days. This tool ONLY applies to Managed HSM vaults.",
-<<<<<<< HEAD
-      "command": "azmcp keyvault admin get",
-=======
       "command": "azmcp keyvault admin settings get",
->>>>>>> d74949b8
       "option": [
         {
           "name": "--tenant",
@@ -4393,7 +4553,7 @@
     },
     {
       "name": "create",
-      "description": "Creates a new Azure Load Testing test configuration for performance testing scenarios. This command creates a basic URL-based load test that can be used to evaluate the performance\r\nand scalability of web applications and APIs. The test configuration defines the target endpoint, load parameters, and test duration. Once we create a test configuration plan, we can use that to trigger test runs to test the endpoints set.",
+      "description": "Creates a new load test plan or configuration for performance testing scenarios. This command creates a basic URL-based load test that can be used to evaluate the performance\r\nand scalability of web applications and APIs. The test configuration defines target endpoint, load parameters, and test duration. Once we create a test plan, we can use that to trigger test runs to test the endpoints set using the 'azmcp loadtesting testrun create' command.\r\nThis is NOT going to trigger or create any test runs and only will setup your test plan. Also, this is NOT going to create any test resource in azure. \r\nIt will only create a test in an already existing load test resource.",
       "command": "azmcp loadtesting test create",
       "option": [
         {
@@ -4502,7 +4662,7 @@
     },
     {
       "name": "get",
-      "description": "Get the Azure Load Testing test configuration for the specified load test id in the specified load test resource.\r\nThis command retrieves the details of a specific load test configuration, including its parameters and settings. Based on this we can see what all parameters were set for the test configuration.",
+      "description": "Get the configuration and setup details for a load test by its test ID in a Load Testing resource.\r\nReturns only the test definition, including duration, ramp-up, virtual users, and endpoint. Does not return any test run results or execution data. Also does NOT return and resource details. Only the test configuration is fetched.",
       "command": "azmcp loadtesting test get",
       "option": [
         {
@@ -4575,7 +4735,7 @@
     },
     {
       "name": "create",
-      "description": "Creates a new Azure Load Testing resource in the currently selected subscription and resource group for the logged-in tenant.\r\nReturns the created Load Testing resource.",
+      "description": "Returns the created Load Testing resource. This creates the resource in Azure only. It does not create any test plan or test run. \r\nOnce the resource is setup, you can go and configure test plans in the resource and then trigger test runs for your test plans.",
       "command": "azmcp loadtesting testresource create",
       "option": [
         {
@@ -4642,7 +4802,7 @@
     },
     {
       "name": "list",
-      "description": "Fetches the Load Testing resources for the current selected subscription, resource group in the logged in tenant.\r\nReturns a list of Load Testing resources.",
+      "description": "Lists all Azure Load Testing resources available in the selected subscription and resource group.\r\nReturns metadata for each resource, including name, location, and status. Use this to discover, manage, or audit load testing resources in your environment. Does not return test plans or test runs.",
       "command": "azmcp loadtesting testresource list",
       "option": [
         {
@@ -4709,7 +4869,7 @@
     },
     {
       "name": "create",
-      "description": "Executes a new load test run based on an existing test configuration under simulated user load. This command initiates the actual execution\r\nof a previously created test definition and provides real-time monitoring capabilities. A test run represents a single execution instance of your load test configuration. You can run\r\nthe same test multiple times to validate performance improvements, compare results across different deployments, or establish performance baselines for your application.",
+      "description": "Creates a test run for a specified test in the selected load testing resource. This command triggers a new test run and does not modify the test plan or create a new test or resource. Use this to execute performance or functional tests based on an existing test configuration.",
       "command": "azmcp loadtesting testrun create",
       "option": [
         {
@@ -4806,7 +4966,7 @@
     },
     {
       "name": "get",
-      "description": "Retrieves comprehensive details and status information for a specific load test run execution.\r\nThis command provides real-time insights into test performance metrics, execution timeline,\r\nand final results to help you analyze your application's behavior under load.",
+      "description": "Get details for a specific test run by testrun ID.\r\nUse this to retrieve a single run's execution details (not a list). Returns status, start/end times, progress, aggregated metrics, and available artifacts (logs/traces). \r\nDoes NOT return the test plan/configuration or the test resource. Only the test run details. Also it is used to get details of SINGLE testrun based on its id. For a list of runs use testrun list command instead.",
       "command": "azmcp loadtesting testrun get",
       "option": [
         {
@@ -4879,7 +5039,7 @@
     },
     {
       "name": "list",
-      "description": "Retrieves a comprehensive list of all test run executions for a specific load test configuration.\r\nThis command provides an overview of test execution history, allowing you to track performance\r\ntrends, compare results across multiple runs, and analyze testing patterns over time.",
+      "description": "Retrieves a comprehensive list of all test run executions for a specific load test. We get the test ID from the user and all the associated test runs are fetched. It is a one to many relationship.\r\nEach test run only stores data corresponding to that particular run associated for that test. This does NOT return the test configuration or plan. For that use the test command. This is only for testruns.",
       "command": "azmcp loadtesting testrun list",
       "option": [
         {
@@ -4952,7 +5112,7 @@
     },
     {
       "name": "update",
-      "description": "Updates the metadata and display properties of a completed or in-progress load test run execution.\r\nThis command allows you to modify descriptive information for better organization, documentation,\r\nand identification of test runs without affecting the actual test execution or results.",
+      "description": "Updates the metadata and display properties of a completed or in-progress load test run execution.\r\nThis command allows you to modify descriptive information for better organization, documentation, and identification of test runs without affecting the actual test execution or results. \r\nThis will only update a test run for the selected test in the load test resource. It does not help in changing the test plan configuration. \r\nThis will NOT create a test and also NOT update a test resource. Only for the specified test, it will update a test run.",
       "command": "azmcp loadtesting testrun update",
       "option": [
         {
@@ -6064,7 +6224,7 @@
     {
       "name": "get",
       "description": "Retrieves comprehensive configuration details for the specified Azure Database for MySQL Flexible Server instance. This command provides insights into server settings, performance parameters, security configurations, and operational characteristics essential for database administration and optimization. Returns configuration data in JSON format including ServerName, Location, Version, SKU, StorageSizeGB, BackupRetentionDays, and GeoRedundantBackup properties.",
-      "command": "azmcp mysql server config config",
+      "command": "azmcp mysql server config get",
       "option": [
         {
           "name": "--tenant",
@@ -6204,7 +6364,7 @@
     {
       "name": "get",
       "description": "Retrieves the current value of a single server configuration parameter on an Azure Database for MySQL Flexible Server. Use to inspect a setting (e.g. max_connections, wait_timeout, slow_query_log) before changing it.",
-      "command": "azmcp mysql server param param",
+      "command": "azmcp mysql server param get",
       "option": [
         {
           "name": "--tenant",
@@ -6447,7 +6607,7 @@
     {
       "name": "get",
       "description": "Retrieves detailed schema information for a specific table within an Azure Database for MySQL Flexible Server database. This command provides comprehensive metadata including column definitions, data types, constraints, indexes, and relationships, essential for understanding table structure and supporting application development.",
-      "command": "azmcp mysql table schema schema",
+      "command": "azmcp mysql table schema get",
       "option": [
         {
           "name": "--tenant",
@@ -6690,7 +6850,7 @@
     {
       "name": "get",
       "description": "Retrieve the configuration of a PostgreSQL server.",
-      "command": "azmcp postgres server config config",
+      "command": "azmcp postgres server config get",
       "option": [
         {
           "name": "--tenant",
@@ -6830,7 +6990,7 @@
     {
       "name": "get",
       "description": "Retrieves a specific parameter of a PostgreSQL server.",
-      "command": "azmcp postgres server param param",
+      "command": "azmcp postgres server param get",
       "option": [
         {
           "name": "--tenant",
@@ -7073,7 +7233,7 @@
     {
       "name": "get",
       "description": "Retrieves the schema of a specified table in a PostgreSQL database.",
-      "command": "azmcp postgres table schema schema",
+      "command": "azmcp postgres table schema get",
       "option": [
         {
           "name": "--tenant",
@@ -7370,7 +7530,7 @@
     },
     {
       "name": "list",
-      "description": "List all Redis Cache resources in a specified subscription. Returns an array of Redis Cache details.\r\nUse this command to explore which Redis Cache resources are available in your subscription.",
+      "description": "List/show all Redis Caches in a subscription. Returns Redis Cache details including Azure Cache for Redis resources (Basic, Standard, and Premium tier caches). Use this command to explore and view which Redis Cache resources are available in your subscription.",
       "command": "azmcp redis cache list",
       "option": [
         {
@@ -7492,7 +7652,7 @@
     },
     {
       "name": "list",
-      "description": "List all Redis Cluster resources in a specified subscription. Returns an array of Redis Cluster details.\r\nUse this command to explore which Redis Cluster resources are available in your subscription.",
+      "description": "List/show all Redis Clusters in a subscription. Returns Redis Cluster details including Azure Managed Redis clusters and Azure Redis Enterprise clusters. Use this command to explore and view which Redis Cluster resources are available in your subscription.",
       "command": "azmcp redis cluster list",
       "option": [
         {
@@ -10485,10 +10645,6 @@
       ]
     }
   ],
-<<<<<<< HEAD
-  "duration": 26
-=======
   "consolidated_azure_tools": null,
-  "duration": 25
->>>>>>> d74949b8
+  "duration": 38
 }