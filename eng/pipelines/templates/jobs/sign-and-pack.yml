--- conflicted
+++ resolved
@@ -1,15 +1,10 @@
 parameters:
-<<<<<<< HEAD
-  - name: ServerMatrix
-    type: string
-=======
-- name: ServerName
+- name: ServerMatrix
   type: string
 - name: PackageDocker
   type: boolean
 - name: PackageVSIX
   type: boolean
->>>>>>> b60444bb
 
 jobs:
 - job: Sign
@@ -124,17 +119,11 @@
     parameters:
       DependsOn: Sign
 
-<<<<<<< HEAD
-- template: /eng/pipelines/templates/jobs/docker/stage-docker.yml
-  parameters:
-    DependsOn: Sign
-    ServerMatrix: ${{ parameters.ServerMatrix }}
-=======
 - ${{ if parameters.PackageDocker }}:
   - template: /eng/pipelines/templates/jobs/docker/stage-docker.yml
     parameters:
       DependsOn: Sign
->>>>>>> b60444bb
+      ServerMatrix: ${{ parameters.ServerMatrix }}
 
 - ${{ each os in split('linux|windows|macOS', '|') }}:
   - template: /eng/pipelines/templates/jobs/verify-packages.yml
