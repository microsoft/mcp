parameters:
- name: Matrix
  type: object
- name: MaxParallel
  type: number
- name: TimeoutInMinutes
  type: number

jobs:
- job: LiveTest
  displayName: "Live tests -"
  timeoutInMinutes: ${{ parameters.TimeoutInMinutes }}
  # The variable reference in the matrix parameter will resolve to a json map. If there are no live test legs, it will be an empty map.
  condition: and(succeeded(), ne(${{ parameters.Matrix }}, '{}'))
  strategy:
    maxParallel: ${{ parameters.MaxParallel }}
    matrix: $[ ${{ parameters.Matrix }} ]
  steps:
  - checkout: self

  - task: UseDotNet@2
    displayName: "Use .NET SDK from global.json"
    retryCountOnTaskFailure: 3
    inputs:
      useGlobalJson: true

  - task: UseDotNet@2
    displayName: "Use .NET SDK 9.0.x"
    retryCountOnTaskFailure: 3
    inputs:
      packageType: sdk
      version: 9.0.x

  - task: NodeTool@0
    displayName: "Install Node.js 22"
    inputs:
      versionSpec: '22.x'

  - pwsh: >
      ./eng/scripts/Build-Local.ps1
      -VerifyNpx
    displayName: "Build local package"
    workingDirectory: $(Build.SourcesDirectory)

  - pwsh: >
      ./eng/scripts/Test-Code.ps1
      -TestType 'Live'
      -Path $(PathToTest)
      -OnlyBuild
    displayName: "Confirm tests build"
    workingDirectory: $(Build.SourcesDirectory)

  - template: /eng/common/TestResources/build-test-resource-config.yml
    parameters:
      EnvVars:
        Pool: $(Pool)

  - template: /eng/common/TestResources/deploy-test-resources.yml
    parameters:
      ServiceConnection: azure-sdk-tests-public
      PersistOidcToken: true
      TestResourcesDirectory: $(Build.SourcesDirectory)/$(TestResourcesPath)

  - task: AzurePowershell@5
    displayName: "Run tests - az pwsh"
    env:
      AZURE_TEST_MODE: 'live'
      SYSTEM_ACCESSTOKEN: $(System.AccessToken)
<<<<<<< HEAD
      AZMCP_LOG_LEVEL: 'Debug'
      AZMCP_LOG_FILE: '$(Build.ArtifactStagingDirectory)/logs/mcp-server-$(PathToTest)-{timestamp}.log'
=======
      AZURE_MCP_COLLECT_TELEMETRY: 'false'
>>>>>>> 01693cf0
    inputs:
      azureSubscription: azure-sdk-tests-public
      azurePowerShellVersion: 'LatestVersion'
      scriptType: InlineScript
      Inline: |
        ./eng/scripts/Test-Code.ps1 `
          -TestType 'Live' `
          -Path $(PathToTest) `
          -TestResultsPath '$(Build.ArtifactStagingDirectory)/testResults'

        exit $LastExitCode
      pwsh: true
      workingDirectory: $(Build.SourcesDirectory)

  - task: PublishTestResults@2
    condition: succeededOrFailed()
    displayName: "Publish Results"
    inputs:
      testResultsFiles: "$(Build.ArtifactStagingDirectory)/testResults/*.trx"
      testRunTitle: "live - $(PathToTest)"
      testResultsFormat: "VSTest"
      mergeTestResults: true

  - template: /eng/common/TestResources/remove-test-resources.yml
    parameters:
      ServiceConnection: azure-sdk-tests-public
      EnvVars:
        Pool: $(Pool)<|MERGE_RESOLUTION|>--- conflicted
+++ resolved
@@ -66,12 +66,9 @@
     env:
       AZURE_TEST_MODE: 'live'
       SYSTEM_ACCESSTOKEN: $(System.AccessToken)
-<<<<<<< HEAD
       AZMCP_LOG_LEVEL: 'Debug'
       AZMCP_LOG_FILE: '$(Build.ArtifactStagingDirectory)/logs/mcp-server-$(PathToTest)-{timestamp}.log'
-=======
       AZURE_MCP_COLLECT_TELEMETRY: 'false'
->>>>>>> 01693cf0
     inputs:
       azureSubscription: azure-sdk-tests-public
       azurePowerShellVersion: 'LatestVersion'
