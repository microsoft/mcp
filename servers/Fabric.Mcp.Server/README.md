--- conflicted
+++ resolved
@@ -163,7 +163,6 @@
 </details>
 <!-- remove-section: end remove_closing_details -->
 <!-- remove-section: end remove_entire_installation_sub_section -->
-<<<<<<< HEAD
 
 # Usage
 
@@ -247,7 +246,6 @@
 
 All commands accept either GUID identifiers (`--workspace-id`, `--item-id`) or friendly names (`--workspace`, `--item`), with the exception of `onelake item create`, which currently requires GUID identifiers. Friendly-name items must be provided as `<itemName>.<itemType>` (for example, `SalesLakehouse.lakehouse`). Use `dotnet run -- onelake --help` (or `fabmcp onelake --help` for published builds) to inspect the complete option set before scripting.
 
-
 # Support and Reference
 
 ## Documentation
@@ -286,111 +284,6 @@
 * 🔄 Making pull requests
 
 ## Code of Conduct
-
-=======
-
-# Usage
-
-## Getting Started
-
-1. Open GitHub Copilot in [VS Code](https://code.visualstudio.com/docs/copilot/chat/chat-agent-mode) and switch to Agent mode.
-1. Click `refresh` on the tools list
-    - You should see the Fabric MCP Server in the list of tools
-1. Try a prompt that uses Fabric context, such as `What Fabric workload types are available?`
-    - The agent should be able to use the Fabric MCP Server tools to complete your query
-1. Check out the [Microsoft Fabric documentation](https://learn.microsoft.com/fabric/) and review the [troubleshooting guide](https://github.com/microsoft/mcp/blob/main/servers/Fabric.Mcp.Server/TROUBLESHOOTING.md) for commonly asked questions
-1. We're building this in the open. Your feedback is much appreciated!
-    - 👉 [Open an issue in the public repository](https://github.com/microsoft/mcp/issues/new/choose)
-
-## What can you do with the Fabric MCP Server?
-
-✨ The Fabric MCP Server supercharges your agents with Microsoft Fabric context. Here are some prompts you can try:
-
-### 📊 Fabric Workloads & APIs
-
-* "What are the available Fabric workload types I can work with?"
-* "Show me the OpenAPI operations for 'notebook' and give a sample creation body"
-* "Get the platform-level API specifications for Microsoft Fabric"
-* "List all supported Fabric item types"
-
-### 🏗️ Resource Definitions & Schemas
-
-* "Create a Lakehouse resource definition with a schema that enforces a string column and a datetime column"
-* "Show me the JSON schema for a Data Pipeline item definition"
-* "Generate a Semantic Model configuration with sample measures"
-* "What properties are required for creating a KQL Database?"
-
-### 📝 Best Practices & Examples
-
-* "List recommended retry/backoff behavior for Fabric APIs when rate-limited"
-* "Show me best practices for authenticating with Fabric APIs"
-* "Get example request/response payloads for creating a Notebook"
-* "What are the pagination patterns for Fabric REST APIs?"
-
-### 🔧 Development Workflows
-
-* "Generate a data pipeline configuration with sample data sources"
-* "Help me scaffold a Fabric workspace with Lakehouse and notebooks"
-* "Show me how to handle long-running operations in Fabric APIs"
-* "What's the recommended error handling pattern for Fabric API calls?"
-
-<!-- remove-section: start vsix remove_available_tools_section -->
-## Available Tools
-
-The Fabric MCP Server exposes the following tools for AI agents:
-
-| Tool | Tool Name | Description |
-|------|-----------|-------------|
-| List Public APIs | `publicapis_list` | List all Microsoft Fabric workload types that have public API specifications available |
-| Get Public API | `publicapis_get` | Retrieve the complete OpenAPI/Swagger specification for a specific Microsoft Fabric workload |
-| Get Platform API | `publicapis_platform_get` | Retrieve the OpenAPI/Swagger specification for Microsoft Fabric platform APIs |
-| Get Best Practices | `publicapis_bestpractices_get` | Retrieve embedded best practice documentation and guidance for a specific Microsoft Fabric topic |
-| Get Best Practices Examples | `publicapis_bestpractices_examples_get` | Retrieve all example API request/response files for a specific Microsoft Fabric workload |
-| Get Item Definition | `publicapis_bestpractices_itemdefinition_get` | Retrieve the JSON schema definitions for specific items within a Microsoft Fabric workload's API |
-
-> Always verify available commands via `--help`. Command names and availability may change between releases.
-<!-- remove-section: end remove_available_tools_section -->
-
-# Support and Reference
-
-## Documentation
-
-- See the [Microsoft Fabric documentation](https://learn.microsoft.com/fabric/) to learn about the Microsoft Fabric platform.
-- For MCP server-specific troubleshooting, see the [Troubleshooting Guide](https://github.com/microsoft/mcp/blob/main/servers/Fabric.Mcp.Server/TROUBLESHOOTING.md).
-
-## Feedback and Support
-
-- Check the [Troubleshooting guide](https://github.com/microsoft/mcp/blob/main/servers/Fabric.Mcp.Server/TROUBLESHOOTING.md) to diagnose and resolve common issues.
-- We're building this in the open. Your feedback is much appreciated!
-    - 👉 [Open an issue](https://github.com/microsoft/mcp/issues) in the public GitHub repository — we'd love to hear from you!
-
-## Security
-
-The Fabric MCP Server is a **local-first** tool that runs entirely on your machine. It provides API specifications, schemas, and best practices without connecting to live Microsoft Fabric environments.
-
-MCP as a phenomenon is very novel and cutting-edge. As with all new technology standards, consider doing a security review to ensure any systems that integrate with MCP servers follow all regulations and standards your system is expected to adhere to.
-
-## Data Collection
-
-<!-- remove-section: start vsix remove_data_collection_section_content -->
-The software may collect information about you and your use of the software and send it to Microsoft. Microsoft may use this information to provide services and improve our products and services. You may turn off the telemetry as described in the repository. There are also some features in the software that may enable you and Microsoft to collect data from users of your applications. If you use these features, you must comply with applicable law, including providing appropriate notices to users of your applications together with a copy of Microsoft's [privacy statement](https://www.microsoft.com/privacy/privacystatement). You can learn more about data collection and use in the help documentation and our privacy statement. Your use of the software operates as your consent to these practices.
-<!-- remove-section: end remove_data_collection_section_content -->
-<!-- insert-section: vsix {{The software may collect information about you and your use of the software and send it to Microsoft. Microsoft may use this information to provide services and improve our products and services. You may turn off the telemetry by following the instructions [here](https://code.visualstudio.com/docs/configure/telemetry#_disable-telemetry-reporting).}} -->
-
-## Contributing
-
-We welcome contributions to the Fabric MCP Server! Whether you're fixing bugs, adding new features, or improving documentation, your contributions are welcome.
-
-Please read our [Contributing Guide](https://github.com/microsoft/mcp/blob/main/CONTRIBUTING.md) for guidelines on:
-
-* 🛠️ Setting up your development environment
-* ✨ Adding new commands
-* 📝 Code style and testing requirements
-* 🔄 Making pull requests
-
-## Code of Conduct
-
->>>>>>> 53be0da4
 This project has adopted the
 [Microsoft Open Source Code of Conduct](https://opensource.microsoft.com/codeofconduct/).
 For more information, see the
