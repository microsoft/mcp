# <img height="36" width="36" src="https://cdn-dynmedia-1.microsoft.com/is/content/microsoftcorp/acom_social_icon_azure" alt="Microsoft Azure Logo" /> Azure MCP Server

All Azure MCP tools in a single server. The Azure MCP Server implements the [MCP specification](https://modelcontextprotocol.io) to create a seamless connection between AI agents and Azure services. Azure MCP Server can be used alone or with the [GitHub Copilot for Azure extension](https://marketplace.visualstudio.com/items?itemName=ms-azuretools.vscode-azure-github-copilot) in VS Code.  This project is in Public Preview and implementation may significantly change prior to our General Availability.

[![Install Azure MCP in VS Code](https://img.shields.io/badge/VS_Code-Install_Azure_MCP_Server-0098FF?style=flat-square&logo=visualstudiocode&logoColor=white)](https://vscode.dev/redirect?url=vscode:extension/ms-azuretools.vscode-azure-mcp-server) [![Install Azure MCP in VS Code Insiders](https://img.shields.io/badge/VS_Code_Insiders-Install_Azure_MCP_Server-24bfa5?style=flat-square&logo=visualstudiocode&logoColor=white)](https://vscode.dev/redirect?url=vscode-insiders:extension/ms-azuretools.vscode-azure-mcp-server) [![Install Azure MCP in Visual Studio](https://img.shields.io/badge/Visual_Studio-Install_Azure_MCP_Server-C16FDE?style=flat-square&logo=visualstudio&logoColor=white)](https://marketplace.visualstudio.com/items?itemName=github-copilot-azure.GitHubCopilotForAzure2022)


## Table of Contents
- [Overview](#overview)
- [Installation](#installation)
    - [IDE Extensions](#ide-extensions) 
        - [VS Code (Recommended)](#vs-code-recommended)
        - [Visual Studio 2022](#visual-studio-2022)
        - [IntelliJ IDEA](#intellij-idea)
    - [Package Managers](#package-managers) 
        - [NuGet](#nuget)
        - [NPM](#npm)
        - [Docker](#docker)
    - [Custom Clients](#custom-clients)
- [Usage](#usage)
    - [Getting Started](#getting-started)
    - [What can you do with the Azure MCP Server?](#what-can-you-do-with-the-azure-mcp-server)
    - [Complete List of Supported Azure Services](#complete-list-of-supported-azure-services)
- [Support & Reference](#support-and-reference)
    - [Documentation](#documentation)
    - [Feedback & Support](#feedback-and-support)
    - [Security](#security)
    - [Data Collection](#data-collection)
    - [Contributing & Code of Conduct](#contributing)

# <a id="overview"></a> Overview

**Azure MCP Server** supercharges your agents with Azure context across **30+ different Azure services**.

# <a id="installation"></a> Installation

## <a id="ide-extensions"></a> 🧩 IDE Extensions

Follow these simple steps to start using Azure MCP with your favorite IDE.  We recommend VS Code:

### <a id="vs-code-recommended"></a> 🔷 VS Code (Recommended)

1. Install either the stable or Insiders release of VS Code:
   * [💫 Stable release](https://code.visualstudio.com/download)
   * [🔮 Insiders release](https://code.visualstudio.com/insiders)
1. Install the [GitHub Copilot](https://marketplace.visualstudio.com/items?itemName=GitHub.copilot) and [GitHub Copilot Chat](https://marketplace.visualstudio.com/items?itemName=GitHub.copilot-chat) extensions
1. Install the [Azure MCP Server](https://marketplace.visualstudio.com/items?itemName=ms-azuretools.vscode-azure-mcp-server) extension

### <a id="visual-studio-2022"></a> 💜 Visual Studio 2022

From within Visual Studio 2022 install [GitHub Copilot for Azure (VS 2022)](https://marketplace.visualstudio.com/items?itemName=github-copilot-azure.GitHubCopilotForAzure2022):
1. Go to `Extensions | Manage Extensions...`
2. Switch to the `Browse` tab in `Extension Manager`
3. Search for `Github Copilot for Azure`
4. Click `Install`

### <a id="intellij-idea"></a> ☕ IntelliJ IDEA

1. Install either the [IntelliJ IDEA Ultimate](https://www.jetbrains.com/idea/download) or [IntelliJ IDEA Community](https://www.jetbrains.com/idea/download) edition.
1. Install the [GitHub Copilot](https://plugins.jetbrains.com/plugin/17718-github-copilot) plugin.
1. Install the [Azure Toolkit for Intellij](https://plugins.jetbrains.com/plugin/8053-azure-toolkit-for-intellij) plugin.

## <a id="package-managers"></a> Package Managers

### <a id="nuget"></a> 🤖 NuGet

Microsoft publishes an official Azure MCP Server .NET Tool on NuGet: [Azure.Mcp](https://www.nuget.org/packages/Azure.Mcp).

### <a id="npm"></a> 📦 NPM

Microsoft publishes an official Azure MCP Server npm package for Node.js: [@azure/mcp](https://www.npmjs.com/package/@azure/mcp).

### <a id="docker"></a> 🐋 Docker

Microsoft publishes an official Azure MCP Server Docker container on the [Microsoft Artifact Registry](https://mcr.microsoft.com/artifact/mar/azure-sdk/azure-mcp).

<details>
<summary>For a step-by-step Docker installation, follow these instructions:</summary>

1. Create an `.env` file with environment variables that [match one of the `EnvironmentCredential`](https://learn.microsoft.com/dotnet/api/azure.identity.environmentcredential) sets.  For example, a `.env` file using a service principal could look like:

    ```bash
    AZURE_TENANT_ID={YOUR_AZURE_TENANT_ID}
    AZURE_CLIENT_ID={YOUR_AZURE_CLIENT_ID}
    AZURE_CLIENT_SECRET={YOUR_AZURE_CLIENT_SECRET}
    ```

2. Add `.vscode/mcp.json` or update existing MCP configuration. Replace `/full/path/to/.env` with a path to your `.env` file.

    ```json
    {
      "servers": {
        "Azure MCP Server": {
          "command": "docker",
          "args": [
            "run",
            "-i",
            "--rm",
            "--env-file",
            "/full/path/to/.env",
            "mcr.microsoft.com/azure-sdk/azure-mcp:latest",
          ]
        }
      }
    }
    ```

Optionally, use `--env` or `--volume` to pass authentication values.
</details>

## <a id="custom-clients"></a> 🤖 Custom Clients

You can easily configure your MCP client to use the Azure MCP Server. 

<details>
<summary>Have your client run the following command and access it via standard IO:</summary>

```bash
npx -y @azure/mcp@latest server start
```

For example, add the following `mcp.json` to VS Code.  Other clients will look similar, but may be structured slightly different.  Consult the documentation of the custom client for details.

1. Example `mcp.json`:

    ```json
    {
      "servers": {
        "Azure MCP Server": {
          "command": "npx",
          "args": [
            "-y",
            "@azure/mcp@latest",
            "server",
            "start"
          ]
        }
      }
    }
    ```
</details>

# <a id="usage"></a> Usage

## <a id="getting-started"></a> 🚀 Getting Started

1. Open GitHub Copilot in [VS Code](https://code.visualstudio.com/docs/copilot/chat/chat-agent-mode) or [IntelliJ](https://github.blog/changelog/2025-05-19-agent-mode-and-mcp-support-for-copilot-in-jetbrains-eclipse-and-xcode-now-in-public-preview/#agent-mode) and switch to Agent mode.
1. Click `refresh` on the tools list
    - You should see the Azure MCP Server in the list of tools
1. Try a prompt that tells the agent to use the Azure MCP Server, such as `List my Azure Storage containers`
    - The agent should be able to use the Azure MCP Server tools to complete your query
1. Check out the [documentation](https://learn.microsoft.com/azure/developer/azure-mcp-server/) and review the [troubleshooting guide](https://github.com/microsoft/mcp/blob/main/servers/Azure.Mcp.Server/TROUBLESHOOTING.md) for commonly asked questions
1. We're building this in the open. Your feedback is much appreciated, and will help us shape the future of the Azure MCP server
    - 👉 [Open an issue in the public repository](https://github.com/microsoft/mcp/issues/new/choose)

## <a id="what-can-you-do-with-the-azure-mcp-server"></a> ✨ What can you do with the Azure MCP Server?

The Azure MCP Server supercharges your agents with Azure context. Here are some cool prompts you can try:

### 🧮 Azure AI Foundry

* List Azure Foundry models
* Deploy foundry models
* List foundry model deployments
* List knowledge indexes
* Get knowledge index schema configuration
  
### 🔎 Azure AI Search

* "What indexes do I have in my Azure AI Search service 'mysvc'?"
* "Let's search this index for 'my search query'"

### ⚙️ Azure App Configuration

* "List my App Configuration stores"
* "Show my key-value pairs in App Config"

### ⚙️ Azure App Lens

* "Help me diagnose issues with my app"

### 📦 Azure Container Registry (ACR)

* "List all my Azure Container Registries"
* "Show me my container registries in the 'my-resource-group' resource group"
* "List all my Azure Container Registry repositories"

### ☸️ Azure Kubernetes Service (AKS)

* "List my AKS clusters in my subscription"
* "Show me all my Azure Kubernetes Service clusters"
* "List the node pools for my AKS cluster"
* "Get details for the node pool 'np1' of my AKS cluster 'my-aks-cluster' in the 'my-resource-group' resource group"

### 📊 Azure Cosmos DB

* "Show me all my Cosmos DB databases"
* "List containers in my Cosmos DB database"

### 🧮 Azure Data Explorer

* "Get Azure Data Explorer databases in cluster 'mycluster'"
* "Sample 10 rows from table 'StormEvents' in Azure Data Explorer database 'db1'"

### 📣 Azure Event Grid

* "List all Event Grid topics in subscription 'my-subscription'"
* "Show me the Event Grid topics in my subscription"
* "List all Event Grid topics in resource group 'my-resourcegroup' in my subscription"
* "List Event Grid subscriptions for topic 'my-topic' in resource group 'my-resourcegroup'"
* "List Event Grid subscriptions for topic 'my-topic' in subscription 'my-subscription'"
* "List Event Grid Subscriptions in subscription 'my-subscription'"
* "List Event Grid subscriptions for topic 'my-topic' in location 'my-location'"

### ⚡ Azure Managed Lustre

* "List the Azure Managed Lustre clusters in resource group 'my-resource-group'"
* "How many IP Addresses I need to create a 128 TiB cluster of AMLFS 500?"

### 📊 Azure Monitor

* "Query my Log Analytics workspace"

### 🔧 Azure Resource Management

* "List my resource groups"
* "List my Azure CDN endpoints"
* "Help me build an Azure application using Node.js"

### 🗄️ Azure SQL Database

* "List all SQL servers in my subscription"
* "List all SQL servers in my resource group 'my-resource-group'"
* "Show me details about my Azure SQL database 'mydb'"
* "List all databases in my Azure SQL server 'myserver'"
* "Update the performance tier of my Azure SQL database 'mydb'"
* "Rename my Azure SQL database 'mydb' to 'newname'"
* "List all firewall rules for my Azure SQL server 'myserver'"
* "Create a firewall rule for my Azure SQL server 'myserver'"
* "Delete a firewall rule from my Azure SQL server 'myserver'"
* "List all elastic pools in my Azure SQL server 'myserver'"
* "List Active Directory administrators for my Azure SQL server 'myserver'"
* "Create a new Azure SQL server in my resource group 'my-resource-group'"
* "Show me details about my Azure SQL server 'myserver'"
* "Delete my Azure SQL server 'myserver'"

### 💾 Azure Storage

* "List my Azure storage accounts"
* "Get details about my storage account 'mystorageaccount'"
* "Create a new storage account in East US with Data Lake support"
* "Get details about my Storage container"
* "Upload my file to the blob container"


## <a id="complete-list-of-supported-azure-services"></a> 🛠️ Complete List of Supported Azure Services

The Azure MCP Server provides tools for interacting with **30+ Azure service areas**:

- 🧮 **Azure AI Foundry** - AI model management, AI model deployment, and knowledge index management
- 🔎 **Azure AI Search** - Search engine/vector database operations
- ⚙️ **Azure App Configuration** - Configuration management
- 🛡️ **Azure Best Practices** - Secure, production-grade guidance
- 📦 **Azure Container Registry (ACR)** - Container registry management
- 📊 **Azure Cosmos DB** - NoSQL database operations
- 🧮 **Azure Data Explorer** - Analytics queries and KQL
- 🐬 **Azure Database for MySQL** - MySQL database management
- 🐘 **Azure Database for PostgreSQL** - PostgreSQL database management
- 📊 **Azure Event Grid** - Event routing and management
- ⚡ **Azure Functions** - Function App management
- 🔑 **Azure Key Vault** - Secrets, keys, and certificates
- ☸️ **Azure Kubernetes Service (AKS)** - Container orchestration
- 📦 **Azure Load Testing** - Performance testing
- 🚀 **Azure Managed Grafana** - Monitoring dashboards
- 🗃️ **Azure Managed Lustre** - High-performance Lustre filesystem operations
- 🏪 **Azure Marketplace** - Product discovery
- 📈 **Azure Monitor** - Logging, metrics, and health monitoring
- ⚙️ **Azure Native ISV Services** - Third-party integrations
- 🛡️ **Azure Quick Review CLI** - Compliance scanning
- 📊 **Azure Quota** - Resource quota and usage management
- 🎭 **Azure RBAC** - Access control management
- 🔴 **Azure Redis Cache** - In-memory data store
- 🏗️ **Azure Resource Groups** - Resource organization
- 🗄️ **Azure SQL Database** - Relational database management
- 🗄️ **Azure SQL Elastic Pool** - Database resource sharing
- 🗄️ **Azure SQL Server** - Server administration
- 🚌 **Azure Service Bus** - Message queuing
- 🏥 **Azure Service Health** - Resource health status and availability
- 💾 **Azure Storage** - Blob storage
- 📋 **Azure Subscription** - Subscription management
- 🏗️ **Azure Terraform Best Practices** - Infrastructure as code guidance
- 🖥️ **Azure Virtual Desktop** - Virtual desktop infrastructure
- 📊 **Azure Workbooks** - Custom visualizations
- 🏗️ **Bicep** - Azure resource templates
- 🏗️ **Cloud Architect** - Guided architecture design

# <a id="support-and-reference"></a> Support & Reference

## <a id="documentation"></a> Documentation

- See our [official documentation on learn.microsoft.com](https://learn.microsoft.com/azure/developer/azure-mcp-server/) to learn how to use the Azure MCP Server to interact with Azure resources through natural language commands from AI agents and other types of clients.
- For additional command documentation and examples, see [Azure MCP Commands](https://github.com/microsoft/mcp/blob/main/docs/azmcp-commands.md).

## <a id="feedback-and-support"></a> Feedback & Support

- Check the [Troubleshooting guide](https://aka.ms/azmcp/troubleshooting) to diagnose and resolve common issues with the Azure MCP Server.
- We're building this in the open. Your feedback is much appreciated, and will help us shape the future of the Azure MCP server.
    - 👉 [Open an issue](https://github.com/microsoft/mcp/issues) in the public GitHub repository — we’d love to hear from you!

## <a id="security"></a> 🛡️ Security

<<<<<<< HEAD
### 🔴 Azure Redis Cache

* List Redis Cluster resources
* List databases in Redis Clusters
* List Redis Cache resources
* List access policies for Redis Caches

### 🏗️ Azure Resource Groups

* List resource groups

### 🏥 Azure Resource Health

* Get the availability status for a specific resource
* List availability statuses for all resources in a subscription or resource group
* List service health events in a subscription

### 🎭 Azure Role-Based Access Control (RBAC)

* List role assignments

### 🚌 Azure Service Bus

* Examine properties and runtime information about queues, topics, and subscriptions

### 🗄️ Azure SQL Database

* Show database details and properties
* List the details and properties of all databases
* Create a SQL database
* Update a SQL database configuration
* Rename a SQL database
* Delete a SQL database
* List SQL server firewall rules
* Create SQL server firewall rules
* Delete SQL server firewall rules
* List elastic pools in SQL servers
* List Microsoft Entra ID administrators for SQL servers
* Create new SQL servers
* Show details and properties of SQL servers
* List SQL servers in subscription or resource group
* Delete SQL servers

### 💾 Azure Storage

* List and create Storage accounts
* Get detailed information about specific Storage accounts
* Manage blob containers and blobs
* Upload files to blobs

### 📋 Azure Subscription

* List Azure subscriptions

### 🏗️ Azure Terraform Best Practices

* Get secure, production-grade Azure Terraform best practices for effective code generation and command execution

### 🖥️ Azure Virtual Desktop

* List Azure Virtual Desktop host pools
* List session hosts in host pools
* List user sessions on a session host

### 📊 Azure Workbooks

* List workbooks in resource groups
* Create new workbooks with custom visualizations
* Update existing workbook configurations
* Get workbook details and metadata
* Delete workbooks when no longer needed

### 🏗️ Bicep

* Get the Bicep schema for specific Azure resource types

### 🏗️ Cloud Architect

* Design Azure cloud architectures through guided questions

Agents and models can discover and learn best practices and usage guidelines for the `azd` MCP tool. For more information, see [AZD Best Practices](https://github.com/microsoft/mcp/tree/main/tools/Azure.Mcp.Tools.Extension/src/Resources/azd-best-practices.txt).

</details>

For detailed command documentation and examples, see [Azure MCP Commands](https://github.com/microsoft/mcp/blob/main/docs/azmcp-commands.md).

## <a id="upgrading"></a> 🔄️ Upgrading

<details>
<summary>How to stay current with releases of Azure MCP Server</summary>

#### NPX

If you use the default package spec of `@azure/mcp@latest`, npx will look for a new version on each server start. If you use just `@azure/mcp`, npx will continue to use its cached version until its cache is cleared.

#### NPM

If you globally install the CLI via `npm install -g @azure/mcp` it will use the installed version until you manually update it with `npm update -g @azure/mcp`.

#### Docker

There is no version update built into the docker image.  To update, just pull the latest from the repo and repeat the [docker installation instructions](#docker-install).

#### VS Code

Installation in VS Code should be in one of the previous forms and the update instructions are the same. If you installed the mcp server with the `npx` command and  `-y @azure/mcp@latest` args, npx will check for package updates each time VS Code starts the server. Using a docker container in VS Code has the same no-update limitation described above.

#### IntelliJ

If the Azure MCP server is configured by Azure Toolkit for IntelliJ plugin, the version is automatically updated to the latest version when the IntelliJ project starts. If the Azure MCP server is manually configured with `npx` command and `-y @azure/mcp@latest` args, npx will check for package updates each time IntelliJ starts the server. Using a docker container in IntelliJ has the same no-update limitation described above.

</details>


## <a id="advanced-install-scenarios-optional"></a> ⚙️ Advanced Install Scenarios (Optional)

<details>
<summary>Docker containers, custom MCP clients, and manual install options</summary>

### 🐋 Docker Install Steps (Optional)

Microsoft publishes an official Azure MCP Server Docker container on the [Microsoft Artifact Registry](https://mcr.microsoft.com/artifact/mar/azure-sdk/azure-mcp).

For a step-by-step Docker installation, follow these instructions:

1. Create an `.env` file with environment variables that [match one of the `EnvironmentCredential`](https://learn.microsoft.com/dotnet/api/azure.identity.environmentcredential) sets.  For example, a `.env` file using a service principal could look like:

    ```bash
    AZURE_TENANT_ID={YOUR_AZURE_TENANT_ID}
    AZURE_CLIENT_ID={YOUR_AZURE_CLIENT_ID}
    AZURE_CLIENT_SECRET={YOUR_AZURE_CLIENT_SECRET}
    ```

2. Add `.vscode/mcp.json` or update existing MCP configuration. Replace `/full/path/to/.env` with a path to your `.env` file.

    ```json
    {
      "servers": {
        "Azure MCP Server": {
          "command": "docker",
          "args": [
            "run",
            "-i",
            "--rm",
            "--env-file",
            "/full/path/to/.env"
            "mcr.microsoft.com/azure-sdk/azure-mcp:latest",
          ]
        }
      }
    }
    ```

Optionally, use `--env` or `--volume` to pass authentication values.

### 🤖 Custom MCP Client Install Steps (Optional)

You can easily configure your MCP client to use the Azure MCP Server. Have your client run the following command and access it via standard IO.

```bash
npx -y @azure/mcp@latest server start
```

### 🔧 Manual Install Steps (Optional)

For a step-by-step installation, follow these instructions:

1. Add `.vscode/mcp.json`:

    ```json
    {
      "servers": {
        "Azure MCP Server": {
          "command": "npx",
          "args": [
            "-y",
            "@azure/mcp@latest",
            "server",
            "start"
          ]
        }
      }
    }
    ```

    You can optionally set the `--namespace <namespace>` flag to install tools for the specified Azure product or service.

1. Add `.vscode/mcp.json`:

    ```json
    {
      "servers": {
        "Azure Best Practices": {
          "command": "npx",
          "args": [
            "-y",
            "@azure/mcp@latest",
            "server",
            "start",
            "--namespace",
            "bestpractices" // Any of the available MCP servers can be referenced here.
          ]
        }
      }
    }
    ```

More end-to-end MCP client/agent guides are coming soon!
</details>
=======
Your credentials are always handled securely through the official [Azure Identity SDK](https://github.com/Azure/azure-sdk-for-net/blob/main/sdk/identity/Azure.Identity/README.md) - **we never store or manage tokens directly**.
>>>>>>> 9a61fd00

MCP as a phenomenon is very novel and cutting-edge. As with all new technology standards, consider doing a security review to ensure any systems that integrate with MCP servers follow all regulations and standards your system is expected to adhere to. This includes not only the Azure MCP Server, but any MCP client/agent that you choose to implement down to the model provider.

## <a id="data-collection"></a> Data Collection

The software may collect information about you and your use of the software and send it to Microsoft. Microsoft may use this information to provide services and improve our products and services. You may turn off the telemetry as described in the repository. There are also some features in the software that may enable you and Microsoft to collect data from users of your applications. If you use these features, you must comply with applicable law, including providing appropriate notices to users of your applications together with a copy of Microsoft's [privacy statement](https://www.microsoft.com/privacy/privacystatement). You can learn more about data collection and use in the help documentation and our privacy statement. Your use of the software operates as your consent to these practices.

### Telemetry Configuration

Telemetry collection is on by default.

To opt out, set the environment variable `AZURE_MCP_COLLECT_TELEMETRY` to `false` in your environment.



## <a id="contributing"></a> 👥 Contributing

We welcome contributions to the Azure MCP Server! Whether you're fixing bugs, adding new features, or improving documentation, your contributions are welcome.

Please read our [Contributing Guide](https://github.com/microsoft/mcp/blob/main/CONTRIBUTING.md) for guidelines on:

* 🛠️ Setting up your development environment
* ✨ Adding new commands
* 📝 Code style and testing requirements
* 🔄 Making pull requests


## <a id="code-of-conduct"></a> 🤝 Code of Conduct

This project has adopted the
[Microsoft Open Source Code of Conduct](https://opensource.microsoft.com/codeofconduct/).
For more information, see the
[Code of Conduct FAQ](https://opensource.microsoft.com/codeofconduct/faq/)
or contact [open@microsoft.com](mailto:open@microsoft.com)
with any additional questions or comments.<|MERGE_RESOLUTION|>--- conflicted
+++ resolved
@@ -309,219 +309,7 @@
 
 ## <a id="security"></a> 🛡️ Security
 
-<<<<<<< HEAD
-### 🔴 Azure Redis Cache
-
-* List Redis Cluster resources
-* List databases in Redis Clusters
-* List Redis Cache resources
-* List access policies for Redis Caches
-
-### 🏗️ Azure Resource Groups
-
-* List resource groups
-
-### 🏥 Azure Resource Health
-
-* Get the availability status for a specific resource
-* List availability statuses for all resources in a subscription or resource group
-* List service health events in a subscription
-
-### 🎭 Azure Role-Based Access Control (RBAC)
-
-* List role assignments
-
-### 🚌 Azure Service Bus
-
-* Examine properties and runtime information about queues, topics, and subscriptions
-
-### 🗄️ Azure SQL Database
-
-* Show database details and properties
-* List the details and properties of all databases
-* Create a SQL database
-* Update a SQL database configuration
-* Rename a SQL database
-* Delete a SQL database
-* List SQL server firewall rules
-* Create SQL server firewall rules
-* Delete SQL server firewall rules
-* List elastic pools in SQL servers
-* List Microsoft Entra ID administrators for SQL servers
-* Create new SQL servers
-* Show details and properties of SQL servers
-* List SQL servers in subscription or resource group
-* Delete SQL servers
-
-### 💾 Azure Storage
-
-* List and create Storage accounts
-* Get detailed information about specific Storage accounts
-* Manage blob containers and blobs
-* Upload files to blobs
-
-### 📋 Azure Subscription
-
-* List Azure subscriptions
-
-### 🏗️ Azure Terraform Best Practices
-
-* Get secure, production-grade Azure Terraform best practices for effective code generation and command execution
-
-### 🖥️ Azure Virtual Desktop
-
-* List Azure Virtual Desktop host pools
-* List session hosts in host pools
-* List user sessions on a session host
-
-### 📊 Azure Workbooks
-
-* List workbooks in resource groups
-* Create new workbooks with custom visualizations
-* Update existing workbook configurations
-* Get workbook details and metadata
-* Delete workbooks when no longer needed
-
-### 🏗️ Bicep
-
-* Get the Bicep schema for specific Azure resource types
-
-### 🏗️ Cloud Architect
-
-* Design Azure cloud architectures through guided questions
-
-Agents and models can discover and learn best practices and usage guidelines for the `azd` MCP tool. For more information, see [AZD Best Practices](https://github.com/microsoft/mcp/tree/main/tools/Azure.Mcp.Tools.Extension/src/Resources/azd-best-practices.txt).
-
-</details>
-
-For detailed command documentation and examples, see [Azure MCP Commands](https://github.com/microsoft/mcp/blob/main/docs/azmcp-commands.md).
-
-## <a id="upgrading"></a> 🔄️ Upgrading
-
-<details>
-<summary>How to stay current with releases of Azure MCP Server</summary>
-
-#### NPX
-
-If you use the default package spec of `@azure/mcp@latest`, npx will look for a new version on each server start. If you use just `@azure/mcp`, npx will continue to use its cached version until its cache is cleared.
-
-#### NPM
-
-If you globally install the CLI via `npm install -g @azure/mcp` it will use the installed version until you manually update it with `npm update -g @azure/mcp`.
-
-#### Docker
-
-There is no version update built into the docker image.  To update, just pull the latest from the repo and repeat the [docker installation instructions](#docker-install).
-
-#### VS Code
-
-Installation in VS Code should be in one of the previous forms and the update instructions are the same. If you installed the mcp server with the `npx` command and  `-y @azure/mcp@latest` args, npx will check for package updates each time VS Code starts the server. Using a docker container in VS Code has the same no-update limitation described above.
-
-#### IntelliJ
-
-If the Azure MCP server is configured by Azure Toolkit for IntelliJ plugin, the version is automatically updated to the latest version when the IntelliJ project starts. If the Azure MCP server is manually configured with `npx` command and `-y @azure/mcp@latest` args, npx will check for package updates each time IntelliJ starts the server. Using a docker container in IntelliJ has the same no-update limitation described above.
-
-</details>
-
-
-## <a id="advanced-install-scenarios-optional"></a> ⚙️ Advanced Install Scenarios (Optional)
-
-<details>
-<summary>Docker containers, custom MCP clients, and manual install options</summary>
-
-### 🐋 Docker Install Steps (Optional)
-
-Microsoft publishes an official Azure MCP Server Docker container on the [Microsoft Artifact Registry](https://mcr.microsoft.com/artifact/mar/azure-sdk/azure-mcp).
-
-For a step-by-step Docker installation, follow these instructions:
-
-1. Create an `.env` file with environment variables that [match one of the `EnvironmentCredential`](https://learn.microsoft.com/dotnet/api/azure.identity.environmentcredential) sets.  For example, a `.env` file using a service principal could look like:
-
-    ```bash
-    AZURE_TENANT_ID={YOUR_AZURE_TENANT_ID}
-    AZURE_CLIENT_ID={YOUR_AZURE_CLIENT_ID}
-    AZURE_CLIENT_SECRET={YOUR_AZURE_CLIENT_SECRET}
-    ```
-
-2. Add `.vscode/mcp.json` or update existing MCP configuration. Replace `/full/path/to/.env` with a path to your `.env` file.
-
-    ```json
-    {
-      "servers": {
-        "Azure MCP Server": {
-          "command": "docker",
-          "args": [
-            "run",
-            "-i",
-            "--rm",
-            "--env-file",
-            "/full/path/to/.env"
-            "mcr.microsoft.com/azure-sdk/azure-mcp:latest",
-          ]
-        }
-      }
-    }
-    ```
-
-Optionally, use `--env` or `--volume` to pass authentication values.
-
-### 🤖 Custom MCP Client Install Steps (Optional)
-
-You can easily configure your MCP client to use the Azure MCP Server. Have your client run the following command and access it via standard IO.
-
-```bash
-npx -y @azure/mcp@latest server start
-```
-
-### 🔧 Manual Install Steps (Optional)
-
-For a step-by-step installation, follow these instructions:
-
-1. Add `.vscode/mcp.json`:
-
-    ```json
-    {
-      "servers": {
-        "Azure MCP Server": {
-          "command": "npx",
-          "args": [
-            "-y",
-            "@azure/mcp@latest",
-            "server",
-            "start"
-          ]
-        }
-      }
-    }
-    ```
-
-    You can optionally set the `--namespace <namespace>` flag to install tools for the specified Azure product or service.
-
-1. Add `.vscode/mcp.json`:
-
-    ```json
-    {
-      "servers": {
-        "Azure Best Practices": {
-          "command": "npx",
-          "args": [
-            "-y",
-            "@azure/mcp@latest",
-            "server",
-            "start",
-            "--namespace",
-            "bestpractices" // Any of the available MCP servers can be referenced here.
-          ]
-        }
-      }
-    }
-    ```
-
-More end-to-end MCP client/agent guides are coming soon!
-</details>
-=======
 Your credentials are always handled securely through the official [Azure Identity SDK](https://github.com/Azure/azure-sdk-for-net/blob/main/sdk/identity/Azure.Identity/README.md) - **we never store or manage tokens directly**.
->>>>>>> 9a61fd00
 
 MCP as a phenomenon is very novel and cutting-edge. As with all new technology standards, consider doing a security review to ensure any systems that integrate with MCP servers follow all regulations and standards your system is expected to adhere to. This includes not only the Azure MCP Server, but any MCP client/agent that you choose to implement down to the model provider.
 
