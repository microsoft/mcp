# <img height="36" width="36" src="https://cdn-dynmedia-1.microsoft.com/is/content/microsoftcorp/acom_social_icon_azure" alt="Microsoft Azure Logo" /> Azure MCP Server

All Azure MCP tools in a single server. The Azure MCP Server implements the [MCP specification](https://modelcontextprotocol.io) to create a seamless connection between AI agents and Azure services. Azure MCP Server can be used alone or with the [GitHub Copilot for Azure extension](https://marketplace.visualstudio.com/items?itemName=ms-azuretools.vscode-azure-github-copilot) in VS Code.  This project is in Public Preview and implementation may significantly change prior to our General Availability.

[![Install Azure MCP in VS Code](https://img.shields.io/badge/VS_Code-Install_Azure_MCP_Server-0098FF?style=flat-square&logo=visualstudiocode&logoColor=white)](https://vscode.dev/redirect?url=vscode:extension/ms-azuretools.vscode-azure-mcp-server) [![Install Azure MCP in VS Code Insiders](https://img.shields.io/badge/VS_Code_Insiders-Install_Azure_MCP_Server-24bfa5?style=flat-square&logo=visualstudiocode&logoColor=white)](https://vscode.dev/redirect?url=vscode-insiders:extension/ms-azuretools.vscode-azure-mcp-server) [![Install Azure MCP in Visual Studio](https://img.shields.io/badge/Visual_Studio-Install_Azure_MCP_Server-C16FDE?style=flat-square&logo=visualstudio&logoColor=white)](https://marketplace.visualstudio.com/items?itemName=github-copilot-azure.GitHubCopilotForAzure2022)  [![Install Azure MCP Server](https://img.shields.io/badge/IntelliJ%20IDEA-Install%20Azure%20MCP%20Server-1495b1?style=flat-square&logo=intellijidea&logoColor=white)](https://plugins.jetbrains.com/plugin/8053)


## Table of Contents
- [Overview](#overview)
- [Installation](#installation)
    - [IDE](#ide)
        - [VS Code (Recommended)](#vs-code-recommended)
        - [Visual Studio 2022](#visual-studio-2022)
        - [IntelliJ IDEA](#intellij-idea)
        - [Manual Setup](#manual-setup)
    - [Package Manager](#package-manager)
        - [NuGet](#nuget)
        - [NPM](#npm)
        - [Docker](#docker)
- [Usage](#usage)
    - [Getting Started](#getting-started)
    - [What can you do with the Azure MCP Server?](#what-can-you-do-with-the-azure-mcp-server)
    - [Complete List of Supported Azure Services](#complete-list-of-supported-azure-services)
- [Support and Reference](#support-and-reference)
    - [Documentation](#documentation)
    - [Feedback and Support](#feedback-and-support)
    - [Security](#security)
    - [Data Collection](#data-collection)
    - [Contributing and Code of Conduct](#contributing)

# Overview

**Azure MCP Server** supercharges your agents with Azure context across **30+ different Azure services**.

# Installation

Install Azure MCP Server using either an IDE extension or package manager. Choose one method below.

## IDE

Start using Azure MCP with your favorite IDE.  We recommend VS Code:

### VS Code (Recommended)

1. Install either the stable or Insiders release of VS Code:
   * [💫 Stable release](https://code.visualstudio.com/download)
   * [🔮 Insiders release](https://code.visualstudio.com/insiders)
1. Install the [GitHub Copilot](https://marketplace.visualstudio.com/items?itemName=GitHub.copilot) and [GitHub Copilot Chat](https://marketplace.visualstudio.com/items?itemName=GitHub.copilot-chat) extensions
1. Install the [Azure MCP Server](https://marketplace.visualstudio.com/items?itemName=ms-azuretools.vscode-azure-mcp-server) extension

### Visual Studio 2022

From within Visual Studio 2022 install [GitHub Copilot for Azure (VS 2022)](https://marketplace.visualstudio.com/items?itemName=github-copilot-azure.GitHubCopilotForAzure2022):
1. Go to `Extensions | Manage Extensions...`
2. Switch to the `Browse` tab in `Extension Manager`
3. Search for `Github Copilot for Azure`
4. Click `Install`

### IntelliJ IDEA

1. Install either the [IntelliJ IDEA Ultimate](https://www.jetbrains.com/idea/download) or [IntelliJ IDEA Community](https://www.jetbrains.com/idea/download) edition.
1. Install the [GitHub Copilot](https://plugins.jetbrains.com/plugin/17718-github-copilot) plugin.
1. Install the [Azure Toolkit for Intellij](https://plugins.jetbrains.com/plugin/8053-azure-toolkit-for-intellij) plugin.

### Manual Setup
Azure MCP Server can also be configured across other IDEs, CLIs, and MCP clients:

<details>
<summary>Manual setup instructions</summary>

#### Sample Configuration

Copy this configuration to your client's MCP configuration file:
```json
{
    "mcpServers": {
        "azure-mcp-server": {
        "command": "npx",
        "args": [
            "-y",
            "@azure/mcp@latest",
            "server",
            "start"
            ]
        }
    }
}
```
**Note:** When manually configuring Visual Studio and Visual Studio Code, use `servers` instead of `mcpServers` as the root object.

**Client-Specific Configuration**
| IDE | File Location | Documentation Link |
|-----|---------------|-------------------|
| **Amazon Q Developer** | `~/.aws/amazonq/mcp.json` (global)<br>`.amazonq/mcp.json` (workspace) | [AWS Q Developer MCP Guide](https://docs.aws.amazon.com/amazonq/latest/qdeveloper-ug/qdev-mcp.html) |
| **Claude Code** | `~/.claude.json` or `.mcp.json` (project) | [Claude Code MCP Configuration](https://scottspence.com/posts/configuring-mcp-tools-in-claude-code) |
| **Claude Desktop** | `~/.claude/claude_desktop_config.json` (macOS)<br>`%APPDATA%\Claude\claude_desktop_config.json` (Windows) | [Claude Desktop MCP Setup](https://support.claude.com/en/articles/10949351-getting-started-with-local-mcp-servers-on-claude-desktop) |
| **Cursor** | `~/.cursor/mcp.json` or `.cursor/mcp.json` | [Cursor MCP Documentation](https://docs.cursor.com/context/model-context-protocol) |
| **IntelliJ IDEA** | Built-in MCP server (2025.2+)<br>Settings > Tools > MCP Server | [IntelliJ MCP Documentation](https://www.jetbrains.com/help/ai-assistant/mcp.html) |
| **Visual Studio** | `.mcp.json` (solution/workspace) | [Visual Studio MCP Setup](https://learn.microsoft.com/visualstudio/ide/mcp-servers?view=vs-2022) |
| **VS Code** | `.vscode/mcp.json` (workspace)<br>`settings.json` (user) | [VS Code MCP Documentation](https://code.visualstudio.com/docs/copilot/chat/mcp-servers) |
| **Windsurf** | `~/.codeium/windsurf/mcp_config.json` | [Windsurf Cascade MCP Integration](https://docs.windsurf.com/windsurf/cascade/mcp) |
</details>


## Package Manager
Package manager installation offers several advantages over IDE-specific setup, including centralized dependency management, CI/CD integration, support for headless/server environments, version control, and project portability.

Install Azure MCP Server via a package manager:

### NuGet

Install the .NET Tool: [Azure.Mcp](https://www.nuget.org/packages/Azure.Mcp).

```bash
dotnet tool install --global Azure.Mcp
```

### NPM

Install the Node.js package: [@azure/mcp](https://www.npmjs.com/package/@azure/mcp).

```bash
npm install -g @azure/mcp
```

### Docker

Run the Azure MCP server as a Docker container for easy deployment and isolation. The container image is available at [mcr.microsoft.com/azure-sdk/azure-mcp](https://mcr.microsoft.com/artifact/mar/azure-sdk/azure-mcp).

<details>
<summary>Docker instructions</summary>

#### Create an env file with Azure credentials

1. Create a `.env` file with Azure credentials ([see EnvironmentCredential options](https://learn.microsoft.com/dotnet/api/azure.identity.environmentcredential)):

```bash
AZURE_TENANT_ID={YOUR_AZURE_TENANT_ID}
AZURE_CLIENT_ID={YOUR_AZURE_CLIENT_ID}
AZURE_CLIENT_SECRET={YOUR_AZURE_CLIENT_SECRET}
```

#### Configure your MCP client to use Docker

2. Add or update existing `mcp.json`.  Replace `/full/path/to/your/.env` with the actual `.env` file path.

```json
   {
      "mcpServers": {
         "Azure MCP Server": {
            "command": "docker",
            "args": [
               "run",
               "-i",
               "--rm",
               "--env-file",
               "/full/path/to/your/.env",
               "mcr.microsoft.com/azure-sdk/azure-mcp:latest"
            ]
         }
      }
   }
```
</details>

To use Azure Entra ID, review the [troubleshooting guide](https://github.com/microsoft/mcp/blob/main/servers/Azure.Mcp.Server/TROUBLESHOOTING.md#using-azure-entra-id-with-docker).

# Usage

## Getting Started

1. Open GitHub Copilot in [VS Code](https://code.visualstudio.com/docs/copilot/chat/chat-agent-mode) or [IntelliJ](https://github.blog/changelog/2025-05-19-agent-mode-and-mcp-support-for-copilot-in-jetbrains-eclipse-and-xcode-now-in-public-preview/#agent-mode) and switch to Agent mode.
1. Click `refresh` on the tools list
    - You should see the Azure MCP Server in the list of tools
1. Try a prompt that tells the agent to use the Azure MCP Server, such as `List my Azure Storage containers`
    - The agent should be able to use the Azure MCP Server tools to complete your query
1. Check out the [documentation](https://learn.microsoft.com/azure/developer/azure-mcp-server/) and review the [troubleshooting guide](https://github.com/microsoft/mcp/blob/main/servers/Azure.Mcp.Server/TROUBLESHOOTING.md) for commonly asked questions
1. We're building this in the open. Your feedback is much appreciated, and will help us shape the future of the Azure MCP server
    - 👉 [Open an issue in the public repository](https://github.com/microsoft/mcp/issues/new/choose)

## What can you do with the Azure MCP Server?

✨ The Azure MCP Server supercharges your agents with Azure context. Here are some cool prompts you can try:

### 🧮 Azure AI Foundry

* List Azure Foundry models
* Deploy foundry models
* List foundry model deployments
* List knowledge indexes
* Get knowledge index schema configuration
  
### 🔎 Azure AI Search

* "What indexes do I have in my Azure AI Search service 'mysvc'?"
* "Let's search this index for 'my search query'"

### 🎤 Azure AI Services Speech

* "Convert this audio file to text using Azure Speech Services"
* "Recognize speech from my audio file with language detection"
* "Transcribe speech from audio with profanity filtering"
* "Transcribe audio with phrase hints for better accuracy"

### ⚙️ Azure App Configuration

* "List my App Configuration stores"
* "Show my key-value pairs in App Config"

### ⚙️ Azure App Lens

* "Help me diagnose issues with my app"

### 🕸️ Azure App Service

* "List the websites in my subscription"
* "Show me the websites in my 'my-resource-group' resource group"
* "Get the details for website 'my-website'"
* "Get the details for app service plan 'my-app-service-plan'"

### 📦 Azure Container Apps

* "List the container apps in my subscription"
* "Show me the container apps in my 'my-resource-group' resource group"

### 📦 Azure Container Registry (ACR)

* "List all my Azure Container Registries"
* "Show me my container registries in the 'my-resource-group' resource group"
* "List all my Azure Container Registry repositories"

### ☸️ Azure Kubernetes Service (AKS)

* "List my AKS clusters in my subscription"
* "Show me all my Azure Kubernetes Service clusters"
* "List the node pools for my AKS cluster"
* "Get details for the node pool 'np1' of my AKS cluster 'my-aks-cluster' in the 'my-resource-group' resource group"

### 📊 Azure Cosmos DB

* "Show me all my Cosmos DB databases"
* "List containers in my Cosmos DB database"

### 🧮 Azure Data Explorer

* "Get Azure Data Explorer databases in cluster 'mycluster'"
* "Sample 10 rows from table 'StormEvents' in Azure Data Explorer database 'db1'"

### 📣 Azure Event Grid

* "List all Event Grid topics in subscription 'my-subscription'"
* "Show me the Event Grid topics in my subscription"
* "List all Event Grid topics in resource group 'my-resourcegroup' in my subscription"
* "List Event Grid subscriptions for topic 'my-topic' in resource group 'my-resourcegroup'"
* "List Event Grid subscriptions for topic 'my-topic' in subscription 'my-subscription'"
* "List Event Grid Subscriptions in subscription 'my-subscription'"
* "List Event Grid subscriptions for topic 'my-topic' in location 'my-location'"
* "Publish an event with data '{\"name\": \"test\"}' to topic 'my-topic' using CloudEvents schema"
* "Send custom event data to Event Grid topic 'analytics-events' with EventGrid schema"

### 🔑 Azure Key Vault

* "List all secrets in my key vault 'my-vault'"
* "Create a new secret called 'apiKey' with value 'xyz' in key vault 'my-vault'"
* "List all keys in key vault 'my-vault'"
* "Create a new RSA key called 'encryption-key' in key vault 'my-vault'"
* "List all certificates in key vault 'my-vault'"
* "Import a certificate file into key vault 'my-vault' using the name 'tls-cert'"
* "Get the account settings for my key vault 'my-vault'"

### ⚡ Azure Managed Lustre

* "List the Azure Managed Lustre clusters in resource group 'my-resource-group'"
* "How many IP Addresses I need to create a 128 TiB cluster of AMLFS 500?"

### 📊 Azure Monitor

* "Query my Log Analytics workspace"

### 🔧 Azure Resource Management

* "List my resource groups"
* "List my Azure CDN endpoints"
* "Help me build an Azure application using Node.js"

### 🗄️ Azure SQL Database

* "List all SQL servers in my subscription"
* "List all SQL servers in my resource group 'my-resource-group'"
* "Show me details about my Azure SQL database 'mydb'"
* "List all databases in my Azure SQL server 'myserver'"
* "Update the performance tier of my Azure SQL database 'mydb'"
* "Rename my Azure SQL database 'mydb' to 'newname'"
* "List all firewall rules for my Azure SQL server 'myserver'"
* "Create a firewall rule for my Azure SQL server 'myserver'"
* "Delete a firewall rule from my Azure SQL server 'myserver'"
* "List all elastic pools in my Azure SQL server 'myserver'"
* "List Active Directory administrators for my Azure SQL server 'myserver'"
* "Create a new Azure SQL server in my resource group 'my-resource-group'"
* "Show me details about my Azure SQL server 'myserver'"
* "Delete my Azure SQL server 'myserver'"

### 💾 Azure Storage

* "List my Azure storage accounts"
* "Get details about my storage account 'mystorageaccount'"
* "Create a new storage account in East US with Data Lake support"
* "Get details about my Storage container"
* "Upload my file to the blob container"
<<<<<<< HEAD
* "List paths in my Data Lake file system"
* "List files and directories in my File Share"
* "Send a message to my storage queue"


## <a id="currently-supported-tools"></a> 🛠️ Currently Supported Tools

<details>
<summary>The Azure MCP Server provides tools for interacting with the following Azure services</summary>

### 🔎 Azure AI Search (search engine/vector database)

* List Azure AI Search services
* List indexes and look at their schema and configuration
* Query search indexes

### ⚙️ Azure App Configuration

* List App Configuration stores
* Manage key-value pairs
* Handle labeled configurations
* Lock/unlock configuration settings

### 🛡️ Azure Best Practices

* Get secure, production-grade Azure SDK best practices for effective code generation.

### 🖥️ Azure CLI Generate

* Generate Azure CLI commands based on user intent

### 📦 Azure Container Registry (ACR)

* List Azure Container Registries and repositories in a subscription
* Filter container registries and repositories by resource group
* JSON output formatting
* Cross-platform compatibility

### 📊 Azure Cosmos DB (NoSQL Databases)

* List Cosmos DB accounts
* List and query databases
* Manage containers and items
* Execute SQL queries against containers

### 🧮 Azure Data Explorer

* List Azure Data Explorer clusters
* List databases
* List tables
* Get schema for a table
* Sample rows from a table
* Query using KQL

### 🐬 Azure Database for MySQL - Flexible Server

* List and query databases.
* List and get schema for tables.
* List, get configuration and get parameters for servers.

### 🐘 Azure Database for PostgreSQL - Flexible Server

* List and query databases.
* List and get schema for tables.
* List, get configuration and get/set parameters for servers.

### 🚀 Azure Deploy

* Generate Azure service architecture diagrams from source code
* Create a deploy plan for provisioning and deploying the application
* Get the application service log for a specific azd environment
* Get the bicep or terraform file generation rules for an application
* Get the GitHub pipeline creation guideline for an application

### 📣 Azure Event Grid

* List Event Grid topics in subscription or resource group
* View topic configuration and status information
* Access endpoint and key details for event publishing
* List Event Grid subscriptions with filtering by topic name, resource group, and location
* View subscription details including destination endpoints and retry policies

### 🧮 Azure Foundry

* List Azure Foundry models
* Deploy foundry models
* List foundry model deployments
* List knowledge indexes

### ☁️ Azure Function App

* List Azure Function Apps
* Get details for a specific Function App

### 🔑 Azure Key Vault

* List, create, and import certificates
* List and create keys
* List and create secrets

### ☸️ Azure Kubernetes Service (AKS)

* List Azure Kubernetes Service clusters
* List node pools in an AKS managed cluster
* Get details of a node pool in an AKS managed cluster

### 📦 Azure Load Testing

* List, create load test resources
* List, create load tests
* Get, list, (create) run and rerun, update load test runs

### 🚀 Azure Managed Grafana

* List Azure Managed Grafana

### ⚡ Azure Managed Lustre

* List Azure Managed Lustre filesystems
* Get the number of IP addresses required for a specific SKU and size of Azure Managed Lustre filesystem
* Get information of Azure Managed Lustre SKUs available in a specific Azure region

### 🏪 Azure Marketplace

* List marketplace products available to a subscription with filtering capabilities
* Get details about Marketplace products

### 📈 Azure Monitor

#### Log Analytics

* List Log Analytics workspaces
* Query logs using KQL
* List available tables
=======
>>>>>>> 1b741d42


## Complete List of Supported Azure Services

The Azure MCP Server provides tools for interacting with **30+ Azure service areas**:

- 🧮 **Azure AI Foundry** - AI model management, AI model deployment, and knowledge index management
- 🔎 **Azure AI Search** - Search engine/vector database operations
- 🎤 **Azure AI Services Speech** - Speech-to-text recognition
- ⚙️ **Azure App Configuration** - Configuration management
- 🕸️ **Azure App Service** - Web app hosting
- 🛡️ **Azure Best Practices** - Secure, production-grade guidance
- 📦 **Azure Container Apps** - Container hosting
- 📦 **Azure Container Registry (ACR)** - Container registry management
- 📊 **Azure Cosmos DB** - NoSQL database operations
- 🧮 **Azure Data Explorer** - Analytics queries and KQL
- 🐬 **Azure Database for MySQL** - MySQL database management
- 🐘 **Azure Database for PostgreSQL** - PostgreSQL database management
- 📊 **Azure Event Grid** - Event routing and management
- ⚡ **Azure Functions** - Function App management
- 🔑 **Azure Key Vault** - Secrets, keys, and certificates
- ☸️ **Azure Kubernetes Service (AKS)** - Container orchestration
- 📦 **Azure Load Testing** - Performance testing
- 🚀 **Azure Managed Grafana** - Monitoring dashboards
- 🗃️ **Azure Managed Lustre** - High-performance Lustre filesystem operations
- 🏪 **Azure Marketplace** - Product discovery
- 📈 **Azure Monitor** - Logging, metrics, and health monitoring
- ⚙️ **Azure Native ISV Services** - Third-party integrations
- 🛡️ **Azure Quick Review CLI** - Compliance scanning
- 📊 **Azure Quota** - Resource quota and usage management
- 🎭 **Azure RBAC** - Access control management
- 🔴 **Azure Redis Cache** - In-memory data store
- 🏗️ **Azure Resource Groups** - Resource organization
- 🗄️ **Azure SQL Database** - Relational database management
- 🗄️ **Azure SQL Elastic Pool** - Database resource sharing
- 🗄️ **Azure SQL Server** - Server administration
- 🚌 **Azure Service Bus** - Message queuing
- 🏥 **Azure Service Health** - Resource health status and availability
- 💾 **Azure Storage** - Blob storage
- 📋 **Azure Subscription** - Subscription management
- 🏗️ **Azure Terraform Best Practices** - Infrastructure as code guidance
- 🖥️ **Azure Virtual Desktop** - Virtual desktop infrastructure
- 📊 **Azure Workbooks** - Custom visualizations
- 🏗️ **Bicep** - Azure resource templates
- 🏗️ **Cloud Architect** - Guided architecture design

# Support and Reference

## Documentation

- See our [official documentation on learn.microsoft.com](https://learn.microsoft.com/azure/developer/azure-mcp-server/) to learn how to use the Azure MCP Server to interact with Azure resources through natural language commands from AI agents and other types of clients.
- For additional command documentation and examples, see [Azure MCP Commands](https://github.com/microsoft/mcp/blob/main/docs/azmcp-commands.md).

## Feedback and Support

- Check the [Troubleshooting guide](https://aka.ms/azmcp/troubleshooting) to diagnose and resolve common issues with the Azure MCP Server.
- We're building this in the open. Your feedback is much appreciated, and will help us shape the future of the Azure MCP server.
    - 👉 [Open an issue](https://github.com/microsoft/mcp/issues) in the public GitHub repository — we’d love to hear from you!

## Security

Your credentials are always handled securely through the official [Azure Identity SDK](https://github.com/Azure/azure-sdk-for-net/blob/main/sdk/identity/Azure.Identity/README.md) - **we never store or manage tokens directly**.

MCP as a phenomenon is very novel and cutting-edge. As with all new technology standards, consider doing a security review to ensure any systems that integrate with MCP servers follow all regulations and standards your system is expected to adhere to. This includes not only the Azure MCP Server, but any MCP client/agent that you choose to implement down to the model provider.

## Data Collection

The software may collect information about you and your use of the software and send it to Microsoft. Microsoft may use this information to provide services and improve our products and services. You may turn off the telemetry as described in the repository. There are also some features in the software that may enable you and Microsoft to collect data from users of your applications. If you use these features, you must comply with applicable law, including providing appropriate notices to users of your applications together with a copy of Microsoft's [privacy statement](https://www.microsoft.com/privacy/privacystatement). You can learn more about data collection and use in the help documentation and our privacy statement. Your use of the software operates as your consent to these practices.

### Telemetry Configuration

Telemetry collection is on by default.

To opt out, set the environment variable `AZURE_MCP_COLLECT_TELEMETRY` to `false` in your environment.

## Contributing

We welcome contributions to the Azure MCP Server! Whether you're fixing bugs, adding new features, or improving documentation, your contributions are welcome.

Please read our [Contributing Guide](https://github.com/microsoft/mcp/blob/main/CONTRIBUTING.md) for guidelines on:

* 🛠️ Setting up your development environment
* ✨ Adding new commands
* 📝 Code style and testing requirements
* 🔄 Making pull requests


## Code of Conduct

This project has adopted the
[Microsoft Open Source Code of Conduct](https://opensource.microsoft.com/codeofconduct/).
For more information, see the
[Code of Conduct FAQ](https://opensource.microsoft.com/codeofconduct/faq/)
or contact [open@microsoft.com](mailto:open@microsoft.com)
with any additional questions or comments.<|MERGE_RESOLUTION|>--- conflicted
+++ resolved
@@ -307,143 +307,6 @@
 * "Create a new storage account in East US with Data Lake support"
 * "Get details about my Storage container"
 * "Upload my file to the blob container"
-<<<<<<< HEAD
-* "List paths in my Data Lake file system"
-* "List files and directories in my File Share"
-* "Send a message to my storage queue"
-
-
-## <a id="currently-supported-tools"></a> 🛠️ Currently Supported Tools
-
-<details>
-<summary>The Azure MCP Server provides tools for interacting with the following Azure services</summary>
-
-### 🔎 Azure AI Search (search engine/vector database)
-
-* List Azure AI Search services
-* List indexes and look at their schema and configuration
-* Query search indexes
-
-### ⚙️ Azure App Configuration
-
-* List App Configuration stores
-* Manage key-value pairs
-* Handle labeled configurations
-* Lock/unlock configuration settings
-
-### 🛡️ Azure Best Practices
-
-* Get secure, production-grade Azure SDK best practices for effective code generation.
-
-### 🖥️ Azure CLI Generate
-
-* Generate Azure CLI commands based on user intent
-
-### 📦 Azure Container Registry (ACR)
-
-* List Azure Container Registries and repositories in a subscription
-* Filter container registries and repositories by resource group
-* JSON output formatting
-* Cross-platform compatibility
-
-### 📊 Azure Cosmos DB (NoSQL Databases)
-
-* List Cosmos DB accounts
-* List and query databases
-* Manage containers and items
-* Execute SQL queries against containers
-
-### 🧮 Azure Data Explorer
-
-* List Azure Data Explorer clusters
-* List databases
-* List tables
-* Get schema for a table
-* Sample rows from a table
-* Query using KQL
-
-### 🐬 Azure Database for MySQL - Flexible Server
-
-* List and query databases.
-* List and get schema for tables.
-* List, get configuration and get parameters for servers.
-
-### 🐘 Azure Database for PostgreSQL - Flexible Server
-
-* List and query databases.
-* List and get schema for tables.
-* List, get configuration and get/set parameters for servers.
-
-### 🚀 Azure Deploy
-
-* Generate Azure service architecture diagrams from source code
-* Create a deploy plan for provisioning and deploying the application
-* Get the application service log for a specific azd environment
-* Get the bicep or terraform file generation rules for an application
-* Get the GitHub pipeline creation guideline for an application
-
-### 📣 Azure Event Grid
-
-* List Event Grid topics in subscription or resource group
-* View topic configuration and status information
-* Access endpoint and key details for event publishing
-* List Event Grid subscriptions with filtering by topic name, resource group, and location
-* View subscription details including destination endpoints and retry policies
-
-### 🧮 Azure Foundry
-
-* List Azure Foundry models
-* Deploy foundry models
-* List foundry model deployments
-* List knowledge indexes
-
-### ☁️ Azure Function App
-
-* List Azure Function Apps
-* Get details for a specific Function App
-
-### 🔑 Azure Key Vault
-
-* List, create, and import certificates
-* List and create keys
-* List and create secrets
-
-### ☸️ Azure Kubernetes Service (AKS)
-
-* List Azure Kubernetes Service clusters
-* List node pools in an AKS managed cluster
-* Get details of a node pool in an AKS managed cluster
-
-### 📦 Azure Load Testing
-
-* List, create load test resources
-* List, create load tests
-* Get, list, (create) run and rerun, update load test runs
-
-### 🚀 Azure Managed Grafana
-
-* List Azure Managed Grafana
-
-### ⚡ Azure Managed Lustre
-
-* List Azure Managed Lustre filesystems
-* Get the number of IP addresses required for a specific SKU and size of Azure Managed Lustre filesystem
-* Get information of Azure Managed Lustre SKUs available in a specific Azure region
-
-### 🏪 Azure Marketplace
-
-* List marketplace products available to a subscription with filtering capabilities
-* Get details about Marketplace products
-
-### 📈 Azure Monitor
-
-#### Log Analytics
-
-* List Log Analytics workspaces
-* Query logs using KQL
-* List available tables
-=======
->>>>>>> 1b741d42
 
 
 ## Complete List of Supported Azure Services
@@ -489,6 +352,40 @@
 - 📊 **Azure Workbooks** - Custom visualizations
 - 🏗️ **Bicep** - Azure resource templates
 - 🏗️ **Cloud Architect** - Guided architecture design
+### 🔎 Azure AI Search (search engine/vector database)
+
+* List Azure AI Search services
+* List indexes and look at their schema and configuration
+* Query search indexes
+
+### ⚙️ Azure App Configuration
+
+* List App Configuration stores
+* Manage key-value pairs
+* Handle labeled configurations
+* Lock/unlock configuration settings
+
+### 🛡️ Azure Best Practices
+
+* Get secure, production-grade Azure SDK best practices for effective code generation.
+
+### 🖥️ Azure CLI Generate
+
+* Generate Azure CLI commands based on user intent
+
+### 📦 Azure Container Registry (ACR)
+
+* List Azure Container Registries and repositories in a subscription
+* Filter container registries and repositories by resource group
+* JSON output formatting
+* Cross-platform compatibility
+
+### 📊 Azure Cosmos DB (NoSQL Databases)
+
+* List Cosmos DB accounts
+* List and query databases
+* Manage containers and items
+* Execute SQL queries against containers
 
 # Support and Reference
 
