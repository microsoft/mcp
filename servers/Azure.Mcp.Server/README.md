--- conflicted
+++ resolved
@@ -379,13 +379,8 @@
 - 🛡️ **Azure Best Practices** - Secure, production-grade guidance
 - 📦 **Azure Container Apps** - Container hosting
 - 📞  **Azure Communication Services** - SMS messaging and communication
-<<<<<<< HEAD
 - 🔐 **Azure Confidential Ledger** - Tamper-proof ledger operations
-- �📦 **Azure Container Registry (ACR)** - Container registry management
-=======
-- 📦 **Azure Confidential Ledger** - Tamper-proof ledger operations
 - 📦 **Azure Container Registry (ACR)** - Container registry management
->>>>>>> 7f23ad44
 - 📊 **Azure Cosmos DB** - NoSQL database operations
 - 🧮 **Azure Data Explorer** - Analytics queries and KQL
 - 🐬 **Azure Database for MySQL** - MySQL database management
