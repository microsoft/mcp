--- conflicted
+++ resolved
@@ -304,28 +304,13 @@
                          --index <index> \
                          --query <query>
 
-<<<<<<< HEAD
-# List AI Search accounts in a subscription
-azmcp search list --subscription <subscription>
-
-# Get AI Search knowledge sources (all or a specific one)
-# ❌ Destructive | ✅ Idempotent | ❌ OpenWorld | ✅ ReadOnly | ❌ Secret | ❌ LocalRequired
-azmcp search knowledge source get --service <service>
-                                  [--knowledge-source <knowledge-source>]
-
-=======
->>>>>>> 33aaa95b
 # Get AI Search knowledge bases (all or a specific one)
 # ❌ Destructive | ✅ Idempotent | ❌ OpenWorld | ✅ ReadOnly | ❌ Secret | ❌ LocalRequired
 azmcp search knowledge base get --service <service>
                                 [--knowledge-base <knowledge-base>]
 
 # Run retrieval against an AI Search knowledge base
-<<<<<<< HEAD
-# ❌ Destructive | ✅ Idempotent | ✅ OpenWorld | ✅ ReadOnly | ❌ Secret | ❌ LocalRequired
-=======
 # ❌ Destructive | ✅ Idempotent | ❌ OpenWorld | ✅ ReadOnly | ✅ Secret | ❌ LocalRequired
->>>>>>> 33aaa95b
 azmcp search knowledge base retrieve --service <service> \
                                      --knowledge-base <knowledge-base> \
                                      [--query <query>] \
@@ -433,23 +418,6 @@
                                 --resource <resource>
 ```
 
-<<<<<<< HEAD
-### Azure CLI Generate Operations
-```bash
-# Generate an Azure CLI command based on user intent
-# ❌ Destructive | ✅ Idempotent | ❌ OpenWorld | ✅ ReadOnly | ❌ Secret | ❌ LocalRequired
-azmcp extension cli generate --cli-type <cli-type> --intent <intent>
-```
-
-### Azure CLI Install Operations
-```bash
-# Get installation instructions for Azure CLI, Azure Developer CLI or Azure Functions Core Tools CLI
-# ❌ Destructive | ✅ Idempotent | ❌ OpenWorld | ✅ ReadOnly | ❌ Secret | ✅ LocalRequired
-azmcp extension cli install --cli-type <cli-type>
-```
-
-=======
->>>>>>> 33aaa95b
 ### Azure Application Insights Operations
 
 #### Code Optimization Recommendations
@@ -1451,19 +1419,6 @@
 ```
 
 #### Web Tests (Availability Tests)
-<<<<<<< HEAD
-```bash
-# List all web tests in a subscription or optionally, within a resource group
-# ❌ Destructive | ✅ Idempotent | ❌ OpenWorld | ✅ ReadOnly | ❌ Secret | ❌ LocalRequired
-azmcp monitor webtests list --subscription <subscription> [--resource-group <resource-group>]
-
-# Get details for a specific web test
-# ❌ Destructive | ✅ Idempotent | ❌ OpenWorld | ✅ ReadOnly | ❌ Secret | ❌ LocalRequired
-azmcp monitor webtests get --subscription <subscription> \
-                          --resource-group <resource-group> \
-                          --webtest-resource <webtest-resource-name>
-=======
->>>>>>> 33aaa95b
 
 ```bash
 # Create a new web test in Azure Monitor
