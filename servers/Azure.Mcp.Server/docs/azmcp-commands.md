# Azure MCP CLI Command Reference

> [!IMPORTANT]
> The Azure MCP Server has two modes: MCP Server mode and CLI mode.  When you start the MCP Server with `azmcp server start` that will expose an endpoint for MCP Client communication. The `azmcp` CLI also exposes all of the Tools via a command line interface, i.e. `azmcp subscription list`.  Since `azmcp` is built on a CLI infrastructure, you'll see the word "Command" be used interchangeably with "Tool".

## Global Options

The following options are available for all commands:

| Option | Required | Default | Description |
|-----------|----------|---------|-------------|
| `--subscription` | No | Environment variable `AZURE_SUBSCRIPTION_ID` | Azure subscription ID for target resources |
| `--tenant-id` | No | - | Azure tenant ID for authentication |
| `--auth-method` | No | 'credential' | Authentication method ('credential', 'key', 'connectionString') |
| `--retry-max-retries` | No | 3 | Maximum retry attempts for failed operations |
| `--retry-delay` | No | 2 | Delay between retry attempts (seconds) |
| `--retry-max-delay` | No | 10 | Maximum delay between retries (seconds) |
| `--retry-mode` | No | 'exponential' | Retry strategy ('fixed' or 'exponential') |
| `--retry-network-timeout` | No | 100 | Network operation timeout (seconds) |

## Available Commands

### Server Operations

The Azure MCP Server can be started in several different modes depending on how you want to expose the Azure tools:

#### Default Mode (Namespace)

Exposes Azure tools grouped by service namespace. Each Azure service appears as a single namespace-level tool that routes to individual operations internally. This is the default mode to reduce tool count and prevent VS Code from hitting the 128 tool limit.

```bash
# Start MCP Server with namespace-level tools (default behavior)
azmcp server start \
    [--transport <transport>] \
    [--read-only]

# Explicitly specify namespace mode
azmcp server start \
    --mode namespace \
    [--transport <transport>] \
    [--read-only]
```

#### All Tools Mode

Exposes all Azure tools individually. Each Azure service operation appears as a separate MCP tool.

```bash
# Start MCP Server with all tools exposed individually
azmcp server start \
    --mode all \
    [--transport <transport>] \
    [--read-only]
```

#### Single Tool Mode

Exposes a single "azure" tool that handles internal routing across all Azure MCP tools.

```bash
# Start MCP Server with single azure tool
azmcp server start \
    --mode single \
    [--transport <transport>] \
    [--read-only]
```

#### Namespace Filtering

Exposes only tools for specific Azure service namespaces. Use multiple `--namespace` parameters to include multiple namespaces.

```bash
# Start MCP Server with only Storage tools
azmcp server start \
    --namespace storage \
    --mode all \
    [--transport <transport>] \
    [--read-only]

# Start MCP Server with Storage and Key Vault tools
azmcp server start \
    --namespace storage \
    --namespace keyvault \
    --mode all \
    [--transport <transport>] \
    [--read-only]
```

#### Namespace Mode (Default)

Collapses all tools within each namespace into a single tool (e.g., all storage operations become one "storage" tool with internal routing). This mode is particularly useful when working with MCP clients that have tool limits - for example, VS Code only supports a maximum of 128 tools across all registered MCP servers.

```bash
# Start MCP Server with service proxy tools
azmcp server start \
    --mode namespace \
    [--transport <transport>] \
    [--read-only]
```

#### Single Tool Proxy Mode

Exposes a single "azure" tool that handles internal routing across all Azure MCP tools.

```bash
# Start MCP Server with single Azure tool proxy
azmcp server start \
    --mode single \
    [--transport <transport>] \
    [--read-only]
```

> **Note:**
>
> - For namespace mode, replace `<namespace-name>` with available top level command groups. Run `azmcp -h` to review available namespaces. Examples include `storage`, `keyvault`, `cosmos`, `monitor`, etc.
> - The `--read-only` flag applies to all modes and filters the tool list to only contain tools that provide read-only operations.
> - Multiple `--namespace` parameters can be used together to expose tools for multiple specific namespaces.
> - The `--namespace` and `--mode` parameters can also be combined to provide a unique running mode based on the desired scenario.

#### Server Start Command Options

The `azmcp server start` command supports the following options:

| Option | Required | Default | Description |
|--------|----------|---------|-------------|
| `--transport` | No | `stdio` | Transport mechanism to use (currently only `stdio` is supported) |
| `--mode` | No | `namespace` | Server mode: `namespace` (default), `all`, or `single` |
| `--namespace` | No | All namespaces | Specific Azure service namespaces to expose (can be repeated) |
| `--read-only` | No | `false` | Only expose read-only operations |
| `--debug` | No | `false` | Enable verbose debug logging to stderr |
| `--insecure-disable-elicitation` | No | `false` | **⚠️ INSECURE**: Disable user consent prompts for sensitive operations |

> **⚠️ Security Warning for `--insecure-disable-elicitation`:**
>
> This option disables user confirmations (elicitations) before running tools that read sensitive data. When enabled:
> - Tools that handle secrets, credentials, or sensitive data will execute without user confirmation
> - This removes an important security layer designed to prevent unauthorized access to sensitive information
> - Only use this option in trusted, automated environments where user interaction is not possible
> - Never use this option in production environments or when handling untrusted input
>
> **Example usage (use with caution):**
> ```bash
> # For automated scenarios only - bypasses security prompts
> azmcp server start --insecure-disable-elicitation
> ```

### Azure AI Foundry Operations

```bash

# Connect to an agent in an AI Foundry project and query it
# ❌ Destructive | ❌ Idempotent | ✅ OpenWorld | ❌ ReadOnly | ❌ Secret | ❌ LocalRequired
azmcp foundry agents connect --agent-id <agent-id> \
                             --query <query> \
                             --endpoint <endpoint>

# Evaluate a response from an agent by passing query and response inline
# ❌ Destructive | ✅ Idempotent | ❌ OpenWorld | ✅ ReadOnly | ❌ Secret | ❌ LocalRequired
azmcp foundry agents evaluate --agent-id <agent-id> \
                              --query <query> \
                              --response <response> \
                              --evaluator <evaluator> \
                              --azure-openai-endpoint <azure-openai-endpoint> \
                              --azure-openai-deployment <azure-openai-deployment> \
                              [--tool-definitions <tool-definitions>]

# Query and evaluate an agent in one command
# ❌ Destructive | ❌ Idempotent | ✅ OpenWorld | ❌ ReadOnly | ❌ Secret | ❌ LocalRequired
azmcp foundry agents query-and-evaluate --agent-id <agent-id> \
                                        --query <query> \
                                        --endpoint <endpoint> \
                                        --azure-openai-endpoint <azure-openai-endpoint> \
                                        --azure-openai-deployment <azure-openai-deployment> \
                                        [--evaluators <evaluators>]

# List knowledge indexes in an AI Foundry project
# ❌ Destructive | ✅ Idempotent | ❌ OpenWorld | ✅ ReadOnly | ❌ Secret | ❌ LocalRequired
azmcp foundry knowledge index list --endpoint <endpoint>

# Get knowledge index schema information
# ❌ Destructive | ✅ Idempotent | ❌ OpenWorld | ✅ ReadOnly | ❌ Secret | ❌ LocalRequired
azmcp foundry knowledge index schema --endpoint <endpoint> \
                                     --index <index>

# Deploy an AI Foundry model
# ✅ Destructive | ❌ Idempotent | ❌ OpenWorld | ❌ ReadOnly | ❌ Secret | ❌ LocalRequired
azmcp foundry models deploy --subscription <subscription> \
                            --resource-group <resource-group> \
                            --deployment <deployment> \
                            --model-name <model> \
                            --model-format <model-format> \
                            --azure-ai-services <azure-ai-services> \
                            [--model-version <model-version>] \
                            [--model-source <model-source>] \
                            [--sku <sku>] \
                            [--sku-capacity <sku-capacity>] \
                            [--scale-type <scale-type>] \
                            [--scale-capacity <scale-capacity>]

# List AI Foundry model deployments
# ❌ Destructive | ✅ Idempotent | ❌ OpenWorld | ✅ ReadOnly | ❌ Secret | ❌ LocalRequired
azmcp foundry models deployments list --endpoint <endpoint>

# List AI Foundry models
# ❌ Destructive | ✅ Idempotent | ❌ OpenWorld | ✅ ReadOnly | ❌ Secret | ❌ LocalRequired
azmcp foundry models list [--search-for-free-playground <search-for-free-playground>] \
                          [--publisher <publisher>] \
                          [--license <license>] \
                          [--model-name <model>]

<<<<<<< HEAD
# Generate text completions using deployed Azure OpenAI models in AI Foundry
# ❌ Destructive | ❌ Idempotent | ❌ OpenWorld | ✅ ReadOnly | ❌ Secret | ❌ LocalRequired
azmcp foundry openai create-completion --subscription <subscription> \
                                       --resource-group <resource-group> \
                                       --resource-name <resource-name> \
                                       --deployment <deployment-name> \
                                       --prompt-text <prompt-text> \
                                       [--max-tokens <max-tokens>] \
                                       [--temperature <temperature>]

=======
>>>>>>> 516880dd
# Create interactive chat completions using Azure OpenAI chat models
# ❌ Destructive | ❌ Idempotent | ❌ OpenWorld | ✅ ReadOnly | ❌ Secret | ❌ LocalRequired
azmcp foundry openai chat-completions-create --subscription <subscription> \
                                             --resource-group <resource-group> \
                                             --resource-name <resource-name> \
                                             --deployment <deployment-name> \
                                             --message-array <message-array> \
                                             [--max-tokens <max-tokens>] \
                                             [--temperature <temperature>] \
                                             [--top-p <top-p>] \
                                             [--frequency-penalty <frequency-penalty>] \
                                             [--presence-penalty <presence-penalty>] \
                                             [--stop <stop-sequences>] \
                                             [--stream <stream>] \
                                             [--seed <seed>] \
                                             [--user <user>] \
                                             [--auth-method <auth-method>]

# Generate text completions using deployed Azure OpenAI models in AI Foundry
azmcp foundry openai create-completion --subscription <subscription> \
                                       --resource-group <resource-group> \
                                       --resource-name <resource-name> \
                                       --deployment <deployment-name> \
                                       --prompt-text <prompt-text> \
                                       [--max-tokens <max-tokens>] \
                                       [--temperature <temperature>]

# Generate vector embeddings for text using Azure OpenAI embedding models
# ❌ Destructive | ❌ Idempotent | ❌ OpenWorld | ✅ ReadOnly | ❌ Secret | ❌ LocalRequired
azmcp foundry openai embeddings-create --subscription <subscription> \
                                       --resource-group <resource-group> \
                                       --resource-name <resource-name> \
                                       --deployment <deployment-name> \
                                       --input-text <input-text> \
                                       [--user <user>] \
                                       [--encoding-format <encoding-format>] \
                                       [--dimensions <dimensions>] \
                                       [--auth-method <auth-method>]

# List all available OpenAI models and deployments in an Azure resource
# ❌ Destructive | ✅ Idempotent | ❌ OpenWorld | ✅ ReadOnly | ❌ Secret | ❌ LocalRequired
azmcp foundry openai models-list --subscription <subscription> \
                                 --resource-group <resource-group> \
                                 --resource-name <resource-name> \
                                 [--auth-method <auth-method>]
```

### Azure AI Search Operations

```bash
# Get detailed properties of AI Search indexes
# ❌ Destructive | ✅ Idempotent | ❌ OpenWorld | ✅ ReadOnly | ❌ Secret | ❌ LocalRequired
azmcp search index get --service <service> \
                       [--index <index>]

# Query AI Search index
# ❌ Destructive | ✅ Idempotent | ❌ OpenWorld | ✅ ReadOnly | ❌ Secret | ❌ LocalRequired
azmcp search index query --subscription <subscription> \
                         --service <service> \
                         --index <index> \
                         --query <query>

# List AI Search accounts in a subscription
azmcp search list --subscription <subscription>
```

### Azure AI Services Speech Operations

```bash
# Recognize speech from an audio file using Azure AI Services Speech
# ❌ Destructive | ✅ Idempotent | ❌ OpenWorld | ✅ ReadOnly | ❌ Secret | ✅ LocalRequired
azmcp speech stt recognize --endpoint <endpoint> \
                           --file <file-path> \
                           [--language <language>] \
                           [--phrases <phrase-hints>] \
                           [--format <simple|detailed>] \
                           [--profanity <masked|removed|raw>]
```

#### Phrase Hints for Improved Accuracy

The `--phrases` parameter supports multiple ways to specify phrase hints that improve speech recognition accuracy:

**Multiple Arguments:**
```bash
# ❌ Destructive | ✅ Idempotent | ❌ OpenWorld | ✅ ReadOnly | ❌ Secret | ✅ LocalRequired
azmcp speech stt recognize --endpoint <endpoint> --file audio.wav \
    --phrases "Azure" --phrases "cognitive services" --phrases "machine learning"
```

**Comma-Separated Values:**
```bash
# ❌ Destructive | ✅ Idempotent | ❌ OpenWorld | ✅ ReadOnly | ❌ Secret | ✅ LocalRequired
azmcp speech stt recognize --endpoint <endpoint> --file audio.wav \
    --phrases "Azure, cognitive services, machine learning"
```

**Mixed Syntax:**
```bash
# ❌ Destructive | ✅ Idempotent | ❌ OpenWorld | ✅ ReadOnly | ❌ Secret | ✅ LocalRequired
azmcp speech stt recognize --endpoint <endpoint> --file audio.wav \
    --phrases "Azure, cognitive services" --phrases "machine learning"
```

Use phrase hints when you expect specific terminology, technical terms, or domain-specific vocabulary in your audio content. This significantly improves recognition accuracy for specialized content.

### Azure App Configuration Operations

```bash
# List App Configuration stores in a subscription
# ❌ Destructive | ✅ Idempotent | ❌ OpenWorld | ✅ ReadOnly | ❌ Secret | ❌ LocalRequired
azmcp appconfig account list --subscription <subscription>

# Delete a key-value setting
# ✅ Destructive | ✅ Idempotent | ❌ OpenWorld | ❌ ReadOnly | ❌ Secret | ❌ LocalRequired
azmcp appconfig kv delete --subscription <subscription> \
                          --account <account> \
                          --key <key> \
                          [--label <label>]

# Get key-value settings in an App Configuration store
# ❌ Destructive | ✅ Idempotent | ❌ OpenWorld | ✅ ReadOnly | ❌ Secret | ❌ LocalRequired
azmcp appconfig kv get --subscription <subscription> \
                       --account <account> \
                       [--key <key>] \
                       [--label <label>] \
                       [--key-filter <key-filter>] \
                       [--label-filter <label-filter>]

# Lock (make it read-only) or unlock (remove read-only) a key-value setting
# ❌ Destructive | ✅ Idempotent | ❌ OpenWorld | ❌ ReadOnly | ❌ Secret | ❌ LocalRequired
azmcp appconfig kv lock set --subscription <subscription> \
                            --account <account> \
                            --key <key> \
                            [--label <label>] \
                            [--lock]

# Set a key-value setting
# ✅ Destructive | ✅ Idempotent | ❌ OpenWorld | ❌ ReadOnly | ❌ Secret | ❌ LocalRequired
azmcp appconfig kv set --subscription <subscription> \
                       --account <account> \
                       --key <key> \
                       --value <value> \
                       [--label <label>]
```

### Azure App Lens Operations

```bash
# Diagnose resource using Azure App Lens
# ❌ Destructive | ✅ Idempotent | ❌ OpenWorld | ✅ ReadOnly | ❌ Secret | ❌ LocalRequired
azmcp applens resource diagnose --subscription <subscription> \
                                --resource-group <resource-group> \
                                --question <question> \
                                --resource-type <resource-type> \
                                --resource <resource>
```

### Azure Application Insights Operations

#### Code Optimization Recommendations

```bash
# List code optimization recommendations across all Application Insights components in a subscription
# ❌ Destructive | ✅ Idempotent | ❌ OpenWorld | ✅ ReadOnly | ❌ Secret | ❌ LocalRequired
azmcp applicationinsights recommendation list --subscription <subscription>

# Scope to a specific resource group
# ❌ Destructive | ✅ Idempotent | ❌ OpenWorld | ✅ ReadOnly | ❌ Secret | ❌ LocalRequired
azmcp applicationinsights recommendation list --subscription <subscription> \
                                              --resource-group <resource-group>
### Azure App Service Operations

```bash
# Add a database connection to an App Service
# ❌ Destructive | ❌ Idempotent | ✅ OpenWorld | ❌ ReadOnly | ❌ Secret | ❌ LocalRequired
azmcp appservice database add --subscription <subscription> \
                              --resource-group <resource-group> \
                              --app <app> \
                              --database-type <database-type> \
                              --database-server <database-server> \
                              --database <database> \
                              [--connection-string <connection-string>] \
                              [--tenant <tenant-id>]

# Examples:
# Add a SQL Server database connection
# ❌ Destructive | ❌ Idempotent | ✅ OpenWorld | ❌ ReadOnly | ❌ Secret | ❌ LocalRequired
azmcp appservice database add --subscription "my-subscription" \
                              --resource-group "my-rg" \
                              --app "my-webapp" \
                              --database-type "SqlServer" \
                              --database-server "myserver.database.windows.net" \
                              --database "mydb"

# Add a MySQL database connection with custom connection string
# ❌ Destructive | ❌ Idempotent | ✅ OpenWorld | ❌ ReadOnly | ❌ Secret | ❌ LocalRequired
azmcp appservice database add --subscription "my-subscription" \
                              --resource-group "my-rg" \
                              --app "my-webapp" \
                              --database-type "MySQL" \
                              --database-server "myserver.mysql.database.azure.com" \
                              --database "mydb" \
                              --connection-string "Server=myserver.mysql.database.azure.com;Database=mydb;Uid=myuser;Pwd=mypass;"

# Add a PostgreSQL database connection
# ❌ Destructive | ❌ Idempotent | ✅ OpenWorld | ❌ ReadOnly | ❌ Secret | ❌ LocalRequired
azmcp appservice database add --subscription "my-subscription" \
                              --resource-group "my-rg" \
                              --app "my-webapp" \
                              --database-type "PostgreSQL" \
                              --database-server "myserver.postgres.database.azure.com" \
                              --database "mydb"

# Add a Cosmos DB connection
# ❌ Destructive | ❌ Idempotent | ✅ OpenWorld | ❌ ReadOnly | ❌ Secret | ❌ LocalRequired
azmcp appservice database add --subscription "my-subscription" \
                              --resource-group "my-rg" \
                              --app "my-webapp" \
                              --database-type "CosmosDB" \
                              --database-server "myaccount" \
                              --database "mydb"
```

**Database Types Supported:**

-   `SqlServer` - Azure SQL Database
-   `MySQL` - Azure Database for MySQL
-   `PostgreSQL` - Azure Database for PostgreSQL
-   `CosmosDB` - Azure Cosmos DB

**Parameters:**

-   `--subscription`: Azure subscription ID (required)
-   `--resource-group`: Resource group containing the App Service (required)
-   `--app`: Name of the App Service web app (required)
-   `--database-type`: Type of database - SqlServer, MySQL, PostgreSQL, or CosmosDB (required)
-   `--database-server`: Database server name or endpoint (required)
-   `--database`: Name of the database (required)
-   `--connection-string`: Custom connection string (optional - auto-generated if not provided)
-   `--tenant`: Azure tenant ID for authentication (optional)

### Azure Communication Services Operations

```bash
# Send SMS message using Azure Communication Services
# ❌ Destructive | ✅ Idempotent | ✅ OpenWorld | ✅ ReadOnly | ❌ Secret | ❌ LocalRequired
azmcp communication sms send \
    --connection-string "<connection-string>" \
    --from "<sender-phone-number>" \
    --to "<recipient-phone-number>" \
    --message "<message-text>" \
    [--enable-delivery-report] \
    [--tag "<custom-tag>"]

# Examples:
# Send SMS to single recipient
# ❌ Destructive | ✅ Idempotent | ✅ OpenWorld | ✅ ReadOnly | ❌ Secret | ❌ LocalRequired
azmcp communication sms send \
    --connection-string "endpoint=https://mycomms.communication.azure.com/;accesskey=..." \
    --from "+14255550123" \
    --to "+14255550124" \
    --message "Hello from Azure Communication Services!"

# Send SMS to multiple recipients with delivery reporting
# ❌ Destructive | ✅ Idempotent | ✅ OpenWorld | ✅ ReadOnly | ❌ Secret | ❌ LocalRequired
azmcp communication sms send \
    --connection-string "endpoint=https://mycomms.communication.azure.com/;accesskey=..." \
    --from "+14255550123" \
    --to "+14255550124,+14255550125" \
    --message "Broadcast message" \
    --enable-delivery-report \
    --tag "marketing-campaign"
```

**Options:**
-   `--connection-string`: Azure Communication Services connection string (required)
-   `--from`: SMS-enabled phone number in E.164 format (required)
-   `--to`: Recipient phone number(s) in E.164 format, comma-separated for multiple recipients (required)
-   `--message`: SMS message content (required)
-   `--enable-delivery-report`: Enable delivery reporting for the SMS message (optional)
-   `--tag`: Custom tag for message tracking (optional)


### Azure Confidential Ledger Operations

```bash
# Append a tamper-proof entry to a Confidential Ledger
# ❌ Destructive | ❌ Idempotent | ❌ OpenWorld | ❌ ReadOnly | ❌ Secret | ❌ LocalRequired
azmcp confidentialledger entries append --ledger <ledger-name> \
                                        --content <json-or-text-data> \
                                        [--collection-id <collection-id>]
```

**Options:**
-   `--ledger`: Confidential Ledger name (required)
-   `--content`: JSON or text data to insert into the ledger (required)
-   `--collection-id`: Collection ID to store the data with (optional)

### Azure Container Registry (ACR) Operations

```bash
# List Azure Container Registries in a subscription
# ❌ Destructive | ✅ Idempotent | ❌ OpenWorld | ✅ ReadOnly | ❌ Secret | ❌ LocalRequired
azmcp acr registry list --subscription <subscription>

# List Azure Container Registries in a specific resource group
# ❌ Destructive | ✅ Idempotent | ❌ OpenWorld | ✅ ReadOnly | ❌ Secret | ❌ LocalRequired
azmcp acr registry list --subscription <subscription> \
                        --resource-group <resource-group>

# List repositories across all registries in a subscription
# ❌ Destructive | ✅ Idempotent | ❌ OpenWorld | ✅ ReadOnly | ❌ Secret | ❌ LocalRequired
azmcp acr registry repository list --subscription <subscription>

# List repositories across all registries in a specific resource group
# ❌ Destructive | ✅ Idempotent | ❌ OpenWorld | ✅ ReadOnly | ❌ Secret | ❌ LocalRequired
azmcp acr registry repository list --subscription <subscription> \
                                   --resource-group <resource-group>

# List repositories in a specific registry
# ❌ Destructive | ✅ Idempotent | ❌ OpenWorld | ✅ ReadOnly | ❌ Secret | ❌ LocalRequired
azmcp acr registry repository list --subscription <subscription> \
                                   --resource-group <resource-group> \
                                   --registry <registry>
```

### Azure Cosmos DB Operations

```bash
# List Cosmos DB accounts in a subscription
# ❌ Destructive | ✅ Idempotent | ❌ OpenWorld | ✅ ReadOnly | ❌ Secret | ❌ LocalRequired
azmcp cosmos account list --subscription <subscription>

# Query items in a Cosmos DB container
# ❌ Destructive | ✅ Idempotent | ❌ OpenWorld | ✅ ReadOnly | ❌ Secret | ❌ LocalRequired
azmcp cosmos database container item query --subscription <subscription> \
                                           --account <account> \
                                           --database <database> \
                                           --container <container> \
                                           [--query "SELECT * FROM c"]

# List containers in a Cosmos DB database
# ❌ Destructive | ✅ Idempotent | ❌ OpenWorld | ✅ ReadOnly | ❌ Secret | ❌ LocalRequired
azmcp cosmos database container list --subscription <subscription> \
                                     --account <account> \
                                     --database <database>

# List databases in a Cosmos DB account
# ❌ Destructive | ✅ Idempotent | ❌ OpenWorld | ✅ ReadOnly | ❌ Secret | ❌ LocalRequired
azmcp cosmos database list --subscription <subscription> \
                           --account <account>
```

### Azure Data Explorer Operations

```bash
# Get details for a Azure Data Explorer cluster
# ❌ Destructive | ✅ Idempotent | ❌ OpenWorld | ✅ ReadOnly | ❌ Secret | ❌ LocalRequired
azmcp kusto cluster get --subscription <subscription> \
                        --cluster <cluster>

# List Azure Data Explorer clusters in a subscription
# ❌ Destructive | ✅ Idempotent | ❌ OpenWorld | ✅ ReadOnly | ❌ Secret | ❌ LocalRequired
azmcp kusto cluster list --subscription <subscription>

# List databases in a Azure Data Explorer cluster
# ❌ Destructive | ✅ Idempotent | ❌ OpenWorld | ✅ ReadOnly | ❌ Secret | ❌ LocalRequired
azmcp kusto database list [--cluster-uri <cluster-uri> | --subscription <subscription> --cluster <cluster>]

# Retrieves a sample of data from a specified Azure Data Explorer table.
# ❌ Destructive | ✅ Idempotent | ❌ OpenWorld | ✅ ReadOnly | ❌ Secret | ❌ LocalRequired
azmcp kusto sample [--cluster-uri <cluster-uri> | --subscription <subscription> --cluster <cluster>]
                   --database <database> \
                   --table <table> \
                   [--limit <limit>]

# List tables in a Azure Data Explorer database
# ❌ Destructive | ✅ Idempotent | ❌ OpenWorld | ✅ ReadOnly | ❌ Secret | ❌ LocalRequired
azmcp kusto table list [--cluster-uri <cluster-uri> | --subscription <subscription> --cluster <cluster>] \
                       --database <database>

# Retrieves the schema of a specified Azure Data Explorer table.
# ❌ Destructive | ✅ Idempotent | ❌ OpenWorld | ✅ ReadOnly | ❌ Secret | ❌ LocalRequired
azmcp kusto table schema [--cluster-uri <cluster-uri> | --subscription <subscription> --cluster <cluster>] \
                         --database <database> \
                         --table <table>

# Query Azure Data Explorer database
# ❌ Destructive | ✅ Idempotent | ❌ OpenWorld | ✅ ReadOnly | ❌ Secret | ❌ LocalRequired
azmcp kusto query [--cluster-uri <cluster-uri> | --subscription <subscription> --cluster <cluster>] \
                  --database <database> \
                  --query "<kql-query>"

```

### Azure Database for MySQL Operations

#### Database

```bash
# List all databases in a MySQL server
# ❌ Destructive | ✅ Idempotent | ❌ OpenWorld | ✅ ReadOnly | ❌ Secret | ❌ LocalRequired
azmcp mysql database list --subscription <subscription> \
                          --resource-group <resource-group> \
                          --user <user> \
                          --server <server>

# Executes a SELECT query on a MySQL Database. The query must start with SELECT and cannot contain any destructive SQL operations for security reasons.
# ❌ Destructive | ✅ Idempotent | ❌ OpenWorld | ✅ ReadOnly | ❌ Secret | ❌ LocalRequired
azmcp mysql database query --subscription <subscription> \
                           --resource-group <resource-group> \
                           --user <user> \
                           --server <server> \
                           --database <database> \
                           --query <query>
```

#### Table

```bash
# List all tables in a MySQL database
# ❌ Destructive | ✅ Idempotent | ❌ OpenWorld | ✅ ReadOnly | ❌ Secret | ❌ LocalRequired
azmcp mysql table list --subscription <subscription> \
                       --resource-group <resource-group> \
                       --user <user> \
                       --server <server> \
                       --database <database>

# Get the schema of a specific table in a MySQL database
# ❌ Destructive | ✅ Idempotent | ❌ OpenWorld | ✅ ReadOnly | ❌ Secret | ❌ LocalRequired
azmcp mysql table schema get --subscription <subscription> \
                             --resource-group <resource-group> \
                             --user <user> \
                             --server <server> \
                             --database <database> \
                             --table <table>
```

#### Server

```bash
# Retrieve the configuration of a MySQL server
# ❌ Destructive | ✅ Idempotent | ❌ OpenWorld | ✅ ReadOnly | ❌ Secret | ❌ LocalRequired
azmcp mysql server config get --subscription <subscription> \
                              --resource-group <resource-group> \
                              --user <user> \
                              --server <server>

# List all MySQL servers in a subscription & resource group
# ❌ Destructive | ✅ Idempotent | ❌ OpenWorld | ✅ ReadOnly | ❌ Secret | ❌ LocalRequired
azmcp mysql server list --subscription <subscription> \
                        --resource-group <resource-group> \
                        --user <user>

# Retrieve a specific parameter of a MySQL server
# ❌ Destructive | ✅ Idempotent | ❌ OpenWorld | ✅ ReadOnly | ❌ Secret | ❌ LocalRequired
azmcp mysql server param get --subscription <subscription> \
                             --resource-group <resource-group> \
                             --user <user> \
                             --server <server> \
                             --param <parameter>

# Set a specific parameter of a MySQL server to a specific value
# ✅ Destructive | ✅ Idempotent | ❌ OpenWorld | ❌ ReadOnly | ❌ Secret | ❌ LocalRequired
azmcp mysql server param set --subscription <subscription> \
                             --resource-group <resource-group> \
                             --user <user> \
                             --server <server> \
                             --param <parameter> \
                             --value <value>
```

### Azure Database for PostgreSQL Operations

#### Database

```bash
# List all databases in a PostgreSQL server
# ❌ Destructive | ✅ Idempotent | ❌ OpenWorld | ✅ ReadOnly | ❌ Secret | ❌ LocalRequired
azmcp postgres database list --subscription <subscription> \
                             --resource-group <resource-group> \
                             --user <user> \
                             --server <server>

# Execute a query on a PostgreSQL database
# ❌ Destructive | ✅ Idempotent | ❌ OpenWorld | ✅ ReadOnly | ❌ Secret | ❌ LocalRequired
azmcp postgres database query --subscription <subscription> \
                              --resource-group <resource-group> \
                              --user <user> \
                              --server <server> \
                              --database <database> \
                              --query <query>
```

#### Table

```bash
# List all tables in a PostgreSQL database
# ❌ Destructive | ✅ Idempotent | ❌ OpenWorld | ✅ ReadOnly | ❌ Secret | ❌ LocalRequired
azmcp postgres table list --subscription <subscription> \
                          --resource-group <resource-group> \
                          --user <user> \
                          --server <server> \
                          --database <database>

# Get the schema of a specific table in a PostgreSQL database
# ❌ Destructive | ✅ Idempotent | ❌ OpenWorld | ✅ ReadOnly | ❌ Secret | ❌ LocalRequired
azmcp postgres table schema get --subscription <subscription> \
                                --resource-group <resource-group> \
                                --user <user> \
                                --server <server> \
                                --database <database> \
                                --table <table>
```

#### Server

```bash
# Retrieve the configuration of a PostgreSQL server
# ❌ Destructive | ✅ Idempotent | ❌ OpenWorld | ✅ ReadOnly | ❌ Secret | ❌ LocalRequired
azmcp postgres server config get --subscription <subscription> \
                                 --resource-group <resource-group> \
                                 --user <user> \
                                 --server <server>

# List all PostgreSQL servers in a subscription & resource group
# ❌ Destructive | ✅ Idempotent | ❌ OpenWorld | ✅ ReadOnly | ❌ Secret | ❌ LocalRequired
azmcp postgres server list --subscription <subscription> \
                           --resource-group <resource-group> \
                           --user <user>

# Retrieve a specific parameter of a PostgreSQL server
# ❌ Destructive | ✅ Idempotent | ❌ OpenWorld | ✅ ReadOnly | ❌ Secret | ❌ LocalRequired
azmcp postgres server param get --subscription <subscription> \
                                --resource-group <resource-group> \
                                --user <user> \
                                --server <server> \
                                --param <parameter>

# Set a specific parameter of a PostgreSQL server to a specific value
# ✅ Destructive | ✅ Idempotent | ❌ OpenWorld | ❌ ReadOnly | ❌ Secret | ❌ LocalRequired
azmcp postgres server param set --subscription <subscription> \
                                --resource-group <resource-group> \
                                --user <user> \
                                --server <server> \
                                --param <parameter> \
                                --value <value>
```

### Azure Deploy Operations

```bash
# Get the application service log for a specific azd environment
# ❌ Destructive | ✅ Idempotent | ❌ OpenWorld | ✅ ReadOnly | ❌ Secret | ❌ LocalRequired
azmcp deploy app logs get --workspace-folder <workspace-folder> \
                          --azd-env-name <azd-env-name> \
                          [--limit <limit>]

# Generate a mermaid architecture diagram for the application topology follow the schema defined in [deploy-app-topology-schema.json](../areas/deploy/src/AzureMcp.Deploy/Schemas/deploy-app-topology-schema.json)
# ❌ Destructive | ✅ Idempotent | ❌ OpenWorld | ✅ ReadOnly | ❌ Secret | ❌ LocalRequired
azmcp deploy architecture diagram generate --raw-mcp-tool-input <app-topology>

# Get the iac generation rules for the resource types
# ❌ Destructive | ✅ Idempotent | ❌ OpenWorld | ✅ ReadOnly | ❌ Secret | ❌ LocalRequired
azmcp deploy iac rules get --deployment-tool <deployment-tool> \
                           --iac-type <iac-type> \
                           --resource-types <resource-types>

# Get the ci/cd pipeline guidance
# ❌ Destructive | ✅ Idempotent | ❌ OpenWorld | ✅ ReadOnly | ❌ Secret | ❌ LocalRequired
azmcp deploy pipeline guidance get [--use-azd-pipeline-config <use-azd-pipeline-config>] \
                                   [--organization-name <organization-name>] \
                                   [--repository-name <repository-name>] \
                                   [--github-environment-name <github-environment-name>]

# Get a deployment plan for a specific project
# ❌ Destructive | ✅ Idempotent | ❌ OpenWorld | ✅ ReadOnly | ❌ Secret | ❌ LocalRequired
azmcp deploy plan get --workspace-folder <workspace-folder> \
                      --project-name <project-name> \
                      --target-app-service <target-app-service> \
                      --provisioning-tool <provisioning-tool> \
                      [--azd-iac-options <azd-iac-options>]
```

### Azure Event Grid Operations

```bash
# List all Event Grid topics in a subscription or resource group
# ❌ Destructive | ✅ Idempotent | ❌ OpenWorld | ✅ ReadOnly | ❌ Secret | ❌ LocalRequired
azmcp eventgrid topic list --subscription <subscription> \
                           [--resource-group <resource-group>]


# List all Event Grid subscriptions in a subscription, resource group, or topic
# ❌ Destructive | ✅ Idempotent | ❌ OpenWorld | ✅ ReadOnly | ❌ Secret | ❌ LocalRequired
azmcp eventgrid subscription list --subscription <subscription> \
                                  [--resource-group <resource-group>] \
                                  [--topic <topic>]
                                  [--location <location>]

# Publish custom events to Event Grid topics
# ❌ Destructive | ❌ Idempotent | ❌ OpenWorld | ❌ ReadOnly | ❌ Secret | ❌ LocalRequired
azmcp eventgrid events publish --subscription <subscription> \
                               --topic <topic> \
                               --data <json-event-data> \
                               [--resource-group <resource-group>] \
                               [--schema <schema-type>]
```

### Azure Event Hubs

```bash
# Get detailed properties of an Event Hubs namespace
# ❌ Destructive | ✅ Idempotent | ❌ OpenWorld | ✅ ReadOnly | ❌ Secret | ❌ LocalRequired
azmcp eventhubs namespace get --subscription <subscription> \
                              --namespace <namespace> \
                              --resource-group <resource-group>
```

### Azure Function App Operations

```bash
# Get detailed properties of function apps
# ❌ Destructive | ✅ Idempotent | ❌ OpenWorld | ✅ ReadOnly | ❌ Secret | ❌ LocalRequired
azmcp functionapp get --subscription <subscription> \
                      [--resource-group <resource-group>] \
                      [--function-app <function-app-name>]
```

### Azure Key Vault Operations

#### Administration

```bash
# Gets Key Vault Managed HSM account settings
# ❌ Destructive | ✅ Idempotent | ✅ OpenWorld | ✅ ReadOnly | ❌ Secret | ❌ LocalRequired
azmcp keyvault admin settings get --subscription <subscription> \
                                  --vault <vault-name>
```

#### Certificates

```bash
# Creates a certificate in a key vault with the default policy
# ✅ Destructive | ❌ Idempotent | ❌ OpenWorld | ❌ ReadOnly | ❌ Secret | ❌ LocalRequired
azmcp keyvault certificate create --subscription <subscription> \
                                  --vault <vault-name> \
                                  --name <certificate-name>

# Gets a certificate in a key vault
# ❌ Destructive | ✅ Idempotent | ❌ OpenWorld | ✅ ReadOnly | ❌ Secret | ❌ LocalRequired
azmcp keyvault certificate get --subscription <subscription> \
                               --vault <vault-name> \
                               --name <certificate-name>

# Imports an existing certificate (PFX or PEM) into a key vault
# ✅ Destructive | ❌ Idempotent | ❌ OpenWorld | ❌ ReadOnly | ❌ Secret | ✅ LocalRequired
azmcp keyvault certificate import --subscription <subscription> \
                                  --vault <vault-name> \
                                  --certificate <certificate-name> \
                                  --certificate-data <path-or-base64-or-raw-pem> \
                                  [--password <pfx-password>]

# Lists certificates in a key vault
# ❌ Destructive | ✅ Idempotent | ❌ OpenWorld | ✅ ReadOnly | ❌ Secret | ❌ LocalRequired
azmcp keyvault certificate list --subscription <subscription> \
                                --vault <vault-name>
```

#### Keys

```bash
# Creates a key in a key vault
# ✅ Destructive | ❌ Idempotent | ❌ OpenWorld | ❌ ReadOnly | ❌ Secret | ❌ LocalRequired
azmcp keyvault key create --subscription <subscription> \
                          --vault <vault-name> \
                          --key <key-name> \
                          --key-type <key-type>

# Get a key in a key vault
# ❌ Destructive | ✅ Idempotent | ❌ OpenWorld | ✅ ReadOnly | ❌ Secret | ❌ LocalRequired
azmcp keyvault key get --subscription <subscription> \
                       --vault <vault-name> \
                       --key <key-name>

# Lists keys in a key vault
# ❌ Destructive | ✅ Idempotent | ❌ OpenWorld | ✅ ReadOnly | ❌ Secret | ❌ LocalRequired
azmcp keyvault key list --subscription <subscription> \
                        --vault <vault-name> \
                        --include-managed <true/false>
```

#### Secrets

Tools that handle sensitive data such as secrets require user consent before execution through a security mechanism called **elicitation**. When you run commands that access sensitive information, the MCP client will prompt you to confirm the operation before proceeding.

> **🛡️ Elicitation (user confirmation) Security Feature:**
>
> Elicitation prompts appear when tools may expose sensitive information like:
> - Key Vault secrets
> - Connection strings and passwords
> - Certificate private keys
> - Other confidential data
>
> These prompts protect against unauthorized access to sensitive information. You can bypass elicitation in automated scenarios using the `--insecure-disable-elicitation` server start option, but this should only be used in trusted environments.

```bash
# Creates a secret in a key vault (will prompt for user consent)
# ✅ Destructive | ❌ Idempotent | ❌ OpenWorld | ❌ ReadOnly | ✅ Secret | ❌ LocalRequired
azmcp keyvault secret create --subscription <subscription> \
                             --vault <vault-name> \
                             --name <secret-name> \
                             --value <secret-value>

# Get a secret in a key vault (will prompt for user consent)
# ❌ Destructive | ✅ Idempotent | ❌ OpenWorld | ✅ ReadOnly | ✅ Secret | ❌ LocalRequired
azmcp keyvault secret get --subscription <subscription> \
                          --vault <vault-name> \
                          --secret <secret-name>

# Lists secrets in a key vault
# ❌ Destructive | ✅ Idempotent | ❌ OpenWorld | ✅ ReadOnly | ❌ Secret | ❌ LocalRequired
azmcp keyvault secret list --subscription <subscription> \
                           --vault <vault-name>
```

### Azure Kubernetes Service (AKS) Operations

```bash
# Gets Azure Kubernetes Service (AKS) cluster details
# ❌ Destructive | ✅ Idempotent | ❌ OpenWorld | ✅ ReadOnly | ❌ Secret | ❌ LocalRequired
azmcp aks cluster get --subscription <subscription> \
                      --resource-group <resource-group> \
                      [--cluster <cluster>]

# Gets Azure Kubernetes Service (AKS) nodepool details
# ❌ Destructive | ✅ Idempotent | ❌ OpenWorld | ✅ ReadOnly | ❌ Secret | ❌ LocalRequired
azmcp aks nodepool get --subscription <subscription> \
                       --resource-group <resource-group> \
                       --cluster <cluster> \
                       [--nodepool <nodepool>]
```

### Azure Load Testing Operations

```bash
# Create load test
# ✅ Destructive | ❌ Idempotent | ❌ OpenWorld | ❌ ReadOnly | ❌ Secret | ❌ LocalRequired
azmcp loadtesting test create --subscription <subscription> \
                              --resource-group <resource-group> \
                              --test-resource-name <test-resource-name> \
                              --test-id <test-id> \
                              --display-name <display-name> \
                              --description <description> \
                              --endpoint <endpoint> \
                              --virtual-users <virtual-users> \
                              --duration <duration> \
                              --ramp-up-time <ramp-up-time>

# Get load test
# ❌ Destructive | ✅ Idempotent | ❌ OpenWorld | ✅ ReadOnly | ❌ Secret | ❌ LocalRequired
azmcp loadtesting test get --subscription <subscription> \
                           --resource-group <resource-group> \
                           --test-resource-name <test-resource-name> \
                           --test-id <test-id>

# Create load test resources
# ✅ Destructive | ❌ Idempotent | ❌ OpenWorld | ❌ ReadOnly | ❌ Secret | ❌ LocalRequired
azmcp loadtesting testresource create --subscription <subscription> \
                                      --resource-group <resource-group> \
                                      --test-resource-name <test-resource-name>

# List load test resources
# ❌ Destructive | ✅ Idempotent | ❌ OpenWorld | ✅ ReadOnly | ❌ Secret | ❌ LocalRequired
azmcp loadtesting testresource list --subscription <subscription> \
                                    --resource-group <resource-group> \
                                    --test-resource-name <test-resource-name>

# Create load test run
# ✅ Destructive | ❌ Idempotent | ❌ OpenWorld | ❌ ReadOnly | ❌ Secret | ❌ LocalRequired
azmcp loadtesting testrun create --subscription <subscription> \
                                 --resource-group <resource-group> \
                                 --test-resource-name <test-resource-name> \
                                 --test-id <test-id> \
                                 --testrun-id <testrun-id> \
                                 --display-name <display-name> \
                                 --description <description> \
                                 --old-testrun-id <old-testrun-id>

# Get load test run
# ❌ Destructive | ✅ Idempotent | ❌ OpenWorld | ✅ ReadOnly | ❌ Secret | ❌ LocalRequired
azmcp loadtesting testrun get --subscription <subscription> \
                              --resource-group <resource-group> \
                              --test-resource-name <test-resource-name> \
                              --testrun-id <testrun-id>

# List load test run
# ❌ Destructive | ✅ Idempotent | ❌ OpenWorld | ✅ ReadOnly | ❌ Secret | ❌ LocalRequired
azmcp loadtesting testrun list --subscription <subscription> \
                               --resource-group <resource-group> \
                               --test-resource-name <test-resource-name> \
                               --test-id <test-id>

# Update load test run
# ✅ Destructive | ✅ Idempotent | ❌ OpenWorld | ❌ ReadOnly | ❌ Secret | ❌ LocalRequired
azmcp loadtesting testrun update --subscription <subscription> \
                                 --resource-group <resource-group> \
                                 --test-resource-name <test-resource-name> \
                                 --test-id <test-id> \
                                 --testrun-id <testrun-id> \
                                 --display-name <display-name> \
                                 --description <description>
```

### Azure Managed Grafana Operations

```bash
# List Azure Managed Grafana
# ❌ Destructive | ✅ Idempotent | ❌ OpenWorld | ✅ ReadOnly | ❌ Secret | ❌ LocalRequired
azmcp grafana list --subscription <subscription>
```

### Azure Marketplace Operations

```bash
# List marketplace products available to a subscription
# ❌ Destructive | ✅ Idempotent | ❌ OpenWorld | ✅ ReadOnly | ❌ Secret | ❌ LocalRequired
azmcp marketplace product list --subscription <subscription> \
                               [--language <language-code>] \
                               [--search <terms>] \
                               [--filter <odata-filter>] \
                               [--orderby <odata-orderby>] \
                               [--select <odata-select>] \
                               [--expand <odata-expand>] \
                               [--next-cursor <pagination-cursor>]

# Get details about an Azure Marketplace product
# ❌ Destructive | ✅ Idempotent | ❌ OpenWorld | ✅ ReadOnly | ❌ Secret | ❌ LocalRequired
azmcp marketplace product get --subscription <subscription> \
                              --product-id <product-id> \
                              [--include-stop-sold-plans <true/false>] \
                              [--language <language-code>] \
                              [--market <market-code>] \
                              [--lookup-offer-in-tenant-level <true/false>] \
                              [--plan-id <plan-id>] \
                              [--sku-id <sku-id>] \
                              [--include-service-instruction-templates <true/false>] \
                              [--pricing-audience <pricing-audience>]
```

### Azure MCP Best Practices

```bash
# Get best practices for secure, production-grade Azure usage
azmcp bestpractices get --resource <resource> --action <action>

# Resource options:
#   general        - General Azure best practices
#   azurefunctions - Azure Functions specific best practices
#   static-web-app - Azure Static Web Apps specific best practices
#
# Action options:
#   all             - Best practices for both code generation and deployment (only for static-web-app)
#   code-generation - Best practices for code generation (for general and azurefunctions)
#   deployment      - Best practices for deployment (for general and azurefunctions)

```

### Azure MCP Tools

```bash
# List all available tools in the Azure MCP server
azmcp tools list

# List only the available top-level service namespaces
azmcp tools list --namespaces
```

### Azure Monitor Operations

#### Log Analytics

```bash
# List tables in a Log Analytics workspace
# ❌ Destructive | ✅ Idempotent | ❌ OpenWorld | ✅ ReadOnly | ❌ Secret | ❌ LocalRequired
azmcp monitor table list --subscription <subscription> \
                         --workspace <workspace> \
                         --resource-group <resource-group>

# List Log Analytics workspaces in a subscription
# ❌ Destructive | ✅ Idempotent | ❌ OpenWorld | ✅ ReadOnly | ❌ Secret | ❌ LocalRequired
azmcp monitor workspace list --subscription <subscription>

# Query logs from Azure Monitor using KQL
# ❌ Destructive | ✅ Idempotent | ❌ OpenWorld | ✅ ReadOnly | ❌ Secret | ❌ LocalRequired
azmcp monitor resource log query --subscription <subscription> \
                                 --resource-id <resource-id> \
                                 --table <table> \
                                 --query "<kql-query>" \
                                 [--hours <hours>] \
                                 [--limit <limit>]

# ❌ Destructive | ✅ Idempotent | ❌ OpenWorld | ✅ ReadOnly | ❌ Secret | ❌ LocalRequired
azmcp monitor workspace log query --subscription <subscription> \
                                  --workspace <workspace> \
                                  --table <table> \
                                  --query "<kql-query>" \
                                  [--hours <hours>] \
                                  [--limit <limit>]

# Examples:
# Query logs from a specific table
# ❌ Destructive | ✅ Idempotent | ❌ OpenWorld | ✅ ReadOnly | ❌ Secret | ❌ LocalRequired
azmcp monitor workspace log query --subscription <subscription> \
                                  --workspace <workspace> \
                                  --table "AppEvents_CL" \
                                  --query "| order by TimeGenerated desc"
```

#### Health Models

```bash
# Get the health of an entity
# ❌ Destructive | ✅ Idempotent | ❌ OpenWorld | ✅ ReadOnly | ❌ Secret | ❌ LocalRequired
azmcp monitor healthmodels entity gethealth --subscription <subscription> \
                                            --resource-group <resource-group> \
                                            --health-model <health-model-name> \
                                            --entity <entity-id>
```

#### Metrics

```bash
# List available metric definitions for a resource
# ❌ Destructive | ✅ Idempotent | ❌ OpenWorld | ✅ ReadOnly | ❌ Secret | ❌ LocalRequired
azmcp monitor metrics definitions --subscription <subscription> \
                                  --resource <resource> \
                                  [--resource-group <resource-group>] \
                                  [--resource-type <resource-type>] \
                                  [--metric-namespace <metric-namespace>] \
                                  [--search-string <search-string>] \
                                  [--limit <limit>]

# Query Azure Monitor metrics for a resource
# ❌ Destructive | ✅ Idempotent | ❌ OpenWorld | ✅ ReadOnly | ❌ Secret | ❌ LocalRequired
azmcp monitor metrics query --subscription <subscription> \
                            --resource <resource> \
                            --metric-namespace <metric-namespace> \
                            --metric-names <metric-names> \
                            [--resource-group <resource-group>] \
                            [--resource-type <resource-type>] \
                            [--start-time <start-time>] \
                            [--end-time <end-time>] \
                            [--interval <interval>] \
                            [--aggregation <aggregation>] \
                            [--filter <filter>] \
                            [--max-buckets <max-buckets>]

# Examples:
# List all available metrics for a storage account
# ❌ Destructive | ✅ Idempotent | ❌ OpenWorld | ✅ ReadOnly | ❌ Secret | ❌ LocalRequired
azmcp monitor metrics definitions --subscription <subscription> \
                                  --resource <resource> \
                                  --resource-type "Microsoft.Storage/storageAccounts"

# Find metrics related to transactions
# ❌ Destructive | ✅ Idempotent | ❌ OpenWorld | ✅ ReadOnly | ❌ Secret | ❌ LocalRequired
azmcp monitor metrics definitions --subscription <subscription> \
                                  --resource <resource> \
                                  --search-string "transaction"

# Query CPU and memory metrics for a virtual machine
# ❌ Destructive | ✅ Idempotent | ❌ OpenWorld | ✅ ReadOnly | ❌ Secret | ❌ LocalRequired
azmcp monitor metrics query --subscription <subscription> \
                            --resource <resource> \
                            --resource-group <resource-group> \
                            --metric-namespace "microsoft.compute/virtualmachines" \
                            --resource-type "Microsoft.Compute/virtualMachines" \
                            --metric-names "Percentage CPU,Available Memory Bytes" \
                            --start-time "2024-01-01T00:00:00Z" \
                            --end-time "2024-01-01T23:59:59Z" \
                            --interval "PT1H" \
                            --aggregation "Average"
```

### Azure Managed Lustre

```bash
# List Azure Managed Lustre Filesystems available in a subscription or resource group
# ❌ Destructive | ✅ Idempotent | ❌ OpenWorld | ✅ ReadOnly | ❌ Secret | ❌ LocalRequired
azmcp managedlustre filesystem list --subscription <subscription> \
                                         --resource-group <resource-group> 

# Create an Azure Managed Lustre filesystem
# ❌ Destructive | ❌ Idempotent | ❌ OpenWorld | ❌ ReadOnly | ❌ Secret | ❌ LocalRequired
azmcp managedlustre filesystem create --subscription <subscription> \
                                           --sku <sku> \
                                           --size <filesystem-size-in-tib> \
                                           --subnet-id <subnet-id> \
                                           --zone <zone> \
                                           --maintenance-day <maintenance-day> \
                                           --maintenance-time <maintenance-time> \
                                           [--hsm-container <hsm-container>] \
                                           [--hsm-log-container <hsm-log-container>] \
                                           [--import-prefix <import-prefix>] \
                                           [--root-squash-mode <root-squash-mode>] \
                                           [--no-squash-nid-list <no-squash-nid-list>] \
                                           [--squash-uid <squash-uid>] \
                                           [--squash-gid <squash-gid>] \
                                           [--custom-encryption] \
                                           [--key-url <key-url>] \
                                           [--source-vault <source-vault>] \
                                           [--user-assigned-identity-id <user-assigned-identity-id>]

# Update an existing Azure Managed Lustre filesystem
# ✅ Destructive | ✅ Idempotent | ❌ OpenWorld | ❌ ReadOnly | ❌ Secret | ❌ LocalRequired
azmcp managedlustre filesystem update --subscription <subscription> \
                                           --resource-group <resource-group> \
                                           --name <filesystem-name> \
                                           [--maintenance-day <maintenance-day>] \
                                           [--maintenance-time <HH:mm>] \
                                           [--root-squash-mode <mode>] \
                                           [--no-squash-nid-list <nid1,nid2,...>] \
                                           [--squash-uid <uid>] \
                                           [--squash-gid <gid>]

# Returns the required number of IP addresses for a specific Azure Managed Lustre SKU and filesystem size
# ❌ Destructive | ✅ Idempotent | ❌ OpenWorld | ✅ ReadOnly | ❌ Secret | ❌ LocalRequired
azmcp managedlustre filesystem subnetsize ask --subscription <subscription> \
                                                   --sku <azure-managed-lustre-sku> \
                                                   --size <filesystem-size-in-tib>

# Checks if a subnet has enough available IP addresses for the specified Azure Managed Lustre SKU and filesystem size
# ❌ Destructive | ✅ Idempotent | ❌ OpenWorld | ✅ ReadOnly | ❌ Secret | ❌ LocalRequired
azmcp managedlustre filesystem subnetsize validate --subscription <subscription> \
                                                        --subnet-id <subnet-resource-id> \
                                                        --sku <azure-managed-lustre-sku> \
                                                        --size <filesystem-size-in-tib> \
                                                        --location <filesystem-location>

# Lists the available Azure Managed Lustre SKUs in a specific location
# ❌ Destructive | ✅ Idempotent | ❌ OpenWorld | ✅ ReadOnly | ❌ Secret | ❌ LocalRequired
azmcp managedlustre filesystem sku get --subscription <subscription> \
                                            --location <location>
```

### Azure Native ISV Operations

```bash
# List monitored resources in Datadog
# ❌ Destructive | ✅ Idempotent | ❌ OpenWorld | ✅ ReadOnly | ❌ Secret | ❌ LocalRequired
azmcp datadog monitoredresources list --subscription <subscription> \
                                      --resource-group <resource-group> \
                                      --datadog-resource <datadog-resource>
```

### Azure Quick Review CLI Operations

```bash
# Scan a subscription for recommendations
# ❌ Destructive | ✅ Idempotent | ❌ OpenWorld | ✅ ReadOnly | ❌ Secret | ❌ LocalRequired
azmcp extension azqr --subscription <subscription>

# Scan a subscription and scope to a specific resource group
# ❌ Destructive | ✅ Idempotent | ❌ OpenWorld | ✅ ReadOnly | ❌ Secret | ❌ LocalRequired
azmcp extension azqr --subscription <subscription> \
                     --resource-group <resource-group-name>
```

### Azure Quota Operations

```bash
# Get the available regions for the resources types
# ❌ Destructive | ✅ Idempotent | ❌ OpenWorld | ✅ ReadOnly | ❌ Secret | ❌ LocalRequired
azmcp quota region availability list --subscription <subscription> \
                                     --resource-types <resource-types> \
                                     [--cognitive-service-model-name <cognitive-service-model-name>] \
                                     [--cognitive-service-model-version <cognitive-service-model-version>] \
                                     [--cognitive-service-deployment-sku-name <cognitive-service-deployment-sku-name>]

# Check the usage for Azure resources type
# ❌ Destructive | ✅ Idempotent | ❌ OpenWorld | ✅ ReadOnly | ❌ Secret | ❌ LocalRequired
azmcp quota usage check --subscription <subscription> \
                        --region <region> \
                        --resource-types <resource-types>
```

### Azure RBAC Operations

```bash
# List Azure RBAC role assignments
# ❌ Destructive | ✅ Idempotent | ❌ OpenWorld | ✅ ReadOnly | ❌ Secret | ❌ LocalRequired
azmcp role assignment list --subscription <subscription> \
                           --scope <scope>
```

### Azure Redis Operations

```bash

# Lists Databases in an Azure Redis Cluster
# ❌ Destructive | ✅ Idempotent | ❌ OpenWorld | ✅ ReadOnly | ❌ Secret | ❌ LocalRequired
azmcp redis cluster database list --subscription <subscription> \
                                  --resource-group <resource-group> \
                                  --cluster <cluster>

# Lists Redis Clusters in the Azure Managed Redis or Azure Redis Enterprise services
# ❌ Destructive | ✅ Idempotent | ❌ OpenWorld | ✅ ReadOnly | ❌ Secret | ❌ LocalRequired
azmcp redis cluster list --subscription <subscription>

# Lists Redis Caches in the Azure Cache for Redis service
# ❌ Destructive | ✅ Idempotent | ❌ OpenWorld | ✅ ReadOnly | ❌ Secret | ❌ LocalRequired
azmcp redis cache list --subscription <subscription>

# Lists Access Policy Assignments in an Azure Redis Cache
# ❌ Destructive | ✅ Idempotent | ❌ OpenWorld | ✅ ReadOnly | ❌ Secret | ❌ LocalRequired
azmcp redis cache list accesspolicy --subscription <subscription> \
                                    --resource-group <resource-group> \
                                    --cache <cache-name>
```

### Azure Resource Group Operations

```bash
# List resource groups in a subscription
# ❌ Destructive | ✅ Idempotent | ❌ OpenWorld | ✅ ReadOnly | ❌ Secret | ❌ LocalRequired
azmcp group list --subscription <subscription>
```

### Azure Resource Health Operations

```bash
# Get availability status for a specific resource
# ❌ Destructive | ✅ Idempotent | ❌ OpenWorld | ✅ ReadOnly | ❌ Secret | ❌ LocalRequired
azmcp resourcehealth availability-status get --resourceId <resource-id>

# List availability statuses for all resources in a subscription
# ❌ Destructive | ✅ Idempotent | ❌ OpenWorld | ✅ ReadOnly | ❌ Secret | ❌ LocalRequired
azmcp resourcehealth availability-status list --subscription <subscription> \
                                              [--resource-group <resource-group>]

# List service health events in a subscription
# ❌ Destructive | ✅ Idempotent | ❌ OpenWorld | ✅ ReadOnly | ❌ Secret | ❌ LocalRequired
azmcp resourcehealth service-health-events list --subscription <subscription> \
                                                [--event-type <event-type>] \
                                                [--status <status>] \
                                                [--query-start-time <start-time>] \
                                                [--query-end-time <end-time>]
```

### Azure Service Bus Operations

```bash
# Returns runtime and details about the Service Bus queue
# ❌ Destructive | ✅ Idempotent | ❌ OpenWorld | ✅ ReadOnly | ❌ Secret | ❌ LocalRequired
azmcp servicebus queue details --subscription <subscription> \
                               --namespace <service-bus-namespace> \
                               --queue <queue>

# Gets runtime details a Service Bus topic
# ❌ Destructive | ✅ Idempotent | ❌ OpenWorld | ✅ ReadOnly | ❌ Secret | ❌ LocalRequired
azmcp servicebus topic details --subscription <subscription> \
                               --namespace <service-bus-namespace> \
                               --topic <topic>

# Gets runtime details and message counts for a Service Bus subscription
# ❌ Destructive | ✅ Idempotent | ❌ OpenWorld | ✅ ReadOnly | ❌ Secret | ❌ LocalRequired
azmcp servicebus topic subscription details --subscription <subscription> \
                                            --namespace <service-bus-namespace> \
                                            --topic <topic> \
                                            --subscription-name <subscription-name>
```

### Azure SignalR Service Operations

```bash
# Get detailed properties of SignalR Service runtimes
# ❌ Destructive | ✅ Idempotent | ❌ OpenWorld | ✅ ReadOnly | ❌ Secret | ❌ LocalRequired
azmcp signalr runtime get --subscription <subscription> \
                           [--resource-group <resource-group>] \
                           [--signalr <signalr-name>]
```

### Azure SQL Operations

#### Database

```bash
# Create a SQL database (supports optional performance and configuration parameters)
# ✅ Destructive | ❌ Idempotent | ❌ OpenWorld | ❌ ReadOnly | ❌ Secret | ❌ LocalRequired
azmcp sql db create --subscription <subscription> \
                    --resource-group <resource-group> \
                    --server <server-name> \
                    --database <database-name> \
                    [--sku-name <sku-name>] \
                    [--sku-tier <sku-tier>] \
                    [--sku-capacity <capacity>] \
                    [--collation <collation>] \
                    [--max-size-bytes <bytes>] \
                    [--elastic-pool-name <elastic-pool-name>] \
                    [--zone-redundant <true/false>] \
                    [--read-scale <Enabled|Disabled>]

# Delete a SQL database (idempotent – succeeds even if the database does not exist)
# ✅ Destructive | ✅ Idempotent | ❌ OpenWorld | ❌ ReadOnly | ❌ Secret | ❌ LocalRequired
azmcp sql db delete --subscription <subscription> \
                    --resource-group <resource-group> \
                    --server <server-name> \
                    --database <database-name>

# Gets a list of all databases in a SQL server
# ❌ Destructive | ✅ Idempotent | ❌ OpenWorld | ✅ ReadOnly | ❌ Secret | ❌ LocalRequired
azmcp sql db list --subscription <subscription> \
                  --resource-group <resource-group> \
                  --server <server-name>

# Rename an existing SQL database to a new name within the same server
# ✅ Destructive | ❌ Idempotent | ❌ OpenWorld | ❌ ReadOnly | ❌ Secret | ❌ LocalRequired
azmcp sql db rename --subscription <subscription> \
                    --resource-group <resource-group> \
                    --server <server-name> \
                    --database <current-database-name> \
                    --new-database-name <new-database-name>

# Show details of a specific SQL database
# ❌ Destructive | ✅ Idempotent | ❌ OpenWorld | ✅ ReadOnly | ❌ Secret | ❌ LocalRequired
azmcp sql db show --subscription <subscription> \
                  --resource-group <resource-group> \
                  --server <server-name> \
                  --database <database>

# Update an existing SQL database (applies only the provided configuration changes)
# ✅ Destructive | ✅ Idempotent | ❌ OpenWorld | ❌ ReadOnly | ❌ Secret | ❌ LocalRequired
azmcp sql db update --subscription <subscription> \
                    --resource-group <resource-group> \
                    --server <server-name> \
                    --database <database-name> \
                    [--sku-name <sku-name>] \
                    [--sku-tier <sku-tier>] \
                    [--sku-capacity <capacity>] \
                    [--collation <collation>] \
                    [--max-size-bytes <bytes>] \
                    [--elastic-pool-name <elastic-pool-name>] \
                    [--zone-redundant <true/false>] \
                    [--read-scale <Enabled|Disabled>]
```

#### Elastic Pool

```bash
# List all elastic pools in a SQL server
# ❌ Destructive | ✅ Idempotent | ❌ OpenWorld | ✅ ReadOnly | ❌ Secret | ❌ LocalRequired
azmcp sql elastic-pool list --subscription <subscription> \
                            --resource-group <resource-group> \
                            --server <server-name>
```

#### Server

```bash
# Create a new SQL server
# ✅ Destructive | ❌ Idempotent | ❌ OpenWorld | ❌ ReadOnly | ❌ Secret | ❌ LocalRequired
azmcp sql server create --subscription <subscription> \
                        --resource-group <resource-group> \
                        --server <server-name> \
                        --location <location> \
                        --admin-user <admin-username> \
                        --admin-password <admin-password> \
                        [--version <server-version>] \
                        [--public-network-access <enabled|disabled>]

# List Microsoft Entra ID administrators for a SQL server
# ❌ Destructive | ✅ Idempotent | ❌ OpenWorld | ✅ ReadOnly | ❌ Secret | ❌ LocalRequired
azmcp sql server entra-admin list --subscription <subscription> \
                                  --resource-group <resource-group> \
                                  --server <server-name>

# Create a firewall rule for a SQL server
# ✅ Destructive | ❌ Idempotent | ❌ OpenWorld | ❌ ReadOnly | ❌ Secret | ❌ LocalRequired
azmcp sql server firewall-rule create --subscription <subscription> \
                                      --resource-group <resource-group> \
                                      --server <server-name> \
                                      --firewall-rule-name <rule-name> \
                                      --start-ip-address <start-ip> \
                                      --end-ip-address <end-ip>

# Delete a firewall rule from a SQL server
# ✅ Destructive | ✅ Idempotent | ❌ OpenWorld | ❌ ReadOnly | ❌ Secret | ❌ LocalRequired
azmcp sql server firewall-rule delete --subscription <subscription> \
                                      --resource-group <resource-group> \
                                      --server <server-name> \
                                      --firewall-rule-name <rule-name>

# Gets a list of firewall rules for a SQL server
# ❌ Destructive | ✅ Idempotent | ❌ OpenWorld | ✅ ReadOnly | ❌ Secret | ❌ LocalRequired
azmcp sql server firewall-rule list --subscription <subscription> \
                                  --resource-group <resource-group> \
                                  --server <server-name>

# Delete a SQL server
# ✅ Destructive | ✅ Idempotent | ❌ OpenWorld | ❌ ReadOnly | ❌ Secret | ❌ LocalRequired
azmcp sql server delete --subscription <subscription> \
                        --resource-group <resource-group> \
                        --server <server-name>

# List SQL servers in a resource group
# ❌ Destructive | ✅ Idempotent | ✅ OpenWorld | ✅ ReadOnly | ❌ Secret | ❌ LocalRequired
azmcp sql server list --subscription <subscription> \
                      --resource-group <resource-group>

# Show details of a specific SQL server
# ❌ Destructive | ✅ Idempotent | ❌ OpenWorld | ✅ ReadOnly | ❌ Secret | ❌ LocalRequired
azmcp sql server show --subscription <subscription> \
                      --resource-group <resource-group> \
                      --server <server-name>
```

### Azure Storage Operations

#### Account

```bash
# Create a new Storage account with custom configuration
# ✅ Destructive | ❌ Idempotent | ❌ OpenWorld | ❌ ReadOnly | ❌ Secret | ❌ LocalRequired
azmcp storage account create --subscription <subscription> \
                             --account <unique-account-name> \
                             --resource-group <resource-group> \
                             --location <location> \
                             --sku <sku> \
                             --access-tier <access-tier> \
                             --enable-hierarchical-namespace false

# Get detailed properties of Storage accounts
# ❌ Destructive | ✅ Idempotent | ❌ OpenWorld | ✅ ReadOnly | ❌ Secret | ❌ LocalRequired
azmcp storage account get --subscription <subscription> \
                              [--account <account>] \
                              [--tenant <tenant>]
```

#### Blob Storage

```bash
# Create a blob container with optional public access
# ✅ Destructive | ❌ Idempotent | ❌ OpenWorld | ❌ ReadOnly | ❌ Secret | ❌ LocalRequired
azmcp storage blob container create --subscription <subscription> \
                                    --account <account> \
                                    --container <container>

# Get detailed properties of Storage containers
# ❌ Destructive | ✅ Idempotent | ❌ OpenWorld | ✅ ReadOnly | ❌ Secret | ❌ LocalRequired
azmcp storage blob container get --subscription <subscription> \
                                     --account <account> \
                                     [--container <container>]

# Get detailed properties of Storage blobs
# ❌ Destructive | ✅ Idempotent | ❌ OpenWorld | ✅ ReadOnly | ❌ Secret | ❌ LocalRequired
azmcp storage blob get --subscription <subscription> \
                           --account <account> \
                           --container <container> \
                           [--blob <blob>]

# Upload a file to a Storage blob
# ❌ Destructive | ❌ Idempotent | ❌ OpenWorld | ❌ ReadOnly | ❌ Secret | ✅ LocalRequired
azmcp storage blob upload --subscription <subscription> \
                          --account <account> \
                          --container <container> \
                          --blob <blob> \
                          --local-file-path <path-to-local-file>
```

### Azure Subscription Management

```bash
# List available Azure subscriptions
# ❌ Destructive | ✅ Idempotent | ❌ OpenWorld | ✅ ReadOnly | ❌ Secret | ❌ LocalRequired
azmcp subscription list [--tenant-id <tenant-id>]
```

### Azure Terraform Best Practices

```bash
# Get secure, production-grade Azure Terraform best practices for effective code generation and command execution.
# ❌ Destructive | ✅ Idempotent | ❌ OpenWorld | ✅ ReadOnly | ❌ Secret | ❌ LocalRequired
azmcp azureterraformbestpractices get
```

### Azure Virtual Desktop Operations

```bash
# List Azure Virtual Desktop host pools in a subscription
# ❌ Destructive | ✅ Idempotent | ❌ OpenWorld | ✅ ReadOnly | ❌ Secret | ❌ LocalRequired
azmcp virtualdesktop hostpool list --subscription <subscription> \
                                   [--resource-group <resource-group>]

# List session hosts in a host pool
# ❌ Destructive | ✅ Idempotent | ❌ OpenWorld | ✅ ReadOnly | ❌ Secret | ❌ LocalRequired
azmcp virtualdesktop hostpool sessionhost list --subscription <subscription> \
                                               [--hostpool <hostpool-name> | --hostpool-resource-id <hostpool-resource-id>] \
                                               [--resource-group <resource-group>]

# List user sessions on a session host
# ❌ Destructive | ✅ Idempotent | ❌ OpenWorld | ✅ ReadOnly | ❌ Secret | ❌ LocalRequired
azmcp virtualdesktop hostpool sessionhost usersession-list --subscription <subscription> \
                                                           [--hostpool <hostpool-name> | --hostpool-resource-id <hostpool-resource-id>] \
                                                           --sessionhost <sessionhost-name> \
                                                           [--resource-group <resource-group>]
```

#### Resource Group Optimization

The Virtual Desktop commands support an optional `--resource-group` parameter that provides significant performance improvements when specified:

- **Without `--resource-group`**: Commands enumerate through all resources in the subscription
- **With `--resource-group`**: Commands directly access resources within the specified resource group, avoiding subscription-wide enumeration

**Host Pool List Usage:**

```bash
# Standard usage - enumerates all host pools in subscription
# ❌ Destructive | ✅ Idempotent | ❌ OpenWorld | ✅ ReadOnly | ❌ Secret | ❌ LocalRequired
azmcp virtualdesktop hostpool list --subscription <subscription>

# Optimized usage - lists host pools in specific resource group only
# ❌ Destructive | ✅ Idempotent | ❌ OpenWorld | ✅ ReadOnly | ❌ Secret | ❌ LocalRequired
azmcp virtualdesktop hostpool list --subscription <subscription> \
                                   --resource-group <resource-group>
```

**Session Host Usage patterns:**

```bash
# Standard usage - enumerates all host pools in subscription
# ❌ Destructive | ✅ Idempotent | ❌ OpenWorld | ✅ ReadOnly | ❌ Secret | ❌ LocalRequired
azmcp virtualdesktop hostpool sessionhost list --subscription <subscription> \
                                                --hostpool <hostpool-name>

# Optimized usage - direct resource group access
# ❌ Destructive | ✅ Idempotent | ❌ OpenWorld | ✅ ReadOnly | ❌ Secret | ❌ LocalRequired
azmcp virtualdesktop hostpool sessionhost list --subscription <subscription> \
                                                --hostpool <hostpool-name> \
                                                --resource-group <resource-group>

# Alternative with resource ID (no resource group needed)
# ❌ Destructive | ✅ Idempotent | ❌ OpenWorld | ✅ ReadOnly | ❌ Secret | ❌ LocalRequired
azmcp virtualdesktop hostpool sessionhost list --subscription <subscription> \
                                                --hostpool-resource-id /subscriptions/<sub>/resourceGroups/<rg>/providers/Microsoft.DesktopVirtualization/hostPools/<pool>
```

### Azure Workbooks Operations

```bash
# Create a new workbook
# ✅ Destructive | ❌ Idempotent | ❌ OpenWorld | ❌ ReadOnly | ❌ Secret | ❌ LocalRequired
azmcp workbooks create --subscription <subscription> \
                       --resource-group <resource-group> \
                       --display-name <display-name> \
                       --serialized-content <json-content> \
                       [--source-id <source-id>]

# Delete a workbook
# ✅ Destructive | ✅ Idempotent | ❌ OpenWorld | ❌ ReadOnly | ❌ Secret | ❌ LocalRequired
azmcp workbooks delete --workbook-id <workbook-resource-id>

# List Azure Monitor workbooks in a resource group
# ❌ Destructive | ✅ Idempotent | ❌ OpenWorld | ✅ ReadOnly | ❌ Secret | ❌ LocalRequired
azmcp workbooks list --subscription <subscription> \
                     --resource-group <resource-group> \
                     [--category <category>] \
                     [--kind <kind>] \
                     [--source-id <source-id>]

# Show details of a specific workbook by resource ID
# ❌ Destructive | ✅ Idempotent | ❌ OpenWorld | ✅ ReadOnly | ❌ Secret | ❌ LocalRequired
azmcp workbooks show --workbook-id <workbook-resource-id>

# Update an existing workbook
# ✅ Destructive | ✅ Idempotent | ❌ OpenWorld | ❌ ReadOnly | ❌ Secret | ❌ LocalRequired
azmcp workbooks update --workbook-id <workbook-resource-id> \
                       [--display-name <display-name>] \
                       [--serialized-content <json-content>]
```

### Bicep

```bash
# Get Bicep schema for a specific Azure resource type
# ❌ Destructive | ✅ Idempotent | ❌ OpenWorld | ✅ ReadOnly | ❌ Secret | ❌ LocalRequired
azmcp bicepschema get --resource-type <resource-type> \
```

### Cloud Architect

```bash
# Design Azure cloud architectures through guided questions
# ❌ Destructive | ✅ Idempotent | ❌ OpenWorld | ✅ ReadOnly | ❌ Secret | ❌ LocalRequired
azmcp cloudarchitect design [--question <question>] \
                            [--question-number <question-number>] \
                            [--total-questions <total-questions>] \
                            [--answer <answer>] \
                            [--next-question-needed <true/false>] \
                            [--confidence-score <confidence-score>] \
                            [--architecture-component <architecture-component>]

# Example:
# Start an interactive architecture design session
# ❌ Destructive | ✅ Idempotent | ❌ OpenWorld | ✅ ReadOnly | ❌ Secret | ❌ LocalRequired
azmcp cloudarchitect design --question "What type of application are you building?" \
                            --question-number 1 \
                            --total-questions 5 \
                            --confidence-score 0.1
```

## Response Format

All responses follow a consistent JSON format:

```json
{
  "status": "200|403|500, etc",
  "message": "",
  "options": [],
  "results": [],
  "duration": 123
}
```

### Tool and Namespace Result Objects

When invoking `azmcp tools list` (with or without `--namespaces`), each returned object now includes a `count` field:

| Field | Description |
|-------|-------------|
| `name` | Command or namespace name |
| `description` | Human-readable description |
| `command` | Fully qualified CLI invocation path |
| `subcommands` | (Namespaces only) Array of leaf command objects |
| `option` | (Leaf commands only) Array of options supported by the command |
| `count` | Namespaces: number of subcommands; Leaf commands: always 0 (options not counted) |

This quantitative field enables quick sizing of a namespace without traversing nested arrays. Leaf command complexity should be inferred from its option list, not the `count` field.

## Error Handling

The CLI returns structured JSON responses for errors, including:

- Service availability issues
- Authentication errors<|MERGE_RESOLUTION|>--- conflicted
+++ resolved
@@ -147,7 +147,6 @@
 ### Azure AI Foundry Operations
 
 ```bash
-
 # Connect to an agent in an AI Foundry project and query it
 # ❌ Destructive | ❌ Idempotent | ✅ OpenWorld | ❌ ReadOnly | ❌ Secret | ❌ LocalRequired
 azmcp foundry agents connect --agent-id <agent-id> \
@@ -208,19 +207,6 @@
                           [--license <license>] \
                           [--model-name <model>]
 
-<<<<<<< HEAD
-# Generate text completions using deployed Azure OpenAI models in AI Foundry
-# ❌ Destructive | ❌ Idempotent | ❌ OpenWorld | ✅ ReadOnly | ❌ Secret | ❌ LocalRequired
-azmcp foundry openai create-completion --subscription <subscription> \
-                                       --resource-group <resource-group> \
-                                       --resource-name <resource-name> \
-                                       --deployment <deployment-name> \
-                                       --prompt-text <prompt-text> \
-                                       [--max-tokens <max-tokens>] \
-                                       [--temperature <temperature>]
-
-=======
->>>>>>> 516880dd
 # Create interactive chat completions using Azure OpenAI chat models
 # ❌ Destructive | ❌ Idempotent | ❌ OpenWorld | ✅ ReadOnly | ❌ Secret | ❌ LocalRequired
 azmcp foundry openai chat-completions-create --subscription <subscription> \
