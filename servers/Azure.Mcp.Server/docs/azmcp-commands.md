# Azure MCP CLI Command Reference

> [!IMPORTANT]
> The Azure MCP Server has two modes: MCP Server mode and CLI mode.  When you start the MCP Server with `azmcp server start` that will expose an endpoint for MCP Client communication. The `azmcp` CLI also exposes all of the Tools via a command line interface, i.e. `azmcp subscription list`.  Since `azmcp` is built on a CLI infrastructure, you'll see the word "Command" be used interchangeably with "Tool".

## Global Options

The following options are available for all commands:

| Option | Required | Default | Description |
|-----------|----------|---------|-------------|
| `--subscription` | No | Environment variable `AZURE_SUBSCRIPTION_ID` | Azure subscription ID for target resources |
| `--tenant-id` | No | - | Azure tenant ID for authentication |
| `--auth-method` | No | 'credential' | Authentication method ('credential', 'key', 'connectionString') |
| `--retry-max-retries` | No | 3 | Maximum retry attempts for failed operations |
| `--retry-delay` | No | 2 | Delay between retry attempts (seconds) |
| `--retry-max-delay` | No | 10 | Maximum delay between retries (seconds) |
| `--retry-mode` | No | 'exponential' | Retry strategy ('fixed' or 'exponential') |
| `--retry-network-timeout` | No | 100 | Network operation timeout (seconds) |

## Available Commands

### Server Operations

The Azure MCP Server can be started in several different modes depending on how you want to expose the Azure tools:

#### Default Mode (Namespace)

Exposes Azure tools grouped by service namespace. Each Azure service appears as a single namespace-level tool that routes to individual operations internally. This is the default mode to reduce tool count and prevent VS Code from hitting the 128 tool limit.

```bash
# Start MCP Server with namespace-level tools (default behavior)
azmcp server start \
    [--transport <transport>] \
    [--read-only]

# Explicitly specify namespace mode
azmcp server start \
    --mode namespace \
    [--transport <transport>] \
    [--read-only]
```

#### All Tools Mode

Exposes all Azure tools individually. Each Azure service operation appears as a separate MCP tool.

```bash
# Start MCP Server with all tools exposed individually
azmcp server start \
    --mode all \
    [--transport <transport>] \
    [--read-only]
```

#### Single Tool Mode

Exposes a single "azure" tool that handles internal routing across all Azure MCP tools.

```bash
# Start MCP Server with single azure tool
azmcp server start \
    --mode single \
    [--transport <transport>] \
    [--read-only]
```

#### Namespace Filtering

Exposes only tools for specific Azure service namespaces. Use multiple `--namespace` parameters to include multiple namespaces.

```bash
# Start MCP Server with only Storage tools
azmcp server start \
    --namespace storage \
    --mode all \
    [--transport <transport>] \
    [--read-only]

# Start MCP Server with Storage and Key Vault tools
azmcp server start \
    --namespace storage \
    --namespace keyvault \
    --mode all \
    [--transport <transport>] \
    [--read-only]
```

#### Namespace Mode (Default)

Collapses all tools within each namespace into a single tool (e.g., all storage operations become one "storage" tool with internal routing). This mode is particularly useful when working with MCP clients that have tool limits - for example, VS Code only supports a maximum of 128 tools across all registered MCP servers.

```bash
# Start MCP Server with service proxy tools
azmcp server start \
    --mode namespace \
    [--transport <transport>] \
    [--read-only]
```

#### Single Tool Proxy Mode

Exposes a single "azure" tool that handles internal routing across all Azure MCP tools.

```bash
# Start MCP Server with single Azure tool proxy
azmcp server start \
    --mode single \
    [--transport <transport>] \
    [--read-only]
```

> **Note:**
>
> - For namespace mode, replace `<namespace-name>` with available top level command groups. Run `azmcp -h` to review available namespaces. Examples include `storage`, `keyvault`, `cosmos`, `monitor`, etc.
> - The `--read-only` flag applies to all modes and filters the tool list to only contain tools that provide read-only operations.
> - Multiple `--namespace` parameters can be used together to expose tools for multiple specific namespaces.
> - The `--namespace` and `--mode` parameters can also be combined to provide a unique running mode based on the desired scenario.

#### Server Start Command Options

The `azmcp server start` command supports the following options:

| Option | Required | Default | Description |
|--------|----------|---------|-------------|
| `--transport` | No | `stdio` | Transport mechanism to use (currently only `stdio` is supported) |
| `--mode` | No | `namespace` | Server mode: `namespace` (default), `all`, or `single` |
| `--namespace` | No | All namespaces | Specific Azure service namespaces to expose (can be repeated) |
| `--read-only` | No | `false` | Only expose read-only operations |
| `--debug` | No | `false` | Enable verbose debug logging to stderr |
| `--insecure-disable-elicitation` | No | `false` | **⚠️ INSECURE**: Disable user consent prompts for sensitive operations |

> **⚠️ Security Warning for `--insecure-disable-elicitation`:**
>
> This option disables user confirmations (elicitations) before running tools that read sensitive data. When enabled:
> - Tools that handle secrets, credentials, or sensitive data will execute without user confirmation
> - This removes an important security layer designed to prevent unauthorized access to sensitive information
> - Only use this option in trusted, automated environments where user interaction is not possible
> - Never use this option in production environments or when handling untrusted input
>
> **Example usage (use with caution):**
> ```bash
> # For automated scenarios only - bypasses security prompts
> azmcp server start --insecure-disable-elicitation
> ```

### Azure AI Foundry Operations

```bash

# Connect to an agent in an AI Foundry project and query it
# ❌ Destructive | ❌ Idempotent | ✅ OpenWorld | ❌ ReadOnly | ❌ Secret | ❌ LocalRequired
azmcp foundry agents connect --agent-id <agent-id> \
                             --query <query> \
                             --endpoint <endpoint>

# Evaluate a response from an agent by passing query and response inline
# ❌ Destructive | ✅ Idempotent | ❌ OpenWorld | ✅ ReadOnly | ❌ Secret | ❌ LocalRequired
azmcp foundry agents evaluate --agent-id <agent-id> \
                              --query <query> \
                              --response <response> \
                              --evaluator <evaluator> \
                              --azure-openai-endpoint <azure-openai-endpoint> \
                              --azure-openai-deployment <azure-openai-deployment> \
                              [--tool-definitions <tool-definitions>]

# Query and evaluate an agent in one command
# ❌ Destructive | ❌ Idempotent | ✅ OpenWorld | ❌ ReadOnly | ❌ Secret | ❌ LocalRequired
azmcp foundry agents query-and-evaluate --agent-id <agent-id> \
                                        --query <query> \
                                        --endpoint <endpoint> \
                                        --azure-openai-endpoint <azure-openai-endpoint> \
                                        --azure-openai-deployment <azure-openai-deployment> \
                                        [--evaluators <evaluators>]

# List knowledge indexes in an AI Foundry project
# ❌ Destructive | ✅ Idempotent | ❌ OpenWorld | ✅ ReadOnly | ❌ Secret | ❌ LocalRequired
azmcp foundry knowledge index list --endpoint <endpoint>

# Get knowledge index schema information
# ❌ Destructive | ✅ Idempotent | ❌ OpenWorld | ✅ ReadOnly | ❌ Secret | ❌ LocalRequired
azmcp foundry knowledge index schema --endpoint <endpoint> \
                                     --index <index>

# Deploy an AI Foundry model
# ✅ Destructive | ❌ Idempotent | ❌ OpenWorld | ❌ ReadOnly | ❌ Secret | ❌ LocalRequired
azmcp foundry models deploy --subscription <subscription> \
                            --resource-group <resource-group> \
                            --deployment <deployment> \
                            --model-name <model> \
                            --model-format <model-format> \
                            --azure-ai-services <azure-ai-services> \
                            [--model-version <model-version>] \
                            [--model-source <model-source>] \
                            [--sku <sku>] \
                            [--sku-capacity <sku-capacity>] \
                            [--scale-type <scale-type>] \
                            [--scale-capacity <scale-capacity>]

# List AI Foundry model deployments
# ❌ Destructive | ✅ Idempotent | ❌ OpenWorld | ✅ ReadOnly | ❌ Secret | ❌ LocalRequired
azmcp foundry models deployments list --endpoint <endpoint>

# List AI Foundry models
# ❌ Destructive | ✅ Idempotent | ❌ OpenWorld | ✅ ReadOnly | ❌ Secret | ❌ LocalRequired
azmcp foundry models list [--search-for-free-playground <search-for-free-playground>] \
                          [--publisher <publisher>] \
                          [--license <license>] \
                          [--model-name <model>]

# Generate text completions using deployed Azure OpenAI models in AI Foundry
# ❌ Destructive | ❌ Idempotent | ❌ OpenWorld | ✅ ReadOnly | ❌ Secret | ❌ LocalRequired
azmcp foundry openai create-completion --subscription <subscription> \
                                       --resource-group <resource-group> \
                                       --resource-name <resource-name> \
                                       --deployment <deployment-name> \
                                       --prompt-text <prompt-text> \
                                       [--max-tokens <max-tokens>] \
                                       [--temperature <temperature>]

# Create interactive chat completions using Azure OpenAI chat models
# ❌ Destructive | ❌ Idempotent | ❌ OpenWorld | ✅ ReadOnly | ❌ Secret | ❌ LocalRequired
azmcp foundry openai chat-completions-create --subscription <subscription> \
                                             --resource-group <resource-group> \
                                             --resource-name <resource-name> \
                                             --deployment <deployment-name> \
                                             --message-array <message-array> \
                                             [--max-tokens <max-tokens>] \
                                             [--temperature <temperature>] \
                                             [--top-p <top-p>] \
                                             [--frequency-penalty <frequency-penalty>] \
                                             [--presence-penalty <presence-penalty>] \
                                             [--stop <stop-sequences>] \
                                             [--stream <stream>] \
                                             [--seed <seed>] \
                                             [--user <user>] \
                                             [--auth-method <auth-method>]

# Generate vector embeddings for text using Azure OpenAI embedding models
# ❌ Destructive | ❌ Idempotent | ❌ OpenWorld | ✅ ReadOnly | ❌ Secret | ❌ LocalRequired
azmcp foundry openai embeddings-create --subscription <subscription> \
                                       --resource-group <resource-group> \
                                       --resource-name <resource-name> \
                                       --deployment <deployment-name> \
                                       --input-text <input-text> \
                                       [--user <user>] \
                                       [--encoding-format <encoding-format>] \
                                       [--dimensions <dimensions>] \
                                       [--auth-method <auth-method>]

# List all available OpenAI models and deployments in an Azure resource
# ❌ Destructive | ✅ Idempotent | ❌ OpenWorld | ✅ ReadOnly | ❌ Secret | ❌ LocalRequired
azmcp foundry openai models-list --subscription <subscription> \
                                 --resource-group <resource-group> \
                                 --resource-name <resource-name> \
                                 [--auth-method <auth-method>]
```

### Azure AI Search Operations

```bash
# Get detailed properties of AI Search indexes
# ❌ Destructive | ✅ Idempotent | ❌ OpenWorld | ✅ ReadOnly | ❌ Secret | ❌ LocalRequired
azmcp search index get --service <service> \
                       [--index <index>]

# Query AI Search index
# ❌ Destructive | ✅ Idempotent | ❌ OpenWorld | ✅ ReadOnly | ❌ Secret | ❌ LocalRequired
azmcp search index query --subscription <subscription> \
                         --service <service> \
                         --index <index> \
                         --query <query>

# List AI Search accounts in a subscription
azmcp search list --subscription <subscription>
```

### Azure AI Services Speech Operations

```bash
# Recognize speech from an audio file using Azure AI Services Speech
# ❌ Destructive | ✅ Idempotent | ❌ OpenWorld | ✅ ReadOnly | ❌ Secret | ✅ LocalRequired
azmcp speech stt recognize --endpoint <endpoint> \
                           --file <file-path> \
                           [--language <language>] \
                           [--phrases <phrase-hints>] \
                           [--format <simple|detailed>] \
                           [--profanity <masked|removed|raw>]
```

#### Phrase Hints for Improved Accuracy

The `--phrases` parameter supports multiple ways to specify phrase hints that improve speech recognition accuracy:

**Multiple Arguments:**
```bash
# ❌ Destructive | ✅ Idempotent | ❌ OpenWorld | ✅ ReadOnly | ❌ Secret | ✅ LocalRequired
azmcp speech stt recognize --endpoint <endpoint> --file audio.wav \
    --phrases "Azure" --phrases "cognitive services" --phrases "machine learning"
```

**Comma-Separated Values:**
```bash
# ❌ Destructive | ✅ Idempotent | ❌ OpenWorld | ✅ ReadOnly | ❌ Secret | ✅ LocalRequired
azmcp speech stt recognize --endpoint <endpoint> --file audio.wav \
    --phrases "Azure, cognitive services, machine learning"
```

**Mixed Syntax:**
```bash
# ❌ Destructive | ✅ Idempotent | ❌ OpenWorld | ✅ ReadOnly | ❌ Secret | ✅ LocalRequired
azmcp speech stt recognize --endpoint <endpoint> --file audio.wav \
    --phrases "Azure, cognitive services" --phrases "machine learning"
```

Use phrase hints when you expect specific terminology, technical terms, or domain-specific vocabulary in your audio content. This significantly improves recognition accuracy for specialized content.

### Azure App Configuration Operations

```bash
# List App Configuration stores in a subscription
# ❌ Destructive | ✅ Idempotent | ❌ OpenWorld | ✅ ReadOnly | ❌ Secret | ❌ LocalRequired
azmcp appconfig account list --subscription <subscription>

# Delete a key-value setting
# ✅ Destructive | ✅ Idempotent | ❌ OpenWorld | ❌ ReadOnly | ❌ Secret | ❌ LocalRequired
azmcp appconfig kv delete --subscription <subscription> \
                          --account <account> \
                          --key <key> \
                          [--label <label>]

# Get key-value settings in an App Configuration store
# ❌ Destructive | ✅ Idempotent | ❌ OpenWorld | ✅ ReadOnly | ❌ Secret | ❌ LocalRequired
azmcp appconfig kv get --subscription <subscription> \
                       --account <account> \
                       [--key <key>] \
                       [--label <label>] \
                       [--key-filter <key-filter>] \
                       [--label-filter <label-filter>]

# Lock (make it read-only) or unlock (remove read-only) a key-value setting
# ❌ Destructive | ✅ Idempotent | ❌ OpenWorld | ❌ ReadOnly | ❌ Secret | ❌ LocalRequired
azmcp appconfig kv lock set --subscription <subscription> \
                            --account <account> \
                            --key <key> \
                            [--label <label>] \
                            [--lock]

# Set a key-value setting
# ✅ Destructive | ✅ Idempotent | ❌ OpenWorld | ❌ ReadOnly | ❌ Secret | ❌ LocalRequired
azmcp appconfig kv set --subscription <subscription> \
                       --account <account> \
                       --key <key> \
                       --value <value> \
                       [--label <label>]
```

### Azure App Lens Operations

```bash
# Diagnose resource using Azure App Lens
# ❌ Destructive | ✅ Idempotent | ❌ OpenWorld | ✅ ReadOnly | ❌ Secret | ❌ LocalRequired
azmcp applens resource diagnose --subscription <subscription> \
                                --resource-group <resource-group> \
                                --question <question> \
                                --resource-type <resource-type> \
                                --resource <resource>
```

### Azure Application Insights Operations

#### Code Optimization Recommendations

```bash
# List code optimization recommendations across all Application Insights components in a subscription
# ❌ Destructive | ✅ Idempotent | ❌ OpenWorld | ✅ ReadOnly | ❌ Secret | ❌ LocalRequired
azmcp applicationinsights recommendation list --subscription <subscription>

# Scope to a specific resource group
# ❌ Destructive | ✅ Idempotent | ❌ OpenWorld | ✅ ReadOnly | ❌ Secret | ❌ LocalRequired
azmcp applicationinsights recommendation list --subscription <subscription> \
                                              --resource-group <resource-group>
### Azure App Service Operations

```bash
# Add a database connection to an App Service
# ❌ Destructive | ❌ Idempotent | ✅ OpenWorld | ❌ ReadOnly | ❌ Secret | ❌ LocalRequired
azmcp appservice database add --subscription <subscription> \
                              --resource-group <resource-group> \
                              --app <app> \
                              --database-type <database-type> \
                              --database-server <database-server> \
                              --database <database> \
                              [--connection-string <connection-string>] \
                              [--tenant <tenant-id>]

# Examples:
# Add a SQL Server database connection
# ❌ Destructive | ❌ Idempotent | ✅ OpenWorld | ❌ ReadOnly | ❌ Secret | ❌ LocalRequired
azmcp appservice database add --subscription "my-subscription" \
                              --resource-group "my-rg" \
                              --app "my-webapp" \
                              --database-type "SqlServer" \
                              --database-server "myserver.database.windows.net" \
                              --database "mydb"

# Add a MySQL database connection with custom connection string
# ❌ Destructive | ❌ Idempotent | ✅ OpenWorld | ❌ ReadOnly | ❌ Secret | ❌ LocalRequired
azmcp appservice database add --subscription "my-subscription" \
                              --resource-group "my-rg" \
                              --app "my-webapp" \
                              --database-type "MySQL" \
                              --database-server "myserver.mysql.database.azure.com" \
                              --database "mydb" \
                              --connection-string "Server=myserver.mysql.database.azure.com;Database=mydb;Uid=myuser;Pwd=mypass;"

# Add a PostgreSQL database connection
# ❌ Destructive | ❌ Idempotent | ✅ OpenWorld | ❌ ReadOnly | ❌ Secret | ❌ LocalRequired
azmcp appservice database add --subscription "my-subscription" \
                              --resource-group "my-rg" \
                              --app "my-webapp" \
                              --database-type "PostgreSQL" \
                              --database-server "myserver.postgres.database.azure.com" \
                              --database "mydb"

# Add a Cosmos DB connection
# ❌ Destructive | ❌ Idempotent | ✅ OpenWorld | ❌ ReadOnly | ❌ Secret | ❌ LocalRequired
azmcp appservice database add --subscription "my-subscription" \
                              --resource-group "my-rg" \
                              --app "my-webapp" \
                              --database-type "CosmosDB" \
                              --database-server "myaccount" \
                              --database "mydb"
```

**Database Types Supported:**

-   `SqlServer` - Azure SQL Database
-   `MySQL` - Azure Database for MySQL
-   `PostgreSQL` - Azure Database for PostgreSQL
-   `CosmosDB` - Azure Cosmos DB

**Parameters:**

-   `--subscription`: Azure subscription ID (required)
-   `--resource-group`: Resource group containing the App Service (required)
-   `--app`: Name of the App Service web app (required)
-   `--database-type`: Type of database - SqlServer, MySQL, PostgreSQL, or CosmosDB (required)
-   `--database-server`: Database server name or endpoint (required)
-   `--database`: Name of the database (required)
-   `--connection-string`: Custom connection string (optional - auto-generated if not provided)
-   `--tenant`: Azure tenant ID for authentication (optional)

### Azure Communication Services Operations

```bash
# Send SMS message using Azure Communication Services
# ❌ Destructive | ✅ Idempotent | ✅ OpenWorld | ✅ ReadOnly | ❌ Secret | ❌ LocalRequired
azmcp communication sms send \
    --connection-string "<connection-string>" \
    --from "<sender-phone-number>" \
    --to "<recipient-phone-number>" \
    --message "<message-text>" \
    [--enable-delivery-report] \
    [--tag "<custom-tag>"]

# Examples:
# Send SMS to single recipient
# ❌ Destructive | ✅ Idempotent | ✅ OpenWorld | ✅ ReadOnly | ❌ Secret | ❌ LocalRequired
azmcp communication sms send \
    --connection-string "endpoint=https://mycomms.communication.azure.com/;accesskey=..." \
    --from "+14255550123" \
    --to "+14255550124" \
    --message "Hello from Azure Communication Services!"

# Send SMS to multiple recipients with delivery reporting
# ❌ Destructive | ✅ Idempotent | ✅ OpenWorld | ✅ ReadOnly | ❌ Secret | ❌ LocalRequired
azmcp communication sms send \
    --connection-string "endpoint=https://mycomms.communication.azure.com/;accesskey=..." \
    --from "+14255550123" \
    --to "+14255550124,+14255550125" \
    --message "Broadcast message" \
    --enable-delivery-report \
    --tag "marketing-campaign"
```

**Options:**
-   `--connection-string`: Azure Communication Services connection string (required)
-   `--from`: SMS-enabled phone number in E.164 format (required)
-   `--to`: Recipient phone number(s) in E.164 format, comma-separated for multiple recipients (required)
-   `--message`: SMS message content (required)
-   `--enable-delivery-report`: Enable delivery reporting for the SMS message (optional)
-   `--tag`: Custom tag for message tracking (optional)


### Azure Confidential Ledger Operations

```bash
# Append a tamper-proof entry to a Confidential Ledger
# ❌ Destructive | ❌ Idempotent | ❌ OpenWorld | ❌ ReadOnly | ❌ Secret | ❌ LocalRequired
azmcp confidentialledger entries append --ledger <ledger-name> \
                                        --content <json-or-text-data> \
                                        [--collection-id <collection-id>]
```

**Options:**
-   `--ledger`: Confidential Ledger name (required)
-   `--content`: JSON or text data to insert into the ledger (required)
-   `--collection-id`: Collection ID to store the data with (optional)

### Azure Container Registry (ACR) Operations

```bash
# List Azure Container Registries in a subscription
# ❌ Destructive | ✅ Idempotent | ❌ OpenWorld | ✅ ReadOnly | ❌ Secret | ❌ LocalRequired
azmcp acr registry list --subscription <subscription>

# List Azure Container Registries in a specific resource group
# ❌ Destructive | ✅ Idempotent | ❌ OpenWorld | ✅ ReadOnly | ❌ Secret | ❌ LocalRequired
azmcp acr registry list --subscription <subscription> \
                        --resource-group <resource-group>

# List repositories across all registries in a subscription
# ❌ Destructive | ✅ Idempotent | ❌ OpenWorld | ✅ ReadOnly | ❌ Secret | ❌ LocalRequired
azmcp acr registry repository list --subscription <subscription>

# List repositories across all registries in a specific resource group
# ❌ Destructive | ✅ Idempotent | ❌ OpenWorld | ✅ ReadOnly | ❌ Secret | ❌ LocalRequired
azmcp acr registry repository list --subscription <subscription> \
                                   --resource-group <resource-group>

# List repositories in a specific registry
# ❌ Destructive | ✅ Idempotent | ❌ OpenWorld | ✅ ReadOnly | ❌ Secret | ❌ LocalRequired
azmcp acr registry repository list --subscription <subscription> \
                                   --resource-group <resource-group> \
                                   --registry <registry>
```

### Azure Cosmos DB Operations

```bash
# List Cosmos DB accounts in a subscription
# ❌ Destructive | ✅ Idempotent | ❌ OpenWorld | ✅ ReadOnly | ❌ Secret | ❌ LocalRequired
azmcp cosmos account list --subscription <subscription>

# Query items in a Cosmos DB container
# ❌ Destructive | ✅ Idempotent | ❌ OpenWorld | ✅ ReadOnly | ❌ Secret | ❌ LocalRequired
azmcp cosmos database container item query --subscription <subscription> \
                                           --account <account> \
                                           --database <database> \
                                           --container <container> \
                                           [--query "SELECT * FROM c"]

# List containers in a Cosmos DB database
# ❌ Destructive | ✅ Idempotent | ❌ OpenWorld | ✅ ReadOnly | ❌ Secret | ❌ LocalRequired
azmcp cosmos database container list --subscription <subscription> \
                                     --account <account> \
                                     --database <database>

# List databases in a Cosmos DB account
# ❌ Destructive | ✅ Idempotent | ❌ OpenWorld | ✅ ReadOnly | ❌ Secret | ❌ LocalRequired
azmcp cosmos database list --subscription <subscription> \
                           --account <account>
```

### Azure Data Explorer Operations

```bash
# Get details for a Azure Data Explorer cluster
# ❌ Destructive | ✅ Idempotent | ❌ OpenWorld | ✅ ReadOnly | ❌ Secret | ❌ LocalRequired
azmcp kusto cluster get --subscription <subscription> \
                        --cluster <cluster>

# List Azure Data Explorer clusters in a subscription
# ❌ Destructive | ✅ Idempotent | ❌ OpenWorld | ✅ ReadOnly | ❌ Secret | ❌ LocalRequired
azmcp kusto cluster list --subscription <subscription>

# List databases in a Azure Data Explorer cluster
# ❌ Destructive | ✅ Idempotent | ❌ OpenWorld | ✅ ReadOnly | ❌ Secret | ❌ LocalRequired
azmcp kusto database list [--cluster-uri <cluster-uri> | --subscription <subscription> --cluster <cluster>]

# Retrieves a sample of data from a specified Azure Data Explorer table.
# ❌ Destructive | ✅ Idempotent | ❌ OpenWorld | ✅ ReadOnly | ❌ Secret | ❌ LocalRequired
azmcp kusto sample [--cluster-uri <cluster-uri> | --subscription <subscription> --cluster <cluster>]
                   --database <database> \
                   --table <table> \
                   [--limit <limit>]

# List tables in a Azure Data Explorer database
# ❌ Destructive | ✅ Idempotent | ❌ OpenWorld | ✅ ReadOnly | ❌ Secret | ❌ LocalRequired
azmcp kusto table list [--cluster-uri <cluster-uri> | --subscription <subscription> --cluster <cluster>] \
                       --database <database>

# Retrieves the schema of a specified Azure Data Explorer table.
# ❌ Destructive | ✅ Idempotent | ❌ OpenWorld | ✅ ReadOnly | ❌ Secret | ❌ LocalRequired
azmcp kusto table schema [--cluster-uri <cluster-uri> | --subscription <subscription> --cluster <cluster>] \
                         --database <database> \
                         --table <table>

# Query Azure Data Explorer database
# ❌ Destructive | ✅ Idempotent | ❌ OpenWorld | ✅ ReadOnly | ❌ Secret | ❌ LocalRequired
azmcp kusto query [--cluster-uri <cluster-uri> | --subscription <subscription> --cluster <cluster>] \
                  --database <database> \
                  --query "<kql-query>"

```

### Azure Database for MySQL Operations

#### Database

```bash
# List all databases in a MySQL server
# ❌ Destructive | ✅ Idempotent | ❌ OpenWorld | ✅ ReadOnly | ❌ Secret | ❌ LocalRequired
azmcp mysql database list --subscription <subscription> \
                          --resource-group <resource-group> \
                          --user <user> \
                          --server <server>

# Executes a SELECT query on a MySQL Database. The query must start with SELECT and cannot contain any destructive SQL operations for security reasons.
# ❌ Destructive | ✅ Idempotent | ❌ OpenWorld | ✅ ReadOnly | ❌ Secret | ❌ LocalRequired
azmcp mysql database query --subscription <subscription> \
                           --resource-group <resource-group> \
                           --user <user> \
                           --server <server> \
                           --database <database> \
                           --query <query>
```

#### Table

```bash
# List all tables in a MySQL database
# ❌ Destructive | ✅ Idempotent | ❌ OpenWorld | ✅ ReadOnly | ❌ Secret | ❌ LocalRequired
azmcp mysql table list --subscription <subscription> \
                       --resource-group <resource-group> \
                       --user <user> \
                       --server <server> \
                       --database <database>

# Get the schema of a specific table in a MySQL database
# ❌ Destructive | ✅ Idempotent | ❌ OpenWorld | ✅ ReadOnly | ❌ Secret | ❌ LocalRequired
azmcp mysql table schema get --subscription <subscription> \
                             --resource-group <resource-group> \
                             --user <user> \
                             --server <server> \
                             --database <database> \
                             --table <table>
```

#### Server

```bash
# Retrieve the configuration of a MySQL server
# ❌ Destructive | ✅ Idempotent | ❌ OpenWorld | ✅ ReadOnly | ❌ Secret | ❌ LocalRequired
azmcp mysql server config get --subscription <subscription> \
                              --resource-group <resource-group> \
                              --user <user> \
                              --server <server>

# List all MySQL servers in a subscription & resource group
# ❌ Destructive | ✅ Idempotent | ❌ OpenWorld | ✅ ReadOnly | ❌ Secret | ❌ LocalRequired
azmcp mysql server list --subscription <subscription> \
                        --resource-group <resource-group> \
                        --user <user>

# Retrieve a specific parameter of a MySQL server
# ❌ Destructive | ✅ Idempotent | ❌ OpenWorld | ✅ ReadOnly | ❌ Secret | ❌ LocalRequired
azmcp mysql server param get --subscription <subscription> \
                             --resource-group <resource-group> \
                             --user <user> \
                             --server <server> \
                             --param <parameter>

# Set a specific parameter of a MySQL server to a specific value
# ✅ Destructive | ✅ Idempotent | ❌ OpenWorld | ❌ ReadOnly | ❌ Secret | ❌ LocalRequired
azmcp mysql server param set --subscription <subscription> \
                             --resource-group <resource-group> \
                             --user <user> \
                             --server <server> \
                             --param <parameter> \
                             --value <value>
```

### Azure Database for PostgreSQL Operations

#### Database

```bash
# List all databases in a PostgreSQL server
# ❌ Destructive | ✅ Idempotent | ❌ OpenWorld | ✅ ReadOnly | ❌ Secret | ❌ LocalRequired
azmcp postgres database list --subscription <subscription> \
                             --resource-group <resource-group> \
                             --user <user> \
                             --server <server>

# Execute a query on a PostgreSQL database
# ❌ Destructive | ✅ Idempotent | ❌ OpenWorld | ✅ ReadOnly | ❌ Secret | ❌ LocalRequired
azmcp postgres database query --subscription <subscription> \
                              --resource-group <resource-group> \
                              --user <user> \
                              --server <server> \
                              --database <database> \
                              --query <query>
```

#### Table

```bash
# List all tables in a PostgreSQL database
# ❌ Destructive | ✅ Idempotent | ❌ OpenWorld | ✅ ReadOnly | ❌ Secret | ❌ LocalRequired
azmcp postgres table list --subscription <subscription> \
                          --resource-group <resource-group> \
                          --user <user> \
                          --server <server> \
                          --database <database>

# Get the schema of a specific table in a PostgreSQL database
# ❌ Destructive | ✅ Idempotent | ❌ OpenWorld | ✅ ReadOnly | ❌ Secret | ❌ LocalRequired
azmcp postgres table schema get --subscription <subscription> \
                                --resource-group <resource-group> \
                                --user <user> \
                                --server <server> \
                                --database <database> \
                                --table <table>
```

#### Server

```bash
# Retrieve the configuration of a PostgreSQL server
# ❌ Destructive | ✅ Idempotent | ❌ OpenWorld | ✅ ReadOnly | ❌ Secret | ❌ LocalRequired
azmcp postgres server config get --subscription <subscription> \
                                 --resource-group <resource-group> \
                                 --user <user> \
                                 --server <server>

# List all PostgreSQL servers in a subscription & resource group
# ❌ Destructive | ✅ Idempotent | ❌ OpenWorld | ✅ ReadOnly | ❌ Secret | ❌ LocalRequired
azmcp postgres server list --subscription <subscription> \
                           --resource-group <resource-group> \
                           --user <user>

# Retrieve a specific parameter of a PostgreSQL server
# ❌ Destructive | ✅ Idempotent | ❌ OpenWorld | ✅ ReadOnly | ❌ Secret | ❌ LocalRequired
azmcp postgres server param get --subscription <subscription> \
                                --resource-group <resource-group> \
                                --user <user> \
                                --server <server> \
                                --param <parameter>

# Set a specific parameter of a PostgreSQL server to a specific value
# ✅ Destructive | ✅ Idempotent | ❌ OpenWorld | ❌ ReadOnly | ❌ Secret | ❌ LocalRequired
azmcp postgres server param set --subscription <subscription> \
                                --resource-group <resource-group> \
                                --user <user> \
                                --server <server> \
                                --param <parameter> \
                                --value <value>
```

### Azure Deploy Operations

```bash
# Get the application service log for a specific azd environment
# ❌ Destructive | ✅ Idempotent | ❌ OpenWorld | ✅ ReadOnly | ❌ Secret | ❌ LocalRequired
azmcp deploy app logs get --workspace-folder <workspace-folder> \
                          --azd-env-name <azd-env-name> \
                          [--limit <limit>]

# Generate a mermaid architecture diagram for the application topology follow the schema defined in [deploy-app-topology-schema.json](../areas/deploy/src/AzureMcp.Deploy/Schemas/deploy-app-topology-schema.json)
# ❌ Destructive | ✅ Idempotent | ❌ OpenWorld | ✅ ReadOnly | ❌ Secret | ❌ LocalRequired
azmcp deploy architecture diagram generate --raw-mcp-tool-input <app-topology>

# Get the iac generation rules for the resource types
# ❌ Destructive | ✅ Idempotent | ❌ OpenWorld | ✅ ReadOnly | ❌ Secret | ❌ LocalRequired
azmcp deploy iac rules get --deployment-tool <deployment-tool> \
                           --iac-type <iac-type> \
                           --resource-types <resource-types>

# Get the ci/cd pipeline guidance
# ❌ Destructive | ✅ Idempotent | ❌ OpenWorld | ✅ ReadOnly | ❌ Secret | ❌ LocalRequired
azmcp deploy pipeline guidance get [--use-azd-pipeline-config <use-azd-pipeline-config>] \
                                   [--organization-name <organization-name>] \
                                   [--repository-name <repository-name>] \
                                   [--github-environment-name <github-environment-name>]

# Get a deployment plan for a specific project
# ❌ Destructive | ✅ Idempotent | ❌ OpenWorld | ✅ ReadOnly | ❌ Secret | ❌ LocalRequired
azmcp deploy plan get --workspace-folder <workspace-folder> \
                      --project-name <project-name> \
                      --target-app-service <target-app-service> \
                      --provisioning-tool <provisioning-tool> \
                      [--azd-iac-options <azd-iac-options>]
```

### Azure Event Grid Operations

```bash
# List all Event Grid topics in a subscription or resource group
# ❌ Destructive | ✅ Idempotent | ❌ OpenWorld | ✅ ReadOnly | ❌ Secret | ❌ LocalRequired
azmcp eventgrid topic list --subscription <subscription> \
                           [--resource-group <resource-group>]


# List all Event Grid subscriptions in a subscription, resource group, or topic
# ❌ Destructive | ✅ Idempotent | ❌ OpenWorld | ✅ ReadOnly | ❌ Secret | ❌ LocalRequired
azmcp eventgrid subscription list --subscription <subscription> \
                                  [--resource-group <resource-group>] \
                                  [--topic <topic>]
                                  [--location <location>]

# Publish custom events to Event Grid topics
# ❌ Destructive | ❌ Idempotent | ❌ OpenWorld | ❌ ReadOnly | ❌ Secret | ❌ LocalRequired
azmcp eventgrid events publish --subscription <subscription> \
                               --topic <topic> \
                               --data <json-event-data> \
                               [--resource-group <resource-group>] \
                               [--schema <schema-type>]
```

### Azure Event Hubs

```bash
# Get detailed properties of an Event Hubs namespace
# ❌ Destructive | ✅ Idempotent | ❌ OpenWorld | ✅ ReadOnly | ❌ Secret | ❌ LocalRequired
azmcp eventhubs namespace get --subscription <subscription> \
                              --namespace <namespace> \
                              --resource-group <resource-group>
```

### Azure Function App Operations

```bash
# Get detailed properties of function apps
# ❌ Destructive | ✅ Idempotent | ❌ OpenWorld | ✅ ReadOnly | ❌ Secret | ❌ LocalRequired
azmcp functionapp get --subscription <subscription> \
                      [--resource-group <resource-group>] \
                      [--function-app <function-app-name>]
```

### Azure Key Vault Operations

#### Administration

```bash
# Gets Key Vault Managed HSM account settings
# ❌ Destructive | ✅ Idempotent | ✅ OpenWorld | ✅ ReadOnly | ❌ Secret | ❌ LocalRequired
azmcp keyvault admin settings get --subscription <subscription> \
                                  --vault <vault-name>
```

#### Certificates

```bash
# Creates a certificate in a key vault with the default policy
# ✅ Destructive | ❌ Idempotent | ❌ OpenWorld | ❌ ReadOnly | ❌ Secret | ❌ LocalRequired
azmcp keyvault certificate create --subscription <subscription> \
                                  --vault <vault-name> \
                                  --name <certificate-name>

# Gets a certificate in a key vault
# ❌ Destructive | ✅ Idempotent | ❌ OpenWorld | ✅ ReadOnly | ❌ Secret | ❌ LocalRequired
azmcp keyvault certificate get --subscription <subscription> \
                               --vault <vault-name> \
                               --name <certificate-name>

# Imports an existing certificate (PFX or PEM) into a key vault
# ✅ Destructive | ❌ Idempotent | ❌ OpenWorld | ❌ ReadOnly | ❌ Secret | ✅ LocalRequired
azmcp keyvault certificate import --subscription <subscription> \
                                  --vault <vault-name> \
                                  --certificate <certificate-name> \
                                  --certificate-data <path-or-base64-or-raw-pem> \
                                  [--password <pfx-password>]

# Lists certificates in a key vault
# ❌ Destructive | ✅ Idempotent | ❌ OpenWorld | ✅ ReadOnly | ❌ Secret | ❌ LocalRequired
azmcp keyvault certificate list --subscription <subscription> \
                                --vault <vault-name>
```

#### Keys

```bash
# Creates a key in a key vault
# ✅ Destructive | ❌ Idempotent | ❌ OpenWorld | ❌ ReadOnly | ❌ Secret | ❌ LocalRequired
azmcp keyvault key create --subscription <subscription> \
                          --vault <vault-name> \
                          --key <key-name> \
                          --key-type <key-type>

# Get a key in a key vault
# ❌ Destructive | ✅ Idempotent | ❌ OpenWorld | ✅ ReadOnly | ❌ Secret | ❌ LocalRequired
azmcp keyvault key get --subscription <subscription> \
                       --vault <vault-name> \
                       --key <key-name>

# Lists keys in a key vault
# ❌ Destructive | ✅ Idempotent | ❌ OpenWorld | ✅ ReadOnly | ❌ Secret | ❌ LocalRequired
azmcp keyvault key list --subscription <subscription> \
                        --vault <vault-name> \
                        --include-managed <true/false>
```

#### Secrets

Tools that handle sensitive data such as secrets require user consent before execution through a security mechanism called **elicitation**. When you run commands that access sensitive information, the MCP client will prompt you to confirm the operation before proceeding.

> **🛡️ Elicitation (user confirmation) Security Feature:**
>
> Elicitation prompts appear when tools may expose sensitive information like:
> - Key Vault secrets
> - Connection strings and passwords
> - Certificate private keys
> - Other confidential data
>
> These prompts protect against unauthorized access to sensitive information. You can bypass elicitation in automated scenarios using the `--insecure-disable-elicitation` server start option, but this should only be used in trusted environments.

```bash
# Creates a secret in a key vault (will prompt for user consent)
# ✅ Destructive | ❌ Idempotent | ❌ OpenWorld | ❌ ReadOnly | ✅ Secret | ❌ LocalRequired
azmcp keyvault secret create --subscription <subscription> \
                             --vault <vault-name> \
                             --name <secret-name> \
                             --value <secret-value>

# Get a secret in a key vault (will prompt for user consent)
# ❌ Destructive | ✅ Idempotent | ❌ OpenWorld | ✅ ReadOnly | ✅ Secret | ❌ LocalRequired
azmcp keyvault secret get --subscription <subscription> \
                          --vault <vault-name> \
                          --secret <secret-name>

# Lists secrets in a key vault
# ❌ Destructive | ✅ Idempotent | ❌ OpenWorld | ✅ ReadOnly | ❌ Secret | ❌ LocalRequired
azmcp keyvault secret list --subscription <subscription> \
                           --vault <vault-name>
```

### Azure Kubernetes Service (AKS) Operations

```bash
# Gets Azure Kubernetes Service (AKS) cluster details
# ❌ Destructive | ✅ Idempotent | ❌ OpenWorld | ✅ ReadOnly | ❌ Secret | ❌ LocalRequired
azmcp aks cluster get --subscription <subscription> \
                      --resource-group <resource-group> \
                      [--cluster <cluster>]

# Gets Azure Kubernetes Service (AKS) nodepool details
# ❌ Destructive | ✅ Idempotent | ❌ OpenWorld | ✅ ReadOnly | ❌ Secret | ❌ LocalRequired
azmcp aks nodepool get --subscription <subscription> \
                       --resource-group <resource-group> \
                       --cluster <cluster> \
                       [--nodepool <nodepool>]
```

### Azure Load Testing Operations

```bash
# Create load test
# ✅ Destructive | ❌ Idempotent | ❌ OpenWorld | ❌ ReadOnly | ❌ Secret | ❌ LocalRequired
azmcp loadtesting test create --subscription <subscription> \
                              --resource-group <resource-group> \
                              --test-resource-name <test-resource-name> \
                              --test-id <test-id> \
                              --display-name <display-name> \
                              --description <description> \
                              --endpoint <endpoint> \
                              --virtual-users <virtual-users> \
                              --duration <duration> \
                              --ramp-up-time <ramp-up-time>

# Get load test
# ❌ Destructive | ✅ Idempotent | ❌ OpenWorld | ✅ ReadOnly | ❌ Secret | ❌ LocalRequired
azmcp loadtesting test get --subscription <subscription> \
                           --resource-group <resource-group> \
                           --test-resource-name <test-resource-name> \
                           --test-id <test-id>

# Create load test resources
# ✅ Destructive | ❌ Idempotent | ❌ OpenWorld | ❌ ReadOnly | ❌ Secret | ❌ LocalRequired
azmcp loadtesting testresource create --subscription <subscription> \
                                      --resource-group <resource-group> \
                                      --test-resource-name <test-resource-name>

# List load test resources
# ❌ Destructive | ✅ Idempotent | ❌ OpenWorld | ✅ ReadOnly | ❌ Secret | ❌ LocalRequired
azmcp loadtesting testresource list --subscription <subscription> \
                                    --resource-group <resource-group> \
                                    --test-resource-name <test-resource-name>

# Create load test run
# ✅ Destructive | ❌ Idempotent | ❌ OpenWorld | ❌ ReadOnly | ❌ Secret | ❌ LocalRequired
azmcp loadtesting testrun create --subscription <subscription> \
                                 --resource-group <resource-group> \
                                 --test-resource-name <test-resource-name> \
                                 --test-id <test-id> \
                                 --testrun-id <testrun-id> \
                                 --display-name <display-name> \
                                 --description <description> \
                                 --old-testrun-id <old-testrun-id>

# Get load test run
# ❌ Destructive | ✅ Idempotent | ❌ OpenWorld | ✅ ReadOnly | ❌ Secret | ❌ LocalRequired
azmcp loadtesting testrun get --subscription <subscription> \
                              --resource-group <resource-group> \
                              --test-resource-name <test-resource-name> \
                              --testrun-id <testrun-id>

# List load test run
# ❌ Destructive | ✅ Idempotent | ❌ OpenWorld | ✅ ReadOnly | ❌ Secret | ❌ LocalRequired
azmcp loadtesting testrun list --subscription <subscription> \
                               --resource-group <resource-group> \
                               --test-resource-name <test-resource-name> \
                               --test-id <test-id>

# Update load test run
# ✅ Destructive | ✅ Idempotent | ❌ OpenWorld | ❌ ReadOnly | ❌ Secret | ❌ LocalRequired
azmcp loadtesting testrun update --subscription <subscription> \
                                 --resource-group <resource-group> \
                                 --test-resource-name <test-resource-name> \
                                 --test-id <test-id> \
                                 --testrun-id <testrun-id> \
                                 --display-name <display-name> \
                                 --description <description>
```

### Azure Managed Grafana Operations

```bash
# List Azure Managed Grafana
# ❌ Destructive | ✅ Idempotent | ❌ OpenWorld | ✅ ReadOnly | ❌ Secret | ❌ LocalRequired
azmcp grafana list --subscription <subscription>
```

### Azure Marketplace Operations

```bash
# List marketplace products available to a subscription
# ❌ Destructive | ✅ Idempotent | ❌ OpenWorld | ✅ ReadOnly | ❌ Secret | ❌ LocalRequired
azmcp marketplace product list --subscription <subscription> \
                               [--language <language-code>] \
                               [--search <terms>] \
                               [--filter <odata-filter>] \
                               [--orderby <odata-orderby>] \
                               [--select <odata-select>] \
                               [--expand <odata-expand>] \
                               [--next-cursor <pagination-cursor>]

# Get details about an Azure Marketplace product
# ❌ Destructive | ✅ Idempotent | ❌ OpenWorld | ✅ ReadOnly | ❌ Secret | ❌ LocalRequired
azmcp marketplace product get --subscription <subscription> \
                              --product-id <product-id> \
                              [--include-stop-sold-plans <true/false>] \
                              [--language <language-code>] \
                              [--market <market-code>] \
                              [--lookup-offer-in-tenant-level <true/false>] \
                              [--plan-id <plan-id>] \
                              [--sku-id <sku-id>] \
                              [--include-service-instruction-templates <true/false>] \
                              [--pricing-audience <pricing-audience>]
```

### Azure MCP Best Practices

```bash
# Get best practices for secure, production-grade Azure usage
azmcp bestpractices get --resource <resource> --action <action>

# Resource options:
#   general        - General Azure best practices
#   azurefunctions - Azure Functions specific best practices
#   static-web-app - Azure Static Web Apps specific best practices
#
# Action options:
#   all             - Best practices for both code generation and deployment (only for static-web-app)
#   code-generation - Best practices for code generation (for general and azurefunctions)
#   deployment      - Best practices for deployment (for general and azurefunctions)

```

### Azure MCP Tools

```bash
# List all available tools in the Azure MCP server
azmcp tools list

# List only the available top-level service namespaces
azmcp tools list --namespaces
```

### Azure Monitor Operations

#### Log Analytics

```bash
# List tables in a Log Analytics workspace
# ❌ Destructive | ✅ Idempotent | ❌ OpenWorld | ✅ ReadOnly | ❌ Secret | ❌ LocalRequired
azmcp monitor table list --subscription <subscription> \
                         --workspace <workspace> \
                         --resource-group <resource-group>

# List Log Analytics workspaces in a subscription
# ❌ Destructive | ✅ Idempotent | ❌ OpenWorld | ✅ ReadOnly | ❌ Secret | ❌ LocalRequired
azmcp monitor workspace list --subscription <subscription>

# Query logs from Azure Monitor using KQL
# ❌ Destructive | ✅ Idempotent | ❌ OpenWorld | ✅ ReadOnly | ❌ Secret | ❌ LocalRequired
azmcp monitor resource log query --subscription <subscription> \
                                 --resource-id <resource-id> \
                                 --table <table> \
                                 --query "<kql-query>" \
                                 [--hours <hours>] \
                                 [--limit <limit>]

# ❌ Destructive | ✅ Idempotent | ❌ OpenWorld | ✅ ReadOnly | ❌ Secret | ❌ LocalRequired
azmcp monitor workspace log query --subscription <subscription> \
                                  --workspace <workspace> \
                                  --table <table> \
                                  --query "<kql-query>" \
                                  [--hours <hours>] \
                                  [--limit <limit>]

# Examples:
# Query logs from a specific table
# ❌ Destructive | ✅ Idempotent | ❌ OpenWorld | ✅ ReadOnly | ❌ Secret | ❌ LocalRequired
azmcp monitor workspace log query --subscription <subscription> \
                                  --workspace <workspace> \
                                  --table "AppEvents_CL" \
                                  --query "| order by TimeGenerated desc"
```

#### Health Models

```bash
# Get the health of an entity
# ❌ Destructive | ✅ Idempotent | ❌ OpenWorld | ✅ ReadOnly | ❌ Secret | ❌ LocalRequired
azmcp monitor healthmodels entity gethealth --subscription <subscription> \
                                            --resource-group <resource-group> \
                                            --health-model <health-model-name> \
                                            --entity <entity-id>
```

#### Metrics

```bash
# List available metric definitions for a resource
# ❌ Destructive | ✅ Idempotent | ❌ OpenWorld | ✅ ReadOnly | ❌ Secret | ❌ LocalRequired
azmcp monitor metrics definitions --subscription <subscription> \
                                  --resource <resource> \
                                  [--resource-group <resource-group>] \
                                  [--resource-type <resource-type>] \
                                  [--metric-namespace <metric-namespace>] \
                                  [--search-string <search-string>] \
                                  [--limit <limit>]

# Query Azure Monitor metrics for a resource
# ❌ Destructive | ✅ Idempotent | ❌ OpenWorld | ✅ ReadOnly | ❌ Secret | ❌ LocalRequired
azmcp monitor metrics query --subscription <subscription> \
                            --resource <resource> \
                            --metric-namespace <metric-namespace> \
                            --metric-names <metric-names> \
                            [--resource-group <resource-group>] \
                            [--resource-type <resource-type>] \
                            [--start-time <start-time>] \
                            [--end-time <end-time>] \
                            [--interval <interval>] \
                            [--aggregation <aggregation>] \
                            [--filter <filter>] \
                            [--max-buckets <max-buckets>]

# Examples:
# List all available metrics for a storage account
# ❌ Destructive | ✅ Idempotent | ❌ OpenWorld | ✅ ReadOnly | ❌ Secret | ❌ LocalRequired
azmcp monitor metrics definitions --subscription <subscription> \
                                  --resource <resource> \
                                  --resource-type "Microsoft.Storage/storageAccounts"

# Find metrics related to transactions
# ❌ Destructive | ✅ Idempotent | ❌ OpenWorld | ✅ ReadOnly | ❌ Secret | ❌ LocalRequired
azmcp monitor metrics definitions --subscription <subscription> \
                                  --resource <resource> \
                                  --search-string "transaction"

# Query CPU and memory metrics for a virtual machine
# ❌ Destructive | ✅ Idempotent | ❌ OpenWorld | ✅ ReadOnly | ❌ Secret | ❌ LocalRequired
azmcp monitor metrics query --subscription <subscription> \
                            --resource <resource> \
                            --resource-group <resource-group> \
                            --metric-namespace "microsoft.compute/virtualmachines" \
                            --resource-type "Microsoft.Compute/virtualMachines" \
                            --metric-names "Percentage CPU,Available Memory Bytes" \
                            --start-time "2024-01-01T00:00:00Z" \
                            --end-time "2024-01-01T23:59:59Z" \
                            --interval "PT1H" \
                            --aggregation "Average"
```

### Azure Managed Lustre

```bash
# List Azure Managed Lustre Filesystems available in a subscription or resource group
<<<<<<< HEAD
# ❌ Destructive | ✅ Idempotent | ❌ OpenWorld | ✅ ReadOnly | ❌ Secret | ❌ LocalRequired
azmcp azuremanagedlustre filesystem list --subscription <subscription> \
                                         --resource-group <resource-group> 

# Create an Azure Managed Lustre filesystem
# ❌ Destructive | ❌ Idempotent | ❌ OpenWorld | ❌ ReadOnly | ❌ Secret | ❌ LocalRequired
azmcp azuremanagedlustre filesystem create --subscription <subscription> \
=======
azmcp managedlustre filesystem list --subscription <subscription> \
                                         --resource-group <resource-group> 

# Create an Azure Managed Lustre filesystem
azmcp managedlustre filesystem create --subscription <subscription> \
>>>>>>> 989a7608
                                           --sku <sku> \
                                           --size <filesystem-size-in-tib> \
                                           --subnet-id <subnet-id> \
                                           --zone <zone> \
                                           --maintenance-day <maintenance-day> \
                                           --maintenance-time <maintenance-time> \
                                           [--hsm-container <hsm-container>] \
                                           [--hsm-log-container <hsm-log-container>] \
                                           [--import-prefix <import-prefix>] \
                                           [--root-squash-mode <root-squash-mode>] \
                                           [--no-squash-nid-list <no-squash-nid-list>] \
                                           [--squash-uid <squash-uid>] \
                                           [--squash-gid <squash-gid>] \
                                           [--custom-encryption] \
                                           [--key-url <key-url>] \
                                           [--source-vault <source-vault>] \
                                           [--user-assigned-identity-id <user-assigned-identity-id>]

# Update an existing Azure Managed Lustre filesystem
<<<<<<< HEAD
# ✅ Destructive | ✅ Idempotent | ❌ OpenWorld | ❌ ReadOnly | ❌ Secret | ❌ LocalRequired
azmcp azuremanagedlustre filesystem update --subscription <subscription> \
=======
azmcp managedlustre filesystem update --subscription <subscription> \
>>>>>>> 989a7608
                                           --resource-group <resource-group> \
                                           --name <filesystem-name> \
                                           [--maintenance-day <maintenance-day>] \
                                           [--maintenance-time <HH:mm>] \
                                           [--root-squash-mode <mode>] \
                                           [--no-squash-nid-list <nid1,nid2,...>] \
                                           [--squash-uid <uid>] \
                                           [--squash-gid <gid>]

# Returns the required number of IP addresses for a specific Azure Managed Lustre SKU and filesystem size
<<<<<<< HEAD
# ❌ Destructive | ✅ Idempotent | ❌ OpenWorld | ✅ ReadOnly | ❌ Secret | ❌ LocalRequired
azmcp azuremanagedlustre filesystem subnetsize ask --subscription <subscription> \
=======
azmcp managedlustre filesystem subnetsize ask --subscription <subscription> \
>>>>>>> 989a7608
                                                   --sku <azure-managed-lustre-sku> \
                                                   --size <filesystem-size-in-tib>

# Checks if a subnet has enough available IP addresses for the specified Azure Managed Lustre SKU and filesystem size
<<<<<<< HEAD
# ❌ Destructive | ✅ Idempotent | ❌ OpenWorld | ✅ ReadOnly | ❌ Secret | ❌ LocalRequired
azmcp azuremanagedlustre filesystem subnetsize validate --subscription <subscription> \
=======
azmcp managedlustre filesystem subnetsize validate --subscription <subscription> \
>>>>>>> 989a7608
                                                        --subnet-id <subnet-resource-id> \
                                                        --sku <azure-managed-lustre-sku> \
                                                        --size <filesystem-size-in-tib> \
                                                        --location <filesystem-location>

# Lists the available Azure Managed Lustre SKUs in a specific location
<<<<<<< HEAD
# ❌ Destructive | ✅ Idempotent | ❌ OpenWorld | ✅ ReadOnly | ❌ Secret | ❌ LocalRequired
azmcp azuremanagedlustre filesystem sku get --subscription <subscription> \
=======
azmcp managedlustre filesystem sku get --subscription <subscription> \
>>>>>>> 989a7608
                                            --location <location>
```

### Azure Native ISV Operations

```bash
# List monitored resources in Datadog
# ❌ Destructive | ✅ Idempotent | ❌ OpenWorld | ✅ ReadOnly | ❌ Secret | ❌ LocalRequired
azmcp datadog monitoredresources list --subscription <subscription> \
                                      --resource-group <resource-group> \
                                      --datadog-resource <datadog-resource>
```

### Azure Quick Review CLI Operations

```bash
# Scan a subscription for recommendations
# ❌ Destructive | ✅ Idempotent | ❌ OpenWorld | ✅ ReadOnly | ❌ Secret | ❌ LocalRequired
azmcp extension azqr --subscription <subscription>

# Scan a subscription and scope to a specific resource group
# ❌ Destructive | ✅ Idempotent | ❌ OpenWorld | ✅ ReadOnly | ❌ Secret | ❌ LocalRequired
azmcp extension azqr --subscription <subscription> \
                     --resource-group <resource-group-name>
```

### Azure Quota Operations

```bash
# Get the available regions for the resources types
# ❌ Destructive | ✅ Idempotent | ❌ OpenWorld | ✅ ReadOnly | ❌ Secret | ❌ LocalRequired
azmcp quota region availability list --subscription <subscription> \
                                     --resource-types <resource-types> \
                                     [--cognitive-service-model-name <cognitive-service-model-name>] \
                                     [--cognitive-service-model-version <cognitive-service-model-version>] \
                                     [--cognitive-service-deployment-sku-name <cognitive-service-deployment-sku-name>]

# Check the usage for Azure resources type
# ❌ Destructive | ✅ Idempotent | ❌ OpenWorld | ✅ ReadOnly | ❌ Secret | ❌ LocalRequired
azmcp quota usage check --subscription <subscription> \
                        --region <region> \
                        --resource-types <resource-types>
```

### Azure RBAC Operations

```bash
# List Azure RBAC role assignments
# ❌ Destructive | ✅ Idempotent | ❌ OpenWorld | ✅ ReadOnly | ❌ Secret | ❌ LocalRequired
azmcp role assignment list --subscription <subscription> \
                           --scope <scope>
```

### Azure Redis Operations

```bash

# Lists Databases in an Azure Redis Cluster
# ❌ Destructive | ✅ Idempotent | ❌ OpenWorld | ✅ ReadOnly | ❌ Secret | ❌ LocalRequired
azmcp redis cluster database list --subscription <subscription> \
                                  --resource-group <resource-group> \
                                  --cluster <cluster>

# Lists Redis Clusters in the Azure Managed Redis or Azure Redis Enterprise services
# ❌ Destructive | ✅ Idempotent | ❌ OpenWorld | ✅ ReadOnly | ❌ Secret | ❌ LocalRequired
azmcp redis cluster list --subscription <subscription>

# Lists Redis Caches in the Azure Cache for Redis service
# ❌ Destructive | ✅ Idempotent | ❌ OpenWorld | ✅ ReadOnly | ❌ Secret | ❌ LocalRequired
azmcp redis cache list --subscription <subscription>

# Lists Access Policy Assignments in an Azure Redis Cache
# ❌ Destructive | ✅ Idempotent | ❌ OpenWorld | ✅ ReadOnly | ❌ Secret | ❌ LocalRequired
azmcp redis cache list accesspolicy --subscription <subscription> \
                                    --resource-group <resource-group> \
                                    --cache <cache-name>
```

### Azure Resource Group Operations

```bash
# List resource groups in a subscription
# ❌ Destructive | ✅ Idempotent | ❌ OpenWorld | ✅ ReadOnly | ❌ Secret | ❌ LocalRequired
azmcp group list --subscription <subscription>
```

### Azure Resource Health Operations

```bash
# Get availability status for a specific resource
# ❌ Destructive | ✅ Idempotent | ❌ OpenWorld | ✅ ReadOnly | ❌ Secret | ❌ LocalRequired
azmcp resourcehealth availability-status get --resourceId <resource-id>

# List availability statuses for all resources in a subscription
# ❌ Destructive | ✅ Idempotent | ❌ OpenWorld | ✅ ReadOnly | ❌ Secret | ❌ LocalRequired
azmcp resourcehealth availability-status list --subscription <subscription> \
                                              [--resource-group <resource-group>]

# List service health events in a subscription
# ❌ Destructive | ✅ Idempotent | ❌ OpenWorld | ✅ ReadOnly | ❌ Secret | ❌ LocalRequired
azmcp resourcehealth service-health-events list --subscription <subscription> \
                                                [--event-type <event-type>] \
                                                [--status <status>] \
                                                [--query-start-time <start-time>] \
                                                [--query-end-time <end-time>]
```

### Azure Service Bus Operations

```bash
# Returns runtime and details about the Service Bus queue
# ❌ Destructive | ✅ Idempotent | ❌ OpenWorld | ✅ ReadOnly | ❌ Secret | ❌ LocalRequired
azmcp servicebus queue details --subscription <subscription> \
                               --namespace <service-bus-namespace> \
                               --queue <queue>

# Gets runtime details a Service Bus topic
# ❌ Destructive | ✅ Idempotent | ❌ OpenWorld | ✅ ReadOnly | ❌ Secret | ❌ LocalRequired
azmcp servicebus topic details --subscription <subscription> \
                               --namespace <service-bus-namespace> \
                               --topic <topic>

# Gets runtime details and message counts for a Service Bus subscription
# ❌ Destructive | ✅ Idempotent | ❌ OpenWorld | ✅ ReadOnly | ❌ Secret | ❌ LocalRequired
azmcp servicebus topic subscription details --subscription <subscription> \
                                            --namespace <service-bus-namespace> \
                                            --topic <topic> \
                                            --subscription-name <subscription-name>
```

### Azure SignalR Service Operations

```bash
# Get detailed properties of SignalR Service runtimes
# ❌ Destructive | ✅ Idempotent | ❌ OpenWorld | ✅ ReadOnly | ❌ Secret | ❌ LocalRequired
azmcp signalr runtime get --subscription <subscription> \
                           [--resource-group <resource-group>] \
                           [--signalr <signalr-name>]
```

### Azure SQL Operations

#### Database

```bash
# Create a SQL database (supports optional performance and configuration parameters)
# ✅ Destructive | ❌ Idempotent | ❌ OpenWorld | ❌ ReadOnly | ❌ Secret | ❌ LocalRequired
azmcp sql db create --subscription <subscription> \
                    --resource-group <resource-group> \
                    --server <server-name> \
                    --database <database-name> \
                    [--sku-name <sku-name>] \
                    [--sku-tier <sku-tier>] \
                    [--sku-capacity <capacity>] \
                    [--collation <collation>] \
                    [--max-size-bytes <bytes>] \
                    [--elastic-pool-name <elastic-pool-name>] \
                    [--zone-redundant <true/false>] \
                    [--read-scale <Enabled|Disabled>]

# Delete a SQL database (idempotent – succeeds even if the database does not exist)
# ✅ Destructive | ✅ Idempotent | ❌ OpenWorld | ❌ ReadOnly | ❌ Secret | ❌ LocalRequired
azmcp sql db delete --subscription <subscription> \
                    --resource-group <resource-group> \
                    --server <server-name> \
                    --database <database-name>

# Gets a list of all databases in a SQL server
# ❌ Destructive | ✅ Idempotent | ❌ OpenWorld | ✅ ReadOnly | ❌ Secret | ❌ LocalRequired
azmcp sql db list --subscription <subscription> \
                  --resource-group <resource-group> \
                  --server <server-name>

# Rename an existing SQL database to a new name within the same server
# ✅ Destructive | ❌ Idempotent | ❌ OpenWorld | ❌ ReadOnly | ❌ Secret | ❌ LocalRequired
azmcp sql db rename --subscription <subscription> \
                    --resource-group <resource-group> \
                    --server <server-name> \
                    --database <current-database-name> \
                    --new-database-name <new-database-name>

# Show details of a specific SQL database
# ❌ Destructive | ✅ Idempotent | ❌ OpenWorld | ✅ ReadOnly | ❌ Secret | ❌ LocalRequired
azmcp sql db show --subscription <subscription> \
                  --resource-group <resource-group> \
                  --server <server-name> \
                  --database <database>

# Update an existing SQL database (applies only the provided configuration changes)
# ✅ Destructive | ✅ Idempotent | ❌ OpenWorld | ❌ ReadOnly | ❌ Secret | ❌ LocalRequired
azmcp sql db update --subscription <subscription> \
                    --resource-group <resource-group> \
                    --server <server-name> \
                    --database <database-name> \
                    [--sku-name <sku-name>] \
                    [--sku-tier <sku-tier>] \
                    [--sku-capacity <capacity>] \
                    [--collation <collation>] \
                    [--max-size-bytes <bytes>] \
                    [--elastic-pool-name <elastic-pool-name>] \
                    [--zone-redundant <true/false>] \
                    [--read-scale <Enabled|Disabled>]
```

#### Elastic Pool

```bash
# List all elastic pools in a SQL server
# ❌ Destructive | ✅ Idempotent | ❌ OpenWorld | ✅ ReadOnly | ❌ Secret | ❌ LocalRequired
azmcp sql elastic-pool list --subscription <subscription> \
                            --resource-group <resource-group> \
                            --server <server-name>
```

#### Server

```bash
# Create a new SQL server
# ✅ Destructive | ❌ Idempotent | ❌ OpenWorld | ❌ ReadOnly | ❌ Secret | ❌ LocalRequired
azmcp sql server create --subscription <subscription> \
                        --resource-group <resource-group> \
                        --server <server-name> \
                        --location <location> \
                        --admin-user <admin-username> \
                        --admin-password <admin-password> \
                        [--version <server-version>] \
                        [--public-network-access <enabled|disabled>]

# List Microsoft Entra ID administrators for a SQL server
# ❌ Destructive | ✅ Idempotent | ❌ OpenWorld | ✅ ReadOnly | ❌ Secret | ❌ LocalRequired
azmcp sql server entra-admin list --subscription <subscription> \
                                  --resource-group <resource-group> \
                                  --server <server-name>

# Create a firewall rule for a SQL server
# ✅ Destructive | ❌ Idempotent | ❌ OpenWorld | ❌ ReadOnly | ❌ Secret | ❌ LocalRequired
azmcp sql server firewall-rule create --subscription <subscription> \
                                      --resource-group <resource-group> \
                                      --server <server-name> \
                                      --firewall-rule-name <rule-name> \
                                      --start-ip-address <start-ip> \
                                      --end-ip-address <end-ip>

# Delete a firewall rule from a SQL server
# ✅ Destructive | ✅ Idempotent | ❌ OpenWorld | ❌ ReadOnly | ❌ Secret | ❌ LocalRequired
azmcp sql server firewall-rule delete --subscription <subscription> \
                                      --resource-group <resource-group> \
                                      --server <server-name> \
                                      --firewall-rule-name <rule-name>

# Gets a list of firewall rules for a SQL server
# ❌ Destructive | ✅ Idempotent | ❌ OpenWorld | ✅ ReadOnly | ❌ Secret | ❌ LocalRequired
azmcp sql server firewall-rule list --subscription <subscription> \
                                  --resource-group <resource-group> \
                                  --server <server-name>

# Delete a SQL server
# ✅ Destructive | ✅ Idempotent | ❌ OpenWorld | ❌ ReadOnly | ❌ Secret | ❌ LocalRequired
azmcp sql server delete --subscription <subscription> \
                        --resource-group <resource-group> \
                        --server <server-name>

# List SQL servers in a resource group
# ❌ Destructive | ✅ Idempotent | ✅ OpenWorld | ✅ ReadOnly | ❌ Secret | ❌ LocalRequired
azmcp sql server list --subscription <subscription> \
                      --resource-group <resource-group>

# Show details of a specific SQL server
# ❌ Destructive | ✅ Idempotent | ❌ OpenWorld | ✅ ReadOnly | ❌ Secret | ❌ LocalRequired
azmcp sql server show --subscription <subscription> \
                      --resource-group <resource-group> \
                      --server <server-name>
```

### Azure Storage Operations

#### Account

```bash
# Create a new Storage account with custom configuration
# ✅ Destructive | ❌ Idempotent | ❌ OpenWorld | ❌ ReadOnly | ❌ Secret | ❌ LocalRequired
azmcp storage account create --subscription <subscription> \
                             --account <unique-account-name> \
                             --resource-group <resource-group> \
                             --location <location> \
                             --sku <sku> \
                             --access-tier <access-tier> \
                             --enable-hierarchical-namespace false

# Get detailed properties of Storage accounts
# ❌ Destructive | ✅ Idempotent | ❌ OpenWorld | ✅ ReadOnly | ❌ Secret | ❌ LocalRequired
azmcp storage account get --subscription <subscription> \
                              [--account <account>] \
                              [--tenant <tenant>]
```

#### Blob Storage

```bash
# Create a blob container with optional public access
# ✅ Destructive | ❌ Idempotent | ❌ OpenWorld | ❌ ReadOnly | ❌ Secret | ❌ LocalRequired
azmcp storage blob container create --subscription <subscription> \
                                    --account <account> \
                                    --container <container>

# Get detailed properties of Storage containers
# ❌ Destructive | ✅ Idempotent | ❌ OpenWorld | ✅ ReadOnly | ❌ Secret | ❌ LocalRequired
azmcp storage blob container get --subscription <subscription> \
                                     --account <account> \
                                     [--container <container>]

# Get detailed properties of Storage blobs
# ❌ Destructive | ✅ Idempotent | ❌ OpenWorld | ✅ ReadOnly | ❌ Secret | ❌ LocalRequired
azmcp storage blob get --subscription <subscription> \
                           --account <account> \
                           --container <container> \
                           [--blob <blob>]

# Upload a file to a Storage blob
# ❌ Destructive | ❌ Idempotent | ❌ OpenWorld | ❌ ReadOnly | ❌ Secret | ✅ LocalRequired
azmcp storage blob upload --subscription <subscription> \
                          --account <account> \
                          --container <container> \
                          --blob <blob> \
                          --local-file-path <path-to-local-file>
```

### Azure Subscription Management

```bash
# List available Azure subscriptions
# ❌ Destructive | ✅ Idempotent | ❌ OpenWorld | ✅ ReadOnly | ❌ Secret | ❌ LocalRequired
azmcp subscription list [--tenant-id <tenant-id>]
```

### Azure Terraform Best Practices

```bash
# Get secure, production-grade Azure Terraform best practices for effective code generation and command execution.
# ❌ Destructive | ✅ Idempotent | ❌ OpenWorld | ✅ ReadOnly | ❌ Secret | ❌ LocalRequired
azmcp azureterraformbestpractices get
```

### Azure Virtual Desktop Operations

```bash
# List Azure Virtual Desktop host pools in a subscription
# ❌ Destructive | ✅ Idempotent | ❌ OpenWorld | ✅ ReadOnly | ❌ Secret | ❌ LocalRequired
azmcp virtualdesktop hostpool list --subscription <subscription> \
                                   [--resource-group <resource-group>]

# List session hosts in a host pool
# ❌ Destructive | ✅ Idempotent | ❌ OpenWorld | ✅ ReadOnly | ❌ Secret | ❌ LocalRequired
azmcp virtualdesktop hostpool sessionhost list --subscription <subscription> \
                                               [--hostpool <hostpool-name> | --hostpool-resource-id <hostpool-resource-id>] \
                                               [--resource-group <resource-group>]

# List user sessions on a session host
# ❌ Destructive | ✅ Idempotent | ❌ OpenWorld | ✅ ReadOnly | ❌ Secret | ❌ LocalRequired
azmcp virtualdesktop hostpool sessionhost usersession-list --subscription <subscription> \
                                                           [--hostpool <hostpool-name> | --hostpool-resource-id <hostpool-resource-id>] \
                                                           --sessionhost <sessionhost-name> \
                                                           [--resource-group <resource-group>]
```

#### Resource Group Optimization

The Virtual Desktop commands support an optional `--resource-group` parameter that provides significant performance improvements when specified:

- **Without `--resource-group`**: Commands enumerate through all resources in the subscription
- **With `--resource-group`**: Commands directly access resources within the specified resource group, avoiding subscription-wide enumeration

**Host Pool List Usage:**

```bash
# Standard usage - enumerates all host pools in subscription
# ❌ Destructive | ✅ Idempotent | ❌ OpenWorld | ✅ ReadOnly | ❌ Secret | ❌ LocalRequired
azmcp virtualdesktop hostpool list --subscription <subscription>

# Optimized usage - lists host pools in specific resource group only
# ❌ Destructive | ✅ Idempotent | ❌ OpenWorld | ✅ ReadOnly | ❌ Secret | ❌ LocalRequired
azmcp virtualdesktop hostpool list --subscription <subscription> \
                                   --resource-group <resource-group>
```

**Session Host Usage patterns:**

```bash
# Standard usage - enumerates all host pools in subscription
# ❌ Destructive | ✅ Idempotent | ❌ OpenWorld | ✅ ReadOnly | ❌ Secret | ❌ LocalRequired
azmcp virtualdesktop hostpool sessionhost list --subscription <subscription> \
                                                --hostpool <hostpool-name>

# Optimized usage - direct resource group access
# ❌ Destructive | ✅ Idempotent | ❌ OpenWorld | ✅ ReadOnly | ❌ Secret | ❌ LocalRequired
azmcp virtualdesktop hostpool sessionhost list --subscription <subscription> \
                                                --hostpool <hostpool-name> \
                                                --resource-group <resource-group>

# Alternative with resource ID (no resource group needed)
# ❌ Destructive | ✅ Idempotent | ❌ OpenWorld | ✅ ReadOnly | ❌ Secret | ❌ LocalRequired
azmcp virtualdesktop hostpool sessionhost list --subscription <subscription> \
                                                --hostpool-resource-id /subscriptions/<sub>/resourceGroups/<rg>/providers/Microsoft.DesktopVirtualization/hostPools/<pool>
```

### Azure Workbooks Operations

```bash
# Create a new workbook
# ✅ Destructive | ❌ Idempotent | ❌ OpenWorld | ❌ ReadOnly | ❌ Secret | ❌ LocalRequired
azmcp workbooks create --subscription <subscription> \
                       --resource-group <resource-group> \
                       --display-name <display-name> \
                       --serialized-content <json-content> \
                       [--source-id <source-id>]

# Delete a workbook
# ✅ Destructive | ✅ Idempotent | ❌ OpenWorld | ❌ ReadOnly | ❌ Secret | ❌ LocalRequired
azmcp workbooks delete --workbook-id <workbook-resource-id>

# List Azure Monitor workbooks in a resource group
# ❌ Destructive | ✅ Idempotent | ❌ OpenWorld | ✅ ReadOnly | ❌ Secret | ❌ LocalRequired
azmcp workbooks list --subscription <subscription> \
                     --resource-group <resource-group> \
                     [--category <category>] \
                     [--kind <kind>] \
                     [--source-id <source-id>]

# Show details of a specific workbook by resource ID
# ❌ Destructive | ✅ Idempotent | ❌ OpenWorld | ✅ ReadOnly | ❌ Secret | ❌ LocalRequired
azmcp workbooks show --workbook-id <workbook-resource-id>

# Update an existing workbook
# ✅ Destructive | ✅ Idempotent | ❌ OpenWorld | ❌ ReadOnly | ❌ Secret | ❌ LocalRequired
azmcp workbooks update --workbook-id <workbook-resource-id> \
                       [--display-name <display-name>] \
                       [--serialized-content <json-content>]
```

### Bicep

```bash
# Get Bicep schema for a specific Azure resource type
# ❌ Destructive | ✅ Idempotent | ❌ OpenWorld | ✅ ReadOnly | ❌ Secret | ❌ LocalRequired
azmcp bicepschema get --resource-type <resource-type> \
```

### Cloud Architect

```bash
# Design Azure cloud architectures through guided questions
# ❌ Destructive | ✅ Idempotent | ❌ OpenWorld | ✅ ReadOnly | ❌ Secret | ❌ LocalRequired
azmcp cloudarchitect design [--question <question>] \
                            [--question-number <question-number>] \
                            [--total-questions <total-questions>] \
                            [--answer <answer>] \
                            [--next-question-needed <true/false>] \
                            [--confidence-score <confidence-score>] \
                            [--architecture-component <architecture-component>]

# Example:
# Start an interactive architecture design session
# ❌ Destructive | ✅ Idempotent | ❌ OpenWorld | ✅ ReadOnly | ❌ Secret | ❌ LocalRequired
azmcp cloudarchitect design --question "What type of application are you building?" \
                            --question-number 1 \
                            --total-questions 5 \
                            --confidence-score 0.1
```

## Response Format

All responses follow a consistent JSON format:

```json
{
  "status": "200|403|500, etc",
  "message": "",
  "options": [],
  "results": [],
  "duration": 123
}
```

### Tool and Namespace Result Objects

When invoking `azmcp tools list` (with or without `--namespaces`), each returned object now includes a `count` field:

| Field | Description |
|-------|-------------|
| `name` | Command or namespace name |
| `description` | Human-readable description |
| `command` | Fully qualified CLI invocation path |
| `subcommands` | (Namespaces only) Array of leaf command objects |
| `option` | (Leaf commands only) Array of options supported by the command |
| `count` | Namespaces: number of subcommands; Leaf commands: always 0 (options not counted) |

This quantitative field enables quick sizing of a namespace without traversing nested arrays. Leaf command complexity should be inferred from its option list, not the `count` field.

## Error Handling

The CLI returns structured JSON responses for errors, including:

- Service availability issues
- Authentication errors<|MERGE_RESOLUTION|>--- conflicted
+++ resolved
@@ -1199,21 +1199,11 @@
 
 ```bash
 # List Azure Managed Lustre Filesystems available in a subscription or resource group
-<<<<<<< HEAD
-# ❌ Destructive | ✅ Idempotent | ❌ OpenWorld | ✅ ReadOnly | ❌ Secret | ❌ LocalRequired
-azmcp azuremanagedlustre filesystem list --subscription <subscription> \
-                                         --resource-group <resource-group> 
-
-# Create an Azure Managed Lustre filesystem
-# ❌ Destructive | ❌ Idempotent | ❌ OpenWorld | ❌ ReadOnly | ❌ Secret | ❌ LocalRequired
-azmcp azuremanagedlustre filesystem create --subscription <subscription> \
-=======
 azmcp managedlustre filesystem list --subscription <subscription> \
                                          --resource-group <resource-group> 
 
 # Create an Azure Managed Lustre filesystem
 azmcp managedlustre filesystem create --subscription <subscription> \
->>>>>>> 989a7608
                                            --sku <sku> \
                                            --size <filesystem-size-in-tib> \
                                            --subnet-id <subnet-id> \
@@ -1233,12 +1223,7 @@
                                            [--user-assigned-identity-id <user-assigned-identity-id>]
 
 # Update an existing Azure Managed Lustre filesystem
-<<<<<<< HEAD
-# ✅ Destructive | ✅ Idempotent | ❌ OpenWorld | ❌ ReadOnly | ❌ Secret | ❌ LocalRequired
-azmcp azuremanagedlustre filesystem update --subscription <subscription> \
-=======
 azmcp managedlustre filesystem update --subscription <subscription> \
->>>>>>> 989a7608
                                            --resource-group <resource-group> \
                                            --name <filesystem-name> \
                                            [--maintenance-day <maintenance-day>] \
@@ -1249,34 +1234,19 @@
                                            [--squash-gid <gid>]
 
 # Returns the required number of IP addresses for a specific Azure Managed Lustre SKU and filesystem size
-<<<<<<< HEAD
-# ❌ Destructive | ✅ Idempotent | ❌ OpenWorld | ✅ ReadOnly | ❌ Secret | ❌ LocalRequired
-azmcp azuremanagedlustre filesystem subnetsize ask --subscription <subscription> \
-=======
 azmcp managedlustre filesystem subnetsize ask --subscription <subscription> \
->>>>>>> 989a7608
                                                    --sku <azure-managed-lustre-sku> \
                                                    --size <filesystem-size-in-tib>
 
 # Checks if a subnet has enough available IP addresses for the specified Azure Managed Lustre SKU and filesystem size
-<<<<<<< HEAD
-# ❌ Destructive | ✅ Idempotent | ❌ OpenWorld | ✅ ReadOnly | ❌ Secret | ❌ LocalRequired
-azmcp azuremanagedlustre filesystem subnetsize validate --subscription <subscription> \
-=======
 azmcp managedlustre filesystem subnetsize validate --subscription <subscription> \
->>>>>>> 989a7608
                                                         --subnet-id <subnet-resource-id> \
                                                         --sku <azure-managed-lustre-sku> \
                                                         --size <filesystem-size-in-tib> \
                                                         --location <filesystem-location>
 
 # Lists the available Azure Managed Lustre SKUs in a specific location
-<<<<<<< HEAD
-# ❌ Destructive | ✅ Idempotent | ❌ OpenWorld | ✅ ReadOnly | ❌ Secret | ❌ LocalRequired
-azmcp azuremanagedlustre filesystem sku get --subscription <subscription> \
-=======
 azmcp managedlustre filesystem sku get --subscription <subscription> \
->>>>>>> 989a7608
                                             --location <location>
 ```
 
