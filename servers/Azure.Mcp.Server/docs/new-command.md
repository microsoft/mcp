--- conflicted
+++ resolved
@@ -1626,11 +1626,7 @@
 ```csharp
 // Start minimal - only add what you actually use
 using Microsoft.Extensions.Logging;
-<<<<<<< HEAD
 using Microsoft.Mcp.Core.Commands;
-=======
-using Microsoft.Mcp.Core.Models.Command;
->>>>>>> ac1ede4e
 
 // Add more using statements as you implement the code
 // Don't copy-paste using blocks from other files
