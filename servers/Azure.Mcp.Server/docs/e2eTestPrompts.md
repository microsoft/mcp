--- conflicted
+++ resolved
@@ -413,23 +413,13 @@
 
 | Tool Name | Test Prompt |
 |:----------|:----------|
-<<<<<<< HEAD
-| managedlustre_filesystem_create | Create an Azure Managed Lustre filesystem with name <filesystem_name>, size <filesystem_size>, SKU <sku>, and subnet <subnet_id> for availability zone <zone> in location <location>. Maintenance should occur on <maintenance_window_day> at <maintenance_window_time> |
-| managedlustre_filesystem_list | List the Azure Managed Lustre filesystems in my subscription <subscription_name> |
-| managedlustre_filesystem_list | List the Azure Managed Lustre filesystems in my resource group <resource_group_name> |
-| managedlustre_filesystem_sku_get | List the Azure Managed Lustre SKUs available in location <location> |
-| managedlustre_filesystem_subnetsize_ask | Tell me how many IP addresses I need for an Azure Managed Lustre filesystem of size <filesystem_size> using the SKU <sku> |
-| managedlustre_filesystem_subnetsize_validate | Validate if the network <subnet_id> can host Azure Managed Lustre filesystem of size <filesystem_size> using the SKU <sku> |
-| managedlustre_filesystem_update | Update the maintenance window of the Azure Managed Lustre filesystem <filesystem_name> to <maintenance_window_day> at <maintenance_window_time> |
-=======
-| azmcp_managedlustre_fs_create | Create an Azure Managed Lustre filesystem with name <filesystem_name>, size <filesystem_size>, SKU <sku>, and subnet <subnet_id> for availability zone <zone> in location <location>. Maintenance should occur on <maintenance_window_day> at <maintenance_window_time> |
-| azmcp_managedlustre_fs_list | List the Azure Managed Lustre filesystems in my subscription <subscription_name> |
-| azmcp_managedlustre_fs_list | List the Azure Managed Lustre filesystems in my resource group <resource_group_name> |
-| azmcp_managedlustre_fs_sku_get | List the Azure Managed Lustre SKUs available in location <location> |
-| azmcp_managedlustre_fs_subnetsize_ask | Tell me how many IP addresses I need for an Azure Managed Lustre filesystem of size <filesystem_size> using the SKU <sku> |
-| azmcp_managedlustre_fs_subnetsize_validate | Validate if the network <subnet_id> can host Azure Managed Lustre filesystem of size <filesystem_size> using the SKU <sku> |
-| azmcp_managedlustre_fs_update | Update the maintenance window of the Azure Managed Lustre filesystem <filesystem_name> to <maintenance_window_day> at <maintenance_window_time> |
->>>>>>> 539a5a92
+| managedlustre_fs_create | Create an Azure Managed Lustre filesystem with name <filesystem_name>, size <filesystem_size>, SKU <sku>, and subnet <subnet_id> for availability zone <zone> in location <location>. Maintenance should occur on <maintenance_window_day> at <maintenance_window_time> |
+| managedlustre_fs_list | List the Azure Managed Lustre filesystems in my subscription <subscription_name> |
+| managedlustre_fs_list | List the Azure Managed Lustre filesystems in my resource group <resource_group_name> |
+| managedlustre_fs_sku_get | List the Azure Managed Lustre SKUs available in location <location> |
+| managedlustre_fs_subnetsize_ask | Tell me how many IP addresses I need for an Azure Managed Lustre filesystem of size <filesystem_size> using the SKU <sku> |
+| managedlustre_fs_subnetsize_validate | Validate if the network <subnet_id> can host Azure Managed Lustre filesystem of size <filesystem_size> using the SKU <sku> |
+| managedlustre_fs_update | Update the maintenance window of the Azure Managed Lustre filesystem <filesystem_name> to <maintenance_window_day> at <maintenance_window_time> |
 
 ## Azure Marketplace
 
@@ -443,7 +433,6 @@
 
 | Tool Name | Test Prompt |
 |:----------|:----------|
-<<<<<<< HEAD
 | get_bestpractices_get | Get the latest Azure code generation best practices |
 | get_bestpractices_get | Get the latest Azure deployment best practices |
 | get_bestpractices_get | Get the latest Azure best practices |
@@ -452,25 +441,14 @@
 | get_bestpractices_get | Get the latest Azure Functions best practices |
 | get_bestpractices_get | Get the latest Azure Static Web Apps best practices |
 | get_bestpractices_get | What are azure function best practices? |
-=======
-| azmcp_get_bestpractices_get | Get the latest Azure code generation best practices |
-| azmcp_get_bestpractices_get | Get the latest Azure deployment best practices |
-| azmcp_get_bestpractices_get | Get the latest Azure best practices |
-| azmcp_get_bestpractices_get | Get the latest Azure Functions code generation best practices |
-| azmcp_get_bestpractices_get | Get the latest Azure Functions deployment best practices|
-| azmcp_get_bestpractices_get | Get the latest Azure Functions best practices |
-| azmcp_get_bestpractices_get | Get the latest Azure Static Web Apps best practices |
-| azmcp_get_bestpractices_get | What are azure function best practices? |
-| azmcp_get_bestpractices_get | configure azure mcp in coding agent for my repo |
->>>>>>> 539a5a92
+| get_bestpractices_get | configure azure mcp in coding agent for my repo |
 
 ## Azure Monitor
 
 | Tool Name | Test Prompt |
 |:----------|:----------|
-<<<<<<< HEAD
 | monitor_activitylog_list | List the activity logs of the last month for <resource_name> |
-| monitor_healthmodels_entity_gethealth | Show me the health status of entity <entity_id> using the health model <health_model_name> |
+| monitor_healthmodels_entity_get | Show me the health status of entity <entity_id> using the health model <health_model_name> |
 | monitor_metrics_definitions | Get metric definitions for <resource_type> <resource_name> from the namespace |
 | monitor_metrics_definitions | Show me all available metrics and their definitions for storage account <account_name> |
 | monitor_metrics_definitions | What metric definitions are available for the Application Insights resource <resource_name> |
@@ -494,33 +472,6 @@
 | monitor_workspace_list | Show me my Log Analytics workspaces |
 | monitor_workspace_list | Show me the Log Analytics workspaces in my subscription |
 | monitor_workspace_log_query | Show me the logs for the past hour in the Log Analytics workspace <workspace_name> |
-=======
-| azmcp_monitor_activitylog_list | List the activity logs of the last month for <resource_name> |
-| azmcp_monitor_healthmodels_entity_get | Show me the health status of entity <entity_id> using the health model <health_model_name> |
-| azmcp_monitor_metrics_definitions | Get metric definitions for <resource_type> <resource_name> from the namespace |
-| azmcp_monitor_metrics_definitions | Show me all available metrics and their definitions for storage account <account_name> |
-| azmcp_monitor_metrics_definitions | What metric definitions are available for the Application Insights resource <resource_name> |
-| azmcp_monitor_metrics_query | Analyze the performance trends and response times for Application Insights resource <resource_name> over the last <time_period> |
-| azmcp_monitor_metrics_query | Check the availability metrics for my Application Insights resource <resource_name> for the last <time_period> |
-| azmcp_monitor_metrics_query | Get the <aggregation_type> <metric_name> metric for <resource_type> <resource_name> over the last <time_period> with intervals |
-| azmcp_monitor_metrics_query | Investigate error rates and failed requests for Application Insights resource <resource_name> for the last <time_period> |
-| azmcp_monitor_metrics_query | Query the <metric_name> metric for <resource_type> <resource_name> for the last <time_period> |
-| azmcp_monitor_metrics_query | What's the request per second rate for my Application Insights resource <resource_name> over the last <time_period> |
-| azmcp_monitor_resource_log_query | Show me the logs for the past hour for the resource <resource_name> in the Log Analytics workspace <workspace_name> |
-| azmcp_monitor_table_list | List all tables in the Log Analytics workspace <workspace_name> |
-| azmcp_monitor_table_list | Show me the tables in the Log Analytics workspace <workspace_name> |
-| azmcp_monitor_table_type_list | List all available table types in the Log Analytics workspace <workspace_name> |
-| azmcp_monitor_table_type_list | Show me the available table types in the Log Analytics workspace <workspace_name> |
-| azmcp_monitor_webtests_create | Create a new Standard Web Test with name <webtest_resource_name> in my subscription in <resource_group> in a given <appinsights_component> |
-| azmcp_monitor_webtests_get | Get Web Test details for <webtest_resource_name> in my subscription in <resource_group> |
-| azmcp_monitor_webtests_list | List all Web Test resources in my subscription |
-| azmcp_monitor_webtests_list | List all Web Test resources in my subscription in <resource_group> |
-| azmcp_monitor_webtests_update | Update an existing Standard Web Test with name <webtest_resource_name> in my subscription in <resource_group> in a given <appinsights_component> |
-| azmcp_monitor_workspace_list | List all Log Analytics workspaces in my subscription |
-| azmcp_monitor_workspace_list | Show me my Log Analytics workspaces |
-| azmcp_monitor_workspace_list | Show me the Log Analytics workspaces in my subscription |
-| azmcp_monitor_workspace_log_query | Show me the logs for the past hour in the Log Analytics workspace <workspace_name> |
->>>>>>> 539a5a92
 
 ## Azure Native ISV
 
@@ -573,31 +524,17 @@
 
 | Tool Name | Test Prompt |
 |:----------|:----------|
-<<<<<<< HEAD
 | resourcehealth_availability-status_get | Get the availability status for resource <resource_name> |
 | resourcehealth_availability-status_get | Show me the health status of the storage account <storage_account_name> |
 | resourcehealth_availability-status_get | What is the availability status of virtual machine <vm_name> in resource group <resource_group_name>? |
 | resourcehealth_availability-status_list | List availability status for all resources in my subscription |
 | resourcehealth_availability-status_list | Show me the health status of all my Azure resources |
 | resourcehealth_availability-status_list | What resources in resource group <resource_group_name> have health issues? |
-| resourcehealth_service-health-events_list | List all service health events in my subscription |
-| resourcehealth_service-health-events_list | Show me Azure service health events for subscription <subscription_id> |
-| resourcehealth_service-health-events_list | What service issues have occurred in the last 30 days? |
-| resourcehealth_service-health-events_list | List active service health events in my subscription |
-| resourcehealth_service-health-events_list | Show me planned maintenance events for my Azure services |
-=======
-| azmcp_resourcehealth_availability-status_get | Get the availability status for resource <resource_name> |
-| azmcp_resourcehealth_availability-status_get | Show me the health status of the storage account <storage_account_name> |
-| azmcp_resourcehealth_availability-status_get | What is the availability status of virtual machine <vm_name> in resource group <resource_group_name>? |
-| azmcp_resourcehealth_availability-status_list | List availability status for all resources in my subscription |
-| azmcp_resourcehealth_availability-status_list | Show me the health status of all my Azure resources |
-| azmcp_resourcehealth_availability-status_list | What resources in resource group <resource_group_name> have health issues? |
-| azmcp_resourcehealth_health-events_list | List all service health events in my subscription |
-| azmcp_resourcehealth_health-events_list | Show me Azure service health events for subscription <subscription_id> |
-| azmcp_resourcehealth_health-events_list | What service issues have occurred in the last 30 days? |
-| azmcp_resourcehealth_health-events_list | List active service health events in my subscription |
-| azmcp_resourcehealth_health-events_list | Show me planned maintenance events for my Azure services |
->>>>>>> 539a5a92
+| resourcehealth_health-events_list | List all service health events in my subscription |
+| resourcehealth_health-events_list | Show me Azure service health events for subscription <subscription_id> |
+| resourcehealth_health-events_list | What service issues have occurred in the last 30 days? |
+| resourcehealth_health-events_list | List active service health events in my subscription |
+| resourcehealth_health-events_list | Show me planned maintenance events for my Azure services |
 
 ## Azure Service Bus
 
@@ -717,15 +654,9 @@
 
 | Tool Name | Test Prompt |
 |:----------|:----------|
-<<<<<<< HEAD
 | virtualdesktop_hostpool_list | List all host pools in my subscription |
-| virtualdesktop_hostpool_sessionhost_list | List all session hosts in host pool <hostpool_name> |
-| virtualdesktop_hostpool_sessionhost_usersession-list | List all user sessions on session host <sessionhost_name> in host pool <hostpool_name> |
-=======
-| azmcp_virtualdesktop_hostpool_list | List all host pools in my subscription |
-| azmcp_virtualdesktop_hostpool_host_list | List all session hosts in host pool <hostpool_name> |
-| azmcp_virtualdesktop_hostpool_host_user-list | List all user sessions on session host <sessionhost_name> in host pool <hostpool_name> |
->>>>>>> 539a5a92
+| virtualdesktop_hostpool_host_list | List all session hosts in host pool <hostpool_name> |
+| virtualdesktop_hostpool_host_user-list | List all user sessions on session host <sessionhost_name> in host pool <hostpool_name> |
 
 ## Azure Workbooks
 
@@ -749,14 +680,7 @@
 
 | Tool Name | Test Prompt |
 |:----------|:----------|
-<<<<<<< HEAD
 | cloudarchitect_design | Please help me design an architecture for a large-scale file upload, storage, and retrieval service |
-| cloudarchitect_design | Help me create a cloud service that will serve as ATM for users |
+| cloudarchitect_design | Help me design an Azure cloud service that will serve as an ATM for users |
 | cloudarchitect_design | I want to design a cloud app for ordering groceries |
-| cloudarchitect_design | How can I design a cloud service in Azure that will store and present videos for users? |
-=======
-| azmcp_cloudarchitect_design | Please help me design an architecture for a large-scale file upload, storage, and retrieval service |
-| azmcp_cloudarchitect_design | Help me design an Azure cloud service that will serve as an ATM for users |
-| azmcp_cloudarchitect_design | I want to design a cloud app for ordering groceries |
-| azmcp_cloudarchitect_design | How can I design a cloud service in Azure that will store and present videos for users? |
->>>>>>> 539a5a92
+| cloudarchitect_design | How can I design a cloud service in Azure that will store and present videos for users? |