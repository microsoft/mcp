--- conflicted
+++ resolved
@@ -6,16 +6,6 @@
 
 | Tool Name | Test Prompt |
 |:----------|:----------|
-<<<<<<< HEAD
-| foundry_agents_connect | Query an agent in my AI foundry project |
-| foundry_agents_evaluate | Evaluate the full query and response I got from my agent for task_adherence |
-| foundry_agents_list | List all agents in my AI Foundry project |
-| foundry_agents_list | Show me the available agents in my AI Foundry project |
-| foundry_agents_query-and-evaluate | Query and evaluate an agent in my AI Foundry project for task_adherence |
-| foundry_knowledge_index_list | List all knowledge indexes in my AI Foundry project |
-| foundry_knowledge_index_list | Show me the knowledge indexes in my AI Foundry project |
-| foundry_knowledge_index_schema | Show me the schema for knowledge index \<index-name> in my AI Foundry project |
-=======
 | foundry_agents_connect | Query an agent in my Azure AI foundry resource |
 | foundry_agents_evaluate | Evaluate the full query and response I got from my agent for task_adherence |
 | foundry_agents_list | List all agents in my Azure AI Foundry resource |
@@ -24,28 +14,18 @@
 | foundry_knowledge_index_list | List all knowledge indexes in my AI Foundry project |
 | foundry_knowledge_index_list | Show me the knowledge indexes in my AI Foundry project |
 | foundry_knowledge_index_schema | Show me the schema for knowledge index \<index-name> in my Azure AI Foundry resource |
->>>>>>> 37efae97
 | foundry_knowledge_index_schema | Get the schema configuration for knowledge index \<index-name> |
 | foundry_models_deploy | Deploy a GPT4o instance on my resource \<resource-name> |
 | foundry_models_deployments_list | List all AI Foundry model deployments |
 | foundry_models_deployments_list | Show me all AI Foundry model deployments |
 | foundry_models_list | List all AI Foundry models |
 | foundry_models_list | Show me the available AI Foundry models |
-<<<<<<< HEAD
-| foundry_openai_chat-completions-create | Create a chat completion with the message "Hello, how are you today?" |
-| foundry_openai_create-completion | Create a completion with the prompt "What is Azure?"|
-| foundry_openai_embeddings-create | Generate embeddings for the text "Azure OpenAI Service" |
-| foundry_openai_embeddings-create | Create vector embeddings for my text using Azure OpenAI |
-| foundry_openai_models-list | List all available OpenAI models in my Azure resource |
-| foundry_openai_models-list | Show me the OpenAI model deployments |
-=======
 | foundry_openai_chat-completions-create | Create a chat completion with the message "Hello, how are you today?" using my Azure AI Foundry resource |
 | foundry_openai_create-completion | Create a completion with the prompt "What is Azure?" using my Azure AI Foundry resource |
 | foundry_openai_embeddings-create | Generate embeddings for the text "Azure OpenAI Service" using my Azure AI Foundry resource |
 | foundry_openai_embeddings-create | Create vector embeddings for my text using my Azure AI Foundry resource |
 | foundry_openai_models-list | List all available OpenAI models in my Azure AI Foundry resource |
 | foundry_openai_models-list | Show me the OpenAI model deployments in my Azure AI Foundry resource |
->>>>>>> 37efae97
 | foundry_resource_get | List all AI Foundry resources in my subscription |
 | foundry_resource_get | Show me the AI Foundry resources in resource group <resource_group_name> |
 | foundry_resource_get | Get details for AI Foundry resource <resource_name> in resource group <resource_group_name> |
@@ -125,17 +105,6 @@
 
 | Tool Name | Test Prompt |
 |:----------|:----------|
-<<<<<<< HEAD
-| appservice_database_add | Add a database connection to my app service <app_name> in resource group <resource_group> |
-| appservice_database_add | Configure a SQL Server database for app service <app_name> |
-| appservice_database_add | Add a MySQL database to app service <app_name> |
-| appservice_database_add | Add a PostgreSQL database to app service <app_name> |
-| appservice_database_add | Add a CosmosDB database to app service <app_name> |
-| appservice_database_add | Add database <database_name> on server <database_server> to app service <app_name> |
-| appservice_database_add | Set connection string for database <database_name> in app service <app_name> |
-| appservice_database_add | Configure tenant <tenant> for database <database_name> in app service <app_name> |
-| appservice_database_add | Add database <database_name> with retry policy to app service <app_name> |
-=======
 | appservice_database_add | Add database connection <connection_string> to my app service <app_name> for database <database_name> in resource group <resource_group> |
 | appservice_database_add | Configure SQL Server database <database_name> for app service <app_name> with connection string <connection_string> in resource group <resource_group> |
 | appservice_database_add | Add MySQL database <database_name> to app service <app_name> using connection <connection_string> in resource group <resource_group> |
@@ -146,7 +115,6 @@
 | appservice_database_add | Connect database <database_name> to my app service <app_name> using connection string <connection_string> in resource group <resource_group> |
 | appservice_database_add | Set up database <database_name> for app service <app_name> with connection string <connection_string> under resource group <resource_group> |
 | appservice_database_add | Configure database <database_name> for app service <app_name> with the connection string <connection_string> in resource group <resource_group> |
->>>>>>> 37efae97
 
 ## Azure Application Insights
 
@@ -161,11 +129,7 @@
 
 | Tool Name | Test Prompt |
 |:----------|:----------|
-<<<<<<< HEAD
-| extension_cli_generate | Create a Storage account with name <storage_account_name> using Azure CLI|
-=======
 | extension_cli_generate | Create a Storage account with name <storage_account_name> using Azure CLI |
->>>>>>> 37efae97
 | extension_cli_generate | List all virtual machines in my subscription using Azure CLI |
 | extension_cli_generate | Show me the details of the storage account <account_name> with Azure CLI commands |
 | extension_cli_install | <uninstall az cli on your machine and run test prompts for extension_cli_generate> |
@@ -315,19 +279,11 @@
 
 | Tool Name | Test Prompt |
 |:----------|:----------|
-<<<<<<< HEAD
-| eventhubs_consumergroup_delete | Delete my consumer group <consumer_group_name> in my event hub <event_hub_name>, namespace <namespace_name>, and resource group <resource_group_name> |
-| eventhubs_consumergroup_get | List all consumer groups in my event hub <event_hub_name> in namespace <namespace_name> |
-| eventhubs_consumergroup_get | Get the details of my consumer group <consumer_group_name> in my event hub <event_hub_name>, namespace <namespace_name>, and resource group <resource_group_name> |
-| eventhubs_consumergroup_update | Create a new consumer group <consumer_group_name> in my event hub <event_hub_name>, namespace <namespace_name>, and resource group <resource_group_name> |
-| eventhubs_consumergroup_update | Update my consumer group <consumer_group_name> in my event hub <event_hub_name>, namespace <namespace_name>, and resource group <resource_group_name> |
-=======
 | eventhubs_eventhub_consumergroup_delete | Delete my consumer group <consumer_group_name> in my event hub <event_hub_name>, namespace <namespace_name>, and resource group <resource_group_name> |
 | eventhubs_eventhub_consumergroup_get | List all consumer groups in my event hub <event_hub_name> in namespace <namespace_name> |
 | eventhubs_eventhub_consumergroup_get | Get the details of my consumer group <consumer_group_name> in my event hub <event_hub_name>, namespace <namespace_name>, and resource group <resource_group_name> |
 | eventhubs_eventhub_consumergroup_update | Create a new consumer group <consumer_group_name> in my event hub <event_hub_name>, namespace <namespace_name>, and resource group <resource_group_name> |
 | eventhubs_eventhub_consumergroup_update | Update my consumer group <consumer_group_name> in my event hub <event_hub_name>, namespace <namespace_name>, and resource group <resource_group_name> |
->>>>>>> 37efae97
 | eventhubs_eventhub_delete | Delete my event hub <event_hub_name> in my namespace <namespace_name> and resource group <resource_group_name> |
 | eventhubs_eventhub_get | List all Event Hubs in my namespace <namespace_name> |
 | eventhubs_eventhub_get | Get the details of my event hub <event_hub_name> in my namespace <namespace_name> and resource group <resource_group_name> |
@@ -482,11 +438,7 @@
 | get_bestpractices_get | Get the latest Azure deployment best practices |
 | get_bestpractices_get | Get the latest Azure best practices |
 | get_bestpractices_get | Get the latest Azure Functions code generation best practices |
-<<<<<<< HEAD
-| get_bestpractices_get | Get the latest Azure Functions deployment best practices|
-=======
 | get_bestpractices_get | Get the latest Azure Functions deployment best practices |
->>>>>>> 37efae97
 | get_bestpractices_get | Get the latest Azure Functions best practices |
 | get_bestpractices_get | Get the latest Azure Static Web Apps best practices |
 | get_bestpractices_get | What are azure function best practices? |
