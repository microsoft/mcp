# Azure MCP End-to-End Test Prompts

This file contains prompts used for end-to-end testing to ensure each tool is invoked properly by MCP clients. The tables are organized by Azure MCP Server areas in alphabetical order, with Tool Names sorted alphabetically within each table.

## Azure AI Foundry

| Tool Name | Test Prompt |
|:----------|:----------|
<<<<<<< HEAD
| foundry_agents_connect | Query an agent in my AI foundry project |
| foundry_agents_evaluate | Evaluate the full query and response I got from my agent for task_adherence |
| foundry_agents_list | List all agents in my AI Foundry project |
| foundry_agents_list | Show me the available agents in my AI Foundry project |
| foundry_agents_query-and-evaluate | Query and evaluate an agent in my AI Foundry project for task_adherence |
| foundry_knowledge_index_list | List all knowledge indexes in my AI Foundry project |
| foundry_knowledge_index_list | Show me the knowledge indexes in my AI Foundry project |
| foundry_knowledge_index_schema | Show me the schema for knowledge index \<index-name> in my AI Foundry project |
| foundry_knowledge_index_schema | Get the schema configuration for knowledge index \<index-name> |
| foundry_models_deploy | Deploy a GPT4o instance on my resource \<resource-name> |
| foundry_models_deployments_list | List all AI Foundry model deployments |
| foundry_models_deployments_list | Show me all AI Foundry model deployments |
| foundry_models_list | List all AI Foundry models |
| foundry_models_list | Show me the available AI Foundry models |
| foundry_openai_chat-completions-create | Create a chat completion with the message "Hello, how are you today?" |
| foundry_openai_create-completion | Create a completion with the prompt "What is Azure?"|
| foundry_openai_embeddings-create | Generate embeddings for the text "Azure OpenAI Service" |
| foundry_openai_embeddings-create | Create vector embeddings for my text using Azure OpenAI |
| foundry_openai_models-list | List all available OpenAI models in my Azure resource |
| foundry_openai_models-list | Show me the OpenAI model deployments |
| foundry_resource_get | List all AI Foundry resources in my subscription |
| foundry_resource_get | Show me the AI Foundry resources in resource group <resource_group_name> |
| foundry_resource_get | Get details for AI Foundry resource <resource_name> in resource group <resource_group_name> |
=======
| azmcp_foundry_agents_connect | Query an agent in my Azure AI foundry resource |
| azmcp_foundry_agents_evaluate | Evaluate the full query and response I got from my agent for task_adherence |
| azmcp_foundry_agents_list | List all agents in my Azure AI Foundry resource |
| azmcp_foundry_agents_list | Show me the available agents in my Azure AI Foundry resource |
| azmcp_foundry_agents_query-and-evaluate | Query and evaluate an agent in my Azure AI Foundry resource for task_adherence |
| azmcp_foundry_knowledge_index_list | List all knowledge indexes in my AI Foundry project |
| azmcp_foundry_knowledge_index_list | Show me the knowledge indexes in my AI Foundry project |
| azmcp_foundry_knowledge_index_schema | Show me the schema for knowledge index \<index-name> in my Azure AI Foundry resource |
| azmcp_foundry_knowledge_index_schema | Get the schema configuration for knowledge index \<index-name> |
| azmcp_foundry_models_deploy | Deploy a GPT4o instance on my resource \<resource-name> |
| azmcp_foundry_models_deployments_list | List all AI Foundry model deployments |
| azmcp_foundry_models_deployments_list | Show me all AI Foundry model deployments |
| azmcp_foundry_models_list | List all AI Foundry models |
| azmcp_foundry_models_list | Show me the available AI Foundry models |
| azmcp_foundry_openai_chat-completions-create | Create a chat completion with the message "Hello, how are you today?" using my Azure AI Foundry resource |
| azmcp_foundry_openai_create-completion | Create a completion with the prompt "What is Azure?" using my Azure AI Foundry resource |
| azmcp_foundry_openai_embeddings-create | Generate embeddings for the text "Azure OpenAI Service" using my Azure AI Foundry resource |
| azmcp_foundry_openai_embeddings-create | Create vector embeddings for my text using my Azure AI Foundry resource |
| azmcp_foundry_openai_models-list | List all available OpenAI models in my Azure AI Foundry resource |
| azmcp_foundry_openai_models-list | Show me the OpenAI model deployments in my Azure AI Foundry resource |
| azmcp_foundry_resource_get | List all AI Foundry resources in my subscription |
| azmcp_foundry_resource_get | Show me the AI Foundry resources in resource group <resource_group_name> |
| azmcp_foundry_resource_get | Get details for AI Foundry resource <resource_name> in resource group <resource_group_name> |
>>>>>>> 924af48f

## Azure AI Search

| Tool Name | Test Prompt |
|:----------|:----------|
| search_knowledge_base_get | List all knowledge bases in the Azure AI Search service <service-name> |
| search_knowledge_base_get | Show me the knowledge bases in the Azure AI Search service <service-name> |
| search_knowledge_base_get | List all knowledge bases in the search service <service-name> |
| search_knowledge_base_get | Show me the knowledge bases in the search service <service-name> |
| search_knowledge_base_get | Get the details of knowledge base <agent-name> in the Azure AI Search service <service-name> |
| search_knowledge_base_get | Show me the knowledge base <agent-name> in search service <service-name> |
| search_knowledge_base_retrieve | Run a retrieval with knowledge base <agent-name> in Azure AI Search service <service-name> for the query <query> |
| search_knowledge_base_retrieve | Ask knowledge base <agent-name> in search service <service-name> to retrieve information about <query> |
| search_knowledge_base_retrieve | Run a retrieval with knowledge base <agent-name> in search service <service-name> for the query <query> |
| search_knowledge_base_retrieve | Ask knowledge base <agent-name> in search service <service-name> to retrieve information about <query> |
| search_knowledge_base_retrieve | Query knowledge base <agent-name> in search service <service-name> about <query> |
| search_knowledge_base_retrieve | Search knowledge base <agent-name> in Azure AI Search service <service-name> for <query> |
| search_knowledge_base_retrieve | What does knowledge base <agent-name> in search service <service-name> know about <query> |
| search_knowledge_base_retrieve | Find information about <query> using knowledge base <agent-name> in search service <service-name> |
| search_knowledge_source_get | List all knowledge sources in the Azure AI Search service <service-name> |
| search_knowledge_source_get | Show me the knowledge sources in the Azure AI Search service <service-name> |
| search_knowledge_source_get | List all knowledge sources in the search service <service-name> |
| search_knowledge_source_get | Show me the knowledge sources in the search service <service-name> |
| search_knowledge_source_get | Get the details of knowledge source <source-name> in the Azure AI Search service <service-name> |
| search_knowledge_source_get | Show me the knowledge source <source-name> in search service <service-name> |
| search_index_get | Show me the details of the index \<index-name> in Cognitive Search service \<service-name> |
| search_index_get | List all indexes in the Cognitive Search service \<service-name> |
| search_index_get | Show me the indexes in the Cognitive Search service \<service-name> |
| search_index_query | Search for instances of \<search_term> in the index \<index-name> in Cognitive Search service \<service-name> |
| search_service_list | List all Cognitive Search services in my subscription |
| search_service_list | Show me the Cognitive Search services in my subscription |
| search_service_list | Show me my Cognitive Search services |

## Azure AI Services Speech

| Tool Name | Test Prompt |
|:----------|:----------|
| speech_stt_recognize | Convert this audio file to text using Azure Speech Services |
| speech_stt_recognize | Recognize speech from my audio file with language detection |
| speech_stt_recognize | Transcribe speech from audio file <file_path> with profanity filtering |
| speech_stt_recognize | Convert speech to text from audio file <file_path> using endpoint <endpoint> |
| speech_stt_recognize | Transcribe the audio file <file_path> in Spanish language |
| speech_stt_recognize | Convert speech to text with detailed output format from audio file <file_path> |
| speech_stt_recognize | Recognize speech from <file_path> with phrase hints for better accuracy |
| speech_stt_recognize | Transcribe audio using multiple phrase hints: "Azure", "cognitive services", "machine learning" |
| speech_stt_recognize | Convert speech to text with comma-separated phrase hints: "Azure, cognitive services, API" |
| speech_stt_recognize | Transcribe audio with raw profanity output from file <file_path> |

## Azure App Configuration

| Tool Name | Test Prompt |
|:----------|:----------|
| appconfig_account_list | List all App Configuration stores in my subscription |
| appconfig_account_list | Show me the App Configuration stores in my subscription |
| appconfig_account_list | Show me my App Configuration stores |
| appconfig_kv_delete | Delete the key <key_name> in App Configuration store <app_config_store_name> |
| appconfig_kv_get | List all key-value settings in App Configuration store <app_config_store_name> |
| appconfig_kv_get | Show me the key-value settings in App Configuration store <app_config_store_name> |
| appconfig_kv_get | List all key-value settings with key name starting with 'prod-' in App Configuration store <app_config_store_name> |
| appconfig_kv_get | Show the content for the key <key_name> in App Configuration store <app_config_store_name> |
| appconfig_kv_lock_set | Lock the key <key_name> in App Configuration store <app_config_store_name> |
| appconfig_kv_lock_set | Unlock the key <key_name> in App Configuration store <app_config_store_name> |
| appconfig_kv_set | Set the key <key_name> in App Configuration store <app_config_store_name> to \<value> |

## Azure App Lens

| Tool Name | Test Prompt |
|:----------|:----------|
| applens_resource_diagnose | Please help me diagnose issues with my app using app lens |
| applens_resource_diagnose | Use app lens to check why my app is slow? |
| applens_resource_diagnose | What does app lens say is wrong with my service? |

## Azure App Service

| Tool Name | Test Prompt |
|:----------|:----------|
| appservice_database_add | Add database connection <connection_string> to my app service <app_name> for database <database_name> in resource group <resource_group> |
| appservice_database_add | Configure SQL Server database <database_name> for app service <app_name> with connection string <connection_string> in resource group <resource_group> |
| appservice_database_add | Add MySQL database <database_name> to app service <app_name> using connection <connection_string> in resource group <resource_group> |
| appservice_database_add | Add PostgreSQL database <database_name> to app service <app_name> using connection <connection_string> in resource group <resource_group> |
| appservice_database_add | Connect CosmosDB database <database_name> using connection string <connection_string> to app service <app_name> in resource group <resource_group> |
| appservice_database_add | Add database connection <connection_string> for database <database_name> on server <database_server> to app service <app_name> in resource group <resource_group> |
| appservice_database_add | Add database connection string for <database_name> to app service <app_name> using connection string <connection_string> in resource group <resource_group> |
| appservice_database_add | Connect database <database_name> to my app service <app_name> using connection string <connection_string> in resource group <resource_group> |
| appservice_database_add | Set up database <database_name> for app service <app_name> with connection string <connection_string> under resource group <resource_group> |
| appservice_database_add | Configure database <database_name> for app service <app_name> with the connection string <connection_string> in resource group <resource_group> |

## Azure Application Insights

| Tool Name | Test Prompt |
|:----------|:----------|
| applicationinsights_recommendation_list | List code optimization recommendations across my Application Insights components |
| applicationinsights_recommendation_list | Show me code optimization recommendations for all Application Insights resources in my subscription |
| applicationinsights_recommendation_list | List profiler recommendations for Application Insights in resource group <resource_group_name> |
| applicationinsights_recommendation_list | Show me performance improvement recommendations from Application Insights |

## Azure CLI

| Tool Name | Test Prompt |
|:----------|:----------|
| extension_cli_generate | Create a Storage account with name <storage_account_name> using Azure CLI |
| extension_cli_generate | List all virtual machines in my subscription using Azure CLI |
| extension_cli_generate | Show me the details of the storage account <account_name> with Azure CLI commands |
| extension_cli_install | <uninstall az cli on your machine and run test prompts for extension_cli_generate> |
| extension_cli_install | How to install azd |
| extension_cli_install | What is Azure Functions Core tools and how to install it |

## Azure Container Registry (ACR)

| Tool Name | Test Prompt |
|:----------|:----------|
| acr_registry_list | List all Azure Container Registries in my subscription |
| acr_registry_list | Show me my Azure Container Registries |
| acr_registry_list | Show me the container registries in my subscription |
| acr_registry_list | List container registries in resource group <resource_group_name> |
| acr_registry_list | Show me the container registries in resource group <resource_group_name> |
| acr_registry_repository_list | List all container registry repositories in my subscription |
| acr_registry_repository_list | Show me my container registry repositories |
| acr_registry_repository_list | List repositories in the container registry <registry_name> |
| acr_registry_repository_list | Show me the repositories in the container registry <registry_name> |

## Azure Communication Services

| Tool Name | Test Prompt |
|:----------|:----------|
| communication_email_send | Send an email to <email-address> with subject <subject> |
| communication_email_send | Send an email from my communication service to <email-address> |
| communication_email_send | Send HTML-formatted email to <email-address> with subject <subject> |
| communication_email_send | Send email with CC to <email-address-1> and <email-address-2> |
| communication_email_send | Send email to multiple recipients: <email-address-1>, <email-address-2> |
| communication_email_send | Send email with reply-to address set to <email-address> |
| communication_email_send | Send email with custom sender name <sender-name> |
| communication_email_send | Send an email with BCC recipients |
| communication_sms_send | Send an SMS message to <phone-number> saying "Hello" |
| communication_sms_send | Send SMS to <phone-number-2> from <phone-number-1> with message "Test message" |
| communication_sms_send | Send SMS to multiple recipients: <phone-number-1>, <phone-number-2> |
| communication_sms_send | Send SMS with delivery reporting enabled |
| communication_sms_send | Send SMS message with custom tracking tag "campaign1" |
| communication_sms_send | Send broadcast SMS to <phone-number-1> and <phone-number-2> saying "Urgent notification" |
| communication_sms_send | Send SMS from my communication service to <phone-number-1> |
| communication_sms_send | Send an SMS with delivery receipt tracking |

## Azure Confidential Ledger

| Tool Name | Test Prompt |
|:----------|:----------|
| confidentialledger_entries_append | Append an entry to my ledger <ledger_name> with data {"key": "value"} |
| confidentialledger_entries_append | Write a tamper-proof entry to ledger <ledger_name> containing {"transaction": "data"} |
| confidentialledger_entries_append | Append {"hello": "from mcp"} to my confidential ledger <ledger_name> in collection <collection_id> |
| confidentialledger_entries_append | Create an immutable ledger entry in <ledger_name> with content {"audit": "log"} |
| confidentialledger_entries_append | Write an entry to confidential ledger <ledger_name> |
| confidentialledger_entries_get | Get entry from Confidential Ledger for transaction <transaction_id> on ledger <ledger_name> |
| confidentialledger_entries_get | Get transaction <transaction_id> from ledger <ledger_name> |

## Azure Cosmos DB

| Tool Name | Test Prompt |
|:----------|:----------|
| cosmos_account_list | List all cosmosdb accounts in my subscription |
| cosmos_account_list | Show me my cosmosdb accounts |
| cosmos_account_list | Show me the cosmosdb accounts in my subscription |
| cosmos_database_container_item_query | Show me the items that contain the word <search_term> in the container <container_name> in the database <database_name> for the cosmosdb account <account_name> |
| cosmos_database_container_list | List all the containers in the database <database_name> for the cosmosdb account <account_name> |
| cosmos_database_container_list | Show me the containers in the database <database_name> for the cosmosdb account <account_name> |
| cosmos_database_list | List all the databases in the cosmosdb account <account_name> |
| cosmos_database_list | Show me the databases in the cosmosdb account <account_name> |

## Azure Data Explorer

| Tool Name | Test Prompt |
|:----------|:----------|
| kusto_cluster_get | Show me the details of the Data Explorer cluster <cluster_name> |
| kusto_cluster_list | List all Data Explorer clusters in my subscription |
| kusto_cluster_list | Show me my Data Explorer clusters |
| kusto_cluster_list | Show me the Data Explorer clusters in my subscription |
| kusto_database_list | List all databases in the Data Explorer cluster <cluster_name> |
| kusto_database_list | Show me the databases in the Data Explorer cluster <cluster_name> |
| kusto_query | Show me all items that contain the word <search_term> in the Data Explorer table <table_name> in cluster <cluster_name> |
| kusto_sample | Show me a data sample from the Data Explorer table <table_name> in cluster <cluster_name> |
| kusto_table_list | List all tables in the Data Explorer database <database_name> in cluster <cluster_name> |
| kusto_table_list | Show me the tables in the Data Explorer database <database_name> in cluster <cluster_name> |
| kusto_table_schema | Show me the schema for table <table_name> in the Data Explorer database <database_name> in cluster <cluster_name> |

## Azure Database for MySQL

| Tool Name | Test Prompt |
|:----------|:----------|
| mysql_database_list | List all MySQL databases in server \<server> |
| mysql_database_list | Show me the MySQL databases in server \<server> |
| mysql_database_query | Show me all items that contain the word \<search_term> in the MySQL database \<database> in server \<server> |
| mysql_server_config_get | Show me the configuration of MySQL server \<server> |
| mysql_server_list | List all MySQL servers in my subscription |
| mysql_server_list | Show me my MySQL servers |
| mysql_server_list | Show me the MySQL servers in my subscription |
| mysql_server_param_get | Show me the value of connection timeout in seconds in my MySQL server \<server>  |
| mysql_server_param_set | Set connection timeout to 20 seconds for my MySQL server \<server> |
| mysql_table_list | List all tables in the MySQL database \<database> in server \<server> |
| mysql_table_list | Show me the tables in the MySQL database \<database> in server \<server> |
| mysql_table_schema_get | Show me the schema of table \<table> in the MySQL database \<database> in server \<server> |

## Azure Database for PostgreSQL

| Tool Name | Test Prompt |
|:----------|:----------|
| postgres_database_list | List all PostgreSQL databases in server \<server> |
| postgres_database_list | Show me the PostgreSQL databases in server \<server> |
| postgres_database_query | Show me all items that contain the word \<search_term> in the PostgreSQL database \<database> in server \<server> |
| postgres_server_config_get | Show me the configuration of PostgreSQL server \<server> |
| postgres_server_list | List all PostgreSQL servers in my subscription |
| postgres_server_list | Show me my PostgreSQL servers |
| postgres_server_list | Show me the PostgreSQL servers in my subscription |
| postgres_server_param_get | Show me if the parameter my PostgreSQL server \<server> has replication enabled |
| postgres_server_param_set | Enable replication for my PostgreSQL server \<server> |
| postgres_table_list | List all tables in the PostgreSQL database \<database> in server \<server> |
| postgres_table_list | Show me the tables in the PostgreSQL database \<database> in server \<server> |
| postgres_table_schema_get | Show me the schema of table \<table> in the PostgreSQL database \<database> in server \<server> |

## Azure Deploy

| Tool Name | Test Prompt |
|:----------|:----------|
| deploy_app_logs_get | Show me the log of the application deployed by azd  |
| deploy_architecture_diagram_generate | Generate the azure architecture diagram for this application |
| deploy_iac_rules_get | Show me the rules to generate bicep scripts  |
| deploy_pipeline_guidance_get | How can I create a CI/CD pipeline to deploy this app to Azure? |
| deploy_plan_get | Create a plan to deploy this application to azure |

## Azure Event Grid

| Tool Name | Test Prompt |
|:----------|:----------|
| eventgrid_events_publish | Publish an event to Event Grid topic <topic_name> using <event_schema> with the following data <event_data> |
| eventgrid_events_publish | Publish event to my Event Grid topic <topic_name> with the following events <event_data> |
| eventgrid_events_publish | Send an event to Event Grid topic <topic_name> in resource group <resource_group_name> with <event_data> |
| eventgrid_topic_list | List all Event Grid topics in my subscription |
| eventgrid_topic_list | Show me the Event Grid topics in my subscription |
| eventgrid_topic_list | List all Event Grid topics in subscription <subscription> |
| eventgrid_topic_list | List all Event Grid topics in resource group <resource_group_name> in subscription <subscription> |
| eventgrid_subscription_list | Show me all Event Grid subscriptions for topic <topic_name> |
| eventgrid_subscription_list | List Event Grid subscriptions for topic <topic_name> in subscription <subscription> |
| eventgrid_subscription_list | List Event Grid subscriptions for topic <topic_name> in resource group <resource_group_name> |
| eventgrid_subscription_list | Show all Event Grid subscriptions in my subscription |
| eventgrid_subscription_list | List all Event Grid subscriptions in subscription <subscription> |
| eventgrid_subscription_list | Show Event Grid subscriptions in resource group <resource_group_name> in subscription <subscription> |
| eventgrid_subscription_list | List Event Grid subscriptions for subscription <subscription> in location <location> |

## Azure Event Hubs

| Tool Name | Test Prompt |
|:----------|:----------|
| eventhubs_eventhub_consumergroup_delete | Delete my consumer group <consumer_group_name> in my event hub <event_hub_name>, namespace <namespace_name>, and resource group <resource_group_name> |
| eventhubs_eventhub_consumergroup_get | List all consumer groups in my event hub <event_hub_name> in namespace <namespace_name> |
| eventhubs_eventhub_consumergroup_get | Get the details of my consumer group <consumer_group_name> in my event hub <event_hub_name>, namespace <namespace_name>, and resource group <resource_group_name> |
| eventhubs_eventhub_consumergroup_update | Create a new consumer group <consumer_group_name> in my event hub <event_hub_name>, namespace <namespace_name>, and resource group <resource_group_name> |
| eventhubs_eventhub_consumergroup_update | Update my consumer group <consumer_group_name> in my event hub <event_hub_name>, namespace <namespace_name>, and resource group <resource_group_name> |
| eventhubs_eventhub_delete | Delete my event hub <event_hub_name> in my namespace <namespace_name> and resource group <resource_group_name> |
| eventhubs_eventhub_get | List all Event Hubs in my namespace <namespace_name> |
| eventhubs_eventhub_get | Get the details of my event hub <event_hub_name> in my namespace <namespace_name> and resource group <resource_group_name> |
| eventhubs_eventhub_update | Create a new event hub <event_hub_name> in my namespace <namespace_name> and resource group <resource_group_name> |
| eventhubs_eventhub_update | Update my event hub <event_hub_name> in my namespace <namespace_name> and resource group <resource_group_name> |
| eventhubs_namespace_delete | Delete my namespace <namespace_name> in my resource group <resource_group_name> |
| eventhubs_namespace_get | List all Event Hubs namespaces in my subscription |
| eventhubs_namespace_get | Get the details of my namespace <namespace_name> in my resource group <resource_group_name> |
| eventhubs_namespace_update | Create an new namespace <namespace_name> in my resource group <resource_group_name> |
| eventhubs_namespace_update | Update my namespace <namespace_name> in my resource group <resource_group_name>|

## Azure Function App

| Tool Name | Test Prompt |
|:----------|:----------|
| functionapp_get | Describe the function app <function_app_name> in resource group <resource_group_name> |
| functionapp_get | Get configuration for function app <function_app_name> |
| functionapp_get | Get function app status for <function_app_name> |
| functionapp_get | Get information about my function app <function_app_name> in <resource_group_name> |
| functionapp_get | Retrieve host name and status of function app <function_app_name> |
| functionapp_get | Show function app details for <function_app_name> in <resource_group_name> |
| functionapp_get | Show me the details for the function app <function_app_name> |
| functionapp_get | Show plan and region for function app <function_app_name> |
| functionapp_get | What is the status of function app <function_app_name>? |
| functionapp_get | List all function apps in my subscription |
| functionapp_get | Show me my Azure function apps |
| functionapp_get | What function apps do I have? |

## Azure Key Vault

| Tool Name | Test Prompt |
|:----------|:----------|
| keyvault_admin_settings_get | Get the account settings for my key vault <key_vault_account_name> |
| keyvault_admin_settings_get | Show me the account settings for managed HSM keyvault <key_vault_account_name> |
| keyvault_admin_settings_get | What's the value of the <setting_name> setting in my key vault with name <key_vault_account_name> |
| keyvault_certificate_create | Create a new certificate called <certificate_name> in the key vault <key_vault_account_name> |
| keyvault_certificate_create | Generate a certificate named <certificate_name> in key vault <key_vault_account_name> |
| keyvault_certificate_create | Request creation of certificate <certificate_name> in the key vault <key_vault_account_name> |
| keyvault_certificate_create | Provision a new key vault certificate <certificate_name> in vault <key_vault_account_name> |
| keyvault_certificate_create | Issue a certificate <certificate_name> in key vault <key_vault_account_name> |
| keyvault_certificate_get | Show me the certificate <certificate_name> in the key vault <key_vault_account_name> |
| keyvault_certificate_get | Show me the details of the certificate <certificate_name> in the key vault <key_vault_account_name> |
| keyvault_certificate_get | Get the certificate <certificate_name> from vault <key_vault_account_name> |
| keyvault_certificate_get | Display the certificate details for <certificate_name> in vault <key_vault_account_name> |
| keyvault_certificate_get | Retrieve certificate metadata for <certificate_name> in vault <key_vault_account_name> |
| keyvault_certificate_import | Import the certificate in file <file_path> into the key vault <key_vault_account_name> |
| keyvault_certificate_import | Import a certificate into the key vault <key_vault_account_name> using the name <certificate_name> |
| keyvault_certificate_import | Upload certificate file <file_path> to key vault <key_vault_account_name> |
| keyvault_certificate_import | Load certificate <certificate_name> from file <file_path> into vault <key_vault_account_name> |
| keyvault_certificate_import | Add existing certificate file <file_path> to the key vault <key_vault_account_name> with name <certificate_name> |
| keyvault_certificate_list | List all certificates in the key vault <key_vault_account_name> |
| keyvault_certificate_list | Show me the certificates in the key vault <key_vault_account_name> |
| keyvault_certificate_list | What certificates are in the key vault <key_vault_account_name>? |
| keyvault_certificate_list | List certificate names in vault <key_vault_account_name> |
| keyvault_certificate_list | Enumerate certificates in key vault <key_vault_account_name> |
| keyvault_certificate_list | Show certificate names in the key vault <key_vault_account_name> |
| keyvault_key_create | Create a new key called <key_name> with the RSA type in the key vault <key_vault_account_name> |
| keyvault_key_create | Generate a key <key_name> with type <key_type> in vault <key_vault_account_name> |
| keyvault_key_create | Create an oct key in the vault <key_vault_account_name> |
| keyvault_key_create | Create an RSA key in the vault <key_vault_account_name> with name <key_name> |
| keyvault_key_create | Create an EC key with name <key_name> in the vault <key_vault_account_name> |
| keyvault_key_get | Show me the key <key_name> in the key vault <key_vault_account_name> |
| keyvault_key_get | Show me the details of the key <key_name> in the key vault <key_vault_account_name> |
| keyvault_key_get | Get the key <key_name> from vault <key_vault_account_name> |
| keyvault_key_get | Display the key details for <key_name> in vault <key_vault_account_name> |
| keyvault_key_get | Retrieve key metadata for <key_name> in vault <key_vault_account_name> |
| keyvault_key_list | List all keys in the key vault <key_vault_account_name> |
| keyvault_key_list | Show me the keys in the key vault <key_vault_account_name> |
| keyvault_key_list | What keys are in the key vault <key_vault_account_name>? |
| keyvault_key_list | List key names in vault <key_vault_account_name> |
| keyvault_key_list | Enumerate keys in key vault <key_vault_account_name> |
| keyvault_key_list | Show key names in the key vault <key_vault_account_name> |
| keyvault_secret_create | Create a new secret called <secret_name> with value <secret_value> in the key vault <key_vault_account_name> |
| keyvault_secret_create | Set a secret named <secret_name> with value <secret_value> in key vault <key_vault_account_name> |
| keyvault_secret_create | Store secret <secret_name> value <secret_value> in the key vault <key_vault_account_name> |
| keyvault_secret_create | Add a new version of secret <secret_name> with value <secret_value> in vault <key_vault_account_name> |
| keyvault_secret_create | Update secret <secret_name> to value <secret_value> in the key vault <key_vault_account_name> |
| keyvault_secret_get | Show me the secret <secret_name> in the key vault <key_vault_account_name> |
| keyvault_secret_get | Show me the details of the secret <secret_name> in the key vault <key_vault_account_name> |
| keyvault_secret_get | Get the secret <secret_name> from vault <key_vault_account_name> |
| keyvault_secret_get | Display the secret details for <secret_name> in vault <key_vault_account_name> |
| keyvault_secret_get | Retrieve secret metadata for <secret_name> in vault <key_vault_account_name> |
| keyvault_secret_list | List all secrets in the key vault <key_vault_account_name> |
| keyvault_secret_list | Show me the secrets in the key vault <key_vault_account_name> |
| keyvault_secret_list | What secrets are in the key vault <key_vault_account_name>? |
| keyvault_secret_list | List secrets names in vault <key_vault_account_name> |
| keyvault_secret_list | Enumerate secrets in key vault <key_vault_account_name> |
| keyvault_secret_list | Show secrets names in the key vault <key_vault_account_name> |

## Azure Kubernetes Service (AKS)

| Tool Name | Test Prompt |
|:----------|:----------|
| aks_cluster_get | Get the configuration of AKS cluster \<cluster-name> |
| aks_cluster_get | Show me the details of AKS cluster \<cluster-name> in resource group \<resource-group> |
| aks_cluster_get | Show me the network configuration for AKS cluster \<cluster-name> |
| aks_cluster_get | What are the details of my AKS cluster \<cluster-name> in \<resource-group>? |
| aks_cluster_get | List all AKS clusters in my subscription |
| aks_cluster_get | Show me my Azure Kubernetes Service clusters |
| aks_cluster_get | What AKS clusters do I have? |
| aks_nodepool_get | Get details for nodepool \<nodepool-name> in AKS cluster \<cluster-name> in \<resource-group> |
| aks_nodepool_get | Show me the configuration for nodepool \<nodepool-name> in AKS cluster \<cluster-name> in resource group \<resource-group> |
| aks_nodepool_get | What is the setup of nodepool \<nodepool-name> for AKS cluster \<cluster-name> in \<resource-group>? |
| aks_nodepool_get | List nodepools for AKS cluster \<cluster-name> in \<resource-group> |
| aks_nodepool_get | Show me the nodepool list for AKS cluster \<cluster-name> in \<resource-group> |
| aks_nodepool_get | What nodepools do I have for AKS cluster \<cluster-name> in \<resource-group> |

## Azure Load Testing

| Tool Name | Test Prompt |
|:----------|:----------|
| loadtesting_test_create | Create a basic URL test using the following endpoint URL \<test-url> that runs for 30 minutes with 45 virtual users. The test name is \<sample-name> with the test id \<test-id> and the load testing resource is \<load-test-resource> in the resource group \<resource-group> in my subscription |
| loadtesting_test_get | Get the load test with id \<test-id> in the load test resource \<test-resource> in resource group \<resource-group> |
| loadtesting_testresource_create | Create a load test resource \<load-test-resource-name> in the resource group \<resource-group> in my subscription |
| loadtesting_testresource_list | List all load testing resources in the resource group \<resource-group> in my subscription |
| loadtesting_testrun_create | Create a test run using the id \<testrun-id> for test \<test-id> in the load testing resource \<load-testing-resource> in resource group \<resource-group>. Use the name of test run \<display-name> and description as \<description> |
| loadtesting_testrun_get | Get the load test run with id \<testrun-id> in the load test resource \<test-resource> in resource group \<resource-group> |
| loadtesting_testrun_list |  Get all the load test runs for the test with id \<test-id> in the load test resource \<test-resource> in resource group \<resource-group> |
| loadtesting_testrun_update | Update a test run display name as \<display-name> for the id \<testrun-id> for test \<test-id> in the load testing resource \<load-testing-resource> in resource group \<resource-group>.|

## Azure Managed Grafana

| Tool Name | Test Prompt |
|:----------|:----------|
| grafana_list | List all Azure Managed Grafana in one subscription |

## Azure Managed Lustre

| Tool Name | Test Prompt |
|:----------|:----------|
| managedlustre_fs_create | Create an Azure Managed Lustre filesystem with name <filesystem_name>, size <filesystem_size>, SKU <sku>, and subnet <subnet_id> for availability zone <zone> in location <location>. Maintenance should occur on <maintenance_window_day> at <maintenance_window_time> |
| managedlustre_fs_list | List the Azure Managed Lustre filesystems in my subscription <subscription_name> |
| managedlustre_fs_list | List the Azure Managed Lustre filesystems in my resource group <resource_group_name> |
| managedlustre_fs_sku_get | List the Azure Managed Lustre SKUs available in location <location> |
| managedlustre_fs_subnetsize_ask | Tell me how many IP addresses I need for an Azure Managed Lustre filesystem of size <filesystem_size> using the SKU <sku> |
| managedlustre_fs_subnetsize_validate | Validate if the network <subnet_id> can host Azure Managed Lustre filesystem of size <filesystem_size> using the SKU <sku> |
| managedlustre_fs_update | Update the maintenance window of the Azure Managed Lustre filesystem <filesystem_name> to <maintenance_window_day> at <maintenance_window_time> |

## Azure Marketplace

| Tool Name | Test Prompt |
|:----------|:----------|
| marketplace_product_get | Get details about marketplace product <product_name> |
| marketplace_product_list | Search for Microsoft products in the marketplace |
| marketplace_product_list | Show me marketplace products from publisher <publisher_name> |

## Azure MCP Best Practices

| Tool Name | Test Prompt |
|:----------|:----------|
| get_bestpractices_get | Get the latest Azure code generation best practices |
| get_bestpractices_get | Get the latest Azure deployment best practices |
| get_bestpractices_get | Get the latest Azure best practices |
| get_bestpractices_get | Get the latest Azure Functions code generation best practices |
| get_bestpractices_get | Get the latest Azure Functions deployment best practices |
| get_bestpractices_get | Get the latest Azure Functions best practices |
| get_bestpractices_get | Get the latest Azure Static Web Apps best practices |
| get_bestpractices_get | What are azure function best practices? |
| get_bestpractices_get | configure azure mcp in coding agent for my repo |

## Azure Monitor

| Tool Name | Test Prompt |
|:----------|:----------|
| monitor_activitylog_list | List the activity logs of the last month for <resource_name> |
| monitor_healthmodels_entity_get | Show me the health status of entity <entity_id> using the health model <health_model_name> |
| monitor_metrics_definitions | Get metric definitions for <resource_type> <resource_name> from the namespace |
| monitor_metrics_definitions | Show me all available metrics and their definitions for storage account <account_name> |
| monitor_metrics_definitions | What metric definitions are available for the Application Insights resource <resource_name> |
| monitor_metrics_query | Analyze the performance trends and response times for Application Insights resource <resource_name> over the last <time_period> |
| monitor_metrics_query | Check the availability metrics for my Application Insights resource <resource_name> for the last <time_period> |
| monitor_metrics_query | Get the <aggregation_type> <metric_name> metric for <resource_type> <resource_name> over the last <time_period> with intervals |
| monitor_metrics_query | Investigate error rates and failed requests for Application Insights resource <resource_name> for the last <time_period> |
| monitor_metrics_query | Query the <metric_name> metric for <resource_type> <resource_name> for the last <time_period> |
| monitor_metrics_query | What's the request per second rate for my Application Insights resource <resource_name> over the last <time_period> |
| monitor_resource_log_query | Show me the logs for the past hour for the resource <resource_name> in the Log Analytics workspace <workspace_name> |
| monitor_table_list | List all tables in the Log Analytics workspace <workspace_name> |
| monitor_table_list | Show me the tables in the Log Analytics workspace <workspace_name> |
| monitor_table_type_list | List all available table types in the Log Analytics workspace <workspace_name> |
| monitor_table_type_list | Show me the available table types in the Log Analytics workspace <workspace_name> |
| monitor_webtests_create | Create a new Standard Web Test with name <webtest_resource_name> in my subscription in <resource_group> in a given <appinsights_component> |
| monitor_webtests_get | Get Web Test details for <webtest_resource_name> in my subscription in <resource_group> |
| monitor_webtests_list | List all Web Test resources in my subscription |
| monitor_webtests_list | List all Web Test resources in my subscription in <resource_group> |
| monitor_webtests_update | Update an existing Standard Web Test with name <webtest_resource_name> in my subscription in <resource_group> in a given <appinsights_component> |
| monitor_workspace_list | List all Log Analytics workspaces in my subscription |
| monitor_workspace_list | Show me my Log Analytics workspaces |
| monitor_workspace_list | Show me the Log Analytics workspaces in my subscription |
| monitor_workspace_log_query | Show me the logs for the past hour in the Log Analytics workspace <workspace_name> |

## Azure Native ISV

| Tool Name | Test Prompt |
|:----------|:----------|
| datadog_monitoredresources_list | List all monitored resources in the Datadog resource <resource_name> |
| datadog_monitoredresources_list | Show me the monitored resources in the Datadog resource <resource_name> |

## Azure Quick Review CLI

| Tool Name | Test Prompt |
|:----------|:----------|
| extension_azqr | Check my Azure subscription for any compliance issues or recommendations |
| extension_azqr | Provide compliance recommendations for my current Azure subscription |
| extension_azqr | Scan my Azure subscription for compliance recommendations |

## Azure Quota

| Tool Name | Test Prompt |
|:----------|:----------|
| quota_region_availability_list | Show me the available regions for these resource types <resource_types> |
| quota_usage_check | Check usage information for <resource_type> in region <region> |

## Azure RBAC

| Tool Name | Test Prompt |
|:----------|:----------|
| role_assignment_list | List all available role assignments in my subscription |
| role_assignment_list | Show me the available role assignments in my subscription |

## Azure Redis

| Tool Name | Test Prompt |
|:----------|:----------|
| redis_list | List all Redis resources in my subscription |
| redis_list | Show me my Redis resources |
| redis_list | Show me the Redis resources in my subscription |
| redis_list | Show me my Redis caches |
| redis_list | Get Redis clusters |

## Azure Resource Group

| Tool Name | Test Prompt |
|:----------|:----------|
| group_list | List all resource groups in my subscription |
| group_list | Show me my resource groups |
| group_list | Show me the resource groups in my subscription |

## Azure Resource Health

| Tool Name | Test Prompt |
|:----------|:----------|
| resourcehealth_availability-status_get | Get the availability status for resource <resource_name> |
| resourcehealth_availability-status_get | Show me the health status of the storage account <storage_account_name> |
| resourcehealth_availability-status_get | What is the availability status of virtual machine <vm_name> in resource group <resource_group_name>? |
| resourcehealth_availability-status_list | List availability status for all resources in my subscription |
| resourcehealth_availability-status_list | Show me the health status of all my Azure resources |
| resourcehealth_availability-status_list | What resources in resource group <resource_group_name> have health issues? |
| resourcehealth_health-events_list | List all service health events in my subscription |
| resourcehealth_health-events_list | Show me Azure service health events for subscription <subscription_id> |
| resourcehealth_health-events_list | What service issues have occurred in the last 30 days? |
| resourcehealth_health-events_list | List active service health events in my subscription |
| resourcehealth_health-events_list | Show me planned maintenance events for my Azure services |

## Azure Service Bus

| Tool Name | Test Prompt |
|:----------|:----------|
| servicebus_queue_details | Show me the details of service bus <service_bus_name> queue <queue_name> |
| servicebus_topic_details | Show me the details of service bus <service_bus_name> topic <topic_name> |
| servicebus_topic_subscription_details | Show me the details of service bus <service_bus_name> subscription <subscription_name> |

## Azure SignalR

| Tool Name | Test Prompt |
|:----------|:----------|
| signalr_runtime_get | Show me the details of SignalR <signalr_name> |
| signalr_runtime_get | Show me the network information of SignalR runtime <signalr_name> |
| signalr_runtime_get | Describe the SignalR runtime <signalr_name> in resource group <resource_group_name> |
| signalr_runtime_get | Get information about my SignalR runtime <signalr_name> in <resource_group_name> |
| signalr_runtime_get | Show all the SignalRs information in <resource_group_name> |
| signalr_runtime_get | List all SignalRs in my subscription |

## Azure SQL Database

| Tool Name | Test Prompt |
|:----------|:----------|
| sql_db_create | Create a new SQL database named <database_name> in server <server_name> |
| sql_db_create | Create a SQL database <database_name> with Basic tier in server <server_name> |
| sql_db_create | Create a new database called <database_name> on SQL server <server_name> in resource group <resource_group_name> |
| sql_db_delete | Delete the SQL database <database_name> from server <server_name> |
| sql_db_delete | Remove database <database_name> from SQL server <server_name> in resource group <resource_group_name> |
| sql_db_delete | Delete the database called <database_name> on server <server_name> |
| sql_db_list | List all databases in the Azure SQL server <server_name> |
| sql_db_list | Show me all the databases configuration details in the Azure SQL server <server_name> |
| sql_db_rename | Rename the SQL database <database_name> on server <server_name> to <new_database_name> |
| sql_db_rename | Rename my Azure SQL database <database_name> to <new_database_name> on server <server_name> |
| sql_db_show | Get the configuration details for the SQL database <database_name> on server <server_name> |
| sql_db_show | Show me the details of SQL database <database_name> in server <server_name> |
| sql_db_update | Update the performance tier of SQL database <database_name> on server <server_name> |
| sql_db_update | Scale SQL database <database_name> on server <server_name> to use <sku_name> SKU |

## Azure SQL Elastic Pool Operations

| Tool Name | Test Prompt |
|:----------|:----------|
| sql_elastic-pool_list | List all elastic pools in SQL server <server_name> |
| sql_elastic-pool_list | Show me the elastic pools configured for SQL server <server_name> |
| sql_elastic-pool_list | What elastic pools are available in my SQL server <server_name>? |

## Azure SQL Server Operations

| Tool Name | Test Prompt |
|:----------|:----------|
| sql_server_create | Create a new Azure SQL server named <server_name> in resource group <resource_group_name> |
| sql_server_create | Create an Azure SQL server with name <server_name> in location <location> with admin user <admin_user> |
| sql_server_create | Set up a new SQL server called <server_name> in my resource group <resource_group_name> |
| sql_server_delete | Delete the Azure SQL server <server_name> from resource group <resource_group_name> |
| sql_server_delete | Remove the SQL server <server_name> from my subscription |
| sql_server_delete | Delete SQL server <server_name> permanently |
| sql_server_entra-admin_list | List Microsoft Entra ID administrators for SQL server <server_name> |
| sql_server_entra-admin_list | Show me the Entra ID administrators configured for SQL server <server_name> |
| sql_server_entra-admin_list | What Microsoft Entra ID administrators are set up for my SQL server <server_name>? |
| sql_server_firewall-rule_create | Create a firewall rule for my Azure SQL server <server_name> |
| sql_server_firewall-rule_create | Add a firewall rule to allow access from IP range <start_ip> to <end_ip> for SQL server <server_name> |
| sql_server_firewall-rule_create | Create a new firewall rule named <rule_name> for SQL server <server_name> |
| sql_server_firewall-rule_delete | Delete a firewall rule from my Azure SQL server <server_name> |
| sql_server_firewall-rule_delete | Remove the firewall rule <rule_name> from SQL server <server_name> |
| sql_server_firewall-rule_delete | Delete firewall rule <rule_name> for SQL server <server_name> |
| sql_server_firewall-rule_list | List all firewall rules for SQL server <server_name> |
| sql_server_firewall-rule_list | Show me the firewall rules for SQL server <server_name> |
| sql_server_firewall-rule_list | What firewall rules are configured for my SQL server <server_name>? |
| sql_server_list | List all Azure SQL servers in resource group <resource_group_name> |
| sql_server_list | Show me every SQL server available in resource group <resource_group_name> |
| sql_server_show | Show me the details of Azure SQL server <server_name> in resource group <resource_group_name> |
| sql_server_show | Get the configuration details for SQL server <server_name> |
| sql_server_show | Display the properties of SQL server <server_name> |

## Azure Storage

| Tool Name | Test Prompt |
|:----------|:----------|
| storage_account_create | Create a new storage account called testaccount123 in East US region |
| storage_account_create | Create a storage account with premium performance and LRS replication |
| storage_account_create | Create a new storage account with Data Lake Storage Gen2 enabled |
| storage_account_get | Show me the details for my storage account <account> |
| storage_account_get | Get details about the storage account <account> |
| storage_account_get | List all storage accounts in my subscription including their location and SKU |
| storage_account_get | Show me my storage accounts with whether hierarchical namespace (HNS) is enabled |
| storage_account_get | Show me the storage accounts in my subscription and include HTTPS-only and public blob access settings |
| storage_blob_container_create | Create the storage container mycontainer in storage account <account> |
| storage_blob_container_create | Create the container using blob public access in storage account <account> |
| storage_blob_container_create | Create a new blob container named documents with container public access in storage account <account> |
| storage_blob_container_get | Show me the properties of the storage container <container> in the storage account <account> |
| storage_blob_container_get | List all blob containers in the storage account <account> |
| storage_blob_container_get | Show me the containers in the storage account <account> |
| storage_blob_get | Show me the properties for blob <blob> in container <container> in storage account <account> |
| storage_blob_get | Get the details about blob <blob> in the container <container> in storage account <account> |
| storage_blob_get | List all blobs in the blob container <container> in the storage account <account> |
| storage_blob_get | Show me the blobs in the blob container <container> in the storage account <account> |
| storage_blob_upload | Upload file <local-file-path> to storage blob <blob> in container <container> in storage account <account> |

## Azure Subscription Management

| Tool Name | Test Prompt |
|:----------|:----------|
| subscription_list | List all subscriptions for my account |
| subscription_list | Show me my subscriptions |
| subscription_list | What is my current subscription? |
| subscription_list | What subscriptions do I have? |

## Azure Terraform Best Practices

| Tool Name | Test Prompt |
|:----------|:----------|
| azureterraformbestpractices_get | Fetch the Azure Terraform best practices |
| azureterraformbestpractices_get | Show me the Azure Terraform best practices and generate code sample to get a secret from Azure Key Vault |

## Azure Virtual Desktop

| Tool Name | Test Prompt |
|:----------|:----------|
| virtualdesktop_hostpool_list | List all host pools in my subscription |
| virtualdesktop_hostpool_host_list | List all session hosts in host pool <hostpool_name> |
| virtualdesktop_hostpool_host_user-list | List all user sessions on session host <sessionhost_name> in host pool <hostpool_name> |

## Azure Workbooks

| Tool Name | Test Prompt |
|:----------|:----------|
| workbooks_create | Create a new workbook named <workbook_name> |
| workbooks_delete | Delete the workbook with resource ID <workbook_resource_id> |
| workbooks_list | List all workbooks in my resource group <resource_group_name> |
| workbooks_list | What workbooks do I have in resource group <resource_group_name>? |
| workbooks_show | Get information about the workbook with resource ID <workbook_resource_id> |
| workbooks_show | Show me the workbook with resource ID <workbook_resource_id> |
| workbooks_update | Update the workbook <workbook_resource_id> with a new text step |

## Bicep

| Tool Name | Test Prompt |
|:----------|:----------|
| bicepschema_get | How can I use Bicep to create an Azure OpenAI service? |

## Cloud Architect

| Tool Name | Test Prompt |
|:----------|:----------|
| cloudarchitect_design | Please help me design an architecture for a large-scale file upload, storage, and retrieval service |
| cloudarchitect_design | Help me design an Azure cloud service that will serve as an ATM for users |
| cloudarchitect_design | I want to design a cloud app for ordering groceries |
| cloudarchitect_design | How can I design a cloud service in Azure that will store and present videos for users? |<|MERGE_RESOLUTION|>--- conflicted
+++ resolved
@@ -6,55 +6,29 @@
 
 | Tool Name | Test Prompt |
 |:----------|:----------|
-<<<<<<< HEAD
-| foundry_agents_connect | Query an agent in my AI foundry project |
+| foundry_agents_connect | Query an agent in my Azure AI foundry resource |
 | foundry_agents_evaluate | Evaluate the full query and response I got from my agent for task_adherence |
-| foundry_agents_list | List all agents in my AI Foundry project |
-| foundry_agents_list | Show me the available agents in my AI Foundry project |
-| foundry_agents_query-and-evaluate | Query and evaluate an agent in my AI Foundry project for task_adherence |
+| foundry_agents_list | List all agents in my Azure AI Foundry resource |
+| foundry_agents_list | Show me the available agents in my Azure AI Foundry resource |
+| foundry_agents_query-and-evaluate | Query and evaluate an agent in my Azure AI Foundry resource for task_adherence |
 | foundry_knowledge_index_list | List all knowledge indexes in my AI Foundry project |
 | foundry_knowledge_index_list | Show me the knowledge indexes in my AI Foundry project |
-| foundry_knowledge_index_schema | Show me the schema for knowledge index \<index-name> in my AI Foundry project |
+| foundry_knowledge_index_schema | Show me the schema for knowledge index \<index-name> in my Azure AI Foundry resource |
 | foundry_knowledge_index_schema | Get the schema configuration for knowledge index \<index-name> |
 | foundry_models_deploy | Deploy a GPT4o instance on my resource \<resource-name> |
 | foundry_models_deployments_list | List all AI Foundry model deployments |
 | foundry_models_deployments_list | Show me all AI Foundry model deployments |
 | foundry_models_list | List all AI Foundry models |
 | foundry_models_list | Show me the available AI Foundry models |
-| foundry_openai_chat-completions-create | Create a chat completion with the message "Hello, how are you today?" |
-| foundry_openai_create-completion | Create a completion with the prompt "What is Azure?"|
-| foundry_openai_embeddings-create | Generate embeddings for the text "Azure OpenAI Service" |
-| foundry_openai_embeddings-create | Create vector embeddings for my text using Azure OpenAI |
-| foundry_openai_models-list | List all available OpenAI models in my Azure resource |
-| foundry_openai_models-list | Show me the OpenAI model deployments |
+| foundry_openai_chat-completions-create | Create a chat completion with the message "Hello, how are you today?" using my Azure AI Foundry resource |
+| foundry_openai_create-completion | Create a completion with the prompt "What is Azure?" using my Azure AI Foundry resource |
+| foundry_openai_embeddings-create | Generate embeddings for the text "Azure OpenAI Service" using my Azure AI Foundry resource |
+| foundry_openai_embeddings-create | Create vector embeddings for my text using my Azure AI Foundry resource |
+| foundry_openai_models-list | List all available OpenAI models in my Azure AI Foundry resource |
+| foundry_openai_models-list | Show me the OpenAI model deployments in my Azure AI Foundry resource |
 | foundry_resource_get | List all AI Foundry resources in my subscription |
 | foundry_resource_get | Show me the AI Foundry resources in resource group <resource_group_name> |
 | foundry_resource_get | Get details for AI Foundry resource <resource_name> in resource group <resource_group_name> |
-=======
-| azmcp_foundry_agents_connect | Query an agent in my Azure AI foundry resource |
-| azmcp_foundry_agents_evaluate | Evaluate the full query and response I got from my agent for task_adherence |
-| azmcp_foundry_agents_list | List all agents in my Azure AI Foundry resource |
-| azmcp_foundry_agents_list | Show me the available agents in my Azure AI Foundry resource |
-| azmcp_foundry_agents_query-and-evaluate | Query and evaluate an agent in my Azure AI Foundry resource for task_adherence |
-| azmcp_foundry_knowledge_index_list | List all knowledge indexes in my AI Foundry project |
-| azmcp_foundry_knowledge_index_list | Show me the knowledge indexes in my AI Foundry project |
-| azmcp_foundry_knowledge_index_schema | Show me the schema for knowledge index \<index-name> in my Azure AI Foundry resource |
-| azmcp_foundry_knowledge_index_schema | Get the schema configuration for knowledge index \<index-name> |
-| azmcp_foundry_models_deploy | Deploy a GPT4o instance on my resource \<resource-name> |
-| azmcp_foundry_models_deployments_list | List all AI Foundry model deployments |
-| azmcp_foundry_models_deployments_list | Show me all AI Foundry model deployments |
-| azmcp_foundry_models_list | List all AI Foundry models |
-| azmcp_foundry_models_list | Show me the available AI Foundry models |
-| azmcp_foundry_openai_chat-completions-create | Create a chat completion with the message "Hello, how are you today?" using my Azure AI Foundry resource |
-| azmcp_foundry_openai_create-completion | Create a completion with the prompt "What is Azure?" using my Azure AI Foundry resource |
-| azmcp_foundry_openai_embeddings-create | Generate embeddings for the text "Azure OpenAI Service" using my Azure AI Foundry resource |
-| azmcp_foundry_openai_embeddings-create | Create vector embeddings for my text using my Azure AI Foundry resource |
-| azmcp_foundry_openai_models-list | List all available OpenAI models in my Azure AI Foundry resource |
-| azmcp_foundry_openai_models-list | Show me the OpenAI model deployments in my Azure AI Foundry resource |
-| azmcp_foundry_resource_get | List all AI Foundry resources in my subscription |
-| azmcp_foundry_resource_get | Show me the AI Foundry resources in resource group <resource_group_name> |
-| azmcp_foundry_resource_get | Get details for AI Foundry resource <resource_name> in resource group <resource_group_name> |
->>>>>>> 924af48f
 
 ## Azure AI Search
 
