--- conflicted
+++ resolved
@@ -17,6 +17,7 @@
 ### Other Changes
 
 - Set telemetry field's for `ToolArea` and `ToolName` when "consolidated" mode is used or a server is loaded from `registry.json`. [[#933](https://github.com/microsoft/mcp/pull/933)]
+- Added instructions on when to not use azd init [[#942](https://github.com/microsoft/mcp/pull/942)]
 
 ## 0.9.7 (2025-10-22)
 
@@ -27,16 +28,10 @@
 
 ### Other Changes
 
-<<<<<<< HEAD
-- Improved Service Bus tool description with detailed guidance for better LLM tool selection, including usage patterns, messaging scenarios, and when not to use the tool.
-- Set telemetry field's for ToolArea and ToolName when "consolidated" mode is used or a server is loaded from registry.json. [[#933](https://github.com/microsoft/mcp/pull/933)]
-- Added instructions on when to not use azd init [[#942](https://github.com/microsoft/mcp/pull/942)]
-=======
 - Improved the following tool namespace descriptions for better LLM tool selection, including usage patterns, messaging scenarios, and when not to use their tools:
   - Service Bus [[#923](https://github.com/microsoft/mcp/pull/923)]
   - Application Insights [[#928](https://github.com/microsoft/mcp/pull/928)]
 - Updated the description of the `azmcp_appservice_database_add` command to decrease ambiguity and increase selection accuracy by LLMs. [[#912](https://github.com/microsoft/mcp/pull/912)]
->>>>>>> 4fa174fa
 
 ## 0.9.6 (2025-10-21)
 
