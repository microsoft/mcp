--- conflicted
+++ resolved
@@ -12,21 +12,20 @@
 - `azmcp foundry openai create-completion` - Generate text completions using deployed Azure OpenAI models in AI Foundry. [[#54](https://github.com/microsoft/mcp/pull/54)]
   - Supports configurable temperature and max token parameters
   - Requires resource-name, deployment-name, and prompt-text parameters
-<<<<<<< HEAD
-- Updated the description of the `azmcp_mysql_server_param_set` tool to increase selection accuracy by LLMs [[#614](https://github.com/microsoft/mcp/pull/614)]
-=======
-- Updated the description of the following Key Vault comands to increase selection accuracy by LLMs: [[#608](https://github.com/microsoft/mcp/pull/608)]
-  - `azmcp_keyvault_certificate_create`
-  - `azmcp_keyvault_certificate_import`
-  - `azmcp_keyvault_certificate_get`
-  - `azmcp_keyvault_certificate_list`
-  - `azmcp_keyvault_key_create`
-  - `azmcp_keyvault_key_get`
-  - `azmcp_keyvault_key_list`
-  - `azmcp_keyvault_secret_create`
-  - `azmcp_keyvault_secret_get`
-  - `azmcp_keyvault_secret_list`
->>>>>>> 35ac23a0
+- Updated the description of the following comands to increase selection accuracy by LLMs:
+  - Key Vault: [[#608](https://github.com/microsoft/mcp/pull/608)]
+    - `azmcp_keyvault_certificate_create`
+    - `azmcp_keyvault_certificate_import`
+    - `azmcp_keyvault_certificate_get`
+    - `azmcp_keyvault_certificate_list`
+    - `azmcp_keyvault_key_create`
+    - `azmcp_keyvault_key_get`
+    - `azmcp_keyvault_key_list`
+    - `azmcp_keyvault_secret_create`
+    - `azmcp_keyvault_secret_get`
+    - `azmcp_keyvault_secret_list`
+  - MySQL: [[#614](https://github.com/microsoft/mcp/pull/614)]
+    - `azmcp_mysql_server_param_set`
 
 ### Breaking Changes
 
