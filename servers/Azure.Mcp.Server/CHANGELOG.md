--- conflicted
+++ resolved
@@ -26,12 +26,11 @@
 
 ### Other Changes
 
-<<<<<<< HEAD
 - Updated the description of the following commands to decrease ambiguity and increase selection accuracy by LLMs:
   - AKS (Azure Kubernetes Service)
     - `azmcp_aks_cluster_get`
     - `azmcp_aks_nodepool_get`
-=======
+
 ## 0.8.6 (2025-10-09)
 
 ### Features Added
@@ -55,7 +54,6 @@
 - Telemetry:
   - Added `ServerMode` telemetry tag to distinguish start-up modes for the MCP server. [[#738](https://github.com/microsoft/mcp/pull/738)]
   - Updated `ToolArea` telemetry field to be populated for namespace (and intent/learn) calls. [[#739](https://github.com/microsoft/mcp/pull/739)]
->>>>>>> 15ec9c9e
 
 ## 0.8.5 (2025-10-07)
 
