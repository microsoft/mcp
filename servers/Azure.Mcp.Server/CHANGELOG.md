# CHANGELOG 📝

The Azure MCP Server updates automatically by default whenever a new release comes out 🚀. We ship updates twice a week on Tuesdays and Thursdays 😊

## 0.9.7 (Unreleased)

### Features Added

### Breaking Changes

### Bugs Fixed
<<<<<<< HEAD
- Fixed SKU configuration bug in SQL database create and update commands. [[#925](https://github.com/microsoft/mcp/pull/925)]
=======

>>>>>>> 90c9c681
- Increased Kusto HttpClient timeout from 100 seconds to 240 seconds to support long-running queries. [[#907](https://github.com/microsoft/mcp/pull/907)]
- Provide installation instructions when azd or other registry components are missing. [[#926](https://github.com/microsoft/mcp/pull/926)]

### Other Changes
- Improved Service Bus tool description with detailed guidance for better LLM tool selection, including usage patterns, messaging scenarios, and when not to use the tool.

## 0.9.6 (2025-10-21)

### Features Added

- Added instructions to the best practices tool for the GitHub coding agent on how to configure the Azure MCP Server. [[#888](https://github.com/microsoft/mcp/pull/888)]

### Bugs Fixed

- Fixed an issue where `azmcp_entra_administrator_list` was not listing administrators correctly. [[#891](https://github.com/microsoft/mcp/pull/891)]
- Fixed an issue where `azmcp_sql_server_firewall_rule_list` was not listing firewall rules correctly. [[#891](https://github.com/microsoft/mcp/pull/891)]
- Fixed an issue preventing the `ServerStarted` telemetry event from being published. [[#905](https://github.com/microsoft/mcp/pull/905)]
- Fixed an issue where MCP tools were missing the 'title' metadata, causing Visual Studio to display raw tool names instead of user-friendly titles. [[#898](https://github.com/microsoft/mcp/pull/898)]

### Other Changes

- Added tool name length validation to ensure all tool names stay within 48 character limit for compatibility with MCP clients. [[#881](https://github.com/microsoft/mcp/pull/881)]

#### Dependency Updates

- Updated the following libraries:
  - `ModelContextProtocol.AspNetCore`: `0.4.0-preview.2` → `0.4.0-preview.3`. [[#887](https://github.com/Azure/azure-mcp/pull/887)]

## 0.9.5 (2025-10-20)

### Bugs Fixed

- Update the `server.json` file in the NuGet distribution to match the `2025-09-29` schema version (latest from the MCP Registry). [[#870](https://github.com/microsoft/mcp/pull/870)]

### Other Changes

- Updated how `IsServerCommandInvoked` telemetry is captured to more correctly report whether learning or tool call was performed. [[#874](https://github.com/microsoft/mcp/pull/874)]
- Added tool name length validation to ensure all tool names stay within 48 character limit for compatibility with MCP clients. [[#881](https://github.com/microsoft/mcp/pull/881)]

## 0.9.4 (2025-10-17)

### Features Added

- Added a new server startup "consolidated" mode, which groups Azure MCP tools by tasks and actions tools conduct. This can be enabled by using the `--consolidated` flag. [[#784](https://github.com/microsoft/mcp/pull/784)]

### Breaking Changes

- Removes the `azmcp_` prefix from all commands. [[#868](https://github.com/microsoft/mcp/pull/868)]

### Other Changes

#### Dependency Updates

- Updated the following dependencies: [[864](https://github.com/microsoft/mcp/pull/864)]
  - Azure.ResourceManager.ResourceGraph: `1.1.0-beta.4` → `1.1.0`
  - Azure.Core: `1.48.0` → `1.49.0`

## 0.9.3 (2025-10-16)

### Bugs Fixed

- Fixed a bug where user confirmation (elicitation) stopped working between versions `0.8.5` and `0.9.2`. [[#824](https://github.com/microsoft/mcp/issues/824)]
- Fixed `IsServerCommandInvoked` always appearing to be true. [[#837](https://github.com/microsoft/mcp/pull/837)]
- Fixed `ToolName` always showing up as the tool area even if an MCP tool was invoked. [[#837](https://github.com/microsoft/mcp/pull/837)]
- Update the `server.json` in the NuGet distribution to match the 2025-09-29 server.json schema version (latest from the MCP Registry). [[#870](https://github.com/microsoft/mcp/pull/870)]

### Other Changes

- Updated the description of the following Communications commands to decrease ambiguity and increase selection accuracy by LLMs: [[#804](https://github.com/microsoft/mcp/pull/804)]
  - `azmcp_communication_email_send`
  - `azmcp_communication_sms_send`
- Improved the description of the `--enable-insecure-transports` server startup option. [[#839](https://github.com/microsoft/mcp/pull/839)]

## 0.9.2 (2025-10-15)

### Bugs Fixed

- Fixed retained-buffer leaks across services (Kusto, EventGrid, AppLens, Speech, Cosmos, Foundry, NetworkResourceProvider) and tool loaders (BaseToolLoader, ServerToolLoader, NamespaceToolLoader, SingleProxyToolLoader) by disposing `JsonDocument`/`HttpResponseMessage` instances and cloning returned `JsonElements`. ([#817](https://github.com/microsoft/mcp/pull/817))

### Other Changes

- Telemetry capture is disabled in non-release builds. ([#783](https://github.com/microsoft/mcp/pull/783))

## 0.9.1 (2025-10-14)

### Bugs Fixed

- Fixed an issue where `azmcp_sql_db_rename` would not work as expected. [[#615](https://github.com/microsoft/mcp/issues/615)]

### Other Changes

- MCP server start options are now included in telemetry logs. ([#794](https://github.com/microsoft/mcp/pull/794))
- Updated the description of the following Workbook commands to decrease ambiguity and increase selection accuracy by LLMs: [[#787](https://github.com/microsoft/mcp/pull/787)]
  - `azmcp_workbook_show`
  - `azmcp_workbook_update`

## 0.9.0 (2025-10-13)

### Features Added

- Added support for sending an email via Azure Communication Services via the command `azmcp_communication_email_send`. [[#690](https://github.com/microsoft/mcp/pull/690)]
- Added the following Event Hubs commands: [[#750](https://github.com/microsoft/mcp/pull/750)]
  - `azmcp_eventhubs_consumergroup_update`: Create or update a consumer group for an Event Hub.
  - `azmcp_eventhubs_consumergroup_get`: Get details of a consumer group for an Event Hub
  - `azmcp_eventhubs_consumergroup_delete`: Delete a consumer group from an Event Hub
  - `azmcp_eventhubs_eventhub_update`: Create or update an Event Hub within a namespace
  - `azmcp_eventhubs_eventhub_get`: Get details of an Event Hub within a namespace
  - `azmcp_eventhubs_eventhub_delete`: Delete an Event Hub from a namespace
  - `azmcp_eventhubs_namespace_update`: Create or update an Event Hubs namespace
  - `azmcp_eventhubs_namespace_delete`: Delete an existing Event Hubs namespace.
- Added support for listing Azure AI Foundry (Cognitive Services) resources or getting details of a specific one via the command `azmcp_foundry_resource_get`. [[#762](https://github.com/microsoft/mcp/pull/762)]
- Added support for Azure Monitor Web Tests management operations: [[#529](https://github.com/microsoft/mcp/issues/529)]
  - `azmcp_monitor_webtests_create`: Create a new web test in Azure Monitor
  - `azmcp_monitor_webtests_get`: Get details for a specific web test
  - `azmcp_monitor_webtests_list`: List all web tests in a subscription or optionally, within a resource group
  - `azmcp_monitor_webtests_update`: Update an existing web test in Azure Monitor
- Added the following Azure CLI commands:
  - `azmcp_extension_cli_generate`: Generate Azure CLI commands based on user intent. [[#203](https://github.com/microsoft/mcp/issues/203)]
  - `azmcp_extension_cli_install`: Get installation instructions for Azure CLI, Azure Developer CLI and Azure Functions Core Tools. [[#74](https://github.com/microsoft/mcp/issues/74)]
- Added support for Azure AI Search knowledge bases and knowledge sources commands: [[#719](https://github.com/Azure/azure-mcp/pull/719)]
  - `azmcp_search_knowledge_base_list`: List knowledge bases defined in an Azure AI Search service.
  - `azmcp_search_knowledge_base_retrieve`: Execute a retrieval operation using a specified knowledge base with optional multi-turn conversation history.
  - `azmcp_search_knowledge_source_list`: List knowledge sources defined in an Azure AI Search service.

### Breaking Changes

- Replaced `azmcp_redis_cache_list` and `azmcp_redis_cluster_list` with a unified `azmcp_redis_list` command that lists all Redis resources in a subscription. [[#756](https://github.com/microsoft/mcp/issues/756)]
  - Flattened `azmcp_redis_cache_accesspolicy_list` and `azmcp_redis_cluster_database_list` into the aforementioned `azmcp_redis_list` command. [[#757](https://github.com/microsoft/mcp/issues/757)]

### Bugs Fixed

- Fix flow of `Activity.Current` in telemetry service by changing `ITelemetryService`'s activity calls to synchronous. [[#558](https://github.com/microsoft/mcp/pull/558)]

### Other Changes

- Added more deployment related best practices. [[#698](https://github.com/microsoft/mcp/issues/698)]
- Added `IsServerCommandInvoked` telemetry field indicating that the MCP tool call resulted in a command invocation. [[#751](https://github.com/microsoft/mcp/pull/751)]
- Updated the description of the following commands to decrease ambiguity and increase selection accuracy by LLMs:
  - AKS (Azure Kubernetes Service): [[#771](https://github.com/microsoft/mcp/pull/771)]
    - `azmcp_aks_cluster_get`
    - `azmcp_aks_nodepool_get`
  - Marketplace: [[#761](https://github.com/microsoft/mcp/pull/761)]
    - `azmcp_marketplace_product_list`
  - Storage: [[#650](https://github.com/microsoft/mcp/pull/650)]
    - `azmcp_storage_account_get`
    - `azmcp_storage_blob_get`
    - `azmcp_storage_blob_container_create`
    - `azmcp_storage_blob_container_get`

#### Dependency Updates

- Updated the following libraries:
  - `Azure.Search.Documents`: `11.7.0-beta.6` → `11.7.0-beta.7`. [[#719](https://github.com/Azure/azure-mcp/pull/719)]
  - `ModelContextProtocol.AspNetCore`: `0.4.0-preview.1` → `0.4.0-preview.2`. [[#767](https://github.com/Azure/azure-mcp/pull/767)]

## 0.8.6 (2025-10-09)

### Features Added

- Added `--tool` option to start Azure MCP server with only specific tools by name, providing fine-grained control over tool exposure. This option switches server mode to `--all` automatically. The `--namespace` and `--tool` options cannot be used together. [[#685](https://github.com/microsoft/mcp/issues/685)]
- Added support for getting ledger entries on Azure Confidential Ledger via the command `azmcp_confidentialledger_entries_get`. [[#705](https://github.com/microsoft/mcp/pull/723)]
- Added support for listing an Azure resource's activity logs via the command `azmcp_monitor_activitylog_list`. [[#720](https://github.com/microsoft/mcp/pull/720)]

### Breaking Changes

- Unified required parameter validation: null or empty values now always throw `ArgumentException` with an improved message listing all invalid parameters. Previously this would throw either `ArgumentNullException` or `ArgumentException` for only the first invalid value. [[#718](https://github.com/microsoft/mcp/pull/718)]

### Other Changes

- Telemetry:
  - Added `ServerMode` telemetry tag to distinguish start-up modes for the MCP server. [[#738](https://github.com/microsoft/mcp/pull/738)]
  - Updated `ToolArea` telemetry field to be populated for namespace (and intent/learn) calls. [[#739](https://github.com/microsoft/mcp/pull/739)]

## 0.8.5 (2025-10-07)

### Features Added

- Added the following OpenAI commands: [[#647](https://github.com/microsoft/mcp/pull/647)]
  - `azmcp_foundry_openai_chat-completions-create`: Create interactive chat completions using Azure OpenAI chat models in AI Foundry.
  - `azmcp_foundry_openai_embeddings-create`: Generate vector embeddings using Azure OpenAI embedding models in AI Foundry
  - `azmcp_foundry_openai_models-list`: List all available OpenAI models and deployments in an Azure resource.
- Added support for sending SMS messages via Azure Communication Services with the command `azmcp_communication_sms_send`. [[#473](https://github.com/microsoft/mcp/pull/473)]
- Added support for appending tamper-proof ledger entries backed by TEEs and blockchain-style integrity guarantees in Azure Confidential Ledger via the command `azmcp_confidentialledger_entries_append`. [[#705](https://github.com/microsoft/mcp/pull/705)]
- Added the following Azure Managed Lustre commands:
  - `azmcp_azuremanagedlustre_filesystem_subnetsize_validate`: Check if the subnet can host the target Azure Managed Lustre SKU and size [[#110](https://github.com/microsoft/mcp/issues/110)].
  - `azmcp_azuremanagedlustre_filesystem_create`: Create an Azure Managed Lustre filesystem. [[#50](https://github.com/microsoft/mcp/issues/50)]
  - `azmcp_azuremanagedlustre_filesystem_update`: Update an Azure Managed Lustre filesystem. [[#50](https://github.com/microsoft/mcp/issues/50)]
- Added support for listing all Azure SignalR runtime instances or getting detailed information about a single one via the command `azmcp_signalr_runtime_get`. [[#83](https://github.com/microsoft/mcp/pull/83)]

### Breaking Changes

- Renamed `azmcp_azuremanagedlustre` commands to `azmcp_managedlustre`. [[#345](https://github.com/microsoft/mcp/issues/345)]
  - Renamed `azmcp_managedlustre_filesystem_required-subnet-size` to `azmcp_managedlustre_filesystem_subnetsize_ask`. [[#111](https://github.com/microsoft/mcp/issues/111)]
- Merged the following Azure Kubernetes Service (AKS) tools: [[#591](https://github.com/microsoft/mcp/issues/591)]
  - Merged `azmcp_aks_cluster_list` into `azmcp_aks_cluster_get`, which can perform both operations based on whether `--cluster` is passed.
  - Merged `azmcp_aks_nodepool_list` into `azmcp_aks_nodepool_get`, which can perform both operations based on whether `--nodepool` is passed.

### Bugs Fixed

- Improved description of Load Test commands. [[#92](https://github.com/microsoft/mcp/pull/92)]
- Fixed an issue where Azure Subscription tools were not available in the default (namespace) server mode. [[#634](https://github.com/microsoft/mcp/pull/634)]
- Improved error message for macOS users when interactive browser authentication fails due to broker threading requirements. The error now provides clear guidance to use Azure CLI, Azure PowerShell, or Azure Developer CLI for authentication instead. [[#684](https://github.com/microsoft/mcp/pull/684)]
- Added validation for the Cosmos query command `azmcp_cosmos_database_container_item_query`. [[#524](https://github.com/microsoft/mcp/pull/524)]
- Fixed the construction of Azure Resource Graph queries for App Configuration in the `FindAppConfigStore` method. The name filter is now correctly passed via the `additionalFilter` parameter instead of `tableName`, resolving "ExactlyOneStartingOperatorRequired" and "BadRequest" errors when setting key-value pairs. [[#670](https://github.com/microsoft/mcp/pull/670)]
- Updated the description of the Monitor tool and corrected the prompt for command `azmcp_monitor_healthmodels_entity_gethealth` to ensure that the LLM picks up the correct tool. [[#630](https://github.com/microsoft/mcp/pull/630)]
- Fixed "BadRequest" error in Azure Container Registry to get a registry, and in EventHubs to get a namespace. [[#729](https://github.com/microsoft/mcp/pull/729)]
- Added redundancy in Dockerfile to ensure the azmcp in the Docker image is actually executable. [[#732](https://github.com/microsoft/mcp/pull/732)]

### Other Changes

- Updated the description of `azmcp_bicepschema_get` to increase selection accuracy by LLMs. [[#649](https://github.com/microsoft/mcp/pull/649)]
- Update the `ToolName` telemetry field to use the normalized command name when the `CommandFactory` tool is used. [[#716](https://github.com/microsoft/mcp/pull/716)]
- Updated the default tool loading behavior to execute namespace tool calls directly instead of spawning separate child processes for each namespace. [[#704](https://github.com/microsoft/mcp/pull/704)]

#### Dependency updates

- Updated `Microsoft.Azure.Cosmos.Aot` from `0.1.2-preview.2` to `0.1.4-preview.2`, which upgrades the transitive Newtonsoft.Json dependency to `13.0.4`. [[#662](https://github.com/microsoft/mcp/pull/662)]

## 0.8.4 (2025-10-02)

### Features Added

- Added support to return metadata when using the `azmcp_tool_list` command. [[#564](https://github.com/microsoft/mcp/issues/564)]
- Added support for returning a list of tool namespaces instead of individual tools when using the `azmcp_tool_list` command with the `--namespaces` option. [[#496](https://github.com/microsoft/mcp/issues/496)]

### Breaking Changes

- Merged `azmcp_appconfig_kv_list` and `azmcp_appconfig_kv_show` into `azmcp_appconfig_kv_get` which can handle both listing and filtering key-values and getting a specific key-value. [[#505](https://github.com/microsoft/mcp/pull/505)]

### Bugs Fixed

- Fixed the name of the Key Vault Managed HSM settings get command from `azmcp_keyvault_admin_get` to `azmcp_keyvault_admin_settings_get`. [[#643](https://github.com/microsoft/mcp/issues/643)]
- Removed redundant DI instantiation of MCP server providers, as these are expected to be instantiated by the MCP server discovery mechanism. [[#644](https://github.com/microsoft/mcp/pull/644)]
- Fixed App Lens having a runtime error for reflection-based serialization when using native AoT MCP build. [[#639](https://github.com/microsoft/mcp/pull/639)]
- Added validation for the PostgreSQL database query command `azmcp_postgres_database_query`.[[#518](https://github.com/microsoft/mcp/pull/518)]

### Other Changes

- Change base Docker image from `bookworm-slim` to `alpine`. [[#651](https://github.com/microsoft/mcp/pull/651)]
- Refactored tool implementation to use Azure Resource Graph queries instead of direct ARM API calls:
  - Grafana [[#628](https://github.com/microsoft/mcp/pull/628)]
- Updated the description of the following commands to increase selection accuracy by LLMs:
  - App Deployment: `azmcp_deploy_app_logs_get` [[#640](https://github.com/microsoft/mcp/pull/640)]
  - Kusto: [[#666](https://github.com/microsoft/mcp/pull/666)]
    - `azmcp_kusto_cluster_get`
    - `azmcp_kusto_cluster_list`
    - `azmcp_kusto_database_list`
    - `azmcp_kusto_query`
    - `azmcp_kusto_sample`
    - `azmcp_kusto_table_list`
    - `azmcp_kusto_table_schema`
  - Redis: [[#655](https://github.com/microsoft/mcp/pull/655)]
    - `azmcp_redis_cache_list`
    - `azmcp_redis_cluster_list`
  - Service Bus: `azmcp_servicebus_topic_details` [[#642](https://github.com/microsoft/mcp/pull/642)]

#### Dependency Updates

- Updated the `ModelContextProtocol.AspNetCore` version from `0.3.0-preview.4` to `0.4.0-preview.1`. [[#576](https://github.com/Azure/azure-mcp/pull/576)]
- Removed the following dependencies:
  - `Azure.ResourceManager.Grafana` [[#628](https://github.com/microsoft/mcp/pull/622)]

## 0.8.3 (2025-09-30)

### Features Added

- Added support for Azure Developer CLI (azd) MCP tools when azd CLI is installed locally - [[#566](https://github.com/microsoft/mcp/issues/566)]
- Added support to proxy MCP capabilities when child servers leverage sampling or elicitation. [[#581](https://github.com/microsoft/mcp/pull/581)]
- Added support for publishing custom events to Event Grid topics via the command `azmcp_eventgrid_events_publish`. [[#514](https://github.com/microsoft/mcp/pull/514)]
- Added support for generating text completions using deployed Azure OpenAI models in AI Foundry via the command `azmcp_foundry_openai_create-completion`. [[#54](https://github.com/microsoft/mcp/pull/54)]
- Added support for speech recognition from an audio file with Azure AI Services Speech via the command `azmcp_speech_stt_recognize`. [[#436](https://github.com/microsoft/mcp/pull/436)]
- Added support for getting the details of an Azure Event Hubs namespace via the command `azmcp_eventhubs_namespace_get`. [[#105](https://github.com/microsoft/mcp/pull/105)]

### Breaking Changes

### Bugs Fixed

- Fixed an issue with the help option (`--help`) and enabled it across all commands and command groups. [[#583](https://github.com/microsoft/mcp/pull/583)]
- Fixed the following issues with Kusto commands:
  - `azmcp_kusto_cluster_list` and `azmcp_kusto_cluster_get` now accept the correct parameters expected by the service. [[#589](https://github.com/microsoft/mcp/issues/589)]
  - `azmcp_kusto_table_schema` now returns the correct table schema. [[#530](https://github.com/microsoft/mcp/issues/530)]
  - `azmcp_kusto_query` does not fail when the subscription id in the input query is enclosed in double quotes anymore. [[#152](https://github.com/microsoft/mcp/issues/152)]
  - All commands now return enough details in error messages when input parameters are invalid or missing. [[#575](https://github.com/microsoft/mcp/issues/575)]

### Other Changes

- Refactored tool implementation to use Azure Resource Graph queries instead of direct ARM API calls:
  - Authorization [[607](https://github.com/microsoft/mcp/pull/607)]
  - AppConfig [[606](https://github.com/microsoft/mcp/pull/606)]
  - ACR [[622](https://github.com/microsoft/mcp/pull/622)]
- Fixed the names of the following MySQL and Postgres commands: [[#614](https://github.com/microsoft/mcp/pull/614)]
  - `azmcp_mysql_server_config_config`    → `azmcp_mysql_server_config_get`
  - `azmcp_mysql_server_param_param`      → `azmcp_mysql_server_param_get`
  - `azmcp_mysql_table_schema_schema`     → `azmcp_mysql_table_schema_get`
  - `azmcp_postgres_server_config_config` → `azmcp_postgres_server_config_get`
  - `azmcp_postgres_server_param_param`   → `azmcp_postgres_server_param_get`
  - `azmcp_postgres_table_schema_schema`  → `azmcp_postgres_table_schema_get`
- Updated the description of the following commands to increase selection accuracy by LLMs:
  - AI Foundry: [[#599](https://github.com/microsoft/mcp/pull/599)]
    - `azmcp_foundry_agents_connect`
    - `azmcp_foundry_models_deploy`
    - `azmcp_foundry_models_deployments_list`
  - App Lens: `azmcp_applens_resource_diagnose` [[#556](https://github.com/microsoft/mcp/pull/556)]
  - Cloud Architect: `azmcp_cloudarchitect_design` [[#587](https://github.com/microsoft/mcp/pull/587)]
  - Cosmos DB: `azmcp_cosmos_database_container_item_query` [[#625](https://github.com/microsoft/mcp/pull/625)]
  - Event Grid: [[#552](https://github.com/microsoft/mcp/pull/552)]
    - `azmcp_eventgrid_subscription_list`
    - `azmcp_eventgrid_topic_list`
  - Key Vault: [[#608](https://github.com/microsoft/mcp/pull/608)]
    - `azmcp_keyvault_certificate_create`
    - `azmcp_keyvault_certificate_import`
    - `azmcp_keyvault_certificate_get`
    - `azmcp_keyvault_certificate_list`
    - `azmcp_keyvault_key_create`
    - `azmcp_keyvault_key_get`
    - `azmcp_keyvault_key_list`
    - `azmcp_keyvault_secret_create`
    - `azmcp_keyvault_secret_get`
    - `azmcp_keyvault_secret_list`
  - MySQL: [[#614](https://github.com/microsoft/mcp/pull/614)]
    - `azmcp_mysql_server_param_set`
  - Postgres: [[#562](https://github.com/microsoft/mcp/pull/562)]
    - `azmcp_postgres_database_query`
    - `azmcp_postgres_server_param_set`
  - Resource Health: [[#588](https://github.com/microsoft/mcp/pull/588)]
    - `azmcp_resourcehealth_availability-status_get`
    - `azmcp_resourcehealth_service-health-events_list`
  - SQL: [[#594](https://github.com/microsoft/mcp/pull/594)]
    - `azmcp_sql_db_delete`
    - `azmcp_sql_db_update`
    - `azmcp_sql_server_delete`
  - Subscriptions: `azmcp_subscription_list` [[#559](https://github.com/microsoft/mcp/pull/559)]

#### Dependency Updates

- Removed the following dependencies:
  - `Azure.ResourceManager.Authorization` [[#607](https://github.com/microsoft/mcp/pull/607)]
  - `Azure.ResourceManager.AppConfiguration` [[#606](https://github.com/microsoft/mcp/pull/606)]
  - `Azure.ResourceManager.ContainerRegistry` [[#622](https://github.com/microsoft/mcp/pull/622)]

## 0.8.2 (2025-09-25)

### Bugs Fixed

- Fixed `azmcp_subscription_list` to return empty enumerable instead of `null` when no subscriptions are found. [[#508](https://github.com/microsoft/mcp/pull/508)]

## 0.8.1 (2025-09-23)

### Features Added

- Added support for listing SQL servers in a subscription and resource group via the command `azmcp_sql_server_list`. [[#503](https://github.com/microsoft/mcp/issues/503)]
- Added support for renaming Azure SQL databases within a server while retaining configuration via the `azmcp sql db rename` command. [[#542](https://github.com/microsoft/mcp/pull/542)]
- Added support for Azure App Service database management via the command `azmcp_appservice_database_add`. [[#59](https://github.com/microsoft/mcp/pull/59)]
- Added the following Azure Foundry agents commands: [[#55](https://github.com/microsoft/mcp/pull/55)]
  - `azmcp_foundry_agents_connect`: Connect to an agent in an AI Foundry project and query it
  - `azmcp_foundry_agents_evaluate`: Evaluate a response from an agent by passing query and response inline
  - `azmcp_foundry_agents_query_and_evaluate`: Connect to an agent in an AI Foundry project, query it, and evaluate the response in one step
- Enhanced AKS managed cluster information with comprehensive properties. [[#490](https://github.com/microsoft/mcp/pull/490)]
- Added support retrieving Key Vault Managed HSM account settings via the command `azmcp-keyvault-admin-settings-get`. [[#358](https://github.com/microsoft/mcp/pull/358)]

### Breaking Changes

- Removed the following Storage tools: [[#500](https://github.com/microsoft/mcp/pull/500)]
  - `azmcp_storage_blob_batch_set-tier`
  - `azmcp_storage_datalake_directory_create`
  - `azmcp_storage_datalake_file-system_list-paths`
  - `azmcp_storage_queue_message_send`
  - `azmcp_storage_share_file_list`
  - `azmcp_storage_table_list`
- Updated the `OpenWorld` and `Destructive` hints for all tools. [[#510](https://github.com/microsoft/mcp/pull/510)]

### Bugs Fixed

- Fixed MCP server hanging on invalid transport arguments. Server now exits gracefully with clear error messages instead of hanging indefinitely. [[#511](https://github.com/microsoft/mcp/pull/511)]

### Other Changes

- Refactored Kusto service implementation to use Azure Resource Graph queries instead of direct ARM API calls. [[#528](https://github.com/microsoft/mcp/pull/528)]
- Refactored Storage service implementation [[#539](https://github.com/microsoft/mcp/pull/539)]
  - Replaced direct ARM API calls in `azmcp_storage_account_get` with Azure Resource Graph queries.
  - Updated `azmcp_storage_account_create` to use the GenericResource approach instead of direct ARM API calls.
- Updated `IAreaSetup` API so the area's command tree is returned rather than modifying an existing object. It's also more DI-testing friendly. [[#478](https://github.com/microsoft/mcp/pull/478)]
- Updated `CommandFactory.GetServiceArea` to check for a tool's service area with or without the root `azmcp` prefix. [[#478](https://github.com/microsoft/mcp/pull/478)]

#### Dependency Updates

- Removed the following dependencies:
  - `Azure.ResourceManager.Kusto` [[#528](https://github.com/microsoft/mcp/pull/528)]

## 0.8.0 (2025-09-18)

### Features Added

- Added the `--insecure-disable-elicitation` server startup switch. When enabled, the server will bypass user confirmation (elicitation) for tools marked as handling secrets and execute them immediately. This is **INSECURE** and meant only for controlled automation scenarios (e.g., CI or disposable test environments) because it removes a safety barrier that helps prevent accidental disclosure of sensitive data. [[#486](https://github.com/microsoft/mcp/pull/486)]
- Enhanced Azure authentication with targeted credential selection via the `AZURE_TOKEN_CREDENTIALS` environment variable: [[#56](https://github.com/microsoft/mcp/pull/56)]
  - `"dev"`: Development credentials (Visual Studio → Visual Studio Code → Azure CLI → Azure PowerShell → Azure Developer CLI)
  - `"prod"`: Production credentials (Environment → Workload Identity → Managed Identity)
  - Specific credential names (e.g., `"AzureCliCredential"`): Target only that credential
  - Improved Visual Studio Code credential error handling with proper exception wrapping for credential chaining
  - Replaced custom `DefaultAzureCredential` implementation with explicit credential chain for better control and transparency
  - For more details, see [Controlling Authentication Methods with AZURE_TOKEN_CREDENTIALS](https://github.com/microsoft/mcp/blob/main/servers/Azure.Mcp.Server/TROUBLESHOOTING.md#controlling-authentication-methods-with-azure_token_credentials)
- Enhanced AKS nodepool information with comprehensive properties. [[#454](https://github.com/microsoft/mcp/pull/454)]
- Added support for updating Azure SQL databases via the command `azmcp_sql_db_update`. [[#488](https://github.com/microsoft/mcp/pull/488)]
- Added support for listing Event Grid subscriptions via the command `azmcp_eventgrid_subscription_list`. [[#364](https://github.com/microsoft/mcp/pull/364)]
- Added support for listing Application Insights code optimization recommendations across components via the command `azmcp_applicationinsights_recommendation_list`. [#387](https://github.com/microsoft/mcp/pull/387)
- **Errata**: The following was announced as part of release `0.7.0, but was not actually included then.
  - Added support for creating and deleting SQL databases via the commands `azmcp_sql_db_create` and `azmcp_sql_db_delete`. [[#434](https://github.com/microsoft/mcp/pull/434)]
- Restored support for the following Key Vault commands: [[#506](https://github.com/microsoft/mcp/pull/506)]
  - `azmcp_keyvault_key_get`
  - `azmcp_keyvault_secret_get`

### Breaking Changes

- Redesigned how conditionally required options are handled. Commands now use explicit option registration via extension methods (`.AsRequired()`, `.AsOptional()`) instead of legacy patterns (`UseResourceGroup()`, `RequireResourceGroup()`). [[#452](https://github.com/microsoft/mcp/pull/452)]
- Removed support for the `AZURE_MCP_INCLUDE_PRODUCTION_CREDENTIALS` environment variable. Use `AZURE_TOKEN_CREDENTIALS` instead for more flexible credential selection. For migration details, see [Controlling Authentication Methods with AZURE_TOKEN_CREDENTIALS](https://github.com/microsoft/mcp/blob/main/servers/Azure.Mcp.Server/TROUBLESHOOTING.md#controlling-authentication-methods-with-azure_token_credentials). [[#56](https://github.com/microsoft/mcp/pull/56)]
- Merged `azmcp_appconfig_kv_lock` and `azmcp_appconfig_kv_unlock` into `azmcp_appconfig_kv_lock_set` which can handle locking or unlocking a key-value based on the `--lock` parameter. [[#485](https://github.com/microsoft/mcp/pull/485)]


### Other Changes

- Update `azmcp_foundry_models_deploy` to use "GenericResource" for deploying models to Azure AI Services. [[#456](https://github.com/microsoft/mcp/pull/456)]

#### Dependency Updates

- Replaced the `Azure.Bicep.Types.Az` dependency with `Microsoft.Azure.Mcp.AzTypes.Internal.Compact`. [[#472](https://github.com/microsoft/mcp/pull/472)]

## 0.7.0 (2025-09-16)

### Features Added

- Added support for getting a node pool in an AKS managed cluster via the command `azmcp_aks_nodepool_get`. [[#394](https://github.com/microsoft/mcp/pull/394)]
- Added support for diagnosing Azure Resources using the App Lens API via the command `azmcp_applens_resource_diagnose`. [[#356](https://github.com/microsoft/mcp/pull/356)]
- Added elicitation support. An elicitation request is sent if the tool annotation `secret` hint is true. [[#404](https://github.com/microsoft/mcp/pull/404)]
- Added `azmcp_sql_server_create`, `azmcp_sql_server_delete`, `azmcp_sql_server_show` to support SQL server create, delete, and show commands. [[#312](https://github.com/microsoft/mcp/pull/312)]
- Added the support for getting information about Azure Managed Lustre SKUs via the following command `azmcp_azuremanagedlustre_filesystem_get_sku_info`. [[#100](https://github.com/microsoft/mcp/issues/100)]
- Added support for creating and deleting SQL databases via the commands `azmcp_sql_db_create` and `azmcp_sql_db_delete`. [[#434](https://github.com/microsoft/mcp/pull/434)]
- `azmcp_functionapp_get` can now list Function Apps on a resource group level. [[#427](https://github.com/microsoft/mcp/pull/427)]

### Breaking Changes

- Merged `azmcp_functionapp_list` into `azmcp_functionapp_get`, which can perform both operations based on whether `--function-app` is passed. [[#427](https://github.com/microsoft/mcp/pull/427)]
- Removed Azure CLI (`az`) and Azure Developer CLI (`azd`) extension tools to reduce complexity and focus on native Azure service operations. [[#404](https://github.com/microsoft/mcp/pull/404)].

### Bugs Fixed

- Marked the `secret` hint of `azmcp_keyvault_secret_create` tool to "true". [[#430](https://github.com/microsoft/mcp/pull/430)]

### Other Changes

- Replaced bicep tool dependency on Azure.Bicep.Types.Az package with Microsoft.Azure.Mcp.AzTypes.Internal.Compact package. [[#472](https://github.com/microsoft/mcp/pull/472)]

## 0.6.0 (2025-09-11)

### Features Added

- **The Azure MCP Server is now also available on NuGet.org** [[#368](https://github.com/microsoft/mcp/pull/368)]
- Added support for listing node pools in an AKS managed cluster via the command `azmcp_aks_nodepool_list`. [[#360](https://github.com/microsoft/mcp/pull/360)]

### Breaking Changes

- To improve performance, packages now ship with trimmed binaries that have unused code and dependencies removed, resulting in significantly smaller file sizes, faster startup times, and reduced memory footprint. [Learn more](https://learn.microsoft.com/dotnet/core/deploying/trimming/trim-self-contained). [[#405](https://github.com/microsoft/mcp/pull/405)]
- Merged `azmcp_search_index_describe` and `azmcp_search_index_list` into `azmcp_search_index_get`, which can perform both operations based on whether `--index` is passed. [[#378](https://github.com/microsoft/mcp/pull/378)]
- Merged the following Storage tools: [[#376](https://github.com/microsoft/mcp/pull/376)]
  - `azmcp_storage_account_details` and `azmcp_storage_account_list` into `azmcp_storage_account_get`, which supports the behaviors of both tools based on whether `--account` is passed.
  - `azmcp_storage_blob_details` and `azmcp_storage_blob_list` into `azmcp_storage_blob_get`, which supports the behaviors of both tools based on whether `--blob` is passed.
  - `azmcp_storage_blob_container_details` and `azmcp_storage_blob_container_list` into `azmcp_storage_blob_container_get`, which supports the behaviors of both tools based on whether `--container` is passed.
- Updated the descriptions of all Storage tools. [[#376](https://github.com/microsoft/mcp/pull/376)]

### Other Changes

#### Dependency updates

- Updated the following dependencies: [[#380](https://github.com/microsoft/mcp/pull/380)]
  - Azure.Core: `1.47.1` → `1.48.0`
  - Azure.Identity: `1.15.0` → `1.16.0`

## 0.5.13 (2025-09-10)

### Features Added

- Added support for listing all Event Grid topics in a subscription via the command `azmcp_eventgrid_topic_list`. [[#43](https://github.com/microsoft/mcp/pull/43)]
- Added support for retrieving knowledge index schema information in Azure AI Foundry projects via the command `azmcp_foundry_knowledge_index_schema`. [[#41](https://github.com/microsoft/mcp/pull/41)]
- Added support for listing service health events in a subscription via the command `azmcp_resourcehealth_service-health-events_list`. [[#367](https://github.com/microsoft/mcp/pull/367)]

### Breaking Changes

- Updated/removed options for the following commands: [[#108](https://github.com/microsoft/mcp/pull/108)]
  - `azmcp_storage_account_create`: Removed the ability to configure `enable-https-traffic-only` (always `true` now), `allow-blob-public-access` (always `false` now), and `kind` (always `StorageV2` now).
  - `azmcp_storage_blob_container_create`: Removed the ability to configure `blob-container-public-access` (always `false` now).
  - `azmcp_storage_blob_upload`: Removed the ability to configure `overwrite` (always `false` now).

### Bugs Fixed

- Fixed telemetry bug where "ToolArea" was incorrectly populated in with "ToolName". [[#346](https://github.com/microsoft/mcp/pull/346)]

### Other Changes

- Added telemetry to log parameter values for the `azmcp_bestpractices_get` tool. [[#375](https://github.com/microsoft/mcp/pull/375)]
- Updated tool annotations. [[#377](https://github.com/microsoft/mcp/pull/377)]

#### Dependency updates

- Updated the following dependencies:
  - Azure.Identity: `1.14.0` → `1.15.0` [[#352](https://github.com/microsoft/mcp/pull/352)]
  - Azure.Identity.Broker: `1.2.0` → `1.3.0` [[#352](https://github.com/microsoft/mcp/pull/352)]
  - Microsoft.Azure.Cosmos.Aot: `0.1.1-preview.1` → `0.1.2-preview.1` [[#383](https://github.com/microsoft/mcp/pull/383)]
- Updated the following dependency to improve .NET Ahead-of-Time (AOT) compilation support: [[#363](https://github.com/microsoft/mcp/pull/363)]
  - Azure.ResourceManager.StorageCache: `1.3.1` → `1.3.2`

## 0.5.12 (2025-09-04)

### Features Added

- Added `azmcp_sql_server_firewall-rule_create` and `azmcp_sql_server_firewall-rule_delete` commands. [[#121](https://github.com/microsoft/mcp/pull/121)]

### Bugs Fixed

- Fixed a bug in MySQL query validation logic. [[#81](https://github.com/microsoft/mcp/pull/81)]

### Other Changes

AOT- Added a verb to the namespace name for bestpractices [[#109](https://github.com/microsoft/mcp/pull/109)]
- Added instructions about consumption plan for azure functions deployment best practices [[#218](https://github.com/microsoft/mcp/pull/218)]

## 0.5.11 (2025-09-02)

### Other Changes

- Fixed VSIX signing [[#91](https://github.com/microsoft/mcp/pull/91)]
- Included native packages in build artifacts and pack/release scripts. [[#51](https://github.com/microsoft/mcp/pull/51)]

## 0.5.10 (2025-08-28)

### Bugs fixed

- Fixed a bug with telemetry collection related to AppConfig tools. [[#44](https://github.com/microsoft/mcp/pull/44)]

## 0.5.9 (2025-08-26)

### Other Changes

#### Dependency Updates

- Updated the following dependencies to improve .NET Ahead-of-Time (AOT) compilation support:
  - Microsoft.Azure.Cosmos `3.51.0` → Microsoft.Azure.Cosmos.Aot `0.1.1-preview.1`. [[#37](https://github.com/microsoft/mcp/pull/37)]

## 0.5.8 (2025-08-21)

### Features Added

- Added support for listing knowledge indexes in Azure AI Foundry projects via the command `azmcp_foundry_knowledge_index_list`. [[#1004](https://github.com/Azure/azure-mcp/pull/1004)]
- Added support for getting details of an Azure Function App via the command `azmcp_functionapp_get`. [[#970](https://github.com/Azure/azure-mcp/pull/970)]
- Added the following Azure Managed Lustre commands: [[#1003](https://github.com/Azure/azure-mcp/issues/1003)]
  - `azmcp_azuremanagedlustre_filesystem_list`: List available Azure Managed Lustre filesystems.
  - `azmcp_azuremanagedlustre_filesystem_required-subnet-size`: Returns the number of IP addresses required for a specific SKU and size of Azure Managed Lustre filesystem.
- Added support for designing Azure Cloud Architecture through guided questions via the command `azmcp_cloudarchitect_design`. [[#890](https://github.com/Azure/azure-mcp/pull/890)]
- Added support for the following Azure MySQL operations: [[#855](https://github.com/Azure/azure-mcp/issues/855)]
  - `azmcp_mysql_database_list` - List all databases in a MySQL server.
  - `azmcp_mysql_database_query` - Executes a SELECT query on a MySQL Database. The query must start with SELECT and cannot contain any destructive SQL operations for security reasons.
  - `azmcp_mysql_table_list` - List all tables in a MySQL database.
  - `azmcp_mysql_table_schema_get` - Get the schema of a specific table in a MySQL database.
  - `azmcp_mysql_server_config_get` - Retrieve the configuration of a MySQL server.
  - `azmcp_mysql_server_list` - List all MySQL servers in a subscription & resource group.
  - `azmcp_mysql_server_param_get` - Retrieve a specific parameter of a MySQL server.
  - `azmcp_mysql_server_param_set` - Set a specific parameter of a MySQL server to a specific value.
- Added telemetry for tracking service area when calling tools. [[#1024](https://github.com/Azure/azure-mcp/pull/1024)]

### Breaking Changes

- Renamed the following Storage tool option names: [[#1015](https://github.com/Azure/azure-mcp/pull/1015)]
  - `azmcp_storage_account_create`: `account-name` → `account`.
  - `azmcp_storage_blob_batch_set-tier`: `blob-names` → `blobs`.

### Bugs Fixed

- Fixed SQL service test assertions to use case-insensitive string comparisons for resource type validation. [[#938](https://github.com/Azure/azure-mcp/pull/938)]
- Fixed HttpClient service test assertions to properly validate NoProxy collection handling instead of expecting a single string value. [[#938](https://github.com/Azure/azure-mcp/pull/938)]

### Other Changes

- Introduced the `BaseAzureResourceService` class to allow performing Azure Resource read operations using Azure Resource Graph queries. [[#938](https://github.com/Azure/azure-mcp/pull/938)]
- Refactored SQL service implementation to use Azure Resource Graph queries instead of direct ARM API calls. [[#938](https://github.com/Azure/azure-mcp/pull/938)]
  - Removed dependency on `Azure.ResourceManager.Sql` package by migrating to Azure Resource Graph queries, reducing package size and improving startup performance.
- Enhanced `BaseAzureService` with `EscapeKqlString` method for safe KQL query construction across all Azure services. [[#938](https://github.com/Azure/azure-mcp/pull/938)]
  - Fixed KQL string escaping in Workbooks service queries.
- Standardized Azure Storage command descriptions, option names, and parameter names for consistency across all storage commands. Updated JSON serialization context to remove unused model types and improve organization. [[#1015](https://github.com/Azure/azure-mcp/pull/1015)]
- Updated to .NET 10 SDK to prepare for .NET tool packing. [[#1023](https://github.com/Azure/azure-mcp/pull/1023)]
- Enhanced `bestpractices` and `azureterraformbestpractices` tool descriptions to better work with the vscode copilot tool grouping feature. [[#1029](https://github.com/Azure/azure-mcp/pull/1029)]
- The Azure MCP Server can now be packaged as a .NET SDK Tool for easier use by users with the .NET 10 SDK installed. [[#422](https://github.com/Azure/azure-mcp/issues/422)]

#### Dependency Updates

- Updated the following dependencies to improve .NET Ahead-of-Time (AOT) compilation support: [[#1031](https://github.com/Azure/azure-mcp/pull/1031)]
  - Azure.ResourceManager.ResourceHealth: `1.0.0` → `1.1.0-beta.5`

## 0.5.7 (2025-08-19)

### Features Added
- Added support for the following Azure Deploy and Azure Quota operations: [[#626](https://github.com/Azure/azure-mcp/pull/626)]
  - `azmcp_deploy_app_logs_get` - Get logs from Azure applications deployed using azd.
  - `azmcp_deploy_iac_rules_get` - Get Infrastructure as Code rules.
  - `azmcp_deploy_pipeline_guidance-get` - Get guidance for creating CI/CD pipelines to provision Azure resources and deploy applications.
  - `azmcp_deploy_plan_get` - Generate deployment plans to construct infrastructure and deploy applications on Azure.
  - `azmcp_deploy_architecture_diagram-generate` - Generate Azure service architecture diagrams based on application topology.
  - `azmcp_quota_region_availability-list` - List available Azure regions for specific resource types.
  - `azmcp_quota_usage_check` - Check Azure resource usage and quota information for specific resource types and regions.
- Added support for listing Azure Function Apps via the command `azmcp-functionapp-list`. [[#863](https://github.com/Azure/azure-mcp/pull/863)]
- Added support for importing existing certificates into Azure Key Vault via the command `azmcp-keyvault-certificate-import`. [[#968](https://github.com/Azure/azure-mcp/issues/968)]
- Added support for uploading a local file to an Azure Storage blob via the command `azmcp-storage-blob-upload`. [[#960](https://github.com/Azure/azure-mcp/pull/960)]
- Added support for the following Azure Service Health operations: [[#998](https://github.com/Azure/azure-mcp/pull/998)]
  - `azmcp-resourcehealth-availability-status-get` - Get the availability status for a specific resource.
  - `azmcp-resourcehealth-availability-status-list` - List availability statuses for all resources in a subscription or resource group.
- Added support for listing repositories in Azure Container Registries via the command `azmcp-acr-registry-repository-list`. [[#983](https://github.com/Azure/azure-mcp/pull/983)]

### Other Changes

- Improved guidance for LLM interactions with Azure MCP server by adding rules around bestpractices tool calling to server instructions. [[#1007](https://github.com/Azure/azure-mcp/pull/1007)]

#### Dependency Updates

- Updated the following dependencies to improve .NET Ahead-of-Time (AOT) compilation support: [[#893](https://github.com/Azure/azure-mcp/pull/893)]
  - Azure.Bicep.Types: `0.5.110` → `0.6.1`
  - Azure.Bicep.Types.Az: `0.2.771` → `0.2.792`
- Added the following dependencies to support Azure Managed Lustre
  - Azure.ResourceManager.StorageCache:  `1.3.1`

## 0.5.6 (2025-08-14)

### Features Added

- Added support for listing Azure Function Apps via the command `azmcp-functionapp-list`. [[#863](https://github.com/Azure/azure-mcp/pull/863)]
- Added support for getting details about an Azure Storage Account via the command `azmcp-storage-account-details`. [[#934](https://github.com/Azure/azure-mcp/issues/934)]

### Other Changes

- Refactored resource group option (`--resource-group`) handling and validation for all commands to a centralized location. [[#961](https://github.com/Azure/azure-mcp/issues/961)]

#### Dependency Updates

- Updated the following dependencies to improve .NET Ahead-of-Time (AOT) compilation support: [[#967](https://github.com/Azure/azure-mcp/issues/967)] [[#969](https://github.com/Azure/azure-mcp/issues/969)]
  - Azure.Monitor.Query: `1.6.0` → `1.7.1`
  - Azure.Monitor.Ingestion: `1.1.2` → `1.2.0`
  - Azure.Search.Documents: `11.7.0-beta.4` → `11.7.0-beta.6`
  - Azure.ResourceManager.ContainerRegistry: `1.3.0` → `1.3.1`
  - Azure.ResourceManager.DesktopVirtualization: `1.3.1` → `1.3.2`
  - Azure.ResourceManager.PostgreSql: `1.3.0` → `1.3.1`

## 0.5.5 (2025-08-12)

### Features Added

- Added support for listing ACR (Azure Container Registry) registries in a subscription via the command `azmcp-acr-registry-list`. [[#915](https://github.com/Azure/azure-mcp/issues/915)]
- Added the following Azure Storage commands:
  - `azmcp-storage-account-create`: Create a new Azure Storage account. [[#927](https://github.com/Azure/azure-mcp/issues/927)]
  - `azmcp-storage-queue-message-send`: Send a message to an Azure Storage queue. [[#794](https://github.com/Azure/azure-mcp/pull/794)]
  - `azmcp-storage-blob-details`: Get details about an Azure Storage blob. [[#930](https://github.com/Azure/azure-mcp/issues/930)]
  - `azmcp-storage-blob-container-create`: Create a new Azure Storage blob container. [[#937](https://github.com/Azure/azure-mcp/issues/937)]

### Breaking Changes

- The `azmcp-storage-account-list` command now returns account metadata objects instead of plain strings. Each item includes: `name`, `location`, `kind`, `skuName`, `skuTier`, `hnsEnabled`, `allowBlobPublicAccess`, `enableHttpsTrafficOnly`. Update scripts to read the `name` property. The underlying `IStorageService.GetStorageAccounts()` signature changed from `Task<List<string>>` to `Task<List<StorageAccountInfo>>`. [[#904](https://github.com/Azure/azure-mcp/issues/904)]

### Bugs Fixed

- Fixed best practices tool invocation failure when passing "all" action with "general" or "azurefunctions" resources. [[#757](https://github.com/Azure/azure-mcp/issues/757)]
- Updated metadata for CREATE and SET tools to `destructive = true`. [[#773](https://github.com/Azure/azure-mcp/pull/773)]

### Other Changes
- Consolidate "AzSubscriptionGuid" telemetry logic into `McpRuntime`. [[#935](https://github.com/Azure/azure-mcp/pull/935)]

## 0.5.4 (2025-08-07)

### Bugs Fixed

- Fixed subscription parameter handling across all Azure MCP service methods to consistently use `subscription` instead of `subscriptionId`, enabling proper support for both subscription IDs and subscription names. [[#877](https://github.com/Azure/azure-mcp/issues/877)]
- Fixed `ToolExecuted` telemetry activity being created twice. [[#741](https://github.com/Azure/azure-mcp/pull/741)]

### Other Changes

- Improved Azure MCP display name in VS Code from 'azure-mcp-server-ext' to 'Azure MCP' for better user experience in the Configure Tools interface. [[#871](https://github.com/Azure/azure-mcp/issues/871), [#876](https://github.com/Azure/azure-mcp/pull/876)]
- Updated the  following `CommandGroup` descriptions to improve their tool usage by Agents:
  - Azure AI Search [[#874](https://github.com/Azure/azure-mcp/pull/874)]
  - Storage [[#879](https://github.com/Azure/azure-mcp/pull/879)]

## 0.5.3 (2025-08-05)

### Features Added

- Added support for providing the `--content-type` and `--tags` properties to the `azmcp-appconfig-kv-set` command. [[#459](https://github.com/Azure/azure-mcp/pull/459)]
- Added `filter-path` and `recursive` capabilities to `azmcp-storage-datalake-file-system-list-paths`. [[#770](https://github.com/Azure/azure-mcp/issues/770)]
- Added support for listing files and directories in Azure File Shares via the `azmcp-storage-share-file-list` command. This command recursively lists all items in a specified file share directory with metadata including size, last modified date, and content type. [[#793](https://github.com/Azure/azure-mcp/pull/793)]
- Added support for Azure Virtual Desktop with new commands: [[#653](https://github.com/Azure/azure-mcp/pull/653)]
  - `azmcp-virtualdesktop-hostpool-list` - List all host pools in a subscription
  - `azmcp-virtualdesktop-sessionhost-list` - List all session hosts in a host pool
  - `azmcp-virtualdesktop-sessionhost-usersession-list` - List all user sessions on a specific session host
- Added support for creating and publishing DevDeviceId in telemetry. [[#810](https://github.com/Azure/azure-mcp/pull/810/)]

### Breaking Changes

- **Parameter Name Changes**: Removed unnecessary "-name" suffixes from command parameters across 25+ parameters in 12+ Azure service areas to improve consistency and usability. Users will need to update their command-line usage and scripts. [[#853](https://github.com/Azure/azure-mcp/pull/853)]
  - **AppConfig**: `--account-name` → `--account`
  - **Search**: `--service-name` → `--service`, `--index-name` → `--index`
  - **Cosmos**: `--account-name` → `--account`, `--database-name` → `--database`, `--container-name` → `--container`
  - **Kusto**: `--cluster-name` → `--cluster`, `--database-name` → `--database`, `--table-name` → `--table`
  - **AKS**: `--cluster-name` → `--cluster`
  - **Postgres**: `--user-name` → `--user`
  - **ServiceBus**: `--queue-name` → `--queue`, `--topic-name` → `--topic`
  - **Storage**: `--account-name` → `--account`, `--container-name` → `--container`, `--table-name` → `--table`, `--file-system-name` → `--file-system`, `--tier-name` → `--tier`
  - **Monitor**: `--table-name` → `--table`, `--model` → `--health-model`, `--resource-name` → `--resource`
  - **Foundry**: `--deployment-name` → `--deployment`, `--publisher-name` → `--publisher`, `--license-name` → `--license`, `--sku-name` → `--sku`, `--azure-ai-services-name` → `--azure-ai-services`

### Bugs Fixed

- Fixed an issue where the `azmcp-storage-blob-batch-set-tier` command did not correctly handle the `--tier` parameter when setting the access tier for multiple blobs. [[#808](https://github.com/Azure/azure-mcp/pull/808)]

### Other Changes

- Implemented centralized HttpClient service with proxy support for better resource management and enterprise compatibility. [[#857](https://github.com/Azure/azure-mcp/pull/857)]
- Added caching for Cosmos DB databases and containers. [[#813](https://github.com/Azure/azure-mcp/pull/813)]
- Refactored PostgreSQL commands to follow ObjectVerb naming pattern, fix command hierarchy, and ensure all commands end with verbs. This improves consistency and discoverability across all postgres commands. [[#865](https://github.com/Azure/azure-mcp/issues/865)] [[#866](https://github.com/Azure/azure-mcp/pull/866)]

#### Dependency Updates

- Updated the following dependencies to improve .NET Ahead-of-Time (AOT) compilation support. AOT will enable shipping Azure MCP Server as self-contained native executable.
  - Azure.Core: `1.46.2` → `1.47.1`
  - Azure.ResourceManager: `1.13.1` → `1.13.2`
  - Azure.ResourceManager.ApplicationInsights: `1.0.1` → `1.1.0-beta.1`
  - Azure.ResourceManager.AppConfiguration: `1.4.0` → `1.4.1`
  - Azure.ResourceManager.Authorization: `1.1.4` → `1.1.5`
  - Azure.ResourceManager.ContainerService: `1.2.3` → `1.2.5`
  - Azure.ResourceManager.Kusto: `1.6.0` → `1.6.1`
  - Azure.ResourceManager.CognitiveServices: `1.4.0` → `1.5.1`
  - Azure.ResourceManager.Redis: `1.5.0` → `1.5.1`
  - Azure.ResourceManager.RedisEnterprise: `1.1.0` → `1.2.1`
  - Azure.ResourceManager.LoadTesting: `1.1.1` → `1.1.2`
  - Azure.ResourceManager.Sql: `1.3.0` → `1.4.0-beta.3`
  - Azure.ResourceManager.Datadog: `1.0.0-beta.5` → `1.0.0-beta.6`
  - Azure.ResourceManager.CosmosDB: `1.3.2` → `1.4.0-beta.13`
  - Azure.ResourceManager.OperationalInsights: `1.3.0` → `1.3.1`
  - Azure.ResourceManager.Search: `1.2.3` → `1.3.0`
  - Azure.ResourceManager.Storage: `1.4.2` → `1.4.4`
  - Azure.ResourceManager.Grafana: `1.1.1` → `1.2.0-beta.2`
  - Azure.ResourceManager.ResourceGraph: `1.1.0-beta.3` → `1.1.0-beta.4`

## 0.5.2 (2025-07-31)

### Features Added

- Added support for batch setting access tier for multiple Azure Storage blobs via the `azmcp-storage-blob-batch-set-tier` command. This command efficiently changes the storage tier (Hot, Cool, Archive, etc) for multiple blobs simultaneously in a single operation. [[#735](https://github.com/Azure/azure-mcp/issues/735)]
- Added descriptions to all Azure MCP command groups to improve discoverability and usability when running the server with `--mode single` or `--mode namespace`. [[#791](https://github.com/Azure/azure-mcp/pull/791)]

### Breaking Changes

- Removed `--partner-tenant-id` option from `azmcp-marketplace-product-get` command. [[#656](https://github.com/Azure/azure-mcp/pull/656)]

## 0.5.1 (2025-07-29)

### Features Added

- Added support for listing SQL databases via the command: `azmcp-sql-db-list`. [[#746](https://github.com/Azure/azure-mcp/pull/746)]
- Added support for reading `AZURE_SUBSCRIPTION_ID` from the environment variables if a subscription is not provided. [[#533](https://github.com/Azure/azure-mcp/pull/533)]

### Breaking Changes

- Removed the following Key Vault operations: [[#768](https://github.com/Azure/azure-mcp/pull/768)]
  - `azmcp-keyvault-secret-get`
  - `azmcp-keyvault-key-get`

### Other Changes

- Improved the MAC address search logic for telemetry by making it more robust in finding a valid network interface. [[#759](https://github.com/Azure/azure-mcp/pull/759)]
- Major repository structure change:
  - Service areas moved from `/src/areas/{Area}` and `/tests/areas/{Area}` into `/areas/{area}/src` and `/areas/{area}/tests`
  - Common code moved into `/core/src` and `/core/tests`

## 0.5.0 (2025-07-24)

### Features Added

- Added a new VS Code extension (VSIX installer) for the VS Code Marketplace. [[#661](https://github.com/Azure/azure-mcp/pull/661)]
- Added `--mode all` startup option to expose all Azure MCP tools individually. [[#689](https://github.com/Azure/azure-mcp/issues/689)]
- Added more tools for Azure Key Vault: [[#517](https://github.com/Azure/azure-mcp/pull/517)]
  - `azmcp-keyvault-certificate-list` - List certificates in a key vault
  - `azmcp-keyvault-certificate-get` - Get details of a specific certificate
  - `azmcp-keyvault-certificate-create` - Create a new certificate
  - `azmcp-keyvault-secret-list` - List secrets in a key vault
  - `azmcp-keyvault-secret-create` - Create a new secret
- Added support for Azure Workbooks management operations: [[#629](https://github.com/Azure/azure-mcp/pull/629)]
  - `azmcp-workbooks-list` - List workbooks in a resource group with optional filtering
  - `azmcp-workbooks-show` - Get detailed information about a specific workbook
  - `azmcp-workbooks-create` - Create new workbooks with custom visualizations and content
  - `azmcp-workbooks-update` - Update existing workbook configurations and metadata
  - `azmcp-workbooks-delete` - Delete workbooks when no longer needed
- Added support for creating a directory in Azure Storage DataLake via the `azmcp-storage-datalake-directory-create` command. [[#647](https://github.com/Azure/azure-mcp/pull/647)]
- Added support for getting the details of an Azure Kubernetes Service (AKS) cluster via the `azmcp-aks-cluster-get` command. [[#700](https://github.com/Azure/azure-mcp/pull/700)]

### Breaking Changes

- Changed the default startup mode to list tools at the namespace level instead of at an individual level, reducing total tool count from around 128 tools to 25. Use `--mode all` to restore the previous behavior of exposing all tools individually. [[#689](https://github.com/Azure/azure-mcp/issues/689)]
- Consolidated Azure best practices commands into the command `azmcp-bestpractices-get` with `--resource` and `--action` parameters: [[#677](https://github.com/Azure/azure-mcp/pull/677)]
  - Removed `azmcp-bestpractices-general-get`, `azmcp-bestpractices-azurefunctions-get-code-generation` and `azmcp-bestpractices-azurefunctions-get-deployment`
  - Use `--resource general --action code-generation` for general Azure code generation best practices
  - Use `--resource general --action deployment` for general Azure deployment best practices
  - Use `--resource azurefunctions --action code-generation` instead of the old azurefunctions code-generation command
  - Use `--resource azurefunctions --action deployment` instead of the old azurefunctions deployment command
  - Use `--resource static-web-app --action all` to get Static Web Apps development and deployment best practices

### Bugs Fixed

- Fixes tool discovery race condition causing "tool not found" errors in MCP clients that use different processes to start and use the server, like LangGraph. [[#556](https://github.com/Azure/azure-mcp/issues/556)]

## 0.4.1 (2025-07-17)

### Features Added

- Added support for the following Azure Load Testing operations: [[#315](https://github.com/Azure/azure-mcp/pull/315)]
  - `azmcp-loadtesting-testresource-list` - List Azure Load testing resources.
  - `azmcp-loadtesting-testresource-create` - Create a new Azure Load testing resource.
  - `azmcp-loadtesting-test-get` - Get details of a specific load test configuration.
  - `azmcp-loadtesting-test-create` - Create a new load test configuration.
  - `azmcp-loadtesting-testrun-get` - Get details of a specific load test run.
  - `azmcp-loadtesting-testrun-list` - List all load test runs for a specific test.
  - `azmcp-loadtesting-testrun-create` - Create a new load test run.
  - `azmcp-loadtesting-testrun-delete` - Delete a specific load test run.
- Added support for scanning Azure resources for compliance recommendations using the Azure Quick Review CLI via the command: `azmcp-extension-azqr`. [[#510](https://github.com/Azure/azure-mcp/pull/510)]
- Added support for listing paths in Data Lake file systems via the command: `azmcp-storage-datalake-file-system-list-paths`. [[#608](https://github.com/Azure/azure-mcp/pull/608)]
- Added support for listing SQL elastic pools via the command: `azmcp-sql-elastic-pool-list`. [[#606](https://github.com/Azure/azure-mcp/pull/606)]
- Added support for listing SQL server firewall rules via the command: `azmcp-sql-firewall-rule-list`. [[#610](https://github.com/Azure/azure-mcp/pull/610)]
- Added new commands for obtaining Azure Functions best practices via the following commands: [[#630](https://github.com/Azure/azure-mcp/pull/630)]
  - `azmcp-bestpractices-azurefunctions-get-code-generation` - Get code generation best practices for Azure Functions.
  - `azmcp-bestpractices-azurefunctions-get-deployment` - Get deployment best practices for Azure Functions.
- Added support for get details about a product in the Azure Marketplace via the command: `azmcp-marketplace-product-get`. [[#442](https://github.com/Azure/azure-mcp/pull/442)]

### Breaking Changes

- Renamed the command `azmcp-bestpractices-get` to `azmcp-bestpractices-general-get`. [[#630](https://github.com/Azure/azure-mcp/pull/630)]

### Bugs Fixed

- Fixed an issue with Azure CLI executable path resolution on Windows. [[#611](https://github.com/Azure/azure-mcp/issues/611)]
- Fixed a tool discovery timing issue when calling tools on fresh server instances. [[#604](https://github.com/Azure/azure-mcp/issues/604)]
- Fixed issue where unrecognizable json would be sent to MCP clients in STDIO mode at startup. [[#644](https://github.com/Azure/azure-mcp/issues/644)]

### Other Changes

- Changed `engines.node` in `package.json` to require Node.js version `>=20.0.0`. [[#628](https://github.com/Azure/azure-mcp/pull/628)]

## 0.4.0 (2025-07-15)

### Features Added

- Added support for listing Azure Kubernetes Service (AKS) clusters via the command `azmcp-aks-cluster-list`. [[#560](https://github.com/Azure/azure-mcp/pull/560)]
- Made the following Ahead of Time (AOT) compilation improvements saving `6.96 MB` in size total:
  - Switched to the trimmer-friendly `CreateSlimBuilder` API from `CreateBuilder`, saving `0.63 MB` in size for the native executable. [[#564](https://github.com/Azure/azure-mcp/pull/564)]
  - Switched to the trimmer-friendly `npgsql` API, saving `2.69 MB` in size for the native executable. [[#592](https://github.com/Azure/azure-mcp/pull/592)]
  - Enabled `IlcFoldIdenticalMethodBodies` to fold identical method bodies, saving `3.64 MB` in size for the native executable. [[#598](https://github.com/Azure/azure-mcp/pull/598)]
- Added support for using the hyphen/dash ("-") character in command names. [[#531](https://github.com/Azure/azure-mcp/pull/531)]
- Added support for authenticating with the Azure account used to log into VS Code. Authentication now prioritizes the VS Code broker credential when in the context of VS Code. [[#452](https://github.com/Azure/azure-mcp/pull/452)]

### Breaking Changes

- Removed SSE (Server-Sent Events) transport support. Now, only stdio transport is supported as SSE is no longer part of the MCP specification. [[#593](https://github.com/Azure/azure-mcp/issues/593)]
- Renamed `azmcp-sql-server-entraadmin-list` to `azmcp-sql-server-entra-admin-list` for better readability. [[#602](https://github.com/Azure/azure-mcp/pull/602)]

### Bugs Fixed

- Added a post-install script to ensure platform-specific versions like `@azure/mcp-${platform}-${arch}` can be resolved. Otherwise, fail install to prevent npx caching of `@azure/mcp`. [[#597](https://github.com/Azure/azure-mcp/pull/597)]
- Improved install reliability and error handling when missing platform packages on Ubuntu. [[#394](https://github.com/Azure/azure-mcp/pull/394)]

### Other Changes
- Updated `engines.node` in `package.json` to require Node.js version `>=22.0.0`.

#### Dependency Updates

- Updated the `ModelContextProtocol.AspNetCore` version from `0.3.0-preview.1` to `0.3.0-preview.2`. [[#519](https://github.com/Azure/azure-mcp/pull/519)]

## 0.3.2 (2025-07-10)

### Features Added

- Added support for listing Azure Managed Grafana details via the command: `azmcp-grafana-list`. [[#532](https://github.com/Azure/azure-mcp/pull/532)]
- Added agent best practices for Azure Terraform commands. [[#420](https://github.com/Azure/azure-mcp/pull/420)]

### Bugs Fixed

- Fixed issue where trace logs could be collected as telemetry. [[#540](https://github.com/Azure/azure-mcp/pull/540/)]
- Fixed an issue that prevented the Azure MCP from finding the Azure CLI if it was installed on a path other than the default global one. [[#351](https://github.com/Azure/azure-mcp/issues/351)]

## 0.3.1 (2025-07-08)

### Features Added

- Added support for the following SQL operations:
  - `azmcp-sql-db-show` - Show details of a SQL Database [[#516](https://github.com/Azure/azure-mcp/pull/516)]
  - `azmcp-sql-server-entra-admin-list` - List Microsoft Entra ID administrators for a SQL server [[#529](https://github.com/Azure/azure-mcp/pull/529)]
- Updates Azure MCP tool loading configurations at launch time. [[#513](https://github.com/Azure/azure-mcp/pull/513)]

### Breaking Changes

- Deprecated the `--service` flag. Use `--namespace` and `--mode` options to specify the service and mode the server will run in. [[#513](https://github.com/Azure/azure-mcp/pull/513)]

## 0.3.0 (2025-07-03)

### Features Added

- Added support for Azure AI Foundry [[#274](https://github.com/Azure/azure-mcp/pull/274)]. The following tools are now available:
  - `azmcp-foundry-models-list`
  - `azmcp-foundry-models-deploy`
  - `azmcp-foundry-models-deployments-list`
- Added support for telemetry [[#386](https://github.com/Azure/azure-mcp/pull/386)]. Telemetry is enabled by default but can be disabled by setting `AZURE_MCP_COLLECT_TELEMETRY` to `false`.

### Bugs Fixed

- Fixed a bug where `CallToolResult` was always successful. [[#511](https://github.com/Azure/azure-mcp/pull/511)]

## 0.2.6 (2025-07-01)

### Other Changes

- Updated the descriptions of the following tools to improve their usage by Agents: [[#492](https://github.com/Azure/azure-mcp/pull/492)]
  - `azmcp-datadog-monitoredresources-list`
  - `azmcp-kusto-cluster-list`
  - `azmcp-kusto-database-list`
  - `azmcp-kusto-sample`
  - `azmcp-kusto-table-list`
  - `azmcp-kusto-table-schema`

## 0.2.5 (2025-06-26)

### Bugs Fixed

- Fixed issue where tool listing incorrectly returned resources instead of text. [#465](https://github.com/Azure/azure-mcp/issues/465)
- Fixed invalid modification to HttpClient in KustoClient. [#433](https://github.com/Azure/azure-mcp/issues/433)

## 0.2.4 (2025-06-24)

### Features Added

- Added new command for resource-centric logs query in Azure Monitor with command path `azmcp-monitor-resource-logs-query` - https://github.com/Azure/azure-mcp/pull/413
- Added support for starting the server with a subset of services using the `--service` flag - https://github.com/Azure/azure-mcp/pull/424
- Improved index schema handling in Azure AI Search (index descriptions, facetable fields, etc.) - https://github.com/Azure/azure-mcp/pull/440
- Added new commands for querying metrics with Azure Monitor with command paths `azmcp-monitor-metrics-query` and `azmcp-monitor-metrics-definitions`. - https://github.com/Azure/azure-mcp/pull/428

### Breaking Changes

- Changed the command for workspace-based logs query in Azure Monitor from `azmcp-monitor-log-query` to `azmcp-monitor-workspace-logs-query`

### Bugs Fixed

- Fixed handling of non-retrievable fields in Azure AI Search. [#416](https://github.com/Azure/azure-mcp/issues/416)

### Other Changes

- Repository structure changed to organize all of an Azure service's code into a single "area" folder. ([426](https://github.com/Azure/azure-mcp/pull/426))
- Upgraded Azure.Messaging.ServiceBus to 7.20.1 and Azure.Core to 1.46.2. ([441](https://github.com/Azure/azure-mcp/pull/441/))
- Updated to ModelContextProtocol 0.3.0-preview1, which brings support for the 06-18-2025 MCP specification. ([431](https://github.com/Azure/azure-mcp/pull/431))

## 0.2.3 (2025-06-19)

### Features Added

- Adds support to launch MCP server in readonly mode - https://github.com/Azure/azure-mcp/pull/410

### Bugs Fixed

- MCP tools now expose annotations to clients https://github.com/Azure/azure-mcp/pull/388

## 0.2.2 (2025-06-17)

### Features Added

- Support for Azure ISV Services https://github.com/Azure/azure-mcp/pull/199/
- Support for Azure RBAC https://github.com/Azure/azure-mcp/pull/266
- Support for Key Vault Secrets https://github.com/Azure/azure-mcp/pull/173


## 0.2.1 (2025-06-12)

### Bugs Fixed

- Fixed the issue where queries containing double quotes failed to execute. https://github.com/Azure/azure-mcp/pull/338
- Enables dynamic proxy mode within single "azure" tool. https://github.com/Azure/azure-mcp/pull/325

## 0.2.0 (2025-06-09)

### Features Added

- Support for launching smaller service level MCP servers. https://github.com/Azure/azure-mcp/pull/324

### Bugs Fixed

- Fixed failure starting Docker image. https://github.com/Azure/azure-mcp/pull/301

## 0.1.2 (2025-06-03)

### Bugs Fixed

- Monitor Query Logs Failing.  Fixed with https://github.com/Azure/azure-mcp/pull/280

## 0.1.1 (2025-05-30)

### Bugs Fixed

- Fixed return value of `tools/list` to use JSON object names. https://github.com/Azure/azure-mcp/pull/275

### Other Changes

- Update .NET SDK version to 9.0.300 https://github.com/Azure/azure-mcp/pull/278

## 0.1.0 (2025-05-28)

### Breaking Changes

- `azmcp tool list` "args" changes to "options"

### Other Changes

- Removed "Arguments" from code base in favor of "Options" to align with System. CommandLine semantics. https://github.com/Azure/azure-mcp/pull/232

## 0.0.21 (2025-05-22)

### Features Added

- Support for Azure Redis Caches and Clusters https://github.com/Azure/azure-mcp/pull/198
- Support for Azure Monitor Health Models https://github.com/Azure/azure-mcp/pull/208

### Bugs Fixed

- Updates the usage patterns of Azure Developer CLI (azd) when invoked from MCP. https://github.com/Azure/azure-mcp/pull/203
- Fixes server binding issue when using SSE transport in Docker by replacing `ListenLocalhost` with `ListenAnyIP`, allowing external access via port mapping. https://github.com/Azure/azure-mcp/pull/233

### Other Changes

- Updated to the latest ModelContextProtocol library. https://github.com/Azure/azure-mcp/pull/220

## 0.0.20 (2025-05-17)

### Bugs Fixed

- Improve the formatting in the ParseJsonOutput method and refactor it to utilize a ParseError record. https://github.com/Azure/azure-mcp/pull/218
- Added dummy argument for best practices tool, so the schema is properly generated for Python Open API use cases. https://github.com/Azure/azure-mcp/pull/219

## 0.0.19 (2025-05-15)

### Bugs Fixed

- Fixes Service Bus host name parameter description. https://github.com/Azure/azure-mcp/pull/209/

## 0.0.18 (2025-05-14)

### Bugs Fixed

- Include option to exclude managed keys. https://github.com/Azure/azure-mcp/pull/202

## 0.0.17 (2025-05-13)

### Bugs Fixed

- Added an opt-in timeout for browser-based authentication to handle cases where the process waits indefinitely if the user closes the browser. https://github.com/Azure/azure-mcp/pull/189

## 0.0.16 (2025-05-13)

### Bugs Fixed

- Fixed being able to pass args containing spaces through an npx call to the cli

### Other Changes

- Updated to the latest ModelContextProtocol library. https://github.com/Azure/azure-mcp/pull/161

## 0.0.15 (2025-05-09)

### Features Added

- Support for getting properties and runtime information for Azure Service Bus queues, topics, and subscriptions. https://github.com/Azure/azure-mcp/pull/150/
- Support for peeking at Azure Service Bus messages from queues or subscriptions. https://github.com/Azure/azure-mcp/pull/144
- Adds Best Practices tool that provides guidance to LLMs for effective code generation. https://github.com/Azure/azure-mcp/pull/153 https://github.com/Azure/azure-mcp/pull/156

### Other Changes

- Disabled Parallel testing in the ADO pipeline for Live Tests https://github.com/Azure/azure-mcp/pull/151

## 0.0.14 (2025-05-07)

### Features Added

- Support for Azure Key Vault keys https://github.com/Azure/azure-mcp/pull/119
- Support for Azure Data Explorer  https://github.com/Azure/azure-mcp/pull/21

## 0.0.13 (2025-05-06)

### Features Added

- Support for Azure PostgreSQL. https://github.com/Azure/azure-mcp/pull/81

## 0.0.12 (2025-05-05)

### Features Added

- Azure Search Tools https://github.com/Azure/azure-mcp/pull/83

### Other Changes

- Arguments no longer echoed in response: https://github.com/Azure/azure-mcp/pull/79
- Editorconfig and gitattributes updated: https://github.com/Azure/azure-mcp/pull/91

## 0.0.11 (2025-04-29)

### Features Added

### Breaking Changes

### Bugs Fixed
- Bug fixes to existing MCP commands
- See https://github.com/Azure/azure-mcp/releases/tag/0.0.11

### Other Changes

## 0.0.10 (2025-04-17)

### Features Added
- Support for Azure Cosmos DB (NoSQL databases).
- Support for Azure Storage.
- Support for Azure Monitor (Log Analytics).
- Support for Azure App Configuration.
- Support for Azure Resource Groups.
- Support for Azure CLI.
- Support for Azure Developer CLI (azd).

### Breaking Changes

### Bugs Fixed
- See https://github.com/Azure/azure-mcp/releases/tag/0.0.10

### Other Changes
- See blog post for details https://devblogs.microsoft.com/azure-sdk/introducing-the-azure-mcp-server/<|MERGE_RESOLUTION|>--- conflicted
+++ resolved
@@ -9,11 +9,7 @@
 ### Breaking Changes
 
 ### Bugs Fixed
-<<<<<<< HEAD
 - Fixed SKU configuration bug in SQL database create and update commands. [[#925](https://github.com/microsoft/mcp/pull/925)]
-=======
-
->>>>>>> 90c9c681
 - Increased Kusto HttpClient timeout from 100 seconds to 240 seconds to support long-running queries. [[#907](https://github.com/microsoft/mcp/pull/907)]
 - Provide installation instructions when azd or other registry components are missing. [[#926](https://github.com/microsoft/mcp/pull/926)]
 
