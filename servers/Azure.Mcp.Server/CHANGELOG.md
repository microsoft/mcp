# CHANGELOG 📝

The Azure MCP Server updates automatically by default whenever a new release comes out 🚀. We ship updates twice a week on Tuesdays and Thursdays 😊

## 0.7.1 (Unreleased)

### Features Added

- Enhanced AKS nodepool information with comprehensive properties. [[#454](https://github.com/microsoft/mcp/issues/454)]
<<<<<<< HEAD
- Added support for `azmcp sql server list` command to list SQL servers in a subscription and resource group. [[#503](https://github.com/microsoft/mcp/issues/503)]
- Added support for updating Azure SQL databases via the command `azmcp_sql_db_update`. [[#488](https://github.com/microsoft/mcp/issues/488)]
=======
- Enhanced Azure authentication with targeted credential selection via `AZURE_TOKEN_CREDENTIALS` environment variable:
  - `"dev"`: Development credentials (Visual Studio → Visual Studio Code → Azure CLI → Azure PowerShell → Azure Developer CLI)
  - `"prod"`: Production credentials (Environment → Workload Identity → Managed Identity)
  - Specific credential names (e.g., `"AzureCliCredential"`): Target only that credential
  - Improved Visual Studio Code credential error handling with proper exception wrapping for credential chaining
  - Replaced custom `DefaultAzureCredential` implementation with explicit credential chain for better control and transparency
  - For more details, see [Controlling Authentication Methods with AZURE_TOKEN_CREDENTIALS](https://github.com/microsoft/mcp/blob/main/servers/Azure.Mcp.Server/TROUBLESHOOTING.md#controlling-authentication-methods-with-azure_token_credentials)
- Added support for updating Azure SQL databases via the command `azmcp_sql_db_update`. [#488](https://github.com/microsoft/mcp/issues/488)
>>>>>>> 537eead1

### Breaking Changes

- Redesigned how conditionally required options are handled. Commands now use explicit option registration via extension methods (`.AsRequired()`, `.AsOptional()`) instead of legacy patterns (`UseResourceGroup()`, `RequireResourceGroup()`). [[#452](https://github.com/microsoft/mcp/pull/452)]
- Removed support for `AZURE_MCP_INCLUDE_PRODUCTION_CREDENTIALS` environment variable. Use `AZURE_TOKEN_CREDENTIALS` instead for more flexible credential selection. For migration details, see [Controlling Authentication Methods with AZURE_TOKEN_CREDENTIALS](https://github.com/microsoft/mcp/blob/main/servers/Azure.Mcp.Server/TROUBLESHOOTING.md#controlling-authentication-methods-with-azure_token_credentials).
- Merged `azmcp_appconfig_kv_lock` and `azmcp_appconfig_kv_unlock` into `azmcp_appconfig_kv_lock_set` which can handle locking or unlocking a key-value based on the `--lock` parameter.

### Bugs Fixed

### Other Changes

- Update the Foundry tool to use GenericResource for deploying models to Azure AI Services. [[#456](https://github.com/microsoft/mcp/pull/456)]

## 0.7.0 (2025-09-16)

### Features Added

- Added support for getting a node pool in an AKS managed cluster via the command `azmcp_aks_nodepool_get`. [[#394](https://github.com/microsoft/mcp/pull/394)]
- Added support for diagnosing Azure Resources using the App Lens API via the command `azmcp_applens_resource_diagnose`. [[#356](https://github.com/microsoft/mcp/pull/356)]
- Added elicitation support. An elicitation request is sent if the tool annotation `secret` hint is true. [[#404](https://github.com/microsoft/mcp/pull/404)]
- Added `azmcp_sql_server_create`, `azmcp_sql_server_delete`, `azmcp_sql_server_show` to support SQL server create, delete, and show commands. [[#312](https://github.com/microsoft/mcp/pull/312)]
- Added the support for getting information about Azure Managed Lustre SKUs via the following command `azmcp_azuremanagedlustre_filesystem_get_sku_info`. [[#100](https://github.com/microsoft/mcp/issues/100)]
- Added support for creating and deleting SQL databases via the commands `azmcp_sql_db_create` and `azmcp_sql_db_delete`. [[#434](https://github.com/microsoft/mcp/pull/434)]
- `azmcp_functionapp_get` can now list Function Apps on a resource group level. [[#427](https://github.com/microsoft/mcp/pull/427)]

### Breaking Changes

- Merged `azmcp_functionapp_list` into `azmcp_functionapp_get`, which can perform both operations based on whether `--function-app` is passed. [[#427](https://github.com/microsoft/mcp/pull/427)]
- Removed Azure CLI (`az`) and Azure Developer CLI (`azd`) extension tools to reduce complexity and focus on native Azure service operations. [[#404](https://github.com/microsoft/mcp/pull/404)].

### Bugs Fixed

- Marked the `secret` hint of `azmcp_keyvault_secret_create` tool to "true". [[#430](https://github.com/microsoft/mcp/pull/430)]

### Other Changes

- Replaced bicep tool dependency on Azure.Bicep.Types.Az package with Microsoft.Azure.Mcp.AzTypes.Internal.Compact package. [[#472](https://github.com/microsoft/mcp/pull/472)]

## 0.6.0 (2025-09-11)

### Features Added

- **The Azure MCP Server is now also available on NuGet.org** [[#368](https://github.com/microsoft/mcp/pull/368)]
- Added support for listing node pools in an AKS managed cluster via the command `azmcp_aks_nodepool_list`. [[#360](https://github.com/microsoft/mcp/pull/360)]

### Breaking Changes

- To improve performance, packages now ship with trimmed binaries that have unused code and dependencies removed, resulting in significantly smaller file sizes, faster startup times, and reduced memory footprint. [Learn more](https://learn.microsoft.com/dotnet/core/deploying/trimming/trim-self-contained). [[#405](https://github.com/microsoft/mcp/pull/405)]
- Merged `azmcp_search_index_describe` and `azmcp_search_index_list` into `azmcp_search_index_get`, which can perform both operations based on whether `--index` is passed. [[#378](https://github.com/microsoft/mcp/pull/378)]
- Merged the following Storage tools: [[#376](https://github.com/microsoft/mcp/pull/376)]
  - `azmcp_storage_account_details` and `azmcp_storage_account_list` into `azmcp_storage_account_get`, which supports the behaviors of both tools based on whether `--account` is passed.
  - `azmcp_storage_blob_details` and `azmcp_storage_blob_list` into `azmcp_storage_blob_get`, which supports the behaviors of both tools based on whether `--blob` is passed.
  - `azmcp_storage_blob_container_details` and `azmcp_storage_blob_container_list` into `azmcp_storage_blob_container_get`, which supports the behaviors of both tools based on whether `--container` is passed.
- Updated the descriptions of all Storage tools. [[#376](https://github.com/microsoft/mcp/pull/376)]

### Other Changes

#### Dependency updates

- Updated the following dependencies: [[#380](https://github.com/microsoft/mcp/pull/380)]
  - Azure.Core: `1.47.1` → `1.48.0`
  - Azure.Identity: `1.15.0` → `1.16.0`

## 0.5.13 (2025-09-10)

### Features Added

- Added support for listing all Event Grid topics in a subscription via the command `azmcp_eventgrid_topic_list`. [[#43](https://github.com/microsoft/mcp/pull/43)]
- Added support for retrieving knowledge index schema information in Azure AI Foundry projects via the command `azmcp_foundry_knowledge_index_schema`. [[#41](https://github.com/microsoft/mcp/pull/41)]
- Added support for listing service health events in a subscription via the command `azmcp_resourcehealth_service-health-events_list`. [[#367](https://github.com/microsoft/mcp/pull/367)]

### Breaking Changes

- Updated/removed options for the following commands: [[#108](https://github.com/microsoft/mcp/pull/108)]
  - `azmcp_storage_account_create`: Removed the ability to configure `enable-https-traffic-only` (always `true` now), `allow-blob-public-access` (always `false` now), and `kind` (always `StorageV2` now).
  - `azmcp_storage_blob_container_create`: Removed the ability to configure `blob-container-public-access` (always `false` now).
  - `azmcp_storage_blob_upload`: Removed the ability to configure `overwrite` (always `false` now).

### Bugs Fixed

- Fixed telemetry bug where "ToolArea" was incorrectly populated in with "ToolName". [[#346](https://github.com/microsoft/mcp/pull/346)]

### Other Changes

- Added telemetry to log parameter values for the `azmcp_bestpractices_get` tool. [[#375](https://github.com/microsoft/mcp/pull/375)]
- Updated tool annotations. [[#377](https://github.com/microsoft/mcp/pull/377)]

#### Dependency updates

- Updated the following dependencies:
  - Azure.Identity: `1.14.0` → `1.15.0` [[#352](https://github.com/microsoft/mcp/pull/352)]
  - Azure.Identity.Broker: `1.2.0` → `1.3.0` [[#352](https://github.com/microsoft/mcp/pull/352)]
  - Microsoft.Azure.Cosmos.Aot: `0.1.1-preview.1` → `0.1.2-preview.1` [[#383](https://github.com/microsoft/mcp/pull/383)]
- Updated the following dependency to improve .NET Ahead-of-Time (AOT) compilation support: [[#363](https://github.com/microsoft/mcp/pull/363)]
  - Azure.ResourceManager.StorageCache: `1.3.1` → `1.3.2`

## 0.5.12 (2025-09-04)

### Features Added

- Added `azmcp_sql_server_firewall-rule_create` and `azmcp_sql_server_firewall-rule_delete` commands. [[#121](https://github.com/microsoft/mcp/pull/121)]

### Bugs Fixed

- Fixed a bug in MySQL query validation logic. [[#81](https://github.com/microsoft/mcp/pull/81)]

### Other Changes

AOT- Added a verb to the namespace name for bestpractices [[#109](https://github.com/microsoft/mcp/pull/109)]
- Added instructions about consumption plan for azure functions deployment best practices [[#218](https://github.com/microsoft/mcp/pull/218)]

## 0.5.11 (2025-09-02)

### Other Changes

- Fixed VSIX signing [[#91](https://github.com/microsoft/mcp/pull/91)]
- Included native packages in build artifacts and pack/release scripts. [[#51](https://github.com/microsoft/mcp/pull/51)]

## 0.5.10 (2025-08-28)

### Bugs fixed

- Fixed a bug with telemetry collection related to AppConfig tools. [[#44](https://github.com/microsoft/mcp/pull/44)]

## 0.5.9 (2025-08-26)

### Other Changes

#### Dependency Updates

- Updated the following dependencies to improve .NET Ahead-of-Time (AOT) compilation support:
  - Microsoft.Azure.Cosmos `3.51.0` → Microsoft.Azure.Cosmos.Aot `0.1.1-preview.1`. [[#37](https://github.com/microsoft/mcp/pull/37)]

## 0.5.8 (2025-08-21)

### Features Added

- Added support for listing knowledge indexes in Azure AI Foundry projects via the command `azmcp_foundry_knowledge_index_list`. [[#1004](https://github.com/Azure/azure-mcp/pull/1004)]
- Added support for getting details of an Azure Function App via the command `azmcp_functionapp_get`. [[#970](https://github.com/Azure/azure-mcp/pull/970)]
- Added the following Azure Managed Lustre commands: [[#1003](https://github.com/Azure/azure-mcp/issues/1003)]
  - `azmcp_azuremanagedlustre_filesystem_list`: List available Azure Managed Lustre filesystems.
  - `azmcp_azuremanagedlustre_filesystem_required-subnet-size`: Returns the number of IP addresses required for a specific SKU and size of Azure Managed Lustre filesystem.
- Added support for designing Azure Cloud Architecture through guided questions via the command `azmcp_cloudarchitect_design`. [[#890](https://github.com/Azure/azure-mcp/pull/890)]
- Added support for the following Azure MySQL operations: [[#855](https://github.com/Azure/azure-mcp/issues/855)]
  - `azmcp_mysql_database_list` - List all databases in a MySQL server.
  - `azmcp_mysql_database_query` - Executes a SELECT query on a MySQL Database. The query must start with SELECT and cannot contain any destructive SQL operations for security reasons.
  - `azmcp_mysql_table_list` - List all tables in a MySQL database.
  - `azmcp_mysql_table_schema_get` - Get the schema of a specific table in a MySQL database.
  - `azmcp_mysql_server_config_get` - Retrieve the configuration of a MySQL server.
  - `azmcp_mysql_server_list` - List all MySQL servers in a subscription & resource group.
  - `azmcp_mysql_server_param_get` - Retrieve a specific parameter of a MySQL server.
  - `azmcp_mysql_server_param_set` - Set a specific parameter of a MySQL server to a specific value.
- Added telemetry for tracking service area when calling tools. [[#1024](https://github.com/Azure/azure-mcp/pull/1024)]

### Breaking Changes

- Renamed the following Storage tool option names: [[#1015](https://github.com/Azure/azure-mcp/pull/1015)]
  - `azmcp_storage_account_create`: `account-name` → `account`.
  - `azmcp_storage_blob_batch_set-tier`: `blob-names` → `blobs`.

### Bugs Fixed

- Fixed SQL service test assertions to use case-insensitive string comparisons for resource type validation. [[#938](https://github.com/Azure/azure-mcp/pull/938)]
- Fixed HttpClient service test assertions to properly validate NoProxy collection handling instead of expecting a single string value. [[#938](https://github.com/Azure/azure-mcp/pull/938)]

### Other Changes

- Introduced the `BaseAzureResourceService` class to allow performing Azure Resource read operations using Azure Resource Graph queries. [[#938](https://github.com/Azure/azure-mcp/pull/938)]
- Refactored SQL service implementation to use Azure Resource Graph queries instead of direct ARM API calls. [[#938](https://github.com/Azure/azure-mcp/pull/938)]
  - Removed dependency on `Azure.ResourceManager.Sql` package by migrating to Azure Resource Graph queries, reducing package size and improving startup performance.
- Enhanced `BaseAzureService` with `EscapeKqlString` method for safe KQL query construction across all Azure services. [[#938](https://github.com/Azure/azure-mcp/pull/938)]
  - Fixed KQL string escaping in Workbooks service queries.
- Standardized Azure Storage command descriptions, option names, and parameter names for consistency across all storage commands. Updated JSON serialization context to remove unused model types and improve organization. [[#1015](https://github.com/Azure/azure-mcp/pull/1015)]
- Updated to .NET 10 SDK to prepare for .NET tool packing. [[#1023](https://github.com/Azure/azure-mcp/pull/1023)]
- Enhanced `bestpractices` and `azureterraformbestpractices` tool descriptions to better work with the vscode copilot tool grouping feature. [[#1029](https://github.com/Azure/azure-mcp/pull/1029)]
- The Azure MCP Server can now be packaged as a .NET SDK Tool for easier use by users with the .NET 10 SDK installed. [[#422](https://github.com/Azure/azure-mcp/issues/422)]

#### Dependency Updates

- Updated the following dependencies to improve .NET Ahead-of-Time (AOT) compilation support: [[#1031](https://github.com/Azure/azure-mcp/pull/1031)]
  - Azure.ResourceManager.ResourceHealth: `1.0.0` → `1.1.0-beta.5`

## 0.5.7 (2025-08-19)

### Features Added
- Added support for the following Azure Deploy and Azure Quota operations: [[#626](https://github.com/Azure/azure-mcp/pull/626)]
  - `azmcp_deploy_app_logs_get` - Get logs from Azure applications deployed using azd.
  - `azmcp_deploy_iac_rules_get` - Get Infrastructure as Code rules.
  - `azmcp_deploy_pipeline_guidance-get` - Get guidance for creating CI/CD pipelines to provision Azure resources and deploy applications.
  - `azmcp_deploy_plan_get` - Generate deployment plans to construct infrastructure and deploy applications on Azure.
  - `azmcp_deploy_architecture_diagram-generate` - Generate Azure service architecture diagrams based on application topology.
  - `azmcp_quota_region_availability-list` - List available Azure regions for specific resource types.
  - `azmcp_quota_usage_check` - Check Azure resource usage and quota information for specific resource types and regions.
- Added support for listing Azure Function Apps via the command `azmcp-functionapp-list`. [[#863](https://github.com/Azure/azure-mcp/pull/863)]
- Added support for importing existing certificates into Azure Key Vault via the command `azmcp-keyvault-certificate-import`. [[#968](https://github.com/Azure/azure-mcp/issues/968)]
- Added support for uploading a local file to an Azure Storage blob via the command `azmcp-storage-blob-upload`. [[#960](https://github.com/Azure/azure-mcp/pull/960)]
- Added support for the following Azure Service Health operations: [[#998](https://github.com/Azure/azure-mcp/pull/998)]
  - `azmcp-resourcehealth-availability-status-get` - Get the availability status for a specific resource.
  - `azmcp-resourcehealth-availability-status-list` - List availability statuses for all resources in a subscription or resource group.
- Added support for listing repositories in Azure Container Registries via the command `azmcp-acr-registry-repository-list`. [[#983](https://github.com/Azure/azure-mcp/pull/983)]

### Other Changes

- Improved guidance for LLM interactions with Azure MCP server by adding rules around bestpractices tool calling to server instructions. [[#1007](https://github.com/Azure/azure-mcp/pull/1007)]

#### Dependency Updates

- Updated the following dependencies to improve .NET Ahead-of-Time (AOT) compilation support: [[#893](https://github.com/Azure/azure-mcp/pull/893)]
  - Azure.Bicep.Types: `0.5.110` → `0.6.1`
  - Azure.Bicep.Types.Az: `0.2.771` → `0.2.792`
- Added the following dependencies to support Azure Managed Lustre
  - Azure.ResourceManager.StorageCache:  `1.3.1`

## 0.5.6 (2025-08-14)

### Features Added

- Added support for listing Azure Function Apps via the command `azmcp-functionapp-list`. [[#863](https://github.com/Azure/azure-mcp/pull/863)]
- Added support for getting details about an Azure Storage Account via the command `azmcp-storage-account-details`. [[#934](https://github.com/Azure/azure-mcp/issues/934)]

### Other Changes

- Refactored resource group option (`--resource-group`) handling and validation for all commands to a centralized location. [[#961](https://github.com/Azure/azure-mcp/issues/961)]

#### Dependency Updates

- Updated the following dependencies to improve .NET Ahead-of-Time (AOT) compilation support: [[#967](https://github.com/Azure/azure-mcp/issues/967)] [[#969](https://github.com/Azure/azure-mcp/issues/969)]
  - Azure.Monitor.Query: `1.6.0` → `1.7.1`
  - Azure.Monitor.Ingestion: `1.1.2` → `1.2.0`
  - Azure.Search.Documents: `11.7.0-beta.4` → `11.7.0-beta.6`
  - Azure.ResourceManager.ContainerRegistry: `1.3.0` → `1.3.1`
  - Azure.ResourceManager.DesktopVirtualization: `1.3.1` → `1.3.2`
  - Azure.ResourceManager.PostgreSql: `1.3.0` → `1.3.1`

## 0.5.5 (2025-08-12)

### Features Added

- Added support for listing ACR (Azure Container Registry) registries in a subscription via the command `azmcp-acr-registry-list`. [[#915](https://github.com/Azure/azure-mcp/issues/915)]
- Added the following Azure Storage commands:
  - `azmcp-storage-account-create`: Create a new Azure Storage account. [[#927](https://github.com/Azure/azure-mcp/issues/927)]
  - `azmcp-storage-queue-message-send`: Send a message to an Azure Storage queue. [[#794](https://github.com/Azure/azure-mcp/pull/794)]
  - `azmcp-storage-blob-details`: Get details about an Azure Storage blob. [[#930](https://github.com/Azure/azure-mcp/issues/930)]
  - `azmcp-storage-blob-container-create`: Create a new Azure Storage blob container. [[#937](https://github.com/Azure/azure-mcp/issues/937)]

### Breaking Changes

- The `azmcp-storage-account-list` command now returns account metadata objects instead of plain strings. Each item includes: `name`, `location`, `kind`, `skuName`, `skuTier`, `hnsEnabled`, `allowBlobPublicAccess`, `enableHttpsTrafficOnly`. Update scripts to read the `name` property. The underlying `IStorageService.GetStorageAccounts()` signature changed from `Task<List<string>>` to `Task<List<StorageAccountInfo>>`. [[#904](https://github.com/Azure/azure-mcp/issues/904)]

### Bugs Fixed

- Fixed best practices tool invocation failure when passing "all" action with "general" or "azurefunctions" resources. [[#757](https://github.com/Azure/azure-mcp/issues/757)]
- Updated metadata for CREATE and SET tools to `destructive = true`. [[#773](https://github.com/Azure/azure-mcp/pull/773)]

### Other Changes
- Consolidate "AzSubscriptionGuid" telemetry logic into `McpRuntime`. [[#935](https://github.com/Azure/azure-mcp/pull/935)]

## 0.5.4 (2025-08-07)

### Bugs Fixed

- Fixed subscription parameter handling across all Azure MCP service methods to consistently use `subscription` instead of `subscriptionId`, enabling proper support for both subscription IDs and subscription names. [[#877](https://github.com/Azure/azure-mcp/issues/877)]
- Fixed `ToolExecuted` telemetry activity being created twice. [[#741](https://github.com/Azure/azure-mcp/pull/741)]

### Other Changes

- Improved Azure MCP display name in VS Code from 'azure-mcp-server-ext' to 'Azure MCP' for better user experience in the Configure Tools interface. [[#871](https://github.com/Azure/azure-mcp/issues/871), [#876](https://github.com/Azure/azure-mcp/pull/876)]
- Updated the  following `CommandGroup` descriptions to improve their tool usage by Agents:
  - Azure AI Search [[#874](https://github.com/Azure/azure-mcp/pull/874)]
  - Storage [[#879](https://github.com/Azure/azure-mcp/pull/879)]

## 0.5.3 (2025-08-05)

### Features Added

- Added support for providing the `--content-type` and `--tags` properties to the `azmcp-appconfig-kv-set` command. [[#459](https://github.com/Azure/azure-mcp/pull/459)]
- Added `filter-path` and `recursive` capabilities to `azmcp-storage-datalake-file-system-list-paths`. [[#770](https://github.com/Azure/azure-mcp/issues/770)]
- Added support for listing files and directories in Azure File Shares via the `azmcp-storage-share-file-list` command. This command recursively lists all items in a specified file share directory with metadata including size, last modified date, and content type. [[#793](https://github.com/Azure/azure-mcp/pull/793)]
- Added support for Azure Virtual Desktop with new commands: [[#653](https://github.com/Azure/azure-mcp/pull/653)]
  - `azmcp-virtualdesktop-hostpool-list` - List all host pools in a subscription
  - `azmcp-virtualdesktop-sessionhost-list` - List all session hosts in a host pool
  - `azmcp-virtualdesktop-sessionhost-usersession-list` - List all user sessions on a specific session host
- Added support for creating and publishing DevDeviceId in telemetry. [[#810](https://github.com/Azure/azure-mcp/pull/810/)]

### Breaking Changes

- **Parameter Name Changes**: Removed unnecessary "-name" suffixes from command parameters across 25+ parameters in 12+ Azure service areas to improve consistency and usability. Users will need to update their command-line usage and scripts. [[#853](https://github.com/Azure/azure-mcp/pull/853)]
  - **AppConfig**: `--account-name` → `--account`
  - **Search**: `--service-name` → `--service`, `--index-name` → `--index`
  - **Cosmos**: `--account-name` → `--account`, `--database-name` → `--database`, `--container-name` → `--container`
  - **Kusto**: `--cluster-name` → `--cluster`, `--database-name` → `--database`, `--table-name` → `--table`
  - **AKS**: `--cluster-name` → `--cluster`
  - **Postgres**: `--user-name` → `--user`
  - **ServiceBus**: `--queue-name` → `--queue`, `--topic-name` → `--topic`
  - **Storage**: `--account-name` → `--account`, `--container-name` → `--container`, `--table-name` → `--table`, `--file-system-name` → `--file-system`, `--tier-name` → `--tier`
  - **Monitor**: `--table-name` → `--table`, `--model` → `--health-model`, `--resource-name` → `--resource`
  - **Foundry**: `--deployment-name` → `--deployment`, `--publisher-name` → `--publisher`, `--license-name` → `--license`, `--sku-name` → `--sku`, `--azure-ai-services-name` → `--azure-ai-services`

### Bugs Fixed

- Fixed an issue where the `azmcp-storage-blob-batch-set-tier` command did not correctly handle the `--tier` parameter when setting the access tier for multiple blobs. [[#808](https://github.com/Azure/azure-mcp/pull/808)]

### Other Changes

- Implemented centralized HttpClient service with proxy support for better resource management and enterprise compatibility. [[#857](https://github.com/Azure/azure-mcp/pull/857)]
- Added caching for Cosmos DB databases and containers. [[#813](https://github.com/Azure/azure-mcp/pull/813)]
- Refactored PostgreSQL commands to follow ObjectVerb naming pattern, fix command hierarchy, and ensure all commands end with verbs. This improves consistency and discoverability across all postgres commands. [[#865](https://github.com/Azure/azure-mcp/issues/865)] [[#866](https://github.com/Azure/azure-mcp/pull/866)]

#### Dependency Updates

- Updated the following dependencies to improve .NET Ahead-of-Time (AOT) compilation support. AOT will enable shipping Azure MCP Server as self-contained native executable.
  - Azure.Core: `1.46.2` → `1.47.1`
  - Azure.ResourceManager: `1.13.1` → `1.13.2`
  - Azure.ResourceManager.ApplicationInsights: `1.0.1` → `1.1.0-beta.1`
  - Azure.ResourceManager.AppConfiguration: `1.4.0` → `1.4.1`
  - Azure.ResourceManager.Authorization: `1.1.4` → `1.1.5`
  - Azure.ResourceManager.ContainerService: `1.2.3` → `1.2.5`
  - Azure.ResourceManager.Kusto: `1.6.0` → `1.6.1`
  - Azure.ResourceManager.CognitiveServices: `1.4.0` → `1.5.1`
  - Azure.ResourceManager.Redis: `1.5.0` → `1.5.1`
  - Azure.ResourceManager.RedisEnterprise: `1.1.0` → `1.2.1`
  - Azure.ResourceManager.LoadTesting: `1.1.1` → `1.1.2`
  - Azure.ResourceManager.Sql: `1.3.0` → `1.4.0-beta.3`
  - Azure.ResourceManager.Datadog: `1.0.0-beta.5` → `1.0.0-beta.6`
  - Azure.ResourceManager.CosmosDB: `1.3.2` → `1.4.0-beta.13`
  - Azure.ResourceManager.OperationalInsights: `1.3.0` → `1.3.1`
  - Azure.ResourceManager.Search: `1.2.3` → `1.3.0`
  - Azure.ResourceManager.Storage: `1.4.2` → `1.4.4`
  - Azure.ResourceManager.Grafana: `1.1.1` → `1.2.0-beta.2`
  - Azure.ResourceManager.ResourceGraph: `1.1.0-beta.3` → `1.1.0-beta.4`

## 0.5.2 (2025-07-31)

### Features Added

- Added support for batch setting access tier for multiple Azure Storage blobs via the `azmcp-storage-blob-batch-set-tier` command. This command efficiently changes the storage tier (Hot, Cool, Archive, etc) for multiple blobs simultaneously in a single operation. [[#735](https://github.com/Azure/azure-mcp/issues/735)]
- Added descriptions to all Azure MCP command groups to improve discoverability and usability when running the server with `--mode single` or `--mode namespace`. [[#791](https://github.com/Azure/azure-mcp/pull/791)]

### Breaking Changes

- Removed `--partner-tenant-id` option from `azmcp-marketplace-product-get` command. [[#656](https://github.com/Azure/azure-mcp/pull/656)]

## 0.5.1 (2025-07-29)

### Features Added

- Added support for listing SQL databases via the command: `azmcp-sql-db-list`. [[#746](https://github.com/Azure/azure-mcp/pull/746)]
- Added support for reading `AZURE_SUBSCRIPTION_ID` from the environment variables if a subscription is not provided. [[#533](https://github.com/Azure/azure-mcp/pull/533)]

### Breaking Changes

- Removed the following Key Vault operations: [[#768](https://github.com/Azure/azure-mcp/pull/768)]
  - `azmcp-keyvault-secret-get`
  - `azmcp-keyvault-key-get`

### Other Changes

- Improved the MAC address search logic for telemetry by making it more robust in finding a valid network interface. [[#759](https://github.com/Azure/azure-mcp/pull/759)]
- Major repository structure change:
  - Service areas moved from `/src/areas/{Area}` and `/tests/areas/{Area}` into `/areas/{area}/src` and `/areas/{area}/tests`
  - Common code moved into `/core/src` and `/core/tests`

## 0.5.0 (2025-07-24)

### Features Added

- Added a new VS Code extension (VSIX installer) for the VS Code Marketplace. [[#661](https://github.com/Azure/azure-mcp/pull/661)]
- Added `--mode all` startup option to expose all Azure MCP tools individually. [[#689](https://github.com/Azure/azure-mcp/issues/689)]
- Added more tools for Azure Key Vault: [[#517](https://github.com/Azure/azure-mcp/pull/517)]
  - `azmcp-keyvault-certificate-list` - List certificates in a key vault
  - `azmcp-keyvault-certificate-get` - Get details of a specific certificate
  - `azmcp-keyvault-certificate-create` - Create a new certificate
  - `azmcp-keyvault-secret-list` - List secrets in a key vault
  - `azmcp-keyvault-secret-create` - Create a new secret
- Added support for Azure Workbooks management operations: [[#629](https://github.com/Azure/azure-mcp/pull/629)]
  - `azmcp-workbooks-list` - List workbooks in a resource group with optional filtering
  - `azmcp-workbooks-show` - Get detailed information about a specific workbook
  - `azmcp-workbooks-create` - Create new workbooks with custom visualizations and content
  - `azmcp-workbooks-update` - Update existing workbook configurations and metadata
  - `azmcp-workbooks-delete` - Delete workbooks when no longer needed
- Added support for creating a directory in Azure Storage DataLake via the `azmcp-storage-datalake-directory-create` command. [[#647](https://github.com/Azure/azure-mcp/pull/647)]
- Added support for getting the details of an Azure Kubernetes Service (AKS) cluster via the `azmcp-aks-cluster-get` command. [[#700](https://github.com/Azure/azure-mcp/pull/700)]

### Breaking Changes

- Changed the default startup mode to list tools at the namespace level instead of at an individual level, reducing total tool count from around 128 tools to 25. Use `--mode all` to restore the previous behavior of exposing all tools individually. [[#689](https://github.com/Azure/azure-mcp/issues/689)]
- Consolidated Azure best practices commands into the command `azmcp-bestpractices-get` with `--resource` and `--action` parameters: [[#677](https://github.com/Azure/azure-mcp/pull/677)]
  - Removed `azmcp-bestpractices-general-get`, `azmcp-bestpractices-azurefunctions-get-code-generation` and `azmcp-bestpractices-azurefunctions-get-deployment`
  - Use `--resource general --action code-generation` for general Azure code generation best practices
  - Use `--resource general --action deployment` for general Azure deployment best practices
  - Use `--resource azurefunctions --action code-generation` instead of the old azurefunctions code-generation command
  - Use `--resource azurefunctions --action deployment` instead of the old azurefunctions deployment command
  - Use `--resource static-web-app --action all` to get Static Web Apps development and deployment best practices

### Bugs Fixed

- Fixes tool discovery race condition causing "tool not found" errors in MCP clients that use different processes to start and use the server, like LangGraph. [[#556](https://github.com/Azure/azure-mcp/issues/556)]

## 0.4.1 (2025-07-17)

### Features Added

- Added support for the following Azure Load Testing operations: [[#315](https://github.com/Azure/azure-mcp/pull/315)]
  - `azmcp-loadtesting-testresource-list` - List Azure Load testing resources.
  - `azmcp-loadtesting-testresource-create` - Create a new Azure Load testing resource.
  - `azmcp-loadtesting-test-get` - Get details of a specific load test configuration.
  - `azmcp-loadtesting-test-create` - Create a new load test configuration.
  - `azmcp-loadtesting-testrun-get` - Get details of a specific load test run.
  - `azmcp-loadtesting-testrun-list` - List all load test runs for a specific test.
  - `azmcp-loadtesting-testrun-create` - Create a new load test run.
  - `azmcp-loadtesting-testrun-delete` - Delete a specific load test run.
- Added support for scanning Azure resources for compliance recommendations using the Azure Quick Review CLI via the command: `azmcp-extension-azqr`. [[#510](https://github.com/Azure/azure-mcp/pull/510)]
- Added support for listing paths in Data Lake file systems via the command: `azmcp-storage-datalake-file-system-list-paths`. [[#608](https://github.com/Azure/azure-mcp/pull/608)]
- Added support for listing SQL elastic pools via the command: `azmcp-sql-elastic-pool-list`. [[#606](https://github.com/Azure/azure-mcp/pull/606)]
- Added support for listing SQL server firewall rules via the command: `azmcp-sql-firewall-rule-list`. [[#610](https://github.com/Azure/azure-mcp/pull/610)]
- Added new commands for obtaining Azure Functions best practices via the following commands: [[#630](https://github.com/Azure/azure-mcp/pull/630)]
  - `azmcp-bestpractices-azurefunctions-get-code-generation` - Get code generation best practices for Azure Functions.
  - `azmcp-bestpractices-azurefunctions-get-deployment` - Get deployment best practices for Azure Functions.
- Added support for get details about a product in the Azure Marketplace via the command: `azmcp-marketplace-product-get`. [[#442](https://github.com/Azure/azure-mcp/pull/442)]

### Breaking Changes

- Renamed the command `azmcp-bestpractices-get` to `azmcp-bestpractices-general-get`. [[#630](https://github.com/Azure/azure-mcp/pull/630)]

### Bugs Fixed

- Fixed an issue with Azure CLI executable path resolution on Windows. [[#611](https://github.com/Azure/azure-mcp/issues/611)]
- Fixed a tool discovery timing issue when calling tools on fresh server instances. [[#604](https://github.com/Azure/azure-mcp/issues/604)]
- Fixed issue where unrecognizable json would be sent to MCP clients in STDIO mode at startup. [[#644](https://github.com/Azure/azure-mcp/issues/644)]

### Other Changes

- Changed `engines.node` in `package.json` to require Node.js version `>=20.0.0`. [[#628](https://github.com/Azure/azure-mcp/pull/628)]

## 0.4.0 (2025-07-15)

### Features Added

- Added support for listing Azure Kubernetes Service (AKS) clusters via the command `azmcp-aks-cluster-list`. [[#560](https://github.com/Azure/azure-mcp/pull/560)]
- Made the following Ahead of Time (AOT) compilation improvements saving `6.96 MB` in size total:
  - Switched to the trimmer-friendly `CreateSlimBuilder` API from `CreateBuilder`, saving `0.63 MB` in size for the native executable. [[#564](https://github.com/Azure/azure-mcp/pull/564)]
  - Switched to the trimmer-friendly `npgsql` API, saving `2.69 MB` in size for the native executable. [[#592](https://github.com/Azure/azure-mcp/pull/592)]
  - Enabled `IlcFoldIdenticalMethodBodies` to fold identical method bodies, saving `3.64 MB` in size for the native executable. [[#598](https://github.com/Azure/azure-mcp/pull/598)]
- Added support for using the hyphen/dash ("-") character in command names. [[#531](https://github.com/Azure/azure-mcp/pull/531)]
- Added support for authenticating with the Azure account used to log into VS Code. Authentication now prioritizes the VS Code broker credential when in the context of VS Code. [[#452](https://github.com/Azure/azure-mcp/pull/452)]

### Breaking Changes

- Removed SSE (Server-Sent Events) transport support. Now, only stdio transport is supported as SSE is no longer part of the MCP specification. [[#593](https://github.com/Azure/azure-mcp/issues/593)]
- Renamed `azmcp-sql-server-entraadmin-list` to `azmcp-sql-server-entra-admin-list` for better readability. [[#602](https://github.com/Azure/azure-mcp/pull/602)]

### Bugs Fixed

- Added a post-install script to ensure platform-specific versions like `@azure/mcp-${platform}-${arch}` can be resolved. Otherwise, fail install to prevent npx caching of `@azure/mcp`. [[#597](https://github.com/Azure/azure-mcp/pull/597)]
- Improved install reliability and error handling when missing platform packages on Ubuntu. [[#394](https://github.com/Azure/azure-mcp/pull/394)]

### Other Changes
- Updated `engines.node` in `package.json` to require Node.js version `>=22.0.0`.

#### Dependency Updates

- Updated the `ModelContextProtocol.AspNetCore` version from `0.3.0-preview.1` to `0.3.0-preview.2`. [[#519](https://github.com/Azure/azure-mcp/pull/519)]

## 0.3.2 (2025-07-10)

### Features Added

- Added support for listing Azure Managed Grafana details via the command: `azmcp-grafana-list`. [[#532](https://github.com/Azure/azure-mcp/pull/532)]
- Added agent best practices for Azure Terraform commands. [[#420](https://github.com/Azure/azure-mcp/pull/420)]

### Bugs Fixed

- Fixed issue where trace logs could be collected as telemetry. [[#540](https://github.com/Azure/azure-mcp/pull/540/)]
- Fixed an issue that prevented the Azure MCP from finding the Azure CLI if it was installed on a path other than the default global one. [[#351](https://github.com/Azure/azure-mcp/issues/351)]

## 0.3.1 (2025-07-08)

### Features Added

- Added support for the following SQL operations:
  - `azmcp-sql-db-show` - Show details of a SQL Database [[#516](https://github.com/Azure/azure-mcp/pull/516)]
  - `azmcp-sql-server-entra-admin-list` - List Microsoft Entra ID administrators for a SQL server [[#529](https://github.com/Azure/azure-mcp/pull/529)]
- Updates Azure MCP tool loading configurations at launch time. [[#513](https://github.com/Azure/azure-mcp/pull/513)]

### Breaking Changes

- Deprecated the `--service` flag. Use `--namespace` and `--mode` options to specify the service and mode the server will run in. [[#513](https://github.com/Azure/azure-mcp/pull/513)]

## 0.3.0 (2025-07-03)

### Features Added

- Added support for Azure AI Foundry [[#274](https://github.com/Azure/azure-mcp/pull/274)]. The following tools are now available:
  - `azmcp-foundry-models-list`
  - `azmcp-foundry-models-deploy`
  - `azmcp-foundry-models-deployments-list`
- Added support for telemetry [[#386](https://github.com/Azure/azure-mcp/pull/386)]. Telemetry is enabled by default but can be disabled by setting `AZURE_MCP_COLLECT_TELEMETRY` to `false`.

### Bugs Fixed

- Fixed a bug where `CallToolResult` was always successful. [[#511](https://github.com/Azure/azure-mcp/pull/511)]

## 0.2.6 (2025-07-01)

### Other Changes

- Updated the descriptions of the following tools to improve their usage by Agents: [[#492](https://github.com/Azure/azure-mcp/pull/492)]
  - `azmcp-datadog-monitoredresources-list`
  - `azmcp-kusto-cluster-list`
  - `azmcp-kusto-database-list`
  - `azmcp-kusto-sample`
  - `azmcp-kusto-table-list`
  - `azmcp-kusto-table-schema`

## 0.2.5 (2025-06-26)

### Bugs Fixed

- Fixed issue where tool listing incorrectly returned resources instead of text. [#465](https://github.com/Azure/azure-mcp/issues/465)
- Fixed invalid modification to HttpClient in KustoClient. [#433](https://github.com/Azure/azure-mcp/issues/433)

## 0.2.4 (2025-06-24)

### Features Added

- Added new command for resource-centric logs query in Azure Monitor with command path `azmcp-monitor-resource-logs-query` - https://github.com/Azure/azure-mcp/pull/413
- Added support for starting the server with a subset of services using the `--service` flag - https://github.com/Azure/azure-mcp/pull/424
- Improved index schema handling in Azure AI Search (index descriptions, facetable fields, etc.) - https://github.com/Azure/azure-mcp/pull/440
- Added new commands for querying metrics with Azure Monitor with command paths `azmcp-monitor-metrics-query` and `azmcp-monitor-metrics-definitions`. - https://github.com/Azure/azure-mcp/pull/428

### Breaking Changes

- Changed the command for workspace-based logs query in Azure Monitor from `azmcp-monitor-log-query` to `azmcp-monitor-workspace-logs-query`

### Bugs Fixed

- Fixed handling of non-retrievable fields in Azure AI Search. [#416](https://github.com/Azure/azure-mcp/issues/416)

### Other Changes

- Repository structure changed to organize all of an Azure service's code into a single "area" folder. ([426](https://github.com/Azure/azure-mcp/pull/426))
- Upgraded Azure.Messaging.ServiceBus to 7.20.1 and Azure.Core to 1.46.2. ([441](https://github.com/Azure/azure-mcp/pull/441/))
- Updated to ModelContextProtocol 0.3.0-preview1, which brings support for the 06-18-2025 MCP specification. ([431](https://github.com/Azure/azure-mcp/pull/431))

## 0.2.3 (2025-06-19)

### Features Added

- Adds support to launch MCP server in readonly mode - https://github.com/Azure/azure-mcp/pull/410

### Bugs Fixed

- MCP tools now expose annotations to clients https://github.com/Azure/azure-mcp/pull/388

## 0.2.2 (2025-06-17)

### Features Added

- Support for Azure ISV Services https://github.com/Azure/azure-mcp/pull/199/
- Support for Azure RBAC https://github.com/Azure/azure-mcp/pull/266
- Support for Key Vault Secrets https://github.com/Azure/azure-mcp/pull/173


## 0.2.1 (2025-06-12)

### Bugs Fixed

- Fixed the issue where queries containing double quotes failed to execute. https://github.com/Azure/azure-mcp/pull/338
- Enables dynamic proxy mode within single "azure" tool. https://github.com/Azure/azure-mcp/pull/325

## 0.2.0 (2025-06-09)

### Features Added

- Support for launching smaller service level MCP servers. https://github.com/Azure/azure-mcp/pull/324

### Bugs Fixed

- Fixed failure starting Docker image. https://github.com/Azure/azure-mcp/pull/301

## 0.1.2 (2025-06-03)

### Bugs Fixed

- Monitor Query Logs Failing.  Fixed with https://github.com/Azure/azure-mcp/pull/280

## 0.1.1 (2025-05-30)

### Bugs Fixed

- Fixed return value of `tools/list` to use JSON object names. https://github.com/Azure/azure-mcp/pull/275

### Other Changes

- Update .NET SDK version to 9.0.300 https://github.com/Azure/azure-mcp/pull/278

## 0.1.0 (2025-05-28)

### Breaking Changes

- `azmcp tool list` "args" changes to "options"

### Other Changes

- Removed "Arguments" from code base in favor of "Options" to align with System. CommandLine semantics. https://github.com/Azure/azure-mcp/pull/232

## 0.0.21 (2025-05-22)

### Features Added

- Support for Azure Redis Caches and Clusters https://github.com/Azure/azure-mcp/pull/198
- Support for Azure Monitor Health Models https://github.com/Azure/azure-mcp/pull/208

### Bugs Fixed

- Updates the usage patterns of Azure Developer CLI (azd) when invoked from MCP. https://github.com/Azure/azure-mcp/pull/203
- Fixes server binding issue when using SSE transport in Docker by replacing `ListenLocalhost` with `ListenAnyIP`, allowing external access via port mapping. https://github.com/Azure/azure-mcp/pull/233

### Other Changes

- Updated to the latest ModelContextProtocol library. https://github.com/Azure/azure-mcp/pull/220

## 0.0.20 (2025-05-17)

### Bugs Fixed

- Improve the formatting in the ParseJsonOutput method and refactor it to utilize a ParseError record. https://github.com/Azure/azure-mcp/pull/218
- Added dummy argument for best practices tool, so the schema is properly generated for Python Open API use cases. https://github.com/Azure/azure-mcp/pull/219

## 0.0.19 (2025-05-15)

### Bugs Fixed

- Fixes Service Bus host name parameter description. https://github.com/Azure/azure-mcp/pull/209/

## 0.0.18 (2025-05-14)

### Bugs Fixed

- Include option to exclude managed keys. https://github.com/Azure/azure-mcp/pull/202

## 0.0.17 (2025-05-13)

### Bugs Fixed

- Added an opt-in timeout for browser-based authentication to handle cases where the process waits indefinitely if the user closes the browser. https://github.com/Azure/azure-mcp/pull/189

## 0.0.16 (2025-05-13)

### Bugs Fixed

- Fixed being able to pass args containing spaces through an npx call to the cli

### Other Changes

- Updated to the latest ModelContextProtocol library. https://github.com/Azure/azure-mcp/pull/161

## 0.0.15 (2025-05-09)

### Features Added

- Support for getting properties and runtime information for Azure Service Bus queues, topics, and subscriptions. https://github.com/Azure/azure-mcp/pull/150/
- Support for peeking at Azure Service Bus messages from queues or subscriptions. https://github.com/Azure/azure-mcp/pull/144
- Adds Best Practices tool that provides guidance to LLMs for effective code generation. https://github.com/Azure/azure-mcp/pull/153 https://github.com/Azure/azure-mcp/pull/156

### Other Changes

- Disabled Parallel testing in the ADO pipeline for Live Tests https://github.com/Azure/azure-mcp/pull/151

## 0.0.14 (2025-05-07)

### Features Added

- Support for Azure Key Vault keys https://github.com/Azure/azure-mcp/pull/119
- Support for Azure Data Explorer  https://github.com/Azure/azure-mcp/pull/21

## 0.0.13 (2025-05-06)

### Features Added

- Support for Azure PostgreSQL. https://github.com/Azure/azure-mcp/pull/81

## 0.0.12 (2025-05-05)

### Features Added

- Azure Search Tools https://github.com/Azure/azure-mcp/pull/83

### Other Changes

- Arguments no longer echoed in response: https://github.com/Azure/azure-mcp/pull/79
- Editorconfig and gitattributes updated: https://github.com/Azure/azure-mcp/pull/91

## 0.0.11 (2025-04-29)

### Features Added

### Breaking Changes

### Bugs Fixed
- Bug fixes to existing MCP commands
- See https://github.com/Azure/azure-mcp/releases/tag/0.0.11

### Other Changes

## 0.0.10 (2025-04-17)

### Features Added
- Support for Azure Cosmos DB (NoSQL databases).
- Support for Azure Storage.
- Support for Azure Monitor (Log Analytics).
- Support for Azure App Configuration.
- Support for Azure Resource Groups.
- Support for Azure CLI.
- Support for Azure Developer CLI (azd).

### Breaking Changes

### Bugs Fixed
- See https://github.com/Azure/azure-mcp/releases/tag/0.0.10

### Other Changes
- See Blog post for details https://devblogs.microsoft.com/azure-sdk/introducing-the-azure-mcp-server/<|MERGE_RESOLUTION|>--- conflicted
+++ resolved
@@ -7,10 +7,7 @@
 ### Features Added
 
 - Enhanced AKS nodepool information with comprehensive properties. [[#454](https://github.com/microsoft/mcp/issues/454)]
-<<<<<<< HEAD
 - Added support for `azmcp sql server list` command to list SQL servers in a subscription and resource group. [[#503](https://github.com/microsoft/mcp/issues/503)]
-- Added support for updating Azure SQL databases via the command `azmcp_sql_db_update`. [[#488](https://github.com/microsoft/mcp/issues/488)]
-=======
 - Enhanced Azure authentication with targeted credential selection via `AZURE_TOKEN_CREDENTIALS` environment variable:
   - `"dev"`: Development credentials (Visual Studio → Visual Studio Code → Azure CLI → Azure PowerShell → Azure Developer CLI)
   - `"prod"`: Production credentials (Environment → Workload Identity → Managed Identity)
@@ -19,7 +16,6 @@
   - Replaced custom `DefaultAzureCredential` implementation with explicit credential chain for better control and transparency
   - For more details, see [Controlling Authentication Methods with AZURE_TOKEN_CREDENTIALS](https://github.com/microsoft/mcp/blob/main/servers/Azure.Mcp.Server/TROUBLESHOOTING.md#controlling-authentication-methods-with-azure_token_credentials)
 - Added support for updating Azure SQL databases via the command `azmcp_sql_db_update`. [#488](https://github.com/microsoft/mcp/issues/488)
->>>>>>> 537eead1
 
 ### Breaking Changes
 
