--- conflicted
+++ resolved
@@ -14,6 +14,12 @@
 - Removed redundant DI instantiation of MCP server providers, as these are expected to be instantiated by the MCP server discovery mechanism. [[644](https://github.com/microsoft/mcp/pull/644)]
 
 ### Other Changes
+
+- Refactored tool implementation to use Azure Resource Graph queries instead of direct ARM API calls:
+  - Grafana [[628](https://github.com/microsoft/mcp/pull/628)]
+
+- Removed the following dependencies:
+  - `Azure.ResourceManager.Grafana` [[628](https://github.com/microsoft/mcp/pull/622)]
 
 ## 0.8.3 (2025-09-30)
 
@@ -39,15 +45,11 @@
 
 ### Other Changes
 
-<<<<<<< HEAD
 - Refactored tool implementation to use Azure Resource Graph queries instead of direct ARM API calls:
   - Authorization [[607](https://github.com/microsoft/mcp/pull/607)]
   - AppConig [[606](https://github.com/microsoft/mcp/pull/606)]
   - ACR [[622](https://github.com/microsoft/mcp/pull/622)]
   - Grafana [[628](https://github.com/microsoft/mcp/pull/628)]
-=======
-- Refactored Authorization implementation to use Azure Resource Graph queries instead of direct ARM API calls. [[607](https://github.com/microsoft/mcp/pull/607)]
-- Refactored AppConfig implementation to use Azure Resource Graph queries instead of direct ARM API calls. [[606](https://github.com/microsoft/mcp/pull/606)]
 - Fixed the names of the following MySQL and Postgres commands: [[#614](https://github.com/microsoft/mcp/pull/614)]
   - `azmcp_mysql_server_config_config`    → `azmcp_mysql_server_config_get`
   - `azmcp_mysql_server_param_param`      → `azmcp_mysql_server_param_get`
@@ -90,7 +92,6 @@
     - `azmcp_sql_db_update`
     - `azmcp_sql_server_delete`
   - Subscriptions: `azmcp_subscription_list` [[#559](https://github.com/microsoft/mcp/pull/559)]
->>>>>>> 3dee3c40
 
 #### Dependency Updates
 
@@ -98,10 +99,6 @@
   - `Azure.ResourceManager.Authorization` [[607](https://github.com/microsoft/mcp/pull/607)]
   - `Azure.ResourceManager.AppConfiguration` [[606](https://github.com/microsoft/mcp/pull/606)]
   - `Azure.ResourceManager.ContainerRegistry` [[622](https://github.com/microsoft/mcp/pull/622)]
-<<<<<<< HEAD
-  - `Azure.ResourceManager.Grafana` [[628](https://github.com/microsoft/mcp/pull/622)]
-=======
->>>>>>> 3dee3c40
 
 ## 0.8.2 (2025-09-25)
 
