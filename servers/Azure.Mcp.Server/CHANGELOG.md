--- conflicted
+++ resolved
@@ -6,15 +6,12 @@
 
 ### Features Added
 
-<<<<<<< HEAD
 - Added `--tool` option to start Azure MCP server with only specific tools by name, providing fine-grained control over tool exposure. This option works in all server modes (namespace, single, all) and can be combined with `--namespace` filtering for maximum flexibility. [[#685](https://github.com/microsoft/mcp/issues/685)]
-=======
 - Added support for sending SMS messages via Azure Communication Services with the command `azmcp_communication_sms_send`. Supports single and multiple recipients, delivery reporting, and custom message tracking tags. [[#473](https://github.com/microsoft/mcp/pull/473)]
 - Added support for Azure Confidential Ledger with the command `azmcp_confidentialledger_entries_append` for appending tamper-proof ledger entries backed by TEEs and blockchain-style integrity guarantees.
 [[#705](https://github.com/microsoft/mcp/pull/705)]
 - Added the following Azure Managed Lustre commands:
   - `azmcp_azuremanagedlustre_filesystem_subnetsize_validate`: Check if the subnet can host the target Azure Managed Lustre SKU and size [[#110](https://github.com/microsoft/mcp/issues/110)].
->>>>>>> d74949b8
 
 ### Breaking Changes
 
