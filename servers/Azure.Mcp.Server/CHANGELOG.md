--- conflicted
+++ resolved
@@ -7,6 +7,12 @@
 ### Features Added
 
 ### Breaking Changes
+
+- Changed descriptions of Storage commands. [[#376](https://github.com/microsoft/mcp/pull/376)]
+- Merged the following Storage tools [[#376](https://github.com/microsoft/mcp/pull/376)]
+  - `azmcp_storage_account_details` and `azmcp_storage_account_list` into `azmcp_storage_account_get`, it supports the behaviors of both tools based on whether `--account` is passed.
+  - `azmcp_storage_blob_details` and `azmcp_storage_blob_list` into `azmcp_storage_blob+get`, it supports the behaviors of both tools based on whether `--blob` is passed.
+  - `azmcp_storage_blob_container_details` and `azmcp_storage_blob_container_list` into `azmcp_storage_blob_container_get`, it supports the behaviors of both tools based on whether `--container` is passed.
 
 ### Bugs Fixed
 
@@ -23,22 +29,10 @@
 
 ### Breaking Changes
 
-<<<<<<< HEAD
-- Changed the following commands to change / remove available options
-  - Storage account create removed the ability to configure `enable-https-traffic-only` (always true now), `allow-blob-public-access` (always false now), and `kind` (always StorageV2 now).
-  - Storage blob container create removed the ability to configure `blob-container-public-access` (always false now).
-  - Storage blob upload removed the ability to configure `overwrite` (always false now).
-- Changed descriptions of Storage commands. [[#376](https://github.com/microsoft/mcp/pull/376)]
-- Merged Storage `details` and `list` commands into a single `get` command [[#376](https://github.com/microsoft/mcp/pull/376)]
-  - Account Details and Accounts List merged into Account Get
-  - Blob Details and Blobs List merged into Blob Get
-  - Container Details and Containers List merged into Container Get
-=======
 - Updated/removed options for the following commands: [[#108](https://github.com/microsoft/mcp/pull/108)]
   - `azmcp_storage_account_create`: Removed the ability to configure `enable-https-traffic-only` (always `true` now), `allow-blob-public-access` (always `false` now), and `kind` (always `StorageV2` now).
   - `azmcp_storage_blob_container_create`: Removed the ability to configure `blob-container-public-access` (always `false` now).
   - `azmcp_storage_blob_upload`: Removed the ability to configure `overwrite` (always `false` now).
->>>>>>> c7c46432
 
 ### Bugs Fixed
 
