--- conflicted
+++ resolved
@@ -10,11 +10,8 @@
 
 ### Bugs Fixed
 
-<<<<<<< HEAD
-=======
 - Fixed the name of the Key Vault Managed HSM settings get command from `azmcp_keyvault_admin_get` to `azmcp_keyvault_admin_settings_get`. [[#643](https://github.com/microsoft/mcp/issues/643)]
 
->>>>>>> 1b741d42
 ### Other Changes
 
 ## 0.8.3 (2025-09-30)
