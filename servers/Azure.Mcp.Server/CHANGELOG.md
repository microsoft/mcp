# CHANGELOG 📝

The Azure MCP Server updates automatically by default whenever a new release comes out 🚀. We ship updates twice a week on Tuesdays and Thursdays 😊

## 0.8.7 (Unreleased)

### Features Added

- Added support for sending email via Azure Communication Services with the command `azmcp_communication_email_send`. [[#690](https://github.com/microsoft/mcp/pull/690)]
- Added the following Event Hubs commands:
  - `azmcp_eventhubs_namespace_update`: Create or update an Event Hubs namespace.
  - `azmcp_eventhubs_namespace_delete`: Delete an existing Event Hubs namespace.
  - `azmcp_eventhubs_eventhub_update`: Create or update an Event Hub within a namespace.
  - `azmcp_eventhubs_eventhub_get`: Get details of an Event Hub within a namespace.
  - `azmcp_eventhubs_eventhub_delete`: Delete an Event Hub from a namespace.
  - `azmcp_eventhubs_eventhub_consumergroup_update`: Create or update a consumer group for an Event Hub.
  - `azmcp_eventhubs_eventhub_consumergroup_get`: Get details of a consumer group for an Event Hub.
  - `azmcp_eventhubs_eventhub_consumergroup_delete`: Delete a consumer group from an Event Hub.
- Added support for getting Azure AI Foundry (Cognitive Services) resource details via the command `azmcp_foundry_resource_get`. This unified command can list all AI Foundry resources in a subscription, filter by resource group, or get details for a specific resource including deployed models with their configurations (model name, version, SKU, capacity, and provisioning state). [[#762](https://github.com/microsoft/mcp/pull/762)]
- Added support for Azure Monitor Web Tests management operations: [[#529](https://github.com/microsoft/mcp/issues/529)]
  - `azmcp-monitor-webtests-list` - List all web tests in a subscription or optionally, within a resource group
  - `azmcp-monitor-webtests-get` - Get details for a specific web test
  - `azmcp-monitor-webtests-create` - Create a new web test in Azure Monitor
  - `azmcp-monitor-webtests-update` - Update an existing web test in Azure Monitor
- Added `azmcp extension cli generate` command for generating Azure Cli commands based on user intent. [[#203](https://github.com/microsoft/mcp/issues/203)]
- Added `azmcp extension cli install` command for getting installation instructions for Azure CLI, Azure Developer CLI and Azure Functions Core Tools. [[#74](https://github.com/microsoft/mcp/issues/74)]
<<<<<<< HEAD
- Added `--character-limit` parameter to `azmcp_subscription_list` command to control response size. This parameter allows users to limit the number of characters returned in the response, with automatic truncation and informative status messages when the limit is exceeded. Default limit is 10,000 characters.
=======
- Added `IsServerCommandInvoked` telemetry field indicating that the MCP tool call resulted in a command invocation. [[#751](https://github.com/microsoft/mcp/pull/751)]
>>>>>>> b764a659

### Breaking Changes

- Fix flow of `Activity.Current` in telemetry service by changing `ITelemetryService`'s activity calls to synchronous. [[#558](https://github.com/microsoft/mcp/pull/558)]

### Bugs Fixed

### Other Changes

- Updated the description of the following commands to decrease ambiguity and increase selection accuracy by LLMs:
  - AKS (Azure Kubernetes Service)
    - `azmcp_aks_cluster_get`
    - `azmcp_aks_nodepool_get`
- Updated the description of Storage commands to decrease ambiguity and increase selection accuracy by LLMs: [[#650](https://github.com/microsoft/mcp/pull/650)]

## 0.8.6 (2025-10-09)

### Features Added

- Added `--tool` option to start Azure MCP server with only specific tools by name, providing fine-grained control over tool exposure. This option switches server mode to `--all` automatically. The `--namespace` and `--tool` options cannot be used together. [[#685](https://github.com/microsoft/mcp/issues/685)]
- Added support for getting ledger entries on Azure Confidential Ledger via the command `azmcp_confidentialledger_entries_get`. [[#705](https://github.com/microsoft/mcp/pull/723)]
- Added support for listing an Azure resource's activity logs via the command `azmcp_monitor_activitylog_list`. [[#720](https://github.com/microsoft/mcp/pull/720)]
- Added support for Azure AI Search knowledge bases and knowledge sources (preview):
  - `azmcp_search_knowledge_source_list` - List knowledge sources defined in an Azure AI Search service.
  - `azmcp_search_knowledge_base_list` - List knowledge bases defined in an Azure AI Search service.
  - `azmcp_search_knowledge_base_retrieve` - Execute a retrieval operation using a specified knowledge base with optional multi-turn conversation history.
  These commands enable agentic retrieval and reasoning grounded in Azure AI Search's new knowledge constructs.
- Bumped Azure AI Search .NET SDK dependency to align with knowledge agent APIs.

### Breaking Changes

- Unified required parameter validation: null or empty values now always throw `ArgumentException` with an improved message listing all invalid parameters. Previously this would throw either `ArgumentNullException` or `ArgumentException` only for the first invalid value. [[#718](https://github.com/microsoft/mcp/pull/718)]

### Other Changes

- Telemetry:
  - Added `ServerMode` telemetry tag to distinguish start-up modes for the MCP server. [[#738](https://github.com/microsoft/mcp/pull/738)]
  - Updated `ToolArea` telemetry field to be populated for namespace (and intent/learn) calls. [[#739](https://github.com/microsoft/mcp/pull/739)]

## 0.8.5 (2025-10-07)

### Features Added

- Added the following OpenAI commands: [[#647](https://github.com/microsoft/mcp/pull/647)]
  - `azmcp_foundry_openai_chat-completions-create`: Create interactive chat completions using Azure OpenAI chat models in AI Foundry.
  - `azmcp_foundry_openai_embeddings-create`: Generate vector embeddings using Azure OpenAI embedding models in AI Foundry
  - `azmcp_foundry_openai_models-list`: List all available OpenAI models and deployments in an Azure resource.
- Added support for sending SMS messages via Azure Communication Services with the command `azmcp_communication_sms_send`. [[#473](https://github.com/microsoft/mcp/pull/473)]
- Added support for appending tamper-proof ledger entries backed by TEEs and blockchain-style integrity guarantees in Azure Confidential Ledger via the command `azmcp_confidentialledger_entries_append`. [[#705](https://github.com/microsoft/mcp/pull/705)]
- Added the following Azure Managed Lustre commands:
  - `azmcp_azuremanagedlustre_filesystem_subnetsize_validate`: Check if the subnet can host the target Azure Managed Lustre SKU and size [[#110](https://github.com/microsoft/mcp/issues/110)].
  - `azmcp_azuremanagedlustre_filesystem_create`: Create an Azure Managed Lustre filesystem. [[#50](https://github.com/microsoft/mcp/issues/50)]
  - `azmcp_azuremanagedlustre_filesystem_update`: Update an Azure Managed Lustre filesystem. [[#50](https://github.com/microsoft/mcp/issues/50)]
- Added support for listing all Azure SignalR runtime instances or getting detailed information about a single one via the command `azmcp_signalr_runtime_get`. [[#83](https://github.com/microsoft/mcp/pull/83)]

### Breaking Changes

- Renamed `azmcp_azuremanagedlustre` commands to `azmcp_managedlustre`. [[#345](https://github.com/microsoft/mcp/issues/345)]
  - Renamed `azmcp_managedlustre_filesystem_required-subnet-size` to `azmcp_managedlustre_filesystem_subnetsize_ask`. [[#111](https://github.com/microsoft/mcp/issues/111)]
- Merged the following Azure Kubernetes Service (AKS) tools: [[#591](https://github.com/microsoft/mcp/issues/591)]
  - Merged `azmcp_aks_cluster_list` into `azmcp_aks_cluster_get`, which can perform both operations based on whether `--cluster` is passed.
  - Merged `azmcp_aks_nodepool_list` into `azmcp_aks_nodepool_get`, which can perform both operations based on whether `--nodepool` is passed.

### Bugs Fixed

- Improved description of Load Test commands. [[#92](https://github.com/microsoft/mcp/pull/92)]
- Fixed an issue where Azure Subscription tools were not available in the default (namespace) server mode. [[#634](https://github.com/microsoft/mcp/pull/634)]
- Improved error message for macOS users when interactive browser authentication fails due to broker threading requirements. The error now provides clear guidance to use Azure CLI, Azure PowerShell, or Azure Developer CLI for authentication instead. [[#684](https://github.com/microsoft/mcp/pull/684)]
- Added validation for the Cosmos query command `azmcp_cosmos_database_container_item_query`. [[#524](https://github.com/microsoft/mcp/pull/524)]
- Fixed the construction of Azure Resource Graph queries for App Configuration in the `FindAppConfigStore` method. The name filter is now correctly passed via the `additionalFilter` parameter instead of `tableName`, resolving "ExactlyOneStartingOperatorRequired" and "BadRequest" errors when setting key-value pairs. [[#670](https://github.com/microsoft/mcp/pull/670)]
- Updated the description of the Monitor tool and corrected the prompt for command `azmcp_monitor_healthmodels_entity_gethealth` to ensure that the LLM picks up the correct tool. [[#630](https://github.com/microsoft/mcp/pull/630)]
- Fixed "BadRequest" error in Azure Container Registry to get a registry, and in EventHubs to get a namespace. [[#729](https://github.com/microsoft/mcp/pull/729)]
- Added redundancy in Dockerfile to ensure the azmcp in the Docker image is actually executable. [[#732](https://github.com/microsoft/mcp/pull/732)]

### Other Changes

- Updated the description of `azmcp_bicepschema_get` to increase selection accuracy by LLMs. [[#649](https://github.com/microsoft/mcp/pull/649)]
- Update the `ToolName` telemetry field to use the normalized command name when the `CommandFactory` tool is used. [[#716](https://github.com/microsoft/mcp/pull/716)]
- Updated the default tool loading behavior to execute namespace tool calls directly instead of spawning separate child processes for each namespace. [[#704](https://github.com/microsoft/mcp/pull/704)]

#### Dependency updates

- Updated `Microsoft.Azure.Cosmos.Aot` from `0.1.2-preview.2` to `0.1.4-preview.2`, which upgrades the transitive Newtonsoft.Json dependency to `13.0.4`. [[#662](https://github.com/microsoft/mcp/pull/662)]

## 0.8.4 (2025-10-02)

### Features Added

- Added support to return metadata when using the `azmcp_tool_list` command. [[#564](https://github.com/microsoft/mcp/issues/564)]
- Added support for returning a list of tool namespaces instead of individual tools when using the `azmcp_tool_list` command with the `--namespaces` option. [[#496](https://github.com/microsoft/mcp/issues/496)]

### Breaking Changes

- Merged `azmcp_appconfig_kv_list` and `azmcp_appconfig_kv_show` into `azmcp_appconfig_kv_get` which can handle both listing and filtering key-values and getting a specific key-value. [[#505](https://github.com/microsoft/mcp/pull/505)]

### Bugs Fixed

- Fixed the name of the Key Vault Managed HSM settings get command from `azmcp_keyvault_admin_get` to `azmcp_keyvault_admin_settings_get`. [[#643](https://github.com/microsoft/mcp/issues/643)]
- Removed redundant DI instantiation of MCP server providers, as these are expected to be instantiated by the MCP server discovery mechanism. [[#644](https://github.com/microsoft/mcp/pull/644)]
- Fixed App Lens having a runtime error for reflection-based serialization when using native AoT MCP build. [[#639](https://github.com/microsoft/mcp/pull/639)]
- Added validation for the PostgreSQL database query command `azmcp_postgres_database_query`.[[#518](https://github.com/microsoft/mcp/pull/518)]

### Other Changes

- Change base Docker image from `bookworm-slim` to `alpine`. [[#651](https://github.com/microsoft/mcp/pull/651)]
- Refactored tool implementation to use Azure Resource Graph queries instead of direct ARM API calls:
  - Grafana [[#628](https://github.com/microsoft/mcp/pull/628)]
- Updated the description of the following commands to increase selection accuracy by LLMs:
  - App Deployment: `azmcp_deploy_app_logs_get` [[#640](https://github.com/microsoft/mcp/pull/640)]
  - Kusto: [[#666](https://github.com/microsoft/mcp/pull/666)]
    - `azmcp_kusto_cluster_get`
    - `azmcp_kusto_cluster_list`
    - `azmcp_kusto_database_list`
    - `azmcp_kusto_query`
    - `azmcp_kusto_sample`
    - `azmcp_kusto_table_list`
    - `azmcp_kusto_table_schema`
  - Redis: [[#655](https://github.com/microsoft/mcp/pull/655)]
    - `azmcp_redis_cache_list`
    - `azmcp_redis_cluster_list`
  - Service Bus: `azmcp_servicebus_topic_details` [[#642](https://github.com/microsoft/mcp/pull/642)]

#### Dependency Updates

- Updated the `ModelContextProtocol.AspNetCore` version from `0.3.0-preview.4` to `0.4.0-preview.1`. [[#576](https://github.com/Azure/azure-mcp/pull/576)]
- Removed the following dependencies:
  - `Azure.ResourceManager.Grafana` [[#628](https://github.com/microsoft/mcp/pull/622)]

## 0.8.3 (2025-09-30)

### Features Added

- Added support for Azure Developer CLI (azd) MCP tools when azd CLI is installed locally - [[#566](https://github.com/microsoft/mcp/issues/566)]
- Added support to proxy MCP capabilities when child servers leverage sampling or elicitation. [[#581](https://github.com/microsoft/mcp/pull/581)]
- Added support for publishing custom events to Event Grid topics via the command `azmcp_eventgrid_events_publish`. [[#514](https://github.com/microsoft/mcp/pull/514)]
- Added support for generating text completions using deployed Azure OpenAI models in AI Foundry via the command `azmcp_foundry_openai_create-completion`. [[#54](https://github.com/microsoft/mcp/pull/54)]
- Added support for speech recognition from an audio file with Azure AI Services Speech via the command `azmcp_speech_stt_recognize`. [[#436](https://github.com/microsoft/mcp/pull/436)]
- Added support for getting the details of an Azure Event Hubs namespace via the command `azmcp_eventhubs_namespace_get`. [[#105](https://github.com/microsoft/mcp/pull/105)]

### Breaking Changes

### Bugs Fixed

- Fixed an issue with the help option (`--help`) and enabled it across all commands and command groups. [[#583](https://github.com/microsoft/mcp/pull/583)]
- Fixed the following issues with Kusto commands:
  - `azmcp_kusto_cluster_list` and `azmcp_kusto_cluster_get` now accept the correct parameters expected by the service. [[#589](https://github.com/microsoft/mcp/issues/589)]
  - `azmcp_kusto_table_schema` now returns the correct table schema. [[#530](https://github.com/microsoft/mcp/issues/530)]
  - `azmcp_kusto_query` does not fail when the subscription id in the input query is enclosed in double quotes anymore. [[#152](https://github.com/microsoft/mcp/issues/152)]
  - All commands now return enough details in error messages when input parameters are invalid or missing. [[#575](https://github.com/microsoft/mcp/issues/575)]

### Other Changes

- Refactored tool implementation to use Azure Resource Graph queries instead of direct ARM API calls:
  - Authorization [[607](https://github.com/microsoft/mcp/pull/607)]
  - AppConfig [[606](https://github.com/microsoft/mcp/pull/606)]
  - ACR [[622](https://github.com/microsoft/mcp/pull/622)]
- Fixed the names of the following MySQL and Postgres commands: [[#614](https://github.com/microsoft/mcp/pull/614)]
  - `azmcp_mysql_server_config_config`    → `azmcp_mysql_server_config_get`
  - `azmcp_mysql_server_param_param`      → `azmcp_mysql_server_param_get`
  - `azmcp_mysql_table_schema_schema`     → `azmcp_mysql_table_schema_get`
  - `azmcp_postgres_server_config_config` → `azmcp_postgres_server_config_get`
  - `azmcp_postgres_server_param_param`   → `azmcp_postgres_server_param_get`
  - `azmcp_postgres_table_schema_schema`  → `azmcp_postgres_table_schema_get`
- Updated the description of the following commands to increase selection accuracy by LLMs:
  - AI Foundry: [[#599](https://github.com/microsoft/mcp/pull/599)]
    - `azmcp_foundry_agents_connect`
    - `azmcp_foundry_models_deploy`
    - `azmcp_foundry_models_deployments_list`
  - App Lens: `azmcp_applens_resource_diagnose` [[#556](https://github.com/microsoft/mcp/pull/556)]
  - Cloud Architect: `azmcp_cloudarchitect_design` [[#587](https://github.com/microsoft/mcp/pull/587)]
  - Cosmos DB: `azmcp_cosmos_database_container_item_query` [[#625](https://github.com/microsoft/mcp/pull/625)]
  - Event Grid: [[#552](https://github.com/microsoft/mcp/pull/552)]
    - `azmcp_eventgrid_subscription_list`
    - `azmcp_eventgrid_topic_list`
  - Key Vault: [[#608](https://github.com/microsoft/mcp/pull/608)]
    - `azmcp_keyvault_certificate_create`
    - `azmcp_keyvault_certificate_import`
    - `azmcp_keyvault_certificate_get`
    - `azmcp_keyvault_certificate_list`
    - `azmcp_keyvault_key_create`
    - `azmcp_keyvault_key_get`
    - `azmcp_keyvault_key_list`
    - `azmcp_keyvault_secret_create`
    - `azmcp_keyvault_secret_get`
    - `azmcp_keyvault_secret_list`
  - MySQL: [[#614](https://github.com/microsoft/mcp/pull/614)]
    - `azmcp_mysql_server_param_set`
  - Postgres: [[#562](https://github.com/microsoft/mcp/pull/562)]
    - `azmcp_postgres_database_query`
    - `azmcp_postgres_server_param_set`
  - Resource Health: [[#588](https://github.com/microsoft/mcp/pull/588)]
    - `azmcp_resourcehealth_availability-status_get`
    - `azmcp_resourcehealth_service-health-events_list`
  - SQL: [[#594](https://github.com/microsoft/mcp/pull/594)]
    - `azmcp_sql_db_delete`
    - `azmcp_sql_db_update`
    - `azmcp_sql_server_delete`
  - Subscriptions: `azmcp_subscription_list` [[#559](https://github.com/microsoft/mcp/pull/559)]

#### Dependency Updates

- Removed the following dependencies:
  - `Azure.ResourceManager.Authorization` [[#607](https://github.com/microsoft/mcp/pull/607)]
  - `Azure.ResourceManager.AppConfiguration` [[#606](https://github.com/microsoft/mcp/pull/606)]
  - `Azure.ResourceManager.ContainerRegistry` [[#622](https://github.com/microsoft/mcp/pull/622)]

## 0.8.2 (2025-09-25)

### Bugs Fixed

- Fixed `azmcp_subscription_list` to return empty enumerable instead of `null` when no subscriptions are found. [[#508](https://github.com/microsoft/mcp/pull/508)]

## 0.8.1 (2025-09-23)

### Features Added

- Added support for listing SQL servers in a subscription and resource group via the command `azmcp_sql_server_list`. [[#503](https://github.com/microsoft/mcp/issues/503)]
- Added support for renaming Azure SQL databases within a server while retaining configuration via the `azmcp sql db rename` command. [[#542](https://github.com/microsoft/mcp/pull/542)]
- Added support for Azure App Service database management via the command `azmcp_appservice_database_add`. [[#59](https://github.com/microsoft/mcp/pull/59)]
- Added the following Azure Foundry agents commands: [[#55](https://github.com/microsoft/mcp/pull/55)]
  - `azmcp_foundry_agents_connect`: Connect to an agent in an AI Foundry project and query it
  - `azmcp_foundry_agents_evaluate`: Evaluate a response from an agent by passing query and response inline
  - `azmcp_foundry_agents_query_and_evaluate`: Connect to an agent in an AI Foundry project, query it, and evaluate the response in one step
- Enhanced AKS managed cluster information with comprehensive properties. [[#490](https://github.com/microsoft/mcp/pull/490)]
- Added support retrieving Key Vault Managed HSM account settings via the command `azmcp-keyvault-admin-settings-get`. [[#358](https://github.com/microsoft/mcp/pull/358)]

### Breaking Changes

- Removed the following Storage tools: [[#500](https://github.com/microsoft/mcp/pull/500)]
  - `azmcp_storage_blob_batch_set-tier`
  - `azmcp_storage_datalake_directory_create`
  - `azmcp_storage_datalake_file-system_list-paths`
  - `azmcp_storage_queue_message_send`
  - `azmcp_storage_share_file_list`
  - `azmcp_storage_table_list`
- Updated the `OpenWorld` and `Destructive` hints for all tools. [[#510](https://github.com/microsoft/mcp/pull/510)]

### Bugs Fixed

- Fixed MCP server hanging on invalid transport arguments. Server now exits gracefully with clear error messages instead of hanging indefinitely. [[#511](https://github.com/microsoft/mcp/pull/511)]

### Other Changes

- Refactored Kusto service implementation to use Azure Resource Graph queries instead of direct ARM API calls. [[#528](https://github.com/microsoft/mcp/pull/528)]
- Refactored Storage service implementation [[#539](https://github.com/microsoft/mcp/pull/539)]
  - Replaced direct ARM API calls in `azmcp_storage_account_get` with Azure Resource Graph queries.
  - Updated `azmcp_storage_account_create` to use the GenericResource approach instead of direct ARM API calls.
- Updated `IAreaSetup` API so the area's command tree is returned rather than modifying an existing object. It's also more DI-testing friendly. [[#478](https://github.com/microsoft/mcp/pull/478)]
- Updated `CommandFactory.GetServiceArea` to check for a tool's service area with or without the root `azmcp` prefix. [[#478](https://github.com/microsoft/mcp/pull/478)]

#### Dependency Updates

- Removed the following dependencies:
  - `Azure.ResourceManager.Kusto` [[#528](https://github.com/microsoft/mcp/pull/528)]

## 0.8.0 (2025-09-18)

### Features Added

- Added the `--insecure-disable-elicitation` server startup switch. When enabled, the server will bypass user confirmation (elicitation) for tools marked as handling secrets and execute them immediately. This is **INSECURE** and meant only for controlled automation scenarios (e.g., CI or disposable test environments) because it removes a safety barrier that helps prevent accidental disclosure of sensitive data. [[#486](https://github.com/microsoft/mcp/pull/486)]
- Enhanced Azure authentication with targeted credential selection via the `AZURE_TOKEN_CREDENTIALS` environment variable: [[#56](https://github.com/microsoft/mcp/pull/56)]
  - `"dev"`: Development credentials (Visual Studio → Visual Studio Code → Azure CLI → Azure PowerShell → Azure Developer CLI)
  - `"prod"`: Production credentials (Environment → Workload Identity → Managed Identity)
  - Specific credential names (e.g., `"AzureCliCredential"`): Target only that credential
  - Improved Visual Studio Code credential error handling with proper exception wrapping for credential chaining
  - Replaced custom `DefaultAzureCredential` implementation with explicit credential chain for better control and transparency
  - For more details, see [Controlling Authentication Methods with AZURE_TOKEN_CREDENTIALS](https://github.com/microsoft/mcp/blob/main/servers/Azure.Mcp.Server/TROUBLESHOOTING.md#controlling-authentication-methods-with-azure_token_credentials)
- Enhanced AKS nodepool information with comprehensive properties. [[#454](https://github.com/microsoft/mcp/pull/454)]
- Added support for updating Azure SQL databases via the command `azmcp_sql_db_update`. [[#488](https://github.com/microsoft/mcp/pull/488)]
- Added support for listing Event Grid subscriptions via the command `azmcp_eventgrid_subscription_list`. [[#364](https://github.com/microsoft/mcp/pull/364)]
- Added support for listing Application Insights code optimization recommendations across components via the command `azmcp_applicationinsights_recommendation_list`. [#387](https://github.com/microsoft/mcp/pull/387)
- **Errata**: The following was announced as part of release `0.7.0, but was not actually included then.
  - Added support for creating and deleting SQL databases via the commands `azmcp_sql_db_create` and `azmcp_sql_db_delete`. [[#434](https://github.com/microsoft/mcp/pull/434)]
- Restored support for the following Key Vault commands: [[#506](https://github.com/microsoft/mcp/pull/506)]
  - `azmcp_keyvault_key_get`
  - `azmcp_keyvault_secret_get`

### Breaking Changes

- Redesigned how conditionally required options are handled. Commands now use explicit option registration via extension methods (`.AsRequired()`, `.AsOptional()`) instead of legacy patterns (`UseResourceGroup()`, `RequireResourceGroup()`). [[#452](https://github.com/microsoft/mcp/pull/452)]
- Removed support for the `AZURE_MCP_INCLUDE_PRODUCTION_CREDENTIALS` environment variable. Use `AZURE_TOKEN_CREDENTIALS` instead for more flexible credential selection. For migration details, see [Controlling Authentication Methods with AZURE_TOKEN_CREDENTIALS](https://github.com/microsoft/mcp/blob/main/servers/Azure.Mcp.Server/TROUBLESHOOTING.md#controlling-authentication-methods-with-azure_token_credentials). [[#56](https://github.com/microsoft/mcp/pull/56)]
- Merged `azmcp_appconfig_kv_lock` and `azmcp_appconfig_kv_unlock` into `azmcp_appconfig_kv_lock_set` which can handle locking or unlocking a key-value based on the `--lock` parameter. [[#485](https://github.com/microsoft/mcp/pull/485)]


### Other Changes

- Update `azmcp_foundry_models_deploy` to use "GenericResource" for deploying models to Azure AI Services. [[#456](https://github.com/microsoft/mcp/pull/456)]

#### Dependency Updates

- Replaced the `Azure.Bicep.Types.Az` dependency with `Microsoft.Azure.Mcp.AzTypes.Internal.Compact`. [[#472](https://github.com/microsoft/mcp/pull/472)]

## 0.7.0 (2025-09-16)

### Features Added

- Added support for getting a node pool in an AKS managed cluster via the command `azmcp_aks_nodepool_get`. [[#394](https://github.com/microsoft/mcp/pull/394)]
- Added support for diagnosing Azure Resources using the App Lens API via the command `azmcp_applens_resource_diagnose`. [[#356](https://github.com/microsoft/mcp/pull/356)]
- Added elicitation support. An elicitation request is sent if the tool annotation `secret` hint is true. [[#404](https://github.com/microsoft/mcp/pull/404)]
- Added `azmcp_sql_server_create`, `azmcp_sql_server_delete`, `azmcp_sql_server_show` to support SQL server create, delete, and show commands. [[#312](https://github.com/microsoft/mcp/pull/312)]
- Added the support for getting information about Azure Managed Lustre SKUs via the following command `azmcp_azuremanagedlustre_filesystem_get_sku_info`. [[#100](https://github.com/microsoft/mcp/issues/100)]
- Added support for creating and deleting SQL databases via the commands `azmcp_sql_db_create` and `azmcp_sql_db_delete`. [[#434](https://github.com/microsoft/mcp/pull/434)]
- `azmcp_functionapp_get` can now list Function Apps on a resource group level. [[#427](https://github.com/microsoft/mcp/pull/427)]

### Breaking Changes

- Merged `azmcp_functionapp_list` into `azmcp_functionapp_get`, which can perform both operations based on whether `--function-app` is passed. [[#427](https://github.com/microsoft/mcp/pull/427)]
- Removed Azure CLI (`az`) and Azure Developer CLI (`azd`) extension tools to reduce complexity and focus on native Azure service operations. [[#404](https://github.com/microsoft/mcp/pull/404)].

### Bugs Fixed

- Marked the `secret` hint of `azmcp_keyvault_secret_create` tool to "true". [[#430](https://github.com/microsoft/mcp/pull/430)]

### Other Changes

- Replaced bicep tool dependency on Azure.Bicep.Types.Az package with Microsoft.Azure.Mcp.AzTypes.Internal.Compact package. [[#472](https://github.com/microsoft/mcp/pull/472)]

## 0.6.0 (2025-09-11)

### Features Added

- **The Azure MCP Server is now also available on NuGet.org** [[#368](https://github.com/microsoft/mcp/pull/368)]
- Added support for listing node pools in an AKS managed cluster via the command `azmcp_aks_nodepool_list`. [[#360](https://github.com/microsoft/mcp/pull/360)]

### Breaking Changes

- To improve performance, packages now ship with trimmed binaries that have unused code and dependencies removed, resulting in significantly smaller file sizes, faster startup times, and reduced memory footprint. [Learn more](https://learn.microsoft.com/dotnet/core/deploying/trimming/trim-self-contained). [[#405](https://github.com/microsoft/mcp/pull/405)]
- Merged `azmcp_search_index_describe` and `azmcp_search_index_list` into `azmcp_search_index_get`, which can perform both operations based on whether `--index` is passed. [[#378](https://github.com/microsoft/mcp/pull/378)]
- Merged the following Storage tools: [[#376](https://github.com/microsoft/mcp/pull/376)]
  - `azmcp_storage_account_details` and `azmcp_storage_account_list` into `azmcp_storage_account_get`, which supports the behaviors of both tools based on whether `--account` is passed.
  - `azmcp_storage_blob_details` and `azmcp_storage_blob_list` into `azmcp_storage_blob_get`, which supports the behaviors of both tools based on whether `--blob` is passed.
  - `azmcp_storage_blob_container_details` and `azmcp_storage_blob_container_list` into `azmcp_storage_blob_container_get`, which supports the behaviors of both tools based on whether `--container` is passed.
- Updated the descriptions of all Storage tools. [[#376](https://github.com/microsoft/mcp/pull/376)]

### Other Changes

#### Dependency updates

- Updated the following dependencies: [[#380](https://github.com/microsoft/mcp/pull/380)]
  - Azure.Core: `1.47.1` → `1.48.0`
  - Azure.Identity: `1.15.0` → `1.16.0`

## 0.5.13 (2025-09-10)

### Features Added

- Added support for listing all Event Grid topics in a subscription via the command `azmcp_eventgrid_topic_list`. [[#43](https://github.com/microsoft/mcp/pull/43)]
- Added support for retrieving knowledge index schema information in Azure AI Foundry projects via the command `azmcp_foundry_knowledge_index_schema`. [[#41](https://github.com/microsoft/mcp/pull/41)]
- Added support for listing service health events in a subscription via the command `azmcp_resourcehealth_service-health-events_list`. [[#367](https://github.com/microsoft/mcp/pull/367)]

### Breaking Changes

- Updated/removed options for the following commands: [[#108](https://github.com/microsoft/mcp/pull/108)]
  - `azmcp_storage_account_create`: Removed the ability to configure `enable-https-traffic-only` (always `true` now), `allow-blob-public-access` (always `false` now), and `kind` (always `StorageV2` now).
  - `azmcp_storage_blob_container_create`: Removed the ability to configure `blob-container-public-access` (always `false` now).
  - `azmcp_storage_blob_upload`: Removed the ability to configure `overwrite` (always `false` now).

### Bugs Fixed

- Fixed telemetry bug where "ToolArea" was incorrectly populated in with "ToolName". [[#346](https://github.com/microsoft/mcp/pull/346)]

### Other Changes

- Added telemetry to log parameter values for the `azmcp_bestpractices_get` tool. [[#375](https://github.com/microsoft/mcp/pull/375)]
- Updated tool annotations. [[#377](https://github.com/microsoft/mcp/pull/377)]

#### Dependency updates

- Updated the following dependencies:
  - Azure.Identity: `1.14.0` → `1.15.0` [[#352](https://github.com/microsoft/mcp/pull/352)]
  - Azure.Identity.Broker: `1.2.0` → `1.3.0` [[#352](https://github.com/microsoft/mcp/pull/352)]
  - Microsoft.Azure.Cosmos.Aot: `0.1.1-preview.1` → `0.1.2-preview.1` [[#383](https://github.com/microsoft/mcp/pull/383)]
- Updated the following dependency to improve .NET Ahead-of-Time (AOT) compilation support: [[#363](https://github.com/microsoft/mcp/pull/363)]
  - Azure.ResourceManager.StorageCache: `1.3.1` → `1.3.2`

## 0.5.12 (2025-09-04)

### Features Added

- Added `azmcp_sql_server_firewall-rule_create` and `azmcp_sql_server_firewall-rule_delete` commands. [[#121](https://github.com/microsoft/mcp/pull/121)]

### Bugs Fixed

- Fixed a bug in MySQL query validation logic. [[#81](https://github.com/microsoft/mcp/pull/81)]

### Other Changes

AOT- Added a verb to the namespace name for bestpractices [[#109](https://github.com/microsoft/mcp/pull/109)]
- Added instructions about consumption plan for azure functions deployment best practices [[#218](https://github.com/microsoft/mcp/pull/218)]

## 0.5.11 (2025-09-02)

### Other Changes

- Fixed VSIX signing [[#91](https://github.com/microsoft/mcp/pull/91)]
- Included native packages in build artifacts and pack/release scripts. [[#51](https://github.com/microsoft/mcp/pull/51)]

## 0.5.10 (2025-08-28)

### Bugs fixed

- Fixed a bug with telemetry collection related to AppConfig tools. [[#44](https://github.com/microsoft/mcp/pull/44)]

## 0.5.9 (2025-08-26)

### Other Changes

#### Dependency Updates

- Updated the following dependencies to improve .NET Ahead-of-Time (AOT) compilation support:
  - Microsoft.Azure.Cosmos `3.51.0` → Microsoft.Azure.Cosmos.Aot `0.1.1-preview.1`. [[#37](https://github.com/microsoft/mcp/pull/37)]

## 0.5.8 (2025-08-21)

### Features Added

- Added support for listing knowledge indexes in Azure AI Foundry projects via the command `azmcp_foundry_knowledge_index_list`. [[#1004](https://github.com/Azure/azure-mcp/pull/1004)]
- Added support for getting details of an Azure Function App via the command `azmcp_functionapp_get`. [[#970](https://github.com/Azure/azure-mcp/pull/970)]
- Added the following Azure Managed Lustre commands: [[#1003](https://github.com/Azure/azure-mcp/issues/1003)]
  - `azmcp_azuremanagedlustre_filesystem_list`: List available Azure Managed Lustre filesystems.
  - `azmcp_azuremanagedlustre_filesystem_required-subnet-size`: Returns the number of IP addresses required for a specific SKU and size of Azure Managed Lustre filesystem.
- Added support for designing Azure Cloud Architecture through guided questions via the command `azmcp_cloudarchitect_design`. [[#890](https://github.com/Azure/azure-mcp/pull/890)]
- Added support for the following Azure MySQL operations: [[#855](https://github.com/Azure/azure-mcp/issues/855)]
  - `azmcp_mysql_database_list` - List all databases in a MySQL server.
  - `azmcp_mysql_database_query` - Executes a SELECT query on a MySQL Database. The query must start with SELECT and cannot contain any destructive SQL operations for security reasons.
  - `azmcp_mysql_table_list` - List all tables in a MySQL database.
  - `azmcp_mysql_table_schema_get` - Get the schema of a specific table in a MySQL database.
  - `azmcp_mysql_server_config_get` - Retrieve the configuration of a MySQL server.
  - `azmcp_mysql_server_list` - List all MySQL servers in a subscription & resource group.
  - `azmcp_mysql_server_param_get` - Retrieve a specific parameter of a MySQL server.
  - `azmcp_mysql_server_param_set` - Set a specific parameter of a MySQL server to a specific value.
- Added telemetry for tracking service area when calling tools. [[#1024](https://github.com/Azure/azure-mcp/pull/1024)]

### Breaking Changes

- Renamed the following Storage tool option names: [[#1015](https://github.com/Azure/azure-mcp/pull/1015)]
  - `azmcp_storage_account_create`: `account-name` → `account`.
  - `azmcp_storage_blob_batch_set-tier`: `blob-names` → `blobs`.

### Bugs Fixed

- Fixed SQL service test assertions to use case-insensitive string comparisons for resource type validation. [[#938](https://github.com/Azure/azure-mcp/pull/938)]
- Fixed HttpClient service test assertions to properly validate NoProxy collection handling instead of expecting a single string value. [[#938](https://github.com/Azure/azure-mcp/pull/938)]

### Other Changes

- Introduced the `BaseAzureResourceService` class to allow performing Azure Resource read operations using Azure Resource Graph queries. [[#938](https://github.com/Azure/azure-mcp/pull/938)]
- Refactored SQL service implementation to use Azure Resource Graph queries instead of direct ARM API calls. [[#938](https://github.com/Azure/azure-mcp/pull/938)]
  - Removed dependency on `Azure.ResourceManager.Sql` package by migrating to Azure Resource Graph queries, reducing package size and improving startup performance.
- Enhanced `BaseAzureService` with `EscapeKqlString` method for safe KQL query construction across all Azure services. [[#938](https://github.com/Azure/azure-mcp/pull/938)]
  - Fixed KQL string escaping in Workbooks service queries.
- Standardized Azure Storage command descriptions, option names, and parameter names for consistency across all storage commands. Updated JSON serialization context to remove unused model types and improve organization. [[#1015](https://github.com/Azure/azure-mcp/pull/1015)]
- Updated to .NET 10 SDK to prepare for .NET tool packing. [[#1023](https://github.com/Azure/azure-mcp/pull/1023)]
- Enhanced `bestpractices` and `azureterraformbestpractices` tool descriptions to better work with the vscode copilot tool grouping feature. [[#1029](https://github.com/Azure/azure-mcp/pull/1029)]
- The Azure MCP Server can now be packaged as a .NET SDK Tool for easier use by users with the .NET 10 SDK installed. [[#422](https://github.com/Azure/azure-mcp/issues/422)]

#### Dependency Updates

- Updated the following dependencies to improve .NET Ahead-of-Time (AOT) compilation support: [[#1031](https://github.com/Azure/azure-mcp/pull/1031)]
  - Azure.ResourceManager.ResourceHealth: `1.0.0` → `1.1.0-beta.5`

## 0.5.7 (2025-08-19)

### Features Added
- Added support for the following Azure Deploy and Azure Quota operations: [[#626](https://github.com/Azure/azure-mcp/pull/626)]
  - `azmcp_deploy_app_logs_get` - Get logs from Azure applications deployed using azd.
  - `azmcp_deploy_iac_rules_get` - Get Infrastructure as Code rules.
  - `azmcp_deploy_pipeline_guidance-get` - Get guidance for creating CI/CD pipelines to provision Azure resources and deploy applications.
  - `azmcp_deploy_plan_get` - Generate deployment plans to construct infrastructure and deploy applications on Azure.
  - `azmcp_deploy_architecture_diagram-generate` - Generate Azure service architecture diagrams based on application topology.
  - `azmcp_quota_region_availability-list` - List available Azure regions for specific resource types.
  - `azmcp_quota_usage_check` - Check Azure resource usage and quota information for specific resource types and regions.
- Added support for listing Azure Function Apps via the command `azmcp-functionapp-list`. [[#863](https://github.com/Azure/azure-mcp/pull/863)]
- Added support for importing existing certificates into Azure Key Vault via the command `azmcp-keyvault-certificate-import`. [[#968](https://github.com/Azure/azure-mcp/issues/968)]
- Added support for uploading a local file to an Azure Storage blob via the command `azmcp-storage-blob-upload`. [[#960](https://github.com/Azure/azure-mcp/pull/960)]
- Added support for the following Azure Service Health operations: [[#998](https://github.com/Azure/azure-mcp/pull/998)]
  - `azmcp-resourcehealth-availability-status-get` - Get the availability status for a specific resource.
  - `azmcp-resourcehealth-availability-status-list` - List availability statuses for all resources in a subscription or resource group.
- Added support for listing repositories in Azure Container Registries via the command `azmcp-acr-registry-repository-list`. [[#983](https://github.com/Azure/azure-mcp/pull/983)]

### Other Changes

- Improved guidance for LLM interactions with Azure MCP server by adding rules around bestpractices tool calling to server instructions. [[#1007](https://github.com/Azure/azure-mcp/pull/1007)]

#### Dependency Updates

- Updated the following dependencies to improve .NET Ahead-of-Time (AOT) compilation support: [[#893](https://github.com/Azure/azure-mcp/pull/893)]
  - Azure.Bicep.Types: `0.5.110` → `0.6.1`
  - Azure.Bicep.Types.Az: `0.2.771` → `0.2.792`
- Added the following dependencies to support Azure Managed Lustre
  - Azure.ResourceManager.StorageCache:  `1.3.1`

## 0.5.6 (2025-08-14)

### Features Added

- Added support for listing Azure Function Apps via the command `azmcp-functionapp-list`. [[#863](https://github.com/Azure/azure-mcp/pull/863)]
- Added support for getting details about an Azure Storage Account via the command `azmcp-storage-account-details`. [[#934](https://github.com/Azure/azure-mcp/issues/934)]

### Other Changes

- Refactored resource group option (`--resource-group`) handling and validation for all commands to a centralized location. [[#961](https://github.com/Azure/azure-mcp/issues/961)]

#### Dependency Updates

- Updated the following dependencies to improve .NET Ahead-of-Time (AOT) compilation support: [[#967](https://github.com/Azure/azure-mcp/issues/967)] [[#969](https://github.com/Azure/azure-mcp/issues/969)]
  - Azure.Monitor.Query: `1.6.0` → `1.7.1`
  - Azure.Monitor.Ingestion: `1.1.2` → `1.2.0`
  - Azure.Search.Documents: `11.7.0-beta.4` → `11.7.0-beta.6`
  - Azure.ResourceManager.ContainerRegistry: `1.3.0` → `1.3.1`
  - Azure.ResourceManager.DesktopVirtualization: `1.3.1` → `1.3.2`
  - Azure.ResourceManager.PostgreSql: `1.3.0` → `1.3.1`

## 0.5.5 (2025-08-12)

### Features Added

- Added support for listing ACR (Azure Container Registry) registries in a subscription via the command `azmcp-acr-registry-list`. [[#915](https://github.com/Azure/azure-mcp/issues/915)]
- Added the following Azure Storage commands:
  - `azmcp-storage-account-create`: Create a new Azure Storage account. [[#927](https://github.com/Azure/azure-mcp/issues/927)]
  - `azmcp-storage-queue-message-send`: Send a message to an Azure Storage queue. [[#794](https://github.com/Azure/azure-mcp/pull/794)]
  - `azmcp-storage-blob-details`: Get details about an Azure Storage blob. [[#930](https://github.com/Azure/azure-mcp/issues/930)]
  - `azmcp-storage-blob-container-create`: Create a new Azure Storage blob container. [[#937](https://github.com/Azure/azure-mcp/issues/937)]

### Breaking Changes

- The `azmcp-storage-account-list` command now returns account metadata objects instead of plain strings. Each item includes: `name`, `location`, `kind`, `skuName`, `skuTier`, `hnsEnabled`, `allowBlobPublicAccess`, `enableHttpsTrafficOnly`. Update scripts to read the `name` property. The underlying `IStorageService.GetStorageAccounts()` signature changed from `Task<List<string>>` to `Task<List<StorageAccountInfo>>`. [[#904](https://github.com/Azure/azure-mcp/issues/904)]

### Bugs Fixed

- Fixed best practices tool invocation failure when passing "all" action with "general" or "azurefunctions" resources. [[#757](https://github.com/Azure/azure-mcp/issues/757)]
- Updated metadata for CREATE and SET tools to `destructive = true`. [[#773](https://github.com/Azure/azure-mcp/pull/773)]

### Other Changes
- Consolidate "AzSubscriptionGuid" telemetry logic into `McpRuntime`. [[#935](https://github.com/Azure/azure-mcp/pull/935)]

## 0.5.4 (2025-08-07)

### Bugs Fixed

- Fixed subscription parameter handling across all Azure MCP service methods to consistently use `subscription` instead of `subscriptionId`, enabling proper support for both subscription IDs and subscription names. [[#877](https://github.com/Azure/azure-mcp/issues/877)]
- Fixed `ToolExecuted` telemetry activity being created twice. [[#741](https://github.com/Azure/azure-mcp/pull/741)]

### Other Changes

- Improved Azure MCP display name in VS Code from 'azure-mcp-server-ext' to 'Azure MCP' for better user experience in the Configure Tools interface. [[#871](https://github.com/Azure/azure-mcp/issues/871), [#876](https://github.com/Azure/azure-mcp/pull/876)]
- Updated the  following `CommandGroup` descriptions to improve their tool usage by Agents:
  - Azure AI Search [[#874](https://github.com/Azure/azure-mcp/pull/874)]
  - Storage [[#879](https://github.com/Azure/azure-mcp/pull/879)]

## 0.5.3 (2025-08-05)

### Features Added

- Added support for providing the `--content-type` and `--tags` properties to the `azmcp-appconfig-kv-set` command. [[#459](https://github.com/Azure/azure-mcp/pull/459)]
- Added `filter-path` and `recursive` capabilities to `azmcp-storage-datalake-file-system-list-paths`. [[#770](https://github.com/Azure/azure-mcp/issues/770)]
- Added support for listing files and directories in Azure File Shares via the `azmcp-storage-share-file-list` command. This command recursively lists all items in a specified file share directory with metadata including size, last modified date, and content type. [[#793](https://github.com/Azure/azure-mcp/pull/793)]
- Added support for Azure Virtual Desktop with new commands: [[#653](https://github.com/Azure/azure-mcp/pull/653)]
  - `azmcp-virtualdesktop-hostpool-list` - List all host pools in a subscription
  - `azmcp-virtualdesktop-sessionhost-list` - List all session hosts in a host pool
  - `azmcp-virtualdesktop-sessionhost-usersession-list` - List all user sessions on a specific session host
- Added support for creating and publishing DevDeviceId in telemetry. [[#810](https://github.com/Azure/azure-mcp/pull/810/)]

### Breaking Changes

- **Parameter Name Changes**: Removed unnecessary "-name" suffixes from command parameters across 25+ parameters in 12+ Azure service areas to improve consistency and usability. Users will need to update their command-line usage and scripts. [[#853](https://github.com/Azure/azure-mcp/pull/853)]
  - **AppConfig**: `--account-name` → `--account`
  - **Search**: `--service-name` → `--service`, `--index-name` → `--index`
  - **Cosmos**: `--account-name` → `--account`, `--database-name` → `--database`, `--container-name` → `--container`
  - **Kusto**: `--cluster-name` → `--cluster`, `--database-name` → `--database`, `--table-name` → `--table`
  - **AKS**: `--cluster-name` → `--cluster`
  - **Postgres**: `--user-name` → `--user`
  - **ServiceBus**: `--queue-name` → `--queue`, `--topic-name` → `--topic`
  - **Storage**: `--account-name` → `--account`, `--container-name` → `--container`, `--table-name` → `--table`, `--file-system-name` → `--file-system`, `--tier-name` → `--tier`
  - **Monitor**: `--table-name` → `--table`, `--model` → `--health-model`, `--resource-name` → `--resource`
  - **Foundry**: `--deployment-name` → `--deployment`, `--publisher-name` → `--publisher`, `--license-name` → `--license`, `--sku-name` → `--sku`, `--azure-ai-services-name` → `--azure-ai-services`

### Bugs Fixed

- Fixed an issue where the `azmcp-storage-blob-batch-set-tier` command did not correctly handle the `--tier` parameter when setting the access tier for multiple blobs. [[#808](https://github.com/Azure/azure-mcp/pull/808)]

### Other Changes

- Implemented centralized HttpClient service with proxy support for better resource management and enterprise compatibility. [[#857](https://github.com/Azure/azure-mcp/pull/857)]
- Added caching for Cosmos DB databases and containers. [[#813](https://github.com/Azure/azure-mcp/pull/813)]
- Refactored PostgreSQL commands to follow ObjectVerb naming pattern, fix command hierarchy, and ensure all commands end with verbs. This improves consistency and discoverability across all postgres commands. [[#865](https://github.com/Azure/azure-mcp/issues/865)] [[#866](https://github.com/Azure/azure-mcp/pull/866)]

#### Dependency Updates

- Updated the following dependencies to improve .NET Ahead-of-Time (AOT) compilation support. AOT will enable shipping Azure MCP Server as self-contained native executable.
  - Azure.Core: `1.46.2` → `1.47.1`
  - Azure.ResourceManager: `1.13.1` → `1.13.2`
  - Azure.ResourceManager.ApplicationInsights: `1.0.1` → `1.1.0-beta.1`
  - Azure.ResourceManager.AppConfiguration: `1.4.0` → `1.4.1`
  - Azure.ResourceManager.Authorization: `1.1.4` → `1.1.5`
  - Azure.ResourceManager.ContainerService: `1.2.3` → `1.2.5`
  - Azure.ResourceManager.Kusto: `1.6.0` → `1.6.1`
  - Azure.ResourceManager.CognitiveServices: `1.4.0` → `1.5.1`
  - Azure.ResourceManager.Redis: `1.5.0` → `1.5.1`
  - Azure.ResourceManager.RedisEnterprise: `1.1.0` → `1.2.1`
  - Azure.ResourceManager.LoadTesting: `1.1.1` → `1.1.2`
  - Azure.ResourceManager.Sql: `1.3.0` → `1.4.0-beta.3`
  - Azure.ResourceManager.Datadog: `1.0.0-beta.5` → `1.0.0-beta.6`
  - Azure.ResourceManager.CosmosDB: `1.3.2` → `1.4.0-beta.13`
  - Azure.ResourceManager.OperationalInsights: `1.3.0` → `1.3.1`
  - Azure.ResourceManager.Search: `1.2.3` → `1.3.0`
  - Azure.ResourceManager.Storage: `1.4.2` → `1.4.4`
  - Azure.ResourceManager.Grafana: `1.1.1` → `1.2.0-beta.2`
  - Azure.ResourceManager.ResourceGraph: `1.1.0-beta.3` → `1.1.0-beta.4`

## 0.5.2 (2025-07-31)

### Features Added

- Added support for batch setting access tier for multiple Azure Storage blobs via the `azmcp-storage-blob-batch-set-tier` command. This command efficiently changes the storage tier (Hot, Cool, Archive, etc) for multiple blobs simultaneously in a single operation. [[#735](https://github.com/Azure/azure-mcp/issues/735)]
- Added descriptions to all Azure MCP command groups to improve discoverability and usability when running the server with `--mode single` or `--mode namespace`. [[#791](https://github.com/Azure/azure-mcp/pull/791)]

### Breaking Changes

- Removed `--partner-tenant-id` option from `azmcp-marketplace-product-get` command. [[#656](https://github.com/Azure/azure-mcp/pull/656)]

## 0.5.1 (2025-07-29)

### Features Added

- Added support for listing SQL databases via the command: `azmcp-sql-db-list`. [[#746](https://github.com/Azure/azure-mcp/pull/746)]
- Added support for reading `AZURE_SUBSCRIPTION_ID` from the environment variables if a subscription is not provided. [[#533](https://github.com/Azure/azure-mcp/pull/533)]

### Breaking Changes

- Removed the following Key Vault operations: [[#768](https://github.com/Azure/azure-mcp/pull/768)]
  - `azmcp-keyvault-secret-get`
  - `azmcp-keyvault-key-get`

### Other Changes

- Improved the MAC address search logic for telemetry by making it more robust in finding a valid network interface. [[#759](https://github.com/Azure/azure-mcp/pull/759)]
- Major repository structure change:
  - Service areas moved from `/src/areas/{Area}` and `/tests/areas/{Area}` into `/areas/{area}/src` and `/areas/{area}/tests`
  - Common code moved into `/core/src` and `/core/tests`

## 0.5.0 (2025-07-24)

### Features Added

- Added a new VS Code extension (VSIX installer) for the VS Code Marketplace. [[#661](https://github.com/Azure/azure-mcp/pull/661)]
- Added `--mode all` startup option to expose all Azure MCP tools individually. [[#689](https://github.com/Azure/azure-mcp/issues/689)]
- Added more tools for Azure Key Vault: [[#517](https://github.com/Azure/azure-mcp/pull/517)]
  - `azmcp-keyvault-certificate-list` - List certificates in a key vault
  - `azmcp-keyvault-certificate-get` - Get details of a specific certificate
  - `azmcp-keyvault-certificate-create` - Create a new certificate
  - `azmcp-keyvault-secret-list` - List secrets in a key vault
  - `azmcp-keyvault-secret-create` - Create a new secret
- Added support for Azure Workbooks management operations: [[#629](https://github.com/Azure/azure-mcp/pull/629)]
  - `azmcp-workbooks-list` - List workbooks in a resource group with optional filtering
  - `azmcp-workbooks-show` - Get detailed information about a specific workbook
  - `azmcp-workbooks-create` - Create new workbooks with custom visualizations and content
  - `azmcp-workbooks-update` - Update existing workbook configurations and metadata
  - `azmcp-workbooks-delete` - Delete workbooks when no longer needed
- Added support for creating a directory in Azure Storage DataLake via the `azmcp-storage-datalake-directory-create` command. [[#647](https://github.com/Azure/azure-mcp/pull/647)]
- Added support for getting the details of an Azure Kubernetes Service (AKS) cluster via the `azmcp-aks-cluster-get` command. [[#700](https://github.com/Azure/azure-mcp/pull/700)]

### Breaking Changes

- Changed the default startup mode to list tools at the namespace level instead of at an individual level, reducing total tool count from around 128 tools to 25. Use `--mode all` to restore the previous behavior of exposing all tools individually. [[#689](https://github.com/Azure/azure-mcp/issues/689)]
- Consolidated Azure best practices commands into the command `azmcp-bestpractices-get` with `--resource` and `--action` parameters: [[#677](https://github.com/Azure/azure-mcp/pull/677)]
  - Removed `azmcp-bestpractices-general-get`, `azmcp-bestpractices-azurefunctions-get-code-generation` and `azmcp-bestpractices-azurefunctions-get-deployment`
  - Use `--resource general --action code-generation` for general Azure code generation best practices
  - Use `--resource general --action deployment` for general Azure deployment best practices
  - Use `--resource azurefunctions --action code-generation` instead of the old azurefunctions code-generation command
  - Use `--resource azurefunctions --action deployment` instead of the old azurefunctions deployment command
  - Use `--resource static-web-app --action all` to get Static Web Apps development and deployment best practices

### Bugs Fixed

- Fixes tool discovery race condition causing "tool not found" errors in MCP clients that use different processes to start and use the server, like LangGraph. [[#556](https://github.com/Azure/azure-mcp/issues/556)]

## 0.4.1 (2025-07-17)

### Features Added

- Added support for the following Azure Load Testing operations: [[#315](https://github.com/Azure/azure-mcp/pull/315)]
  - `azmcp-loadtesting-testresource-list` - List Azure Load testing resources.
  - `azmcp-loadtesting-testresource-create` - Create a new Azure Load testing resource.
  - `azmcp-loadtesting-test-get` - Get details of a specific load test configuration.
  - `azmcp-loadtesting-test-create` - Create a new load test configuration.
  - `azmcp-loadtesting-testrun-get` - Get details of a specific load test run.
  - `azmcp-loadtesting-testrun-list` - List all load test runs for a specific test.
  - `azmcp-loadtesting-testrun-create` - Create a new load test run.
  - `azmcp-loadtesting-testrun-delete` - Delete a specific load test run.
- Added support for scanning Azure resources for compliance recommendations using the Azure Quick Review CLI via the command: `azmcp-extension-azqr`. [[#510](https://github.com/Azure/azure-mcp/pull/510)]
- Added support for listing paths in Data Lake file systems via the command: `azmcp-storage-datalake-file-system-list-paths`. [[#608](https://github.com/Azure/azure-mcp/pull/608)]
- Added support for listing SQL elastic pools via the command: `azmcp-sql-elastic-pool-list`. [[#606](https://github.com/Azure/azure-mcp/pull/606)]
- Added support for listing SQL server firewall rules via the command: `azmcp-sql-firewall-rule-list`. [[#610](https://github.com/Azure/azure-mcp/pull/610)]
- Added new commands for obtaining Azure Functions best practices via the following commands: [[#630](https://github.com/Azure/azure-mcp/pull/630)]
  - `azmcp-bestpractices-azurefunctions-get-code-generation` - Get code generation best practices for Azure Functions.
  - `azmcp-bestpractices-azurefunctions-get-deployment` - Get deployment best practices for Azure Functions.
- Added support for get details about a product in the Azure Marketplace via the command: `azmcp-marketplace-product-get`. [[#442](https://github.com/Azure/azure-mcp/pull/442)]

### Breaking Changes

- Renamed the command `azmcp-bestpractices-get` to `azmcp-bestpractices-general-get`. [[#630](https://github.com/Azure/azure-mcp/pull/630)]

### Bugs Fixed

- Fixed an issue with Azure CLI executable path resolution on Windows. [[#611](https://github.com/Azure/azure-mcp/issues/611)]
- Fixed a tool discovery timing issue when calling tools on fresh server instances. [[#604](https://github.com/Azure/azure-mcp/issues/604)]
- Fixed issue where unrecognizable json would be sent to MCP clients in STDIO mode at startup. [[#644](https://github.com/Azure/azure-mcp/issues/644)]

### Other Changes

- Changed `engines.node` in `package.json` to require Node.js version `>=20.0.0`. [[#628](https://github.com/Azure/azure-mcp/pull/628)]

## 0.4.0 (2025-07-15)

### Features Added

- Added support for listing Azure Kubernetes Service (AKS) clusters via the command `azmcp-aks-cluster-list`. [[#560](https://github.com/Azure/azure-mcp/pull/560)]
- Made the following Ahead of Time (AOT) compilation improvements saving `6.96 MB` in size total:
  - Switched to the trimmer-friendly `CreateSlimBuilder` API from `CreateBuilder`, saving `0.63 MB` in size for the native executable. [[#564](https://github.com/Azure/azure-mcp/pull/564)]
  - Switched to the trimmer-friendly `npgsql` API, saving `2.69 MB` in size for the native executable. [[#592](https://github.com/Azure/azure-mcp/pull/592)]
  - Enabled `IlcFoldIdenticalMethodBodies` to fold identical method bodies, saving `3.64 MB` in size for the native executable. [[#598](https://github.com/Azure/azure-mcp/pull/598)]
- Added support for using the hyphen/dash ("-") character in command names. [[#531](https://github.com/Azure/azure-mcp/pull/531)]
- Added support for authenticating with the Azure account used to log into VS Code. Authentication now prioritizes the VS Code broker credential when in the context of VS Code. [[#452](https://github.com/Azure/azure-mcp/pull/452)]

### Breaking Changes

- Removed SSE (Server-Sent Events) transport support. Now, only stdio transport is supported as SSE is no longer part of the MCP specification. [[#593](https://github.com/Azure/azure-mcp/issues/593)]
- Renamed `azmcp-sql-server-entraadmin-list` to `azmcp-sql-server-entra-admin-list` for better readability. [[#602](https://github.com/Azure/azure-mcp/pull/602)]

### Bugs Fixed

- Added a post-install script to ensure platform-specific versions like `@azure/mcp-${platform}-${arch}` can be resolved. Otherwise, fail install to prevent npx caching of `@azure/mcp`. [[#597](https://github.com/Azure/azure-mcp/pull/597)]
- Improved install reliability and error handling when missing platform packages on Ubuntu. [[#394](https://github.com/Azure/azure-mcp/pull/394)]

### Other Changes
- Updated `engines.node` in `package.json` to require Node.js version `>=22.0.0`.

#### Dependency Updates

- Updated the `ModelContextProtocol.AspNetCore` version from `0.3.0-preview.1` to `0.3.0-preview.2`. [[#519](https://github.com/Azure/azure-mcp/pull/519)]

## 0.3.2 (2025-07-10)

### Features Added

- Added support for listing Azure Managed Grafana details via the command: `azmcp-grafana-list`. [[#532](https://github.com/Azure/azure-mcp/pull/532)]
- Added agent best practices for Azure Terraform commands. [[#420](https://github.com/Azure/azure-mcp/pull/420)]

### Bugs Fixed

- Fixed issue where trace logs could be collected as telemetry. [[#540](https://github.com/Azure/azure-mcp/pull/540/)]
- Fixed an issue that prevented the Azure MCP from finding the Azure CLI if it was installed on a path other than the default global one. [[#351](https://github.com/Azure/azure-mcp/issues/351)]

## 0.3.1 (2025-07-08)

### Features Added

- Added support for the following SQL operations:
  - `azmcp-sql-db-show` - Show details of a SQL Database [[#516](https://github.com/Azure/azure-mcp/pull/516)]
  - `azmcp-sql-server-entra-admin-list` - List Microsoft Entra ID administrators for a SQL server [[#529](https://github.com/Azure/azure-mcp/pull/529)]
- Updates Azure MCP tool loading configurations at launch time. [[#513](https://github.com/Azure/azure-mcp/pull/513)]

### Breaking Changes

- Deprecated the `--service` flag. Use `--namespace` and `--mode` options to specify the service and mode the server will run in. [[#513](https://github.com/Azure/azure-mcp/pull/513)]

## 0.3.0 (2025-07-03)

### Features Added

- Added support for Azure AI Foundry [[#274](https://github.com/Azure/azure-mcp/pull/274)]. The following tools are now available:
  - `azmcp-foundry-models-list`
  - `azmcp-foundry-models-deploy`
  - `azmcp-foundry-models-deployments-list`
- Added support for telemetry [[#386](https://github.com/Azure/azure-mcp/pull/386)]. Telemetry is enabled by default but can be disabled by setting `AZURE_MCP_COLLECT_TELEMETRY` to `false`.

### Bugs Fixed

- Fixed a bug where `CallToolResult` was always successful. [[#511](https://github.com/Azure/azure-mcp/pull/511)]

## 0.2.6 (2025-07-01)

### Other Changes

- Updated the descriptions of the following tools to improve their usage by Agents: [[#492](https://github.com/Azure/azure-mcp/pull/492)]
  - `azmcp-datadog-monitoredresources-list`
  - `azmcp-kusto-cluster-list`
  - `azmcp-kusto-database-list`
  - `azmcp-kusto-sample`
  - `azmcp-kusto-table-list`
  - `azmcp-kusto-table-schema`

## 0.2.5 (2025-06-26)

### Bugs Fixed

- Fixed issue where tool listing incorrectly returned resources instead of text. [#465](https://github.com/Azure/azure-mcp/issues/465)
- Fixed invalid modification to HttpClient in KustoClient. [#433](https://github.com/Azure/azure-mcp/issues/433)

## 0.2.4 (2025-06-24)

### Features Added

- Added new command for resource-centric logs query in Azure Monitor with command path `azmcp-monitor-resource-logs-query` - https://github.com/Azure/azure-mcp/pull/413
- Added support for starting the server with a subset of services using the `--service` flag - https://github.com/Azure/azure-mcp/pull/424
- Improved index schema handling in Azure AI Search (index descriptions, facetable fields, etc.) - https://github.com/Azure/azure-mcp/pull/440
- Added new commands for querying metrics with Azure Monitor with command paths `azmcp-monitor-metrics-query` and `azmcp-monitor-metrics-definitions`. - https://github.com/Azure/azure-mcp/pull/428

### Breaking Changes

- Changed the command for workspace-based logs query in Azure Monitor from `azmcp-monitor-log-query` to `azmcp-monitor-workspace-logs-query`

### Bugs Fixed

- Fixed handling of non-retrievable fields in Azure AI Search. [#416](https://github.com/Azure/azure-mcp/issues/416)

### Other Changes

- Repository structure changed to organize all of an Azure service's code into a single "area" folder. ([426](https://github.com/Azure/azure-mcp/pull/426))
- Upgraded Azure.Messaging.ServiceBus to 7.20.1 and Azure.Core to 1.46.2. ([441](https://github.com/Azure/azure-mcp/pull/441/))
- Updated to ModelContextProtocol 0.3.0-preview1, which brings support for the 06-18-2025 MCP specification. ([431](https://github.com/Azure/azure-mcp/pull/431))

## 0.2.3 (2025-06-19)

### Features Added

- Adds support to launch MCP server in readonly mode - https://github.com/Azure/azure-mcp/pull/410

### Bugs Fixed

- MCP tools now expose annotations to clients https://github.com/Azure/azure-mcp/pull/388

## 0.2.2 (2025-06-17)

### Features Added

- Support for Azure ISV Services https://github.com/Azure/azure-mcp/pull/199/
- Support for Azure RBAC https://github.com/Azure/azure-mcp/pull/266
- Support for Key Vault Secrets https://github.com/Azure/azure-mcp/pull/173


## 0.2.1 (2025-06-12)

### Bugs Fixed

- Fixed the issue where queries containing double quotes failed to execute. https://github.com/Azure/azure-mcp/pull/338
- Enables dynamic proxy mode within single "azure" tool. https://github.com/Azure/azure-mcp/pull/325

## 0.2.0 (2025-06-09)

### Features Added

- Support for launching smaller service level MCP servers. https://github.com/Azure/azure-mcp/pull/324

### Bugs Fixed

- Fixed failure starting Docker image. https://github.com/Azure/azure-mcp/pull/301

## 0.1.2 (2025-06-03)

### Bugs Fixed

- Monitor Query Logs Failing.  Fixed with https://github.com/Azure/azure-mcp/pull/280

## 0.1.1 (2025-05-30)

### Bugs Fixed

- Fixed return value of `tools/list` to use JSON object names. https://github.com/Azure/azure-mcp/pull/275

### Other Changes

- Update .NET SDK version to 9.0.300 https://github.com/Azure/azure-mcp/pull/278

## 0.1.0 (2025-05-28)

### Breaking Changes

- `azmcp tool list` "args" changes to "options"

### Other Changes

- Removed "Arguments" from code base in favor of "Options" to align with System. CommandLine semantics. https://github.com/Azure/azure-mcp/pull/232

## 0.0.21 (2025-05-22)

### Features Added

- Support for Azure Redis Caches and Clusters https://github.com/Azure/azure-mcp/pull/198
- Support for Azure Monitor Health Models https://github.com/Azure/azure-mcp/pull/208

### Bugs Fixed

- Updates the usage patterns of Azure Developer CLI (azd) when invoked from MCP. https://github.com/Azure/azure-mcp/pull/203
- Fixes server binding issue when using SSE transport in Docker by replacing `ListenLocalhost` with `ListenAnyIP`, allowing external access via port mapping. https://github.com/Azure/azure-mcp/pull/233

### Other Changes

- Updated to the latest ModelContextProtocol library. https://github.com/Azure/azure-mcp/pull/220

## 0.0.20 (2025-05-17)

### Bugs Fixed

- Improve the formatting in the ParseJsonOutput method and refactor it to utilize a ParseError record. https://github.com/Azure/azure-mcp/pull/218
- Added dummy argument for best practices tool, so the schema is properly generated for Python Open API use cases. https://github.com/Azure/azure-mcp/pull/219

## 0.0.19 (2025-05-15)

### Bugs Fixed

- Fixes Service Bus host name parameter description. https://github.com/Azure/azure-mcp/pull/209/

## 0.0.18 (2025-05-14)

### Bugs Fixed

- Include option to exclude managed keys. https://github.com/Azure/azure-mcp/pull/202

## 0.0.17 (2025-05-13)

### Bugs Fixed

- Added an opt-in timeout for browser-based authentication to handle cases where the process waits indefinitely if the user closes the browser. https://github.com/Azure/azure-mcp/pull/189

## 0.0.16 (2025-05-13)

### Bugs Fixed

- Fixed being able to pass args containing spaces through an npx call to the cli

### Other Changes

- Updated to the latest ModelContextProtocol library. https://github.com/Azure/azure-mcp/pull/161

## 0.0.15 (2025-05-09)

### Features Added

- Support for getting properties and runtime information for Azure Service Bus queues, topics, and subscriptions. https://github.com/Azure/azure-mcp/pull/150/
- Support for peeking at Azure Service Bus messages from queues or subscriptions. https://github.com/Azure/azure-mcp/pull/144
- Adds Best Practices tool that provides guidance to LLMs for effective code generation. https://github.com/Azure/azure-mcp/pull/153 https://github.com/Azure/azure-mcp/pull/156

### Other Changes

- Disabled Parallel testing in the ADO pipeline for Live Tests https://github.com/Azure/azure-mcp/pull/151

## 0.0.14 (2025-05-07)

### Features Added

- Support for Azure Key Vault keys https://github.com/Azure/azure-mcp/pull/119
- Support for Azure Data Explorer  https://github.com/Azure/azure-mcp/pull/21

## 0.0.13 (2025-05-06)

### Features Added

- Support for Azure PostgreSQL. https://github.com/Azure/azure-mcp/pull/81

## 0.0.12 (2025-05-05)

### Features Added

- Azure Search Tools https://github.com/Azure/azure-mcp/pull/83

### Other Changes

- Arguments no longer echoed in response: https://github.com/Azure/azure-mcp/pull/79
- Editorconfig and gitattributes updated: https://github.com/Azure/azure-mcp/pull/91

## 0.0.11 (2025-04-29)

### Features Added

### Breaking Changes

### Bugs Fixed
- Bug fixes to existing MCP commands
- See https://github.com/Azure/azure-mcp/releases/tag/0.0.11

### Other Changes

## 0.0.10 (2025-04-17)

### Features Added
- Support for Azure Cosmos DB (NoSQL databases).
- Support for Azure Storage.
- Support for Azure Monitor (Log Analytics).
- Support for Azure App Configuration.
- Support for Azure Resource Groups.
- Support for Azure CLI.
- Support for Azure Developer CLI (azd).

### Breaking Changes

### Bugs Fixed
- See https://github.com/Azure/azure-mcp/releases/tag/0.0.10

### Other Changes
- See blog post for details https://devblogs.microsoft.com/azure-sdk/introducing-the-azure-mcp-server/<|MERGE_RESOLUTION|>--- conflicted
+++ resolved
@@ -24,11 +24,8 @@
   - `azmcp-monitor-webtests-update` - Update an existing web test in Azure Monitor
 - Added `azmcp extension cli generate` command for generating Azure Cli commands based on user intent. [[#203](https://github.com/microsoft/mcp/issues/203)]
 - Added `azmcp extension cli install` command for getting installation instructions for Azure CLI, Azure Developer CLI and Azure Functions Core Tools. [[#74](https://github.com/microsoft/mcp/issues/74)]
-<<<<<<< HEAD
+- Added `IsServerCommandInvoked` telemetry field indicating that the MCP tool call resulted in a command invocation. [[#751](https://github.com/microsoft/mcp/pull/751)]
 - Added `--character-limit` parameter to `azmcp_subscription_list` command to control response size. This parameter allows users to limit the number of characters returned in the response, with automatic truncation and informative status messages when the limit is exceeded. Default limit is 10,000 characters.
-=======
-- Added `IsServerCommandInvoked` telemetry field indicating that the MCP tool call resulted in a command invocation. [[#751](https://github.com/microsoft/mcp/pull/751)]
->>>>>>> b764a659
 
 ### Breaking Changes
 
