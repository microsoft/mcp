--- conflicted
+++ resolved
@@ -17,16 +17,13 @@
   - `azmcp_eventhubs_eventhub_consumergroup_get`: Get details of a consumer group for an Event Hub.
   - `azmcp_eventhubs_eventhub_consumergroup_delete`: Delete a consumer group from an Event Hub.
 - Added support for getting Azure AI Foundry (Cognitive Services) resource details via the command `azmcp_foundry_resource_get`. This unified command can list all AI Foundry resources in a subscription, filter by resource group, or get details for a specific resource including deployed models with their configurations (model name, version, SKU, capacity, and provisioning state). [[#762](https://github.com/microsoft/mcp/pull/762)]
-<<<<<<< HEAD
-- Added support for Azure Monitor Web Tests management operations:
+- Added support for Azure Monitor Web Tests management operations: [[#529](https://github.com/microsoft/mcp/issues/529)]
   - `azmcp-monitor-webtests-list` - List all web tests in a subscription or optionally, within a resource group
   - `azmcp-monitor-webtests-get` - Get details for a specific web test
   - `azmcp-monitor-webtests-create` - Create a new web test in Azure Monitor
   - `azmcp-monitor-webtests-update` - Update an existing web test in Azure Monitor
-=======
 - Added `azmcp extension cli generate` command for generating Azure Cli commands based on user intent. [[#203](https://github.com/microsoft/mcp/issues/203)]
 - Added `azmcp extension cli install` command for getting installation instructions for Azure CLI, Azure Developer CLI and Azure Functions Core Tools. [[#74](https://github.com/microsoft/mcp/issues/74)]
->>>>>>> 3b001c2a
 
 ### Breaking Changes
 
