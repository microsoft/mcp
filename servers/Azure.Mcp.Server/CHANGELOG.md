# CHANGELOG 📝

The Azure MCP Server updates automatically by default whenever a new release comes out 🚀. We ship updates twice a week on Tuesdays and Thursdays 😊

## 2.0.0-beta.6 (Unreleased)

### Features Added

### Breaking Changes

### Bugs Fixed

### Other Changes

<<<<<<< HEAD
- Begin capturing information for the MCP client request's `_meta` store. [[#1154](https://github.com/microsoft/mcp/pull/1154)]
=======
## 2.0.0-beta.5 (2025-11-14)

### Features Added

- Enabled HTTPS redirection by default when running `server start --transport http`. This can be opted-out with `AZURE_MCP_DANGEROUSLY_DISABLE_HTTPS_REDIRECTION` when not needed. [[#1169](https://github.com/microsoft/mcp/pull/1169)]
- Updated the `User-Agent` string to include transport type (stdio or http) for better telemetry and monitoring of Azure service calls. [[#1146](https://github.com/microsoft/mcp/pull/1146)]
- Added support for creating new Redis resources via the `redis_create` command. [[#1093](https://github.com/microsoft/mcp/issues/1093)]

### Breaking Changes

- Updated `HttpClientService` to ignore the `DefaultUserAgent` string set in `HttpClientOptions`. [[#1146](https://github.com/microsoft/mcp/pull/1146)]

### Bugs Fixed

- Removed the `DefaultUserAgent` configuration from `ApplicationInsightsSetup` that had a hardcoded version and set the `User-Agent` string for all other service areas that used the `HttpClientService`. [[#1146](https://github.com/microsoft/mcp/pull/1146)]

### Other Changes

- Added a `CancellationToken` parameter to async methods to more `I[SomeService]` interfaces. [[#1178](https://github.com/microsoft/mcp/pull/1178)]
>>>>>>> dd130f4d

## 2.0.0-beta.4 (2025-11-13)

### Features Added

- PostgreSQL MCP tools now support both Microsoft Entra authentication and native database authentication. The default is Entra authentication, users can switch to native database authentication by providing the `--auth-type` parameter with the value `PostgreSQL`. If native authentication is selected, the user must also provide the user password via the `--password` parameter. [[#1011](https://github.com/microsoft/mcp/pull/1011)]
- Telemetry: [[#1150](https://github.com/microsoft/mcp/pull/1150)]
  - Enabled telemetry collection for the HTTP transport mode.
  - Refactored Azure Monitor exporter configuration to support multiple exporters with separate user-provided and Microsoft telemetry streams.
  - Added the `AZURE_MCP_COLLECT_TELEMETRY_MICROSOFT` environment variable to control Microsoft-specific telemetry collection (enabled by default).

### Bugs Fixed

- PostgreSQL MCP tools has improved the error message reported in case of failure deserializing some of the columns returned by a query. Non out-of-the-box types like `vector` cannot be deserialized and will now report a clear error message indicating which column caused the issue and an action plan so AI agents can recover from it. [[#1024](https://github.com/microsoft/mcp/pull/1024)]
- Fixed exit code when invoking `--help` flag. Commands like `tools list --help` now correctly return exit code `0` instead of `1` when successfully displaying help output. [[#1118](https://github.com/microsoft/mcp/pull/1118)]

### Other Changes

- Added a `CancellationToken` parameter to async methods to more `I[SomeService]` interfaces. [[#1133](https://github.com/microsoft/mcp/pull/1133)]
- Upgraded dependency version of `coverlet.collector` from `6.0.2` to `6.0.4`. [[#1153](https://github.com/microsoft/mcp/pull/1153)]

## 2.0.0-beta.3 (2025-11-11)

### Features Added

- Added Azure AI Best Practices toolset providing comprehensive guidance for building AI apps with Azure AI Foundry and Microsoft Agent Framework. Includes model selection guidance, SDK recommendations, and implementation patterns for agent development. [[#1031](https://github.com/microsoft/mcp/pull/1031)]
- Added support for text-to-speech synthesis via the command `speech_tts_synthesize`. [[#902](https://github.com/microsoft/mcp/pull/902)]

### Breaking Changes

- PostgreSQL MCP tools now require SSL and verify the server's full certificate chain before creating database connections. This SSL mode provides both `eavesdropping protection` and `man-in-the-middle protection`. See [SSL Mode VerifyFull](https://www.npgsql.org/doc/security.html?tabs=tabid-1#encryption-ssltls) for more details. [[#1023](https://github.com/microsoft/mcp/pull/1023)]


### Bugs Fixed

- Updated a codepath `--mode namespace` where `learn=true` wouldn't always result in agent learning happening. [[#1122](https://github.com/microsoft/mcp/pull/1122)]
- Use the correct `Assembly` to find `Version` for telemetry. [[#1122](https://github.com/microsoft/mcp/pull/1122)]


### Other Changes

- Refactored duplicate elicitation handling code in `CommandFactoryToolLoader` and `NamespaceToolLoader` into a shared `BaseToolLoader.HandleSecretElicitationAsync` method. [[#1028](https://github.com/microsoft/mcp/pull/1028)]

## 2.0.0-beta.2 (2025-11-06)

### Features Added

- Added support for speech recognition from an audio file with Fast Transcription via the command `azmcp_speech_stt_recognize`. [[#1054](https://github.com/microsoft/mcp/pull/1054)]
- Added support for User-Assigned Managed Identity via the `AZURE_CLIENT_ID` environment variable. [[#1033](https://github.com/microsoft/mcp/pull/1033)]
- Added the following features for deploying as a `Remote MCP Server`:
    - Added support for HTTP transport, including both incoming and outgoing authentication. Incoming authentication uses Entra ID, while outgoing authentication can either use Entra On-Behalf-Of (OBO) or the authentication configured in the host environment. [[#1020](https://github.com/microsoft/mcp/pull/1020)]
    - Added support for the `--dangerously-disable-http-incoming-auth` command-line option to disable the built-in incoming authentication. Use this option only if you plan to provide your own incoming authentication mechanism, and with caution, as it exposes the server to unauthenticated access. [[#1037](https://github.com/microsoft/mcp/pull/1037)]
- Enhanced the `tools list` command with new filtering and output options: [[#741](https://github.com/microsoft/mcp/pull/741)]
  - Added the `--namespace` option to filter tools by one or more service namespaces (e.g., 'storage', 'keyvault').
  - Added the `--name-only` option to return only tool names without descriptions or metadata.
- Added the following AI Foundry tools: [[#945](https://github.com/microsoft/mcp/pull/945)]
  - `foundry_agents_create`: Create a new AI Foundry agent.
  - `foundry_agents_get-sdk-sample`: Get a code sample to interact with a Foundry Agent using the AI Foundry SDK.
  - `foundry_threads_create`: Create a new AI Foundry Agent Thread.
  - `foundry_threads_list`: List all AI Foundry Agent Threads.
  - `foundry_threads_get-messages`: Get messages in an AI Foundry Agent Thread.

### Breaking Changes

- Renamed the `--namespaces` option to `--namespace-mode` in the `tools list` command for better clarity when listing top-level service namespaces. [[#741](https://github.com/microsoft/mcp/pull/741)]

### Bugs Fixed

- Fixed an issue that spawned child processes per namespace for consolidated mode. [[#1002](https://github.com/microsoft/mcp/pull/1002)]
- Improved the agent learning experience by ignoring the `command` parameter, which resulted in neither learning nor a tool call to happen. Learning is now always invoked when `learn=true` is passed. [[#1057](https://github.com/microsoft/mcp/pull/1057)]
- Added descriptions to tool metadata to ensure enough information is present in the CLI to generate docs for metadata. [[#1043](https://github.com/microsoft/mcp/pull/1043)]

### Other Changes

- Added a `CancellationToken` parameter to `IBaseCommand.ExecuteAsync()` [[#1056](https://github.com/microsoft/mcp/pull/1056)]
- Added a `CancellationToken` parameter to async methods to many, but not yet all, `I[SomeService]` interfaces [[#1056](https://github.com/microsoft/mcp/pull/1056)]
- Telemetry:
  - Added `ToolId` into telemetry, based on `IBaseCommand.Id`, a unique GUID for each command. [[#1018](https://github.com/microsoft/mcp/pull/1018)]
  - Added support for exporting telemetry to OTLP exporters by configuring the environment variable `AZURE_MCP_ENABLE_OTLP_EXPORTER=true`. [[#1018](https://github.com/microsoft/mcp/pull/1018)]
  - Disabled telemetry for the HTTP transport. [[#1072](https://github.com/microsoft/mcp/pull/1072)]

## 2.0.0-beta.1 (2025-10-29)

- Initial beta release to validate updated release infrastructure and versioning strategy. No functional changes from 1.x series.

## 1.0.0 (2025-10-27)

**🎉 First Stable Release**

We're excited to announce the first stable release of the Azure MCP Server! This milestone represents months of development, extensive testing, and valuable feedback from our community. The Azure MCP Server provides seamless integration between AI agents and 40+ Azure services through the Model Context Protocol (MCP) specification.

### What's Included in 1.0.0

The Azure MCP Server now offers:

- **Comprehensive Azure Service Coverage**: Support for 40+ Azure services including Storage, Key Vault, Cosmos DB, SQL, Kubernetes (AKS), AI Foundry, Event Hubs, Service Bus, PostgreSQL, MySQL, Redis, Azure Monitor, Application Insights, and many more
- **Multiple Installation Methods**: Available through NuGet, NPM, and Docker; or as an extension/plugin for VS Code, Visual Studio 2022, and IntelliJ IDEA.
- **Flexible Server Modes**:
  - Namespace mode (default): Organizes tools by service for easy discovery
  - Consolidated mode: Groups tools by tasks and actions for streamlined workflows
  - Single mode: All tools behind one unified "azure" tool
  - All mode: Exposes every tool individually for maximum control
- **Advanced Authentication**: Supports multiple Azure authentication methods with credential chaining
- **Production Ready**: Includes comprehensive error handling, retry policies, telemetry, and extensive test coverage
- **Developer Friendly**: Native AOT compilation support, read-only mode for safe exploration, and detailed documentation

### Key Features

- **170+ Azure Commands** across Storage, Databases, AI Services, Monitoring, and more
- **Enterprise Support**: Proxy configuration, managed identity authentication, and secure credential handling
- **Performance Optimizations**: Selective caching for expensive operations and efficient HTTP client management

### Getting Started

Install the Azure MCP Server from your preferred platform:

- **VS Code**: Install the [Azure MCP Server extension](https://marketplace.visualstudio.com/items?itemName=ms-azuretools.vscode-azure-mcp-server)
- **Visual Studio 2022**: Install [GitHub Copilot for Azure](https://marketplace.visualstudio.com/items?itemName=github-copilot-azure.GitHubCopilotForAzure2022)
- **IntelliJ IDEA**: Install [Azure Toolkit for IntelliJ](https://plugins.jetbrains.com/plugin/8053-azure-toolkit-for-intellij)
- **NuGet**: `dotnet tool install -g Azure.Mcp --version 1.0.0`
- **npm**: `npx @azure/mcp@1.0.0`
- **Docker**: `docker pull mcr.microsoft.com/azure-mcp:1.0.0`

### Documentation

- [Complete Command Reference](https://github.com/microsoft/mcp/blob/release/azure/1.x/servers/Azure.Mcp.Server/docs/azmcp-commands.md)
- [Authentication Guide](https://github.com/microsoft/mcp/blob/release/azure/1.x/docs/Authentication.md)
- [Troubleshooting](https://github.com/microsoft/mcp/blob/release/azure/1.x/servers/Azure.Mcp.Server/TROUBLESHOOTING.md)
- [Contributing Guidelines](https://github.com/microsoft/mcp/blob/release/azure/1.x/CONTRIBUTING.md)

### Thank You

This release wouldn't have been possible without the contributions from our community, extensive testing from early adopters, and collaboration with the MCP ecosystem. Thank you for your feedback, bug reports, and feature requests that helped shape this stable release.

For a complete history of pre-release changes, see versions [0.9.9](#099-2025-10-24) through [0.0.10](#0010-2025-04-17) below.

## 0.9.9 (2025-10-24)

### Other Changes

- Set telemetry fields for `ToolArea` and `ToolName` when "single" mode is used. [[#952](https://github.com/microsoft/mcp/pull/952)]
- Added instructions on when to not use azd init [[#942](https://github.com/microsoft/mcp/pull/942)]

## 0.9.8 (2025-10-23)

### Features Added

- Adds unique identifier to MCP tools. [[#940](https://github.com/microsoft/mcp/pull/940/)]

### Bugs Fixed

- Fixed SKU configuration bug in SQL database create and update commands. [[#925](https://github.com/microsoft/mcp/pull/925)]
- Fixed a serialization issue with Foundry tools. [[#904](https://github.com/microsoft/mcp/pull/904)]

### Other Changes

- Set telemetry fields for `ToolArea` and `ToolName` when "consolidated" mode is used or a server is loaded from `registry.json`. [[#933](https://github.com/microsoft/mcp/pull/933)]

## 0.9.7 (2025-10-22)

### Bugs Fixed

- Increased Kusto `HttpClient` timeout from 100 seconds to 240 seconds to support long-running queries. [[#907](https://github.com/microsoft/mcp/pull/907)]
- Provide installation instructions when azd or other registry components are missing. [[#926](https://github.com/microsoft/mcp/pull/926)]

### Other Changes

- Improved the following tool namespace descriptions for better LLM tool selection, including usage patterns, messaging scenarios, and when not to use their tools:
  - Service Bus [[#923](https://github.com/microsoft/mcp/pull/923)]
  - Application Insights [[#928](https://github.com/microsoft/mcp/pull/928)]
- Updated the description of the `azmcp_appservice_database_add` command to decrease ambiguity and increase selection accuracy by LLMs. [[#912](https://github.com/microsoft/mcp/pull/912)]

## 0.9.6 (2025-10-21)

### Features Added

- Added instructions to the best practices tool for the GitHub coding agent on how to configure the Azure MCP Server. [[#888](https://github.com/microsoft/mcp/pull/888)]

### Bugs Fixed

- Fixed an issue where `azmcp_entra_administrator_list` was not listing administrators correctly. [[#891](https://github.com/microsoft/mcp/pull/891)]
- Fixed an issue where `azmcp_sql_server_firewall_rule_list` was not listing firewall rules correctly. [[#891](https://github.com/microsoft/mcp/pull/891)]
- Fixed an issue preventing the `ServerStarted` telemetry event from being published. [[#905](https://github.com/microsoft/mcp/pull/905)]
- Fixed an issue where MCP tools were missing the 'title' metadata, causing Visual Studio to display raw tool names instead of user-friendly titles. [[#898](https://github.com/microsoft/mcp/pull/898)]

### Other Changes

- Added tool name length validation to ensure all tool names stay within 48 character limit for compatibility with MCP clients. [[#881](https://github.com/microsoft/mcp/pull/881)]

#### Dependency Updates

- Updated the following libraries:
  - `ModelContextProtocol.AspNetCore`: `0.4.0-preview.2` → `0.4.0-preview.3`. [[#887](https://github.com/Azure/azure-mcp/pull/887)]

## 0.9.5 (2025-10-20)

### Bugs Fixed

- Update the `server.json` file in the NuGet distribution to match the `2025-09-29` schema version (latest from the MCP Registry). [[#870](https://github.com/microsoft/mcp/pull/870)]

### Other Changes

- Updated how `IsServerCommandInvoked` telemetry is captured to more correctly report whether learning or tool call was performed. [[#874](https://github.com/microsoft/mcp/pull/874)]
- Added tool name length validation to ensure all tool names stay within 48 character limit for compatibility with MCP clients. [[#881](https://github.com/microsoft/mcp/pull/881)]

## 0.9.4 (2025-10-17)

### Features Added

- Added a new server startup "consolidated" mode, which groups Azure MCP tools by tasks and actions tools conduct. This can be enabled by using the `--consolidated` flag. [[#784](https://github.com/microsoft/mcp/pull/784)]

### Breaking Changes

- Removes the `azmcp_` prefix from all commands. [[#868](https://github.com/microsoft/mcp/pull/868)]

### Other Changes

#### Dependency Updates

- Updated the following dependencies: [[864](https://github.com/microsoft/mcp/pull/864)]
  - Azure.ResourceManager.ResourceGraph: `1.1.0-beta.4` → `1.1.0`
  - Azure.Core: `1.48.0` → `1.49.0`

## 0.9.3 (2025-10-16)

### Bugs Fixed

- Fixed a bug where user confirmation (elicitation) stopped working between versions `0.8.5` and `0.9.2`. [[#824](https://github.com/microsoft/mcp/issues/824)]
- Fixed `IsServerCommandInvoked` always appearing to be true. [[#837](https://github.com/microsoft/mcp/pull/837)]
- Fixed `ToolName` always showing up as the tool area even if an MCP tool was invoked. [[#837](https://github.com/microsoft/mcp/pull/837)]
- Update the `server.json` in the NuGet distribution to match the 2025-09-29 server.json schema version (latest from the MCP Registry). [[#870](https://github.com/microsoft/mcp/pull/870)]

### Other Changes

- Updated the description of the following Communications commands to decrease ambiguity and increase selection accuracy by LLMs: [[#804](https://github.com/microsoft/mcp/pull/804)]
  - `azmcp_communication_email_send`
  - `azmcp_communication_sms_send`
- Improved the description of the `--enable-insecure-transports` server startup option. [[#839](https://github.com/microsoft/mcp/pull/839)]

## 0.9.2 (2025-10-15)

### Bugs Fixed

- Fixed retained-buffer leaks across services (Kusto, EventGrid, AppLens, Speech, Cosmos, Foundry, NetworkResourceProvider) and tool loaders (BaseToolLoader, ServerToolLoader, NamespaceToolLoader, SingleProxyToolLoader) by disposing `JsonDocument`/`HttpResponseMessage` instances and cloning returned `JsonElements`. ([#817](https://github.com/microsoft/mcp/pull/817))

### Other Changes

- Telemetry capture is disabled in non-release builds. ([#783](https://github.com/microsoft/mcp/pull/783))

## 0.9.1 (2025-10-14)

### Bugs Fixed

- Fixed an issue where `azmcp_sql_db_rename` would not work as expected. [[#615](https://github.com/microsoft/mcp/issues/615)]

### Other Changes

- MCP server start options are now included in telemetry logs. ([#794](https://github.com/microsoft/mcp/pull/794))
- Updated the description of the following Workbook commands to decrease ambiguity and increase selection accuracy by LLMs: [[#787](https://github.com/microsoft/mcp/pull/787)]
  - `azmcp_workbook_show`
  - `azmcp_workbook_update`

## 0.9.0 (2025-10-13)

### Features Added

- Added support for sending an email via Azure Communication Services via the command `azmcp_communication_email_send`. [[#690](https://github.com/microsoft/mcp/pull/690)]
- Added the following Event Hubs commands: [[#750](https://github.com/microsoft/mcp/pull/750)]
  - `azmcp_eventhubs_consumergroup_update`: Create or update a consumer group for an Event Hub.
  - `azmcp_eventhubs_consumergroup_get`: Get details of a consumer group for an Event Hub
  - `azmcp_eventhubs_consumergroup_delete`: Delete a consumer group from an Event Hub
  - `azmcp_eventhubs_eventhub_update`: Create or update an Event Hub within a namespace
  - `azmcp_eventhubs_eventhub_get`: Get details of an Event Hub within a namespace
  - `azmcp_eventhubs_eventhub_delete`: Delete an Event Hub from a namespace
  - `azmcp_eventhubs_namespace_update`: Create or update an Event Hubs namespace
  - `azmcp_eventhubs_namespace_delete`: Delete an existing Event Hubs namespace.
- Added support for listing Azure AI Foundry (Cognitive Services) resources or getting details of a specific one via the command `azmcp_foundry_resource_get`. [[#762](https://github.com/microsoft/mcp/pull/762)]
- Added support for Azure Monitor Web Tests management operations: [[#529](https://github.com/microsoft/mcp/issues/529)]
  - `azmcp_monitor_webtests_create`: Create a new web test in Azure Monitor
  - `azmcp_monitor_webtests_get`: Get details for a specific web test
  - `azmcp_monitor_webtests_list`: List all web tests in a subscription or optionally, within a resource group
  - `azmcp_monitor_webtests_update`: Update an existing web test in Azure Monitor
- Added the following Azure CLI commands:
  - `azmcp_extension_cli_generate`: Generate Azure CLI commands based on user intent. [[#203](https://github.com/microsoft/mcp/issues/203)]
  - `azmcp_extension_cli_install`: Get installation instructions for Azure CLI, Azure Developer CLI and Azure Functions Core Tools. [[#74](https://github.com/microsoft/mcp/issues/74)]
- Added support for Azure AI Search knowledge bases and knowledge sources commands: [[#719](https://github.com/Azure/azure-mcp/pull/719)]
  - `azmcp_search_knowledge_base_list`: List knowledge bases defined in an Azure AI Search service.
  - `azmcp_search_knowledge_base_retrieve`: Execute a retrieval operation using a specified knowledge base with optional multi-turn conversation history.
  - `azmcp_search_knowledge_source_list`: List knowledge sources defined in an Azure AI Search service.

### Breaking Changes

- Replaced `azmcp_redis_cache_list` and `azmcp_redis_cluster_list` with a unified `azmcp_redis_list` command that lists all Redis resources in a subscription. [[#756](https://github.com/microsoft/mcp/issues/756)]
  - Flattened `azmcp_redis_cache_accesspolicy_list` and `azmcp_redis_cluster_database_list` into the aforementioned `azmcp_redis_list` command. [[#757](https://github.com/microsoft/mcp/issues/757)]

### Bugs Fixed

- Fix flow of `Activity.Current` in telemetry service by changing `ITelemetryService`'s activity calls to synchronous. [[#558](https://github.com/microsoft/mcp/pull/558)]

### Other Changes

- Added more deployment related best practices. [[#698](https://github.com/microsoft/mcp/issues/698)]
- Added `IsServerCommandInvoked` telemetry field indicating that the MCP tool call resulted in a command invocation. [[#751](https://github.com/microsoft/mcp/pull/751)]
- Updated the description of the following commands to decrease ambiguity and increase selection accuracy by LLMs:
  - AKS (Azure Kubernetes Service): [[#771](https://github.com/microsoft/mcp/pull/771)]
    - `azmcp_aks_cluster_get`
    - `azmcp_aks_nodepool_get`
  - Marketplace: [[#761](https://github.com/microsoft/mcp/pull/761)]
    - `azmcp_marketplace_product_list`
  - Storage: [[#650](https://github.com/microsoft/mcp/pull/650)]
    - `azmcp_storage_account_get`
    - `azmcp_storage_blob_get`
    - `azmcp_storage_blob_container_create`
    - `azmcp_storage_blob_container_get`

#### Dependency Updates

- Updated the following libraries:
  - `Azure.Search.Documents`: `11.7.0-beta.6` → `11.7.0-beta.7`. [[#719](https://github.com/Azure/azure-mcp/pull/719)]
  - `ModelContextProtocol.AspNetCore`: `0.4.0-preview.1` → `0.4.0-preview.2`. [[#767](https://github.com/Azure/azure-mcp/pull/767)]

## 0.8.6 (2025-10-09)

### Features Added

- Added `--tool` option to start Azure MCP server with only specific tools by name, providing fine-grained control over tool exposure. This option switches server mode to `--all` automatically. The `--namespace` and `--tool` options cannot be used together. [[#685](https://github.com/microsoft/mcp/issues/685)]
- Added support for getting ledger entries on Azure Confidential Ledger via the command `azmcp_confidentialledger_entries_get`. [[#705](https://github.com/microsoft/mcp/pull/723)]
- Added support for listing an Azure resource's activity logs via the command `azmcp_monitor_activitylog_list`. [[#720](https://github.com/microsoft/mcp/pull/720)]

### Breaking Changes

- Unified required parameter validation: null or empty values now always throw `ArgumentException` with an improved message listing all invalid parameters. Previously this would throw either `ArgumentNullException` or `ArgumentException` for only the first invalid value. [[#718](https://github.com/microsoft/mcp/pull/718)]

### Other Changes

- Telemetry:
  - Added `ServerMode` telemetry tag to distinguish start-up modes for the MCP server. [[#738](https://github.com/microsoft/mcp/pull/738)]
  - Updated `ToolArea` telemetry field to be populated for namespace (and intent/learn) calls. [[#739](https://github.com/microsoft/mcp/pull/739)]

## 0.8.5 (2025-10-07)

### Features Added

- Added the following OpenAI commands: [[#647](https://github.com/microsoft/mcp/pull/647)]
  - `azmcp_foundry_openai_chat-completions-create`: Create interactive chat completions using Azure OpenAI chat models in AI Foundry.
  - `azmcp_foundry_openai_embeddings-create`: Generate vector embeddings using Azure OpenAI embedding models in AI Foundry
  - `azmcp_foundry_openai_models-list`: List all available OpenAI models and deployments in an Azure resource.
- Added support for sending SMS messages via Azure Communication Services with the command `azmcp_communication_sms_send`. [[#473](https://github.com/microsoft/mcp/pull/473)]
- Added support for appending tamper-proof ledger entries backed by TEEs and blockchain-style integrity guarantees in Azure Confidential Ledger via the command `azmcp_confidentialledger_entries_append`. [[#705](https://github.com/microsoft/mcp/pull/705)]
- Added the following Azure Managed Lustre commands:
  - `azmcp_azuremanagedlustre_filesystem_subnetsize_validate`: Check if the subnet can host the target Azure Managed Lustre SKU and size [[#110](https://github.com/microsoft/mcp/issues/110)].
  - `azmcp_azuremanagedlustre_filesystem_create`: Create an Azure Managed Lustre filesystem. [[#50](https://github.com/microsoft/mcp/issues/50)]
  - `azmcp_azuremanagedlustre_filesystem_update`: Update an Azure Managed Lustre filesystem. [[#50](https://github.com/microsoft/mcp/issues/50)]
- Added support for listing all Azure SignalR runtime instances or getting detailed information about a single one via the command `azmcp_signalr_runtime_get`. [[#83](https://github.com/microsoft/mcp/pull/83)]

### Breaking Changes

- Renamed `azmcp_azuremanagedlustre` commands to `azmcp_managedlustre`. [[#345](https://github.com/microsoft/mcp/issues/345)]
  - Renamed `azmcp_managedlustre_filesystem_required-subnet-size` to `azmcp_managedlustre_filesystem_subnetsize_ask`. [[#111](https://github.com/microsoft/mcp/issues/111)]
- Merged the following Azure Kubernetes Service (AKS) tools: [[#591](https://github.com/microsoft/mcp/issues/591)]
  - Merged `azmcp_aks_cluster_list` into `azmcp_aks_cluster_get`, which can perform both operations based on whether `--cluster` is passed.
  - Merged `azmcp_aks_nodepool_list` into `azmcp_aks_nodepool_get`, which can perform both operations based on whether `--nodepool` is passed.

### Bugs Fixed

- Improved description of Load Test commands. [[#92](https://github.com/microsoft/mcp/pull/92)]
- Fixed an issue where Azure Subscription tools were not available in the default (namespace) server mode. [[#634](https://github.com/microsoft/mcp/pull/634)]
- Improved error message for macOS users when interactive browser authentication fails due to broker threading requirements. The error now provides clear guidance to use Azure CLI, Azure PowerShell, or Azure Developer CLI for authentication instead. [[#684](https://github.com/microsoft/mcp/pull/684)]
- Added validation for the Cosmos query command `azmcp_cosmos_database_container_item_query`. [[#524](https://github.com/microsoft/mcp/pull/524)]
- Fixed the construction of Azure Resource Graph queries for App Configuration in the `FindAppConfigStore` method. The name filter is now correctly passed via the `additionalFilter` parameter instead of `tableName`, resolving "ExactlyOneStartingOperatorRequired" and "BadRequest" errors when setting key-value pairs. [[#670](https://github.com/microsoft/mcp/pull/670)]
- Updated the description of the Monitor tool and corrected the prompt for command `azmcp_monitor_healthmodels_entity_gethealth` to ensure that the LLM picks up the correct tool. [[#630](https://github.com/microsoft/mcp/pull/630)]
- Fixed "BadRequest" error in Azure Container Registry to get a registry, and in EventHubs to get a namespace. [[#729](https://github.com/microsoft/mcp/pull/729)]
- Added redundancy in Dockerfile to ensure the azmcp in the Docker image is actually executable. [[#732](https://github.com/microsoft/mcp/pull/732)]

### Other Changes

- Updated the description of `azmcp_bicepschema_get` to increase selection accuracy by LLMs. [[#649](https://github.com/microsoft/mcp/pull/649)]
- Update the `ToolName` telemetry field to use the normalized command name when the `CommandFactory` tool is used. [[#716](https://github.com/microsoft/mcp/pull/716)]
- Updated the default tool loading behavior to execute namespace tool calls directly instead of spawning separate child processes for each namespace. [[#704](https://github.com/microsoft/mcp/pull/704)]

#### Dependency updates

- Updated `Microsoft.Azure.Cosmos.Aot` from `0.1.2-preview.2` to `0.1.4-preview.2`, which upgrades the transitive Newtonsoft.Json dependency to `13.0.4`. [[#662](https://github.com/microsoft/mcp/pull/662)]

## 0.8.4 (2025-10-02)

### Features Added

- Added support to return metadata when using the `azmcp_tool_list` command. [[#564](https://github.com/microsoft/mcp/issues/564)]
- Added support for returning a list of tool namespaces instead of individual tools when using the `azmcp_tool_list` command with the `--namespaces` option. [[#496](https://github.com/microsoft/mcp/issues/496)]

### Breaking Changes

- Merged `azmcp_appconfig_kv_list` and `azmcp_appconfig_kv_show` into `azmcp_appconfig_kv_get` which can handle both listing and filtering key-values and getting a specific key-value. [[#505](https://github.com/microsoft/mcp/pull/505)]

### Bugs Fixed

- Fixed the name of the Key Vault Managed HSM settings get command from `azmcp_keyvault_admin_get` to `azmcp_keyvault_admin_settings_get`. [[#643](https://github.com/microsoft/mcp/issues/643)]
- Removed redundant DI instantiation of MCP server providers, as these are expected to be instantiated by the MCP server discovery mechanism. [[#644](https://github.com/microsoft/mcp/pull/644)]
- Fixed App Lens having a runtime error for reflection-based serialization when using native AoT MCP build. [[#639](https://github.com/microsoft/mcp/pull/639)]
- Added validation for the PostgreSQL database query command `azmcp_postgres_database_query`.[[#518](https://github.com/microsoft/mcp/pull/518)]

### Other Changes

- Change base Docker image from `bookworm-slim` to `alpine`. [[#651](https://github.com/microsoft/mcp/pull/651)]
- Refactored tool implementation to use Azure Resource Graph queries instead of direct ARM API calls:
  - Grafana [[#628](https://github.com/microsoft/mcp/pull/628)]
- Updated the description of the following commands to increase selection accuracy by LLMs:
  - App Deployment: `azmcp_deploy_app_logs_get` [[#640](https://github.com/microsoft/mcp/pull/640)]
  - Kusto: [[#666](https://github.com/microsoft/mcp/pull/666)]
    - `azmcp_kusto_cluster_get`
    - `azmcp_kusto_cluster_list`
    - `azmcp_kusto_database_list`
    - `azmcp_kusto_query`
    - `azmcp_kusto_sample`
    - `azmcp_kusto_table_list`
    - `azmcp_kusto_table_schema`
  - Redis: [[#655](https://github.com/microsoft/mcp/pull/655)]
    - `azmcp_redis_cache_list`
    - `azmcp_redis_cluster_list`
  - Service Bus: `azmcp_servicebus_topic_details` [[#642](https://github.com/microsoft/mcp/pull/642)]

#### Dependency Updates

- Updated the `ModelContextProtocol.AspNetCore` version from `0.3.0-preview.4` to `0.4.0-preview.1`. [[#576](https://github.com/Azure/azure-mcp/pull/576)]
- Removed the following dependencies:
  - `Azure.ResourceManager.Grafana` [[#628](https://github.com/microsoft/mcp/pull/622)]

## 0.8.3 (2025-09-30)

### Features Added

- Added support for Azure Developer CLI (azd) MCP tools when azd CLI is installed locally - [[#566](https://github.com/microsoft/mcp/issues/566)]
- Added support to proxy MCP capabilities when child servers leverage sampling or elicitation. [[#581](https://github.com/microsoft/mcp/pull/581)]
- Added support for publishing custom events to Event Grid topics via the command `azmcp_eventgrid_events_publish`. [[#514](https://github.com/microsoft/mcp/pull/514)]
- Added support for generating text completions using deployed Azure OpenAI models in AI Foundry via the command `azmcp_foundry_openai_create-completion`. [[#54](https://github.com/microsoft/mcp/pull/54)]
- Added support for speech recognition from an audio file with Azure AI Services Speech via the command `azmcp_speech_stt_recognize`. [[#436](https://github.com/microsoft/mcp/pull/436)]
- Added support for getting the details of an Azure Event Hubs namespace via the command `azmcp_eventhubs_namespace_get`. [[#105](https://github.com/microsoft/mcp/pull/105)]

### Breaking Changes

### Bugs Fixed

- Fixed an issue with the help option (`--help`) and enabled it across all commands and command groups. [[#583](https://github.com/microsoft/mcp/pull/583)]
- Fixed the following issues with Kusto commands:
  - `azmcp_kusto_cluster_list` and `azmcp_kusto_cluster_get` now accept the correct parameters expected by the service. [[#589](https://github.com/microsoft/mcp/issues/589)]
  - `azmcp_kusto_table_schema` now returns the correct table schema. [[#530](https://github.com/microsoft/mcp/issues/530)]
  - `azmcp_kusto_query` does not fail when the subscription id in the input query is enclosed in double quotes anymore. [[#152](https://github.com/microsoft/mcp/issues/152)]
  - All commands now return enough details in error messages when input parameters are invalid or missing. [[#575](https://github.com/microsoft/mcp/issues/575)]

### Other Changes

- Refactored tool implementation to use Azure Resource Graph queries instead of direct ARM API calls:
  - Authorization [[607](https://github.com/microsoft/mcp/pull/607)]
  - AppConfig [[606](https://github.com/microsoft/mcp/pull/606)]
  - ACR [[622](https://github.com/microsoft/mcp/pull/622)]
- Fixed the names of the following MySQL and Postgres commands: [[#614](https://github.com/microsoft/mcp/pull/614)]
  - `azmcp_mysql_server_config_config`    → `azmcp_mysql_server_config_get`
  - `azmcp_mysql_server_param_param`      → `azmcp_mysql_server_param_get`
  - `azmcp_mysql_table_schema_schema`     → `azmcp_mysql_table_schema_get`
  - `azmcp_postgres_server_config_config` → `azmcp_postgres_server_config_get`
  - `azmcp_postgres_server_param_param`   → `azmcp_postgres_server_param_get`
  - `azmcp_postgres_table_schema_schema`  → `azmcp_postgres_table_schema_get`
- Updated the description of the following commands to increase selection accuracy by LLMs:
  - AI Foundry: [[#599](https://github.com/microsoft/mcp/pull/599)]
    - `azmcp_foundry_agents_connect`
    - `azmcp_foundry_models_deploy`
    - `azmcp_foundry_models_deployments_list`
  - App Lens: `azmcp_applens_resource_diagnose` [[#556](https://github.com/microsoft/mcp/pull/556)]
  - Cloud Architect: `azmcp_cloudarchitect_design` [[#587](https://github.com/microsoft/mcp/pull/587)]
  - Cosmos DB: `azmcp_cosmos_database_container_item_query` [[#625](https://github.com/microsoft/mcp/pull/625)]
  - Event Grid: [[#552](https://github.com/microsoft/mcp/pull/552)]
    - `azmcp_eventgrid_subscription_list`
    - `azmcp_eventgrid_topic_list`
  - Key Vault: [[#608](https://github.com/microsoft/mcp/pull/608)]
    - `azmcp_keyvault_certificate_create`
    - `azmcp_keyvault_certificate_import`
    - `azmcp_keyvault_certificate_get`
    - `azmcp_keyvault_certificate_list`
    - `azmcp_keyvault_key_create`
    - `azmcp_keyvault_key_get`
    - `azmcp_keyvault_key_list`
    - `azmcp_keyvault_secret_create`
    - `azmcp_keyvault_secret_get`
    - `azmcp_keyvault_secret_list`
  - MySQL: [[#614](https://github.com/microsoft/mcp/pull/614)]
    - `azmcp_mysql_server_param_set`
  - Postgres: [[#562](https://github.com/microsoft/mcp/pull/562)]
    - `azmcp_postgres_database_query`
    - `azmcp_postgres_server_param_set`
  - Resource Health: [[#588](https://github.com/microsoft/mcp/pull/588)]
    - `azmcp_resourcehealth_availability-status_get`
    - `azmcp_resourcehealth_service-health-events_list`
  - SQL: [[#594](https://github.com/microsoft/mcp/pull/594)]
    - `azmcp_sql_db_delete`
    - `azmcp_sql_db_update`
    - `azmcp_sql_server_delete`
  - Subscriptions: `azmcp_subscription_list` [[#559](https://github.com/microsoft/mcp/pull/559)]

#### Dependency Updates

- Removed the following dependencies:
  - `Azure.ResourceManager.Authorization` [[#607](https://github.com/microsoft/mcp/pull/607)]
  - `Azure.ResourceManager.AppConfiguration` [[#606](https://github.com/microsoft/mcp/pull/606)]
  - `Azure.ResourceManager.ContainerRegistry` [[#622](https://github.com/microsoft/mcp/pull/622)]

## 0.8.2 (2025-09-25)

### Bugs Fixed

- Fixed `azmcp_subscription_list` to return empty enumerable instead of `null` when no subscriptions are found. [[#508](https://github.com/microsoft/mcp/pull/508)]

## 0.8.1 (2025-09-23)

### Features Added

- Added support for listing SQL servers in a subscription and resource group via the command `azmcp_sql_server_list`. [[#503](https://github.com/microsoft/mcp/issues/503)]
- Added support for renaming Azure SQL databases within a server while retaining configuration via the `azmcp sql db rename` command. [[#542](https://github.com/microsoft/mcp/pull/542)]
- Added support for Azure App Service database management via the command `azmcp_appservice_database_add`. [[#59](https://github.com/microsoft/mcp/pull/59)]
- Added the following Azure Foundry agents commands: [[#55](https://github.com/microsoft/mcp/pull/55)]
  - `azmcp_foundry_agents_connect`: Connect to an agent in an AI Foundry project and query it
  - `azmcp_foundry_agents_evaluate`: Evaluate a response from an agent by passing query and response inline
  - `azmcp_foundry_agents_query_and_evaluate`: Connect to an agent in an AI Foundry project, query it, and evaluate the response in one step
- Enhanced AKS managed cluster information with comprehensive properties. [[#490](https://github.com/microsoft/mcp/pull/490)]
- Added support retrieving Key Vault Managed HSM account settings via the command `azmcp-keyvault-admin-settings-get`. [[#358](https://github.com/microsoft/mcp/pull/358)]

### Breaking Changes

- Removed the following Storage tools: [[#500](https://github.com/microsoft/mcp/pull/500)]
  - `azmcp_storage_blob_batch_set-tier`
  - `azmcp_storage_datalake_directory_create`
  - `azmcp_storage_datalake_file-system_list-paths`
  - `azmcp_storage_queue_message_send`
  - `azmcp_storage_share_file_list`
  - `azmcp_storage_table_list`
- Updated the `OpenWorld` and `Destructive` hints for all tools. [[#510](https://github.com/microsoft/mcp/pull/510)]

### Bugs Fixed

- Fixed MCP server hanging on invalid transport arguments. Server now exits gracefully with clear error messages instead of hanging indefinitely. [[#511](https://github.com/microsoft/mcp/pull/511)]

### Other Changes

- Refactored Kusto service implementation to use Azure Resource Graph queries instead of direct ARM API calls. [[#528](https://github.com/microsoft/mcp/pull/528)]
- Refactored Storage service implementation [[#539](https://github.com/microsoft/mcp/pull/539)]
  - Replaced direct ARM API calls in `azmcp_storage_account_get` with Azure Resource Graph queries.
  - Updated `azmcp_storage_account_create` to use the GenericResource approach instead of direct ARM API calls.
- Updated `IAreaSetup` API so the area's command tree is returned rather than modifying an existing object. It's also more DI-testing friendly. [[#478](https://github.com/microsoft/mcp/pull/478)]
- Updated `CommandFactory.GetServiceArea` to check for a tool's service area with or without the root `azmcp` prefix. [[#478](https://github.com/microsoft/mcp/pull/478)]

#### Dependency Updates

- Removed the following dependencies:
  - `Azure.ResourceManager.Kusto` [[#528](https://github.com/microsoft/mcp/pull/528)]

## 0.8.0 (2025-09-18)

### Features Added

- Added the `--insecure-disable-elicitation` server startup switch. When enabled, the server will bypass user confirmation (elicitation) for tools marked as handling secrets and execute them immediately. This is **INSECURE** and meant only for controlled automation scenarios (e.g., CI or disposable test environments) because it removes a safety barrier that helps prevent accidental disclosure of sensitive data. [[#486](https://github.com/microsoft/mcp/pull/486)]
- Enhanced Azure authentication with targeted credential selection via the `AZURE_TOKEN_CREDENTIALS` environment variable: [[#56](https://github.com/microsoft/mcp/pull/56)]
  - `"dev"`: Development credentials (Visual Studio → Visual Studio Code → Azure CLI → Azure PowerShell → Azure Developer CLI)
  - `"prod"`: Production credentials (Environment → Workload Identity → Managed Identity)
  - Specific credential names (e.g., `"AzureCliCredential"`): Target only that credential
  - Improved Visual Studio Code credential error handling with proper exception wrapping for credential chaining
  - Replaced custom `DefaultAzureCredential` implementation with explicit credential chain for better control and transparency
  - For more details, see [Controlling Authentication Methods with AZURE_TOKEN_CREDENTIALS](https://github.com/microsoft/mcp/blob/main/servers/Azure.Mcp.Server/TROUBLESHOOTING.md#controlling-authentication-methods-with-azure_token_credentials)
- Enhanced AKS nodepool information with comprehensive properties. [[#454](https://github.com/microsoft/mcp/pull/454)]
- Added support for updating Azure SQL databases via the command `azmcp_sql_db_update`. [[#488](https://github.com/microsoft/mcp/pull/488)]
- Added support for listing Event Grid subscriptions via the command `azmcp_eventgrid_subscription_list`. [[#364](https://github.com/microsoft/mcp/pull/364)]
- Added support for listing Application Insights code optimization recommendations across components via the command `azmcp_applicationinsights_recommendation_list`. [#387](https://github.com/microsoft/mcp/pull/387)
- **Errata**: The following was announced as part of release `0.7.0, but was not actually included then.
  - Added support for creating and deleting SQL databases via the commands `azmcp_sql_db_create` and `azmcp_sql_db_delete`. [[#434](https://github.com/microsoft/mcp/pull/434)]
- Restored support for the following Key Vault commands: [[#506](https://github.com/microsoft/mcp/pull/506)]
  - `azmcp_keyvault_key_get`
  - `azmcp_keyvault_secret_get`

### Breaking Changes

- Redesigned how conditionally required options are handled. Commands now use explicit option registration via extension methods (`.AsRequired()`, `.AsOptional()`) instead of legacy patterns (`UseResourceGroup()`, `RequireResourceGroup()`). [[#452](https://github.com/microsoft/mcp/pull/452)]
- Removed support for the `AZURE_MCP_INCLUDE_PRODUCTION_CREDENTIALS` environment variable. Use `AZURE_TOKEN_CREDENTIALS` instead for more flexible credential selection. For migration details, see [Controlling Authentication Methods with AZURE_TOKEN_CREDENTIALS](https://github.com/microsoft/mcp/blob/main/servers/Azure.Mcp.Server/TROUBLESHOOTING.md#controlling-authentication-methods-with-azure_token_credentials). [[#56](https://github.com/microsoft/mcp/pull/56)]
- Merged `azmcp_appconfig_kv_lock` and `azmcp_appconfig_kv_unlock` into `azmcp_appconfig_kv_lock_set` which can handle locking or unlocking a key-value based on the `--lock` parameter. [[#485](https://github.com/microsoft/mcp/pull/485)]


### Other Changes

- Update `azmcp_foundry_models_deploy` to use "GenericResource" for deploying models to Azure AI Services. [[#456](https://github.com/microsoft/mcp/pull/456)]

#### Dependency Updates

- Replaced the `Azure.Bicep.Types.Az` dependency with `Microsoft.Azure.Mcp.AzTypes.Internal.Compact`. [[#472](https://github.com/microsoft/mcp/pull/472)]

## 0.7.0 (2025-09-16)

### Features Added

- Added support for getting a node pool in an AKS managed cluster via the command `azmcp_aks_nodepool_get`. [[#394](https://github.com/microsoft/mcp/pull/394)]
- Added support for diagnosing Azure Resources using the App Lens API via the command `azmcp_applens_resource_diagnose`. [[#356](https://github.com/microsoft/mcp/pull/356)]
- Added elicitation support. An elicitation request is sent if the tool annotation `secret` hint is true. [[#404](https://github.com/microsoft/mcp/pull/404)]
- Added `azmcp_sql_server_create`, `azmcp_sql_server_delete`, `azmcp_sql_server_show` to support SQL server create, delete, and show commands. [[#312](https://github.com/microsoft/mcp/pull/312)]
- Added the support for getting information about Azure Managed Lustre SKUs via the following command `azmcp_azuremanagedlustre_filesystem_get_sku_info`. [[#100](https://github.com/microsoft/mcp/issues/100)]
- Added support for creating and deleting SQL databases via the commands `azmcp_sql_db_create` and `azmcp_sql_db_delete`. [[#434](https://github.com/microsoft/mcp/pull/434)]
- `azmcp_functionapp_get` can now list Function Apps on a resource group level. [[#427](https://github.com/microsoft/mcp/pull/427)]

### Breaking Changes

- Merged `azmcp_functionapp_list` into `azmcp_functionapp_get`, which can perform both operations based on whether `--function-app` is passed. [[#427](https://github.com/microsoft/mcp/pull/427)]
- Removed Azure CLI (`az`) and Azure Developer CLI (`azd`) extension tools to reduce complexity and focus on native Azure service operations. [[#404](https://github.com/microsoft/mcp/pull/404)].

### Bugs Fixed

- Marked the `secret` hint of `azmcp_keyvault_secret_create` tool to "true". [[#430](https://github.com/microsoft/mcp/pull/430)]

### Other Changes

- Replaced bicep tool dependency on Azure.Bicep.Types.Az package with Microsoft.Azure.Mcp.AzTypes.Internal.Compact package. [[#472](https://github.com/microsoft/mcp/pull/472)]

## 0.6.0 (2025-09-11)

### Features Added

- **The Azure MCP Server is now also available on NuGet.org** [[#368](https://github.com/microsoft/mcp/pull/368)]
- Added support for listing node pools in an AKS managed cluster via the command `azmcp_aks_nodepool_list`. [[#360](https://github.com/microsoft/mcp/pull/360)]

### Breaking Changes

- To improve performance, packages now ship with trimmed binaries that have unused code and dependencies removed, resulting in significantly smaller file sizes, faster startup times, and reduced memory footprint. [Learn more](https://learn.microsoft.com/dotnet/core/deploying/trimming/trim-self-contained). [[#405](https://github.com/microsoft/mcp/pull/405)]
- Merged `azmcp_search_index_describe` and `azmcp_search_index_list` into `azmcp_search_index_get`, which can perform both operations based on whether `--index` is passed. [[#378](https://github.com/microsoft/mcp/pull/378)]
- Merged the following Storage tools: [[#376](https://github.com/microsoft/mcp/pull/376)]
  - `azmcp_storage_account_details` and `azmcp_storage_account_list` into `azmcp_storage_account_get`, which supports the behaviors of both tools based on whether `--account` is passed.
  - `azmcp_storage_blob_details` and `azmcp_storage_blob_list` into `azmcp_storage_blob_get`, which supports the behaviors of both tools based on whether `--blob` is passed.
  - `azmcp_storage_blob_container_details` and `azmcp_storage_blob_container_list` into `azmcp_storage_blob_container_get`, which supports the behaviors of both tools based on whether `--container` is passed.
- Updated the descriptions of all Storage tools. [[#376](https://github.com/microsoft/mcp/pull/376)]

### Other Changes

#### Dependency updates

- Updated the following dependencies: [[#380](https://github.com/microsoft/mcp/pull/380)]
  - Azure.Core: `1.47.1` → `1.48.0`
  - Azure.Identity: `1.15.0` → `1.16.0`

## 0.5.13 (2025-09-10)

### Features Added

- Added support for listing all Event Grid topics in a subscription via the command `azmcp_eventgrid_topic_list`. [[#43](https://github.com/microsoft/mcp/pull/43)]
- Added support for retrieving knowledge index schema information in Azure AI Foundry projects via the command `azmcp_foundry_knowledge_index_schema`. [[#41](https://github.com/microsoft/mcp/pull/41)]
- Added support for listing service health events in a subscription via the command `azmcp_resourcehealth_service-health-events_list`. [[#367](https://github.com/microsoft/mcp/pull/367)]

### Breaking Changes

- Updated/removed options for the following commands: [[#108](https://github.com/microsoft/mcp/pull/108)]
  - `azmcp_storage_account_create`: Removed the ability to configure `enable-https-traffic-only` (always `true` now), `allow-blob-public-access` (always `false` now), and `kind` (always `StorageV2` now).
  - `azmcp_storage_blob_container_create`: Removed the ability to configure `blob-container-public-access` (always `false` now).
  - `azmcp_storage_blob_upload`: Removed the ability to configure `overwrite` (always `false` now).

### Bugs Fixed

- Fixed telemetry bug where "ToolArea" was incorrectly populated in with "ToolName". [[#346](https://github.com/microsoft/mcp/pull/346)]

### Other Changes

- Added telemetry to log parameter values for the `azmcp_bestpractices_get` tool. [[#375](https://github.com/microsoft/mcp/pull/375)]
- Updated tool annotations. [[#377](https://github.com/microsoft/mcp/pull/377)]

#### Dependency updates

- Updated the following dependencies:
  - Azure.Identity: `1.14.0` → `1.15.0` [[#352](https://github.com/microsoft/mcp/pull/352)]
  - Azure.Identity.Broker: `1.2.0` → `1.3.0` [[#352](https://github.com/microsoft/mcp/pull/352)]
  - Microsoft.Azure.Cosmos.Aot: `0.1.1-preview.1` → `0.1.2-preview.1` [[#383](https://github.com/microsoft/mcp/pull/383)]
- Updated the following dependency to improve .NET Ahead-of-Time (AOT) compilation support: [[#363](https://github.com/microsoft/mcp/pull/363)]
  - Azure.ResourceManager.StorageCache: `1.3.1` → `1.3.2`

## 0.5.12 (2025-09-04)

### Features Added

- Added `azmcp_sql_server_firewall-rule_create` and `azmcp_sql_server_firewall-rule_delete` commands. [[#121](https://github.com/microsoft/mcp/pull/121)]

### Bugs Fixed

- Fixed a bug in MySQL query validation logic. [[#81](https://github.com/microsoft/mcp/pull/81)]

### Other Changes

AOT- Added a verb to the namespace name for bestpractices [[#109](https://github.com/microsoft/mcp/pull/109)]
- Added instructions about consumption plan for azure functions deployment best practices [[#218](https://github.com/microsoft/mcp/pull/218)]

## 0.5.11 (2025-09-02)

### Other Changes

- Fixed VSIX signing [[#91](https://github.com/microsoft/mcp/pull/91)]
- Included native packages in build artifacts and pack/release scripts. [[#51](https://github.com/microsoft/mcp/pull/51)]

## 0.5.10 (2025-08-28)

### Bugs fixed

- Fixed a bug with telemetry collection related to AppConfig tools. [[#44](https://github.com/microsoft/mcp/pull/44)]

## 0.5.9 (2025-08-26)

### Other Changes

#### Dependency Updates

- Updated the following dependencies to improve .NET Ahead-of-Time (AOT) compilation support:
  - Microsoft.Azure.Cosmos `3.51.0` → Microsoft.Azure.Cosmos.Aot `0.1.1-preview.1`. [[#37](https://github.com/microsoft/mcp/pull/37)]

## 0.5.8 (2025-08-21)

### Features Added

- Added support for listing knowledge indexes in Azure AI Foundry projects via the command `azmcp_foundry_knowledge_index_list`. [[#1004](https://github.com/Azure/azure-mcp/pull/1004)]
- Added support for getting details of an Azure Function App via the command `azmcp_functionapp_get`. [[#970](https://github.com/Azure/azure-mcp/pull/970)]
- Added the following Azure Managed Lustre commands: [[#1003](https://github.com/Azure/azure-mcp/issues/1003)]
  - `azmcp_azuremanagedlustre_filesystem_list`: List available Azure Managed Lustre filesystems.
  - `azmcp_azuremanagedlustre_filesystem_required-subnet-size`: Returns the number of IP addresses required for a specific SKU and size of Azure Managed Lustre filesystem.
- Added support for designing Azure Cloud Architecture through guided questions via the command `azmcp_cloudarchitect_design`. [[#890](https://github.com/Azure/azure-mcp/pull/890)]
- Added support for the following Azure MySQL operations: [[#855](https://github.com/Azure/azure-mcp/issues/855)]
  - `azmcp_mysql_database_list` - List all databases in a MySQL server.
  - `azmcp_mysql_database_query` - Executes a SELECT query on a MySQL Database. The query must start with SELECT and cannot contain any destructive SQL operations for security reasons.
  - `azmcp_mysql_table_list` - List all tables in a MySQL database.
  - `azmcp_mysql_table_schema_get` - Get the schema of a specific table in a MySQL database.
  - `azmcp_mysql_server_config_get` - Retrieve the configuration of a MySQL server.
  - `azmcp_mysql_server_list` - List all MySQL servers in a subscription & resource group.
  - `azmcp_mysql_server_param_get` - Retrieve a specific parameter of a MySQL server.
  - `azmcp_mysql_server_param_set` - Set a specific parameter of a MySQL server to a specific value.
- Added telemetry for tracking service area when calling tools. [[#1024](https://github.com/Azure/azure-mcp/pull/1024)]

### Breaking Changes

- Renamed the following Storage tool option names: [[#1015](https://github.com/Azure/azure-mcp/pull/1015)]
  - `azmcp_storage_account_create`: `account-name` → `account`.
  - `azmcp_storage_blob_batch_set-tier`: `blob-names` → `blobs`.

### Bugs Fixed

- Fixed SQL service test assertions to use case-insensitive string comparisons for resource type validation. [[#938](https://github.com/Azure/azure-mcp/pull/938)]
- Fixed HttpClient service test assertions to properly validate NoProxy collection handling instead of expecting a single string value. [[#938](https://github.com/Azure/azure-mcp/pull/938)]

### Other Changes

- Introduced the `BaseAzureResourceService` class to allow performing Azure Resource read operations using Azure Resource Graph queries. [[#938](https://github.com/Azure/azure-mcp/pull/938)]
- Refactored SQL service implementation to use Azure Resource Graph queries instead of direct ARM API calls. [[#938](https://github.com/Azure/azure-mcp/pull/938)]
  - Removed dependency on `Azure.ResourceManager.Sql` package by migrating to Azure Resource Graph queries, reducing package size and improving startup performance.
- Enhanced `BaseAzureService` with `EscapeKqlString` method for safe KQL query construction across all Azure services. [[#938](https://github.com/Azure/azure-mcp/pull/938)]
  - Fixed KQL string escaping in Workbooks service queries.
- Standardized Azure Storage command descriptions, option names, and parameter names for consistency across all storage commands. Updated JSON serialization context to remove unused model types and improve organization. [[#1015](https://github.com/Azure/azure-mcp/pull/1015)]
- Updated to .NET 10 SDK to prepare for .NET tool packing. [[#1023](https://github.com/Azure/azure-mcp/pull/1023)]
- Enhanced `bestpractices` and `azureterraformbestpractices` tool descriptions to better work with the vscode copilot tool grouping feature. [[#1029](https://github.com/Azure/azure-mcp/pull/1029)]
- The Azure MCP Server can now be packaged as a .NET SDK Tool for easier use by users with the .NET 10 SDK installed. [[#422](https://github.com/Azure/azure-mcp/issues/422)]

#### Dependency Updates

- Updated the following dependencies to improve .NET Ahead-of-Time (AOT) compilation support: [[#1031](https://github.com/Azure/azure-mcp/pull/1031)]
  - Azure.ResourceManager.ResourceHealth: `1.0.0` → `1.1.0-beta.5`

## 0.5.7 (2025-08-19)

### Features Added
- Added support for the following Azure Deploy and Azure Quota operations: [[#626](https://github.com/Azure/azure-mcp/pull/626)]
  - `azmcp_deploy_app_logs_get` - Get logs from Azure applications deployed using azd.
  - `azmcp_deploy_iac_rules_get` - Get Infrastructure as Code rules.
  - `azmcp_deploy_pipeline_guidance-get` - Get guidance for creating CI/CD pipelines to provision Azure resources and deploy applications.
  - `azmcp_deploy_plan_get` - Generate deployment plans to construct infrastructure and deploy applications on Azure.
  - `azmcp_deploy_architecture_diagram-generate` - Generate Azure service architecture diagrams based on application topology.
  - `azmcp_quota_region_availability-list` - List available Azure regions for specific resource types.
  - `azmcp_quota_usage_check` - Check Azure resource usage and quota information for specific resource types and regions.
- Added support for listing Azure Function Apps via the command `azmcp-functionapp-list`. [[#863](https://github.com/Azure/azure-mcp/pull/863)]
- Added support for importing existing certificates into Azure Key Vault via the command `azmcp-keyvault-certificate-import`. [[#968](https://github.com/Azure/azure-mcp/issues/968)]
- Added support for uploading a local file to an Azure Storage blob via the command `azmcp-storage-blob-upload`. [[#960](https://github.com/Azure/azure-mcp/pull/960)]
- Added support for the following Azure Service Health operations: [[#998](https://github.com/Azure/azure-mcp/pull/998)]
  - `azmcp-resourcehealth-availability-status-get` - Get the availability status for a specific resource.
  - `azmcp-resourcehealth-availability-status-list` - List availability statuses for all resources in a subscription or resource group.
- Added support for listing repositories in Azure Container Registries via the command `azmcp-acr-registry-repository-list`. [[#983](https://github.com/Azure/azure-mcp/pull/983)]

### Other Changes

- Improved guidance for LLM interactions with Azure MCP server by adding rules around bestpractices tool calling to server instructions. [[#1007](https://github.com/Azure/azure-mcp/pull/1007)]

#### Dependency Updates

- Updated the following dependencies to improve .NET Ahead-of-Time (AOT) compilation support: [[#893](https://github.com/Azure/azure-mcp/pull/893)]
  - Azure.Bicep.Types: `0.5.110` → `0.6.1`
  - Azure.Bicep.Types.Az: `0.2.771` → `0.2.792`
- Added the following dependencies to support Azure Managed Lustre
  - Azure.ResourceManager.StorageCache:  `1.3.1`

## 0.5.6 (2025-08-14)

### Features Added

- Added support for listing Azure Function Apps via the command `azmcp-functionapp-list`. [[#863](https://github.com/Azure/azure-mcp/pull/863)]
- Added support for getting details about an Azure Storage Account via the command `azmcp-storage-account-details`. [[#934](https://github.com/Azure/azure-mcp/issues/934)]

### Other Changes

- Refactored resource group option (`--resource-group`) handling and validation for all commands to a centralized location. [[#961](https://github.com/Azure/azure-mcp/issues/961)]

#### Dependency Updates

- Updated the following dependencies to improve .NET Ahead-of-Time (AOT) compilation support: [[#967](https://github.com/Azure/azure-mcp/issues/967)] [[#969](https://github.com/Azure/azure-mcp/issues/969)]
  - Azure.Monitor.Query: `1.6.0` → `1.7.1`
  - Azure.Monitor.Ingestion: `1.1.2` → `1.2.0`
  - Azure.Search.Documents: `11.7.0-beta.4` → `11.7.0-beta.6`
  - Azure.ResourceManager.ContainerRegistry: `1.3.0` → `1.3.1`
  - Azure.ResourceManager.DesktopVirtualization: `1.3.1` → `1.3.2`
  - Azure.ResourceManager.PostgreSql: `1.3.0` → `1.3.1`

## 0.5.5 (2025-08-12)

### Features Added

- Added support for listing ACR (Azure Container Registry) registries in a subscription via the command `azmcp-acr-registry-list`. [[#915](https://github.com/Azure/azure-mcp/issues/915)]
- Added the following Azure Storage commands:
  - `azmcp-storage-account-create`: Create a new Azure Storage account. [[#927](https://github.com/Azure/azure-mcp/issues/927)]
  - `azmcp-storage-queue-message-send`: Send a message to an Azure Storage queue. [[#794](https://github.com/Azure/azure-mcp/pull/794)]
  - `azmcp-storage-blob-details`: Get details about an Azure Storage blob. [[#930](https://github.com/Azure/azure-mcp/issues/930)]
  - `azmcp-storage-blob-container-create`: Create a new Azure Storage blob container. [[#937](https://github.com/Azure/azure-mcp/issues/937)]

### Breaking Changes

- The `azmcp-storage-account-list` command now returns account metadata objects instead of plain strings. Each item includes: `name`, `location`, `kind`, `skuName`, `skuTier`, `hnsEnabled`, `allowBlobPublicAccess`, `enableHttpsTrafficOnly`. Update scripts to read the `name` property. The underlying `IStorageService.GetStorageAccounts()` signature changed from `Task<List<string>>` to `Task<List<StorageAccountInfo>>`. [[#904](https://github.com/Azure/azure-mcp/issues/904)]

### Bugs Fixed

- Fixed best practices tool invocation failure when passing "all" action with "general" or "azurefunctions" resources. [[#757](https://github.com/Azure/azure-mcp/issues/757)]
- Updated metadata for CREATE and SET tools to `destructive = true`. [[#773](https://github.com/Azure/azure-mcp/pull/773)]

### Other Changes
- Consolidate "AzSubscriptionGuid" telemetry logic into `McpRuntime`. [[#935](https://github.com/Azure/azure-mcp/pull/935)]

## 0.5.4 (2025-08-07)

### Bugs Fixed

- Fixed subscription parameter handling across all Azure MCP service methods to consistently use `subscription` instead of `subscriptionId`, enabling proper support for both subscription IDs and subscription names. [[#877](https://github.com/Azure/azure-mcp/issues/877)]
- Fixed `ToolExecuted` telemetry activity being created twice. [[#741](https://github.com/Azure/azure-mcp/pull/741)]

### Other Changes

- Improved Azure MCP display name in VS Code from 'azure-mcp-server-ext' to 'Azure MCP' for better user experience in the Configure Tools interface. [[#871](https://github.com/Azure/azure-mcp/issues/871), [#876](https://github.com/Azure/azure-mcp/pull/876)]
- Updated the  following `CommandGroup` descriptions to improve their tool usage by Agents:
  - Azure AI Search [[#874](https://github.com/Azure/azure-mcp/pull/874)]
  - Storage [[#879](https://github.com/Azure/azure-mcp/pull/879)]

## 0.5.3 (2025-08-05)

### Features Added

- Added support for providing the `--content-type` and `--tags` properties to the `azmcp-appconfig-kv-set` command. [[#459](https://github.com/Azure/azure-mcp/pull/459)]
- Added `filter-path` and `recursive` capabilities to `azmcp-storage-datalake-file-system-list-paths`. [[#770](https://github.com/Azure/azure-mcp/issues/770)]
- Added support for listing files and directories in Azure File Shares via the `azmcp-storage-share-file-list` command. This command recursively lists all items in a specified file share directory with metadata including size, last modified date, and content type. [[#793](https://github.com/Azure/azure-mcp/pull/793)]
- Added support for Azure Virtual Desktop with new commands: [[#653](https://github.com/Azure/azure-mcp/pull/653)]
  - `azmcp-virtualdesktop-hostpool-list` - List all host pools in a subscription
  - `azmcp-virtualdesktop-sessionhost-list` - List all session hosts in a host pool
  - `azmcp-virtualdesktop-sessionhost-usersession-list` - List all user sessions on a specific session host
- Added support for creating and publishing DevDeviceId in telemetry. [[#810](https://github.com/Azure/azure-mcp/pull/810/)]

### Breaking Changes

- **Parameter Name Changes**: Removed unnecessary "-name" suffixes from command parameters across 25+ parameters in 12+ Azure service areas to improve consistency and usability. Users will need to update their command-line usage and scripts. [[#853](https://github.com/Azure/azure-mcp/pull/853)]
  - **AppConfig**: `--account-name` → `--account`
  - **Search**: `--service-name` → `--service`, `--index-name` → `--index`
  - **Cosmos**: `--account-name` → `--account`, `--database-name` → `--database`, `--container-name` → `--container`
  - **Kusto**: `--cluster-name` → `--cluster`, `--database-name` → `--database`, `--table-name` → `--table`
  - **AKS**: `--cluster-name` → `--cluster`
  - **Postgres**: `--user-name` → `--user`
  - **ServiceBus**: `--queue-name` → `--queue`, `--topic-name` → `--topic`
  - **Storage**: `--account-name` → `--account`, `--container-name` → `--container`, `--table-name` → `--table`, `--file-system-name` → `--file-system`, `--tier-name` → `--tier`
  - **Monitor**: `--table-name` → `--table`, `--model` → `--health-model`, `--resource-name` → `--resource`
  - **Foundry**: `--deployment-name` → `--deployment`, `--publisher-name` → `--publisher`, `--license-name` → `--license`, `--sku-name` → `--sku`, `--azure-ai-services-name` → `--azure-ai-services`

### Bugs Fixed

- Fixed an issue where the `azmcp-storage-blob-batch-set-tier` command did not correctly handle the `--tier` parameter when setting the access tier for multiple blobs. [[#808](https://github.com/Azure/azure-mcp/pull/808)]

### Other Changes

- Implemented centralized HttpClient service with proxy support for better resource management and enterprise compatibility. [[#857](https://github.com/Azure/azure-mcp/pull/857)]
- Added caching for Cosmos DB databases and containers. [[#813](https://github.com/Azure/azure-mcp/pull/813)]
- Refactored PostgreSQL commands to follow ObjectVerb naming pattern, fix command hierarchy, and ensure all commands end with verbs. This improves consistency and discoverability across all postgres commands. [[#865](https://github.com/Azure/azure-mcp/issues/865)] [[#866](https://github.com/Azure/azure-mcp/pull/866)]

#### Dependency Updates

- Updated the following dependencies to improve .NET Ahead-of-Time (AOT) compilation support. AOT will enable shipping Azure MCP Server as self-contained native executable.
  - Azure.Core: `1.46.2` → `1.47.1`
  - Azure.ResourceManager: `1.13.1` → `1.13.2`
  - Azure.ResourceManager.ApplicationInsights: `1.0.1` → `1.1.0-beta.1`
  - Azure.ResourceManager.AppConfiguration: `1.4.0` → `1.4.1`
  - Azure.ResourceManager.Authorization: `1.1.4` → `1.1.5`
  - Azure.ResourceManager.ContainerService: `1.2.3` → `1.2.5`
  - Azure.ResourceManager.Kusto: `1.6.0` → `1.6.1`
  - Azure.ResourceManager.CognitiveServices: `1.4.0` → `1.5.1`
  - Azure.ResourceManager.Redis: `1.5.0` → `1.5.1`
  - Azure.ResourceManager.RedisEnterprise: `1.1.0` → `1.2.1`
  - Azure.ResourceManager.LoadTesting: `1.1.1` → `1.1.2`
  - Azure.ResourceManager.Sql: `1.3.0` → `1.4.0-beta.3`
  - Azure.ResourceManager.Datadog: `1.0.0-beta.5` → `1.0.0-beta.6`
  - Azure.ResourceManager.CosmosDB: `1.3.2` → `1.4.0-beta.13`
  - Azure.ResourceManager.OperationalInsights: `1.3.0` → `1.3.1`
  - Azure.ResourceManager.Search: `1.2.3` → `1.3.0`
  - Azure.ResourceManager.Storage: `1.4.2` → `1.4.4`
  - Azure.ResourceManager.Grafana: `1.1.1` → `1.2.0-beta.2`
  - Azure.ResourceManager.ResourceGraph: `1.1.0-beta.3` → `1.1.0-beta.4`

## 0.5.2 (2025-07-31)

### Features Added

- Added support for batch setting access tier for multiple Azure Storage blobs via the `azmcp-storage-blob-batch-set-tier` command. This command efficiently changes the storage tier (Hot, Cool, Archive, etc) for multiple blobs simultaneously in a single operation. [[#735](https://github.com/Azure/azure-mcp/issues/735)]
- Added descriptions to all Azure MCP command groups to improve discoverability and usability when running the server with `--mode single` or `--mode namespace`. [[#791](https://github.com/Azure/azure-mcp/pull/791)]

### Breaking Changes

- Removed `--partner-tenant-id` option from `azmcp-marketplace-product-get` command. [[#656](https://github.com/Azure/azure-mcp/pull/656)]

## 0.5.1 (2025-07-29)

### Features Added

- Added support for listing SQL databases via the command: `azmcp-sql-db-list`. [[#746](https://github.com/Azure/azure-mcp/pull/746)]
- Added support for reading `AZURE_SUBSCRIPTION_ID` from the environment variables if a subscription is not provided. [[#533](https://github.com/Azure/azure-mcp/pull/533)]

### Breaking Changes

- Removed the following Key Vault operations: [[#768](https://github.com/Azure/azure-mcp/pull/768)]
  - `azmcp-keyvault-secret-get`
  - `azmcp-keyvault-key-get`

### Other Changes

- Improved the MAC address search logic for telemetry by making it more robust in finding a valid network interface. [[#759](https://github.com/Azure/azure-mcp/pull/759)]
- Major repository structure change:
  - Service areas moved from `/src/areas/{Area}` and `/tests/areas/{Area}` into `/areas/{area}/src` and `/areas/{area}/tests`
  - Common code moved into `/core/src` and `/core/tests`

## 0.5.0 (2025-07-24)

### Features Added

- Added a new VS Code extension (VSIX installer) for the VS Code Marketplace. [[#661](https://github.com/Azure/azure-mcp/pull/661)]
- Added `--mode all` startup option to expose all Azure MCP tools individually. [[#689](https://github.com/Azure/azure-mcp/issues/689)]
- Added more tools for Azure Key Vault: [[#517](https://github.com/Azure/azure-mcp/pull/517)]
  - `azmcp-keyvault-certificate-list` - List certificates in a key vault
  - `azmcp-keyvault-certificate-get` - Get details of a specific certificate
  - `azmcp-keyvault-certificate-create` - Create a new certificate
  - `azmcp-keyvault-secret-list` - List secrets in a key vault
  - `azmcp-keyvault-secret-create` - Create a new secret
- Added support for Azure Workbooks management operations: [[#629](https://github.com/Azure/azure-mcp/pull/629)]
  - `azmcp-workbooks-list` - List workbooks in a resource group with optional filtering
  - `azmcp-workbooks-show` - Get detailed information about a specific workbook
  - `azmcp-workbooks-create` - Create new workbooks with custom visualizations and content
  - `azmcp-workbooks-update` - Update existing workbook configurations and metadata
  - `azmcp-workbooks-delete` - Delete workbooks when no longer needed
- Added support for creating a directory in Azure Storage DataLake via the `azmcp-storage-datalake-directory-create` command. [[#647](https://github.com/Azure/azure-mcp/pull/647)]
- Added support for getting the details of an Azure Kubernetes Service (AKS) cluster via the `azmcp-aks-cluster-get` command. [[#700](https://github.com/Azure/azure-mcp/pull/700)]

### Breaking Changes

- Changed the default startup mode to list tools at the namespace level instead of at an individual level, reducing total tool count from around 128 tools to 25. Use `--mode all` to restore the previous behavior of exposing all tools individually. [[#689](https://github.com/Azure/azure-mcp/issues/689)]
- Consolidated Azure best practices commands into the command `azmcp-bestpractices-get` with `--resource` and `--action` parameters: [[#677](https://github.com/Azure/azure-mcp/pull/677)]
  - Removed `azmcp-bestpractices-general-get`, `azmcp-bestpractices-azurefunctions-get-code-generation` and `azmcp-bestpractices-azurefunctions-get-deployment`
  - Use `--resource general --action code-generation` for general Azure code generation best practices
  - Use `--resource general --action deployment` for general Azure deployment best practices
  - Use `--resource azurefunctions --action code-generation` instead of the old azurefunctions code-generation command
  - Use `--resource azurefunctions --action deployment` instead of the old azurefunctions deployment command
  - Use `--resource static-web-app --action all` to get Static Web Apps development and deployment best practices

### Bugs Fixed

- Fixes tool discovery race condition causing "tool not found" errors in MCP clients that use different processes to start and use the server, like LangGraph. [[#556](https://github.com/Azure/azure-mcp/issues/556)]

## 0.4.1 (2025-07-17)

### Features Added

- Added support for the following Azure Load Testing operations: [[#315](https://github.com/Azure/azure-mcp/pull/315)]
  - `azmcp-loadtesting-testresource-list` - List Azure Load testing resources.
  - `azmcp-loadtesting-testresource-create` - Create a new Azure Load testing resource.
  - `azmcp-loadtesting-test-get` - Get details of a specific load test configuration.
  - `azmcp-loadtesting-test-create` - Create a new load test configuration.
  - `azmcp-loadtesting-testrun-get` - Get details of a specific load test run.
  - `azmcp-loadtesting-testrun-list` - List all load test runs for a specific test.
  - `azmcp-loadtesting-testrun-create` - Create a new load test run.
  - `azmcp-loadtesting-testrun-delete` - Delete a specific load test run.
- Added support for scanning Azure resources for compliance recommendations using the Azure Quick Review CLI via the command: `azmcp-extension-azqr`. [[#510](https://github.com/Azure/azure-mcp/pull/510)]
- Added support for listing paths in Data Lake file systems via the command: `azmcp-storage-datalake-file-system-list-paths`. [[#608](https://github.com/Azure/azure-mcp/pull/608)]
- Added support for listing SQL elastic pools via the command: `azmcp-sql-elastic-pool-list`. [[#606](https://github.com/Azure/azure-mcp/pull/606)]
- Added support for listing SQL server firewall rules via the command: `azmcp-sql-firewall-rule-list`. [[#610](https://github.com/Azure/azure-mcp/pull/610)]
- Added new commands for obtaining Azure Functions best practices via the following commands: [[#630](https://github.com/Azure/azure-mcp/pull/630)]
  - `azmcp-bestpractices-azurefunctions-get-code-generation` - Get code generation best practices for Azure Functions.
  - `azmcp-bestpractices-azurefunctions-get-deployment` - Get deployment best practices for Azure Functions.
- Added support for get details about a product in the Azure Marketplace via the command: `azmcp-marketplace-product-get`. [[#442](https://github.com/Azure/azure-mcp/pull/442)]

### Breaking Changes

- Renamed the command `azmcp-bestpractices-get` to `azmcp-bestpractices-general-get`. [[#630](https://github.com/Azure/azure-mcp/pull/630)]

### Bugs Fixed

- Fixed an issue with Azure CLI executable path resolution on Windows. [[#611](https://github.com/Azure/azure-mcp/issues/611)]
- Fixed a tool discovery timing issue when calling tools on fresh server instances. [[#604](https://github.com/Azure/azure-mcp/issues/604)]
- Fixed issue where unrecognizable json would be sent to MCP clients in STDIO mode at startup. [[#644](https://github.com/Azure/azure-mcp/issues/644)]

### Other Changes

- Changed `engines.node` in `package.json` to require Node.js version `>=20.0.0`. [[#628](https://github.com/Azure/azure-mcp/pull/628)]

## 0.4.0 (2025-07-15)

### Features Added

- Added support for listing Azure Kubernetes Service (AKS) clusters via the command `azmcp-aks-cluster-list`. [[#560](https://github.com/Azure/azure-mcp/pull/560)]
- Made the following Ahead of Time (AOT) compilation improvements saving `6.96 MB` in size total:
  - Switched to the trimmer-friendly `CreateSlimBuilder` API from `CreateBuilder`, saving `0.63 MB` in size for the native executable. [[#564](https://github.com/Azure/azure-mcp/pull/564)]
  - Switched to the trimmer-friendly `npgsql` API, saving `2.69 MB` in size for the native executable. [[#592](https://github.com/Azure/azure-mcp/pull/592)]
  - Enabled `IlcFoldIdenticalMethodBodies` to fold identical method bodies, saving `3.64 MB` in size for the native executable. [[#598](https://github.com/Azure/azure-mcp/pull/598)]
- Added support for using the hyphen/dash ("-") character in command names. [[#531](https://github.com/Azure/azure-mcp/pull/531)]
- Added support for authenticating with the Azure account used to log into VS Code. Authentication now prioritizes the VS Code broker credential when in the context of VS Code. [[#452](https://github.com/Azure/azure-mcp/pull/452)]

### Breaking Changes

- Removed SSE (Server-Sent Events) transport support. Now, only stdio transport is supported as SSE is no longer part of the MCP specification. [[#593](https://github.com/Azure/azure-mcp/issues/593)]
- Renamed `azmcp-sql-server-entraadmin-list` to `azmcp-sql-server-entra-admin-list` for better readability. [[#602](https://github.com/Azure/azure-mcp/pull/602)]

### Bugs Fixed

- Added a post-install script to ensure platform-specific versions like `@azure/mcp-${platform}-${arch}` can be resolved. Otherwise, fail install to prevent npx caching of `@azure/mcp`. [[#597](https://github.com/Azure/azure-mcp/pull/597)]
- Improved install reliability and error handling when missing platform packages on Ubuntu. [[#394](https://github.com/Azure/azure-mcp/pull/394)]

### Other Changes
- Updated `engines.node` in `package.json` to require Node.js version `>=22.0.0`.

#### Dependency Updates

- Updated the `ModelContextProtocol.AspNetCore` version from `0.3.0-preview.1` to `0.3.0-preview.2`. [[#519](https://github.com/Azure/azure-mcp/pull/519)]

## 0.3.2 (2025-07-10)

### Features Added

- Added support for listing Azure Managed Grafana details via the command: `azmcp-grafana-list`. [[#532](https://github.com/Azure/azure-mcp/pull/532)]
- Added agent best practices for Azure Terraform commands. [[#420](https://github.com/Azure/azure-mcp/pull/420)]

### Bugs Fixed

- Fixed issue where trace logs could be collected as telemetry. [[#540](https://github.com/Azure/azure-mcp/pull/540/)]
- Fixed an issue that prevented the Azure MCP from finding the Azure CLI if it was installed on a path other than the default global one. [[#351](https://github.com/Azure/azure-mcp/issues/351)]

## 0.3.1 (2025-07-08)

### Features Added

- Added support for the following SQL operations:
  - `azmcp-sql-db-show` - Show details of a SQL Database [[#516](https://github.com/Azure/azure-mcp/pull/516)]
  - `azmcp-sql-server-entra-admin-list` - List Microsoft Entra ID administrators for a SQL server [[#529](https://github.com/Azure/azure-mcp/pull/529)]
- Updates Azure MCP tool loading configurations at launch time. [[#513](https://github.com/Azure/azure-mcp/pull/513)]

### Breaking Changes

- Deprecated the `--service` flag. Use `--namespace` and `--mode` options to specify the service and mode the server will run in. [[#513](https://github.com/Azure/azure-mcp/pull/513)]

## 0.3.0 (2025-07-03)

### Features Added

- Added support for Azure AI Foundry [[#274](https://github.com/Azure/azure-mcp/pull/274)]. The following tools are now available:
  - `azmcp-foundry-models-list`
  - `azmcp-foundry-models-deploy`
  - `azmcp-foundry-models-deployments-list`
- Added support for telemetry [[#386](https://github.com/Azure/azure-mcp/pull/386)]. Telemetry is enabled by default but can be disabled by setting `AZURE_MCP_COLLECT_TELEMETRY` to `false`.

### Bugs Fixed

- Fixed a bug where `CallToolResult` was always successful. [[#511](https://github.com/Azure/azure-mcp/pull/511)]

## 0.2.6 (2025-07-01)

### Other Changes

- Updated the descriptions of the following tools to improve their usage by Agents: [[#492](https://github.com/Azure/azure-mcp/pull/492)]
  - `azmcp-datadog-monitoredresources-list`
  - `azmcp-kusto-cluster-list`
  - `azmcp-kusto-database-list`
  - `azmcp-kusto-sample`
  - `azmcp-kusto-table-list`
  - `azmcp-kusto-table-schema`

## 0.2.5 (2025-06-26)

### Bugs Fixed

- Fixed issue where tool listing incorrectly returned resources instead of text. [#465](https://github.com/Azure/azure-mcp/issues/465)
- Fixed invalid modification to HttpClient in KustoClient. [#433](https://github.com/Azure/azure-mcp/issues/433)

## 0.2.4 (2025-06-24)

### Features Added

- Added new command for resource-centric logs query in Azure Monitor with command path `azmcp-monitor-resource-logs-query` - https://github.com/Azure/azure-mcp/pull/413
- Added support for starting the server with a subset of services using the `--service` flag - https://github.com/Azure/azure-mcp/pull/424
- Improved index schema handling in Azure AI Search (index descriptions, facetable fields, etc.) - https://github.com/Azure/azure-mcp/pull/440
- Added new commands for querying metrics with Azure Monitor with command paths `azmcp-monitor-metrics-query` and `azmcp-monitor-metrics-definitions`. - https://github.com/Azure/azure-mcp/pull/428

### Breaking Changes

- Changed the command for workspace-based logs query in Azure Monitor from `azmcp-monitor-log-query` to `azmcp-monitor-workspace-logs-query`

### Bugs Fixed

- Fixed handling of non-retrievable fields in Azure AI Search. [#416](https://github.com/Azure/azure-mcp/issues/416)

### Other Changes

- Repository structure changed to organize all of an Azure service's code into a single "area" folder. ([426](https://github.com/Azure/azure-mcp/pull/426))
- Upgraded Azure.Messaging.ServiceBus to 7.20.1 and Azure.Core to 1.46.2. ([441](https://github.com/Azure/azure-mcp/pull/441/))
- Updated to ModelContextProtocol 0.3.0-preview1, which brings support for the 06-18-2025 MCP specification. ([431](https://github.com/Azure/azure-mcp/pull/431))

## 0.2.3 (2025-06-19)

### Features Added

- Adds support to launch MCP server in readonly mode - https://github.com/Azure/azure-mcp/pull/410

### Bugs Fixed

- MCP tools now expose annotations to clients https://github.com/Azure/azure-mcp/pull/388

## 0.2.2 (2025-06-17)

### Features Added

- Support for Azure ISV Services https://github.com/Azure/azure-mcp/pull/199/
- Support for Azure RBAC https://github.com/Azure/azure-mcp/pull/266
- Support for Key Vault Secrets https://github.com/Azure/azure-mcp/pull/173


## 0.2.1 (2025-06-12)

### Bugs Fixed

- Fixed the issue where queries containing double quotes failed to execute. https://github.com/Azure/azure-mcp/pull/338
- Enables dynamic proxy mode within single "azure" tool. https://github.com/Azure/azure-mcp/pull/325

## 0.2.0 (2025-06-09)

### Features Added

- Support for launching smaller service level MCP servers. https://github.com/Azure/azure-mcp/pull/324

### Bugs Fixed

- Fixed failure starting Docker image. https://github.com/Azure/azure-mcp/pull/301

## 0.1.2 (2025-06-03)

### Bugs Fixed

- Monitor Query Logs Failing.  Fixed with https://github.com/Azure/azure-mcp/pull/280

## 0.1.1 (2025-05-30)

### Bugs Fixed

- Fixed return value of `tools/list` to use JSON object names. https://github.com/Azure/azure-mcp/pull/275

### Other Changes

- Update .NET SDK version to 9.0.300 https://github.com/Azure/azure-mcp/pull/278

## 0.1.0 (2025-05-28)

### Breaking Changes

- `azmcp tool list` "args" changes to "options"

### Other Changes

- Removed "Arguments" from code base in favor of "Options" to align with System. CommandLine semantics. https://github.com/Azure/azure-mcp/pull/232

## 0.0.21 (2025-05-22)

### Features Added

- Support for Azure Redis Caches and Clusters https://github.com/Azure/azure-mcp/pull/198
- Support for Azure Monitor Health Models https://github.com/Azure/azure-mcp/pull/208

### Bugs Fixed

- Updates the usage patterns of Azure Developer CLI (azd) when invoked from MCP. https://github.com/Azure/azure-mcp/pull/203
- Fixes server binding issue when using SSE transport in Docker by replacing `ListenLocalhost` with `ListenAnyIP`, allowing external access via port mapping. https://github.com/Azure/azure-mcp/pull/233

### Other Changes

- Updated to the latest ModelContextProtocol library. https://github.com/Azure/azure-mcp/pull/220

## 0.0.20 (2025-05-17)

### Bugs Fixed

- Improve the formatting in the ParseJsonOutput method and refactor it to utilize a ParseError record. https://github.com/Azure/azure-mcp/pull/218
- Added dummy argument for best practices tool, so the schema is properly generated for Python Open API use cases. https://github.com/Azure/azure-mcp/pull/219

## 0.0.19 (2025-05-15)

### Bugs Fixed

- Fixes Service Bus host name parameter description. https://github.com/Azure/azure-mcp/pull/209/

## 0.0.18 (2025-05-14)

### Bugs Fixed

- Include option to exclude managed keys. https://github.com/Azure/azure-mcp/pull/202

## 0.0.17 (2025-05-13)

### Bugs Fixed

- Added an opt-in timeout for browser-based authentication to handle cases where the process waits indefinitely if the user closes the browser. https://github.com/Azure/azure-mcp/pull/189

## 0.0.16 (2025-05-13)

### Bugs Fixed

- Fixed being able to pass args containing spaces through an npx call to the cli

### Other Changes

- Updated to the latest ModelContextProtocol library. https://github.com/Azure/azure-mcp/pull/161

## 0.0.15 (2025-05-09)

### Features Added

- Support for getting properties and runtime information for Azure Service Bus queues, topics, and subscriptions. https://github.com/Azure/azure-mcp/pull/150/
- Support for peeking at Azure Service Bus messages from queues or subscriptions. https://github.com/Azure/azure-mcp/pull/144
- Adds Best Practices tool that provides guidance to LLMs for effective code generation. https://github.com/Azure/azure-mcp/pull/153 https://github.com/Azure/azure-mcp/pull/156

### Other Changes

- Disabled Parallel testing in the ADO pipeline for Live Tests https://github.com/Azure/azure-mcp/pull/151

## 0.0.14 (2025-05-07)

### Features Added

- Support for Azure Key Vault keys https://github.com/Azure/azure-mcp/pull/119
- Support for Azure Data Explorer  https://github.com/Azure/azure-mcp/pull/21

## 0.0.13 (2025-05-06)

### Features Added

- Support for Azure PostgreSQL. https://github.com/Azure/azure-mcp/pull/81

## 0.0.12 (2025-05-05)

### Features Added

- Azure Search Tools https://github.com/Azure/azure-mcp/pull/83

### Other Changes

- Arguments no longer echoed in response: https://github.com/Azure/azure-mcp/pull/79
- Editorconfig and gitattributes updated: https://github.com/Azure/azure-mcp/pull/91

## 0.0.11 (2025-04-29)

### Features Added

### Breaking Changes

### Bugs Fixed
- Bug fixes to existing MCP commands
- See https://github.com/Azure/azure-mcp/releases/tag/0.0.11

### Other Changes

## 0.0.10 (2025-04-17)

### Features Added
- Support for Azure Cosmos DB (NoSQL databases).
- Support for Azure Storage.
- Support for Azure Monitor (Log Analytics).
- Support for Azure App Configuration.
- Support for Azure Resource Groups.
- Support for Azure CLI.
- Support for Azure Developer CLI (azd).

### Breaking Changes

### Bugs Fixed
- See https://github.com/Azure/azure-mcp/releases/tag/0.0.10

### Other Changes
- See blog post for details https://devblogs.microsoft.com/azure-sdk/introducing-the-azure-mcp-server/<|MERGE_RESOLUTION|>--- conflicted
+++ resolved
@@ -12,9 +12,8 @@
 
 ### Other Changes
 
-<<<<<<< HEAD
 - Begin capturing information for the MCP client request's `_meta` store. [[#1154](https://github.com/microsoft/mcp/pull/1154)]
-=======
+
 ## 2.0.0-beta.5 (2025-11-14)
 
 ### Features Added
@@ -34,7 +33,6 @@
 ### Other Changes
 
 - Added a `CancellationToken` parameter to async methods to more `I[SomeService]` interfaces. [[#1178](https://github.com/microsoft/mcp/pull/1178)]
->>>>>>> dd130f4d
 
 ## 2.0.0-beta.4 (2025-11-13)
 
