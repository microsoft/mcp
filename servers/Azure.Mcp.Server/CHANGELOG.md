# CHANGELOG 📝

The Azure MCP Server updates automatically by default whenever a new release comes out 🚀. We ship updates twice a week on Tuesdays and Thursdays 😊

## 0.8.5 (Unreleased)

### Features Added

- Added support for sending SMS messages via Azure Communication Services with the command `azmcp_communication_sms_send`. Supports single and multiple recipients, delivery reporting, and custom message tracking tags. [[#473](https://github.com/microsoft/mcp/pull/473)]
- Added support for Azure Confidential Ledger with the command `azmcp_confidentialledger_entries_append` for appending tamper-proof ledger entries backed by TEEs and blockchain-style integrity guarantees.
[[#705](https://github.com/microsoft/mcp/pull/705)]
- Added the following Azure Managed Lustre commands:
  - `azmcp_azuremanagedlustre_filesystem_subnetsize_validate`: Check if the subnet can host the target Azure Managed Lustre SKU and size [[#110](https://github.com/microsoft/mcp/issues/110)].

### Breaking Changes

### Bugs Fixed

- Improved error message for macOS users when interactive browser authentication fails due to broker threading requirements. The error now provides clear guidance to use Azure CLI, Azure PowerShell, or Azure Developer CLI for authentication instead.[[#684](https://github.com/microsoft/mcp/pull/684)]
- Added validation for the Cosmos query command `azmcp_cosmos_database_container_item_query`.[[#524](https://github.com/microsoft/mcp/pull/524)]
- Fixed the construction of Azure Resource Graph queries for App Configuration in the `FindAppConfigStore` method. The name filter is now correctly passed via the `additionalFilter` parameter instead of `tableName`, resolving "ExactlyOneStartingOperatorRequired" and "BadRequest" errors when setting key-value pairs. [[#670](https://github.com/microsoft/mcp/pull/670)]
- Updated the description of the Monitor tool and corrected the prompt for command `monitor_healthmodels_entity_gethealth` to ensure that the LLM picks up the correct tool. [[#630](https://github.com/microsoft/mcp/pull/630)]  

### Other Changes

- Renamed `azmcp_azuremanagedlustre_filesystem_required-subnet-size` to `azmcp_azuremanagedlustre_filesystem_subnetsize_ask`
- Updated the description of `azmcp_bicepschema_get` to increase selection accuracy by LLMs. [[#649](https://github.com/microsoft/mcp/pull/649)]

#### Dependency updates

- Updated `Microsoft.Azure.Cosmos.Aot` from `0.1.2-preview.2` to `0.1.4-preview.2`, which upgrades the transitive Newtonsoft.Json dependency to `13.0.4`. [[662](https://github.com/microsoft/mcp/pull/662)]

## 0.8.4 (2025-10-02)

### Features Added

- Added support to return metadata when using the `azmcp_tool_list` command. [[#564](https://github.com/microsoft/mcp/issues/564)]
- Added support for returning a list of tool namespaces instead of individual tools when using the `azmcp_tool_list` command with the `--namespaces` option. [[#496](https://github.com/microsoft/mcp/issues/496)]

### Breaking Changes

- Merged `azmcp_appconfig_kv_list` and `azmcp_appconfig_kv_show` into `azmcp_appconfig_kv_get` which can handle both listing and filtering key-values and getting a specific key-value. [[#505](https://github.com/microsoft/mcp/pull/505)]

### Bugs Fixed

- Fixed the name of the Key Vault Managed HSM settings get command from `azmcp_keyvault_admin_get` to `azmcp_keyvault_admin_settings_get`. [[#643](https://github.com/microsoft/mcp/issues/643)]
- Removed redundant DI instantiation of MCP server providers, as these are expected to be instantiated by the MCP server discovery mechanism. [[#644](https://github.com/microsoft/mcp/pull/644)]
- Fixed App Lens having a runtime error for reflection-based serialization when using native AoT MCP build. [[#639](https://github.com/microsoft/mcp/pull/639)]
- Added validation for the PostgreSQL database query command `azmcp_postgres_database_query`.[[#518](https://github.com/microsoft/mcp/pull/518)]

### Other Changes

- Change base Docker image from `bookworm-slim` to `alpine`. [[#651](https://github.com/microsoft/mcp/pull/651)]
- Refactored tool implementation to use Azure Resource Graph queries instead of direct ARM API calls:
  - Grafana [[#628](https://github.com/microsoft/mcp/pull/628)]
- Updated the description of the following commands to increase selection accuracy by LLMs:
  - App Deployment: `azmcp_deploy_app_logs_get` [[#640](https://github.com/microsoft/mcp/pull/640)]
  - Kusto: [[#666](https://github.com/microsoft/mcp/pull/666)]
    - `azmcp_kusto_cluster_get`
    - `azmcp_kusto_cluster_list`
    - `azmcp_kusto_database_list`
    - `azmcp_kusto_query`
    - `azmcp_kusto_sample`
    - `azmcp_kusto_table_list`
    - `azmcp_kusto_table_schema`
  - Redis: [[#655](https://github.com/microsoft/mcp/pull/655)]
    - `azmcp_redis_cache_list`
    - `azmcp_redis_cluster_list`
  - Service Bus: `azmcp_servicebus_topic_details` [[#642](https://github.com/microsoft/mcp/pull/642)]

#### Dependency Updates

- Updated the `ModelContextProtocol.AspNetCore` version from `0.3.0-preview.4` to `0.4.0-preview.1`. [[#576](https://github.com/Azure/azure-mcp/pull/576)]
- Removed the following dependencies:
  - `Azure.ResourceManager.Grafana` [[#628](https://github.com/microsoft/mcp/pull/622)]

## 0.8.3 (2025-09-30)

### Features Added

- Added support for Azure Developer CLI (azd) MCP tools when azd CLI is installed locally - [[#566](https://github.com/microsoft/mcp/issues/566)]
- Added support to proxy MCP capabilities when child servers leverage sampling or elicitation. [[#581](https://github.com/microsoft/mcp/pull/581)]
- Added support for publishing custom events to Event Grid topics via the command `azmcp_eventgrid_events_publish`. [[#514](https://github.com/microsoft/mcp/pull/514)]
- Added support for generating text completions using deployed Azure OpenAI models in AI Foundry via the command `azmcp_foundry_openai_create-completion`. [[#54](https://github.com/microsoft/mcp/pull/54)]
- Added support for speech recognition from an audio file with Azure AI Services Speech via the command `azmcp_speech_stt_recognize`. [[#436](https://github.com/microsoft/mcp/pull/436)]
- Added support for getting the details of an Azure Event Hubs namespace via the command `azmcp_eventhubs_namespace_get`. [[#105](https://github.com/microsoft/mcp/pull/105)]

### Breaking Changes

### Bugs Fixed

- Fixed an issue with the help option (`--help`) and enabled it across all commands and command groups. [[#583](https://github.com/microsoft/mcp/pull/583)]
- Fixed the following issues with Kusto commands:
  - `azmcp_kusto_cluster_list` and `azmcp_kusto_cluster_get` now accept the correct parameters expected by the service. [[#589](https://github.com/microsoft/mcp/issues/589)]
  - `azmcp_kusto_table_schema` now returns the correct table schema. [[#530](https://github.com/microsoft/mcp/issues/530)]
  - `azmcp_kusto_query` does not fail when the subscription id in the input query is enclosed in double quotes anymore. [[#152](https://github.com/microsoft/mcp/issues/152)]
  - All commands now return enough details in error messages when input parameters are invalid or missing. [[#575](https://github.com/microsoft/mcp/issues/575)]

### Other Changes

- Refactored tool implementation to use Azure Resource Graph queries instead of direct ARM API calls:
<<<<<<< HEAD
  - Authorization [[607](https://github.com/microsoft/mcp/pull/607)]
  - AppConfig [[606](https://github.com/microsoft/mcp/pull/606)]
  - ACR [[622](https://github.com/microsoft/mcp/pull/622)]
=======
  - Authorization [[#607](https://github.com/microsoft/mcp/pull/607)]
  - AppConig [[#606](https://github.com/microsoft/mcp/pull/606)]
  - ACR [[#622](https://github.com/microsoft/mcp/pull/622)]
>>>>>>> b96cd74e
- Fixed the names of the following MySQL and Postgres commands: [[#614](https://github.com/microsoft/mcp/pull/614)]
  - `azmcp_mysql_server_config_config`    → `azmcp_mysql_server_config_get`
  - `azmcp_mysql_server_param_param`      → `azmcp_mysql_server_param_get`
  - `azmcp_mysql_table_schema_schema`     → `azmcp_mysql_table_schema_get`
  - `azmcp_postgres_server_config_config` → `azmcp_postgres_server_config_get`
  - `azmcp_postgres_server_param_param`   → `azmcp_postgres_server_param_get`
  - `azmcp_postgres_table_schema_schema`  → `azmcp_postgres_table_schema_get`
- Updated the description of the following commands to increase selection accuracy by LLMs:
  - AI Foundry: [[#599](https://github.com/microsoft/mcp/pull/599)]
    - `azmcp_foundry_agents_connect`
    - `azmcp_foundry_models_deploy`
    - `azmcp_foundry_models_deployments_list`
  - App Lens: `azmcp_applens_resource_diagnose` [[#556](https://github.com/microsoft/mcp/pull/556)]
  - Cloud Architect: `azmcp_cloudarchitect_design` [[#587](https://github.com/microsoft/mcp/pull/587)]
  - Cosmos DB: `azmcp_cosmos_database_container_item_query` [[#625](https://github.com/microsoft/mcp/pull/625)]
  - Event Grid: [[#552](https://github.com/microsoft/mcp/pull/552)] 
    - `azmcp_eventgrid_subscription_list`
    - `azmcp_eventgrid_topic_list`
  - Key Vault: [[#608](https://github.com/microsoft/mcp/pull/608)]
    - `azmcp_keyvault_certificate_create`
    - `azmcp_keyvault_certificate_import`
    - `azmcp_keyvault_certificate_get`
    - `azmcp_keyvault_certificate_list`
    - `azmcp_keyvault_key_create`
    - `azmcp_keyvault_key_get`
    - `azmcp_keyvault_key_list`
    - `azmcp_keyvault_secret_create`
    - `azmcp_keyvault_secret_get`
    - `azmcp_keyvault_secret_list`
  - MySQL: [[#614](https://github.com/microsoft/mcp/pull/614)]
    - `azmcp_mysql_server_param_set`
  - Postgres: [[#562](https://github.com/microsoft/mcp/pull/562)]
    - `azmcp_postgres_database_query`
    - `azmcp_postgres_server_param_set`
  - Resource Health: [[#588](https://github.com/microsoft/mcp/pull/588)]
    - `azmcp_resourcehealth_availability-status_get`
    - `azmcp_resourcehealth_service-health-events_list`
  - SQL: [[#594](https://github.com/microsoft/mcp/pull/594)]
    - `azmcp_sql_db_delete`
    - `azmcp_sql_db_update`
    - `azmcp_sql_server_delete`
  - Subscriptions: `azmcp_subscription_list` [[#559](https://github.com/microsoft/mcp/pull/559)]

#### Dependency Updates

- Removed the following dependencies:
  - `Azure.ResourceManager.Authorization` [[#607](https://github.com/microsoft/mcp/pull/607)]
  - `Azure.ResourceManager.AppConfiguration` [[#606](https://github.com/microsoft/mcp/pull/606)]
  - `Azure.ResourceManager.ContainerRegistry` [[#622](https://github.com/microsoft/mcp/pull/622)]

## 0.8.2 (2025-09-25)

### Bugs Fixed

- Fixed `azmcp_subscription_list` to return empty enumerable instead of `null` when no subscriptions are found. [[#508](https://github.com/microsoft/mcp/pull/508)]

## 0.8.1 (2025-09-23)

### Features Added

- Added support for listing SQL servers in a subscription and resource group via the command `azmcp_sql_server_list`. [[#503](https://github.com/microsoft/mcp/issues/503)]
- Added support for renaming Azure SQL databases within a server while retaining configuration via the `azmcp sql db rename` command. [[#542](https://github.com/microsoft/mcp/pull/542)]
- Added support for Azure App Service database management via the command `azmcp_appservice_database_add`. [[#59](https://github.com/microsoft/mcp/pull/59)]
- Added the following Azure Foundry agents commands: [[#55](https://github.com/microsoft/mcp/pull/55)]
  - `azmcp_foundry_agents_connect`: Connect to an agent in an AI Foundry project and query it
  - `azmcp_foundry_agents_evaluate`: Evaluate a response from an agent by passing query and response inline
  - `azmcp_foundry_agents_query_and_evaluate`: Connect to an agent in an AI Foundry project, query it, and evaluate the response in one step
- Enhanced AKS managed cluster information with comprehensive properties. [[#490](https://github.com/microsoft/mcp/pull/490)]
- Added support retrieving Key Vault Managed HSM account settings via the command `azmcp-keyvault-admin-settings-get`. [[#358](https://github.com/microsoft/mcp/pull/358)]

### Breaking Changes

- Removed the following Storage tools: [[#500](https://github.com/microsoft/mcp/pull/500)]
  - `azmcp_storage_blob_batch_set-tier`
  - `azmcp_storage_datalake_directory_create`
  - `azmcp_storage_datalake_file-system_list-paths`
  - `azmcp_storage_queue_message_send`
  - `azmcp_storage_share_file_list`
  - `azmcp_storage_table_list`
- Updated the `OpenWorld` and `Destructive` hints for all tools. [[#510](https://github.com/microsoft/mcp/pull/510)]

### Bugs Fixed

- Fixed MCP server hanging on invalid transport arguments. Server now exits gracefully with clear error messages instead of hanging indefinitely. [[#511](https://github.com/microsoft/mcp/pull/511)]

### Other Changes

- Refactored Kusto service implementation to use Azure Resource Graph queries instead of direct ARM API calls. [[#528](https://github.com/microsoft/mcp/pull/528)]
- Refactored Storage service implementation [[#539](https://github.com/microsoft/mcp/pull/539)]
  - Replaced direct ARM API calls in `azmcp_storage_account_get` with Azure Resource Graph queries.
  - Updated `azmcp_storage_account_create` to use the GenericResource approach instead of direct ARM API calls.
- Updated `IAreaSetup` API so the area's command tree is returned rather than modifying an existing object. It's also more DI-testing friendly. [[#478](https://github.com/microsoft/mcp/pull/478)]
- Updated `CommandFactory.GetServiceArea` to check for a tool's service area with or without the root `azmcp` prefix. [[#478](https://github.com/microsoft/mcp/pull/478)]

#### Dependency Updates

- Removed the following dependencies:
  - `Azure.ResourceManager.Kusto` [[#528](https://github.com/microsoft/mcp/pull/528)]

## 0.8.0 (2025-09-18)

### Features Added

- Added the `--insecure-disable-elicitation` server startup switch. When enabled, the server will bypass user confirmation (elicitation) for tools marked as handling secrets and execute them immediately. This is **INSECURE** and meant only for controlled automation scenarios (e.g., CI or disposable test environments) because it removes a safety barrier that helps prevent accidental disclosure of sensitive data. [[#486](https://github.com/microsoft/mcp/pull/486)]
- Enhanced Azure authentication with targeted credential selection via the `AZURE_TOKEN_CREDENTIALS` environment variable: [[#56](https://github.com/microsoft/mcp/pull/56)]
  - `"dev"`: Development credentials (Visual Studio → Visual Studio Code → Azure CLI → Azure PowerShell → Azure Developer CLI)
  - `"prod"`: Production credentials (Environment → Workload Identity → Managed Identity)
  - Specific credential names (e.g., `"AzureCliCredential"`): Target only that credential
  - Improved Visual Studio Code credential error handling with proper exception wrapping for credential chaining
  - Replaced custom `DefaultAzureCredential` implementation with explicit credential chain for better control and transparency
  - For more details, see [Controlling Authentication Methods with AZURE_TOKEN_CREDENTIALS](https://github.com/microsoft/mcp/blob/main/servers/Azure.Mcp.Server/TROUBLESHOOTING.md#controlling-authentication-methods-with-azure_token_credentials)
- Enhanced AKS nodepool information with comprehensive properties. [[#454](https://github.com/microsoft/mcp/pull/454)]
- Added support for updating Azure SQL databases via the command `azmcp_sql_db_update`. [[#488](https://github.com/microsoft/mcp/pull/488)]
- Added support for listing Event Grid subscriptions via the command `azmcp_eventgrid_subscription_list`. [[#364](https://github.com/microsoft/mcp/pull/364)]
- Added support for listing Application Insights code optimization recommendations across components via the command `azmcp_applicationinsights_recommendation_list`. [#387](https://github.com/microsoft/mcp/pull/387)
- **Errata**: The following was announced as part of release `0.7.0, but was not actually included then.
  - Added support for creating and deleting SQL databases via the commands `azmcp_sql_db_create` and `azmcp_sql_db_delete`. [[#434](https://github.com/microsoft/mcp/pull/434)]
- Restored support for the following Key Vault commands: [[#506](https://github.com/microsoft/mcp/pull/506)]
  - `azmcp_keyvault_key_get`
  - `azmcp_keyvault_secret_get`

### Breaking Changes

- Redesigned how conditionally required options are handled. Commands now use explicit option registration via extension methods (`.AsRequired()`, `.AsOptional()`) instead of legacy patterns (`UseResourceGroup()`, `RequireResourceGroup()`). [[#452](https://github.com/microsoft/mcp/pull/452)]
- Removed support for the `AZURE_MCP_INCLUDE_PRODUCTION_CREDENTIALS` environment variable. Use `AZURE_TOKEN_CREDENTIALS` instead for more flexible credential selection. For migration details, see [Controlling Authentication Methods with AZURE_TOKEN_CREDENTIALS](https://github.com/microsoft/mcp/blob/main/servers/Azure.Mcp.Server/TROUBLESHOOTING.md#controlling-authentication-methods-with-azure_token_credentials). [[#56](https://github.com/microsoft/mcp/pull/56)]
- Merged `azmcp_appconfig_kv_lock` and `azmcp_appconfig_kv_unlock` into `azmcp_appconfig_kv_lock_set` which can handle locking or unlocking a key-value based on the `--lock` parameter. [[#485](https://github.com/microsoft/mcp/pull/485)]


### Other Changes

- Update `azmcp_foundry_models_deploy` to use "GenericResource" for deploying models to Azure AI Services. [[#456](https://github.com/microsoft/mcp/pull/456)]

#### Dependency Updates

- Replaced the `Azure.Bicep.Types.Az` dependency with `Microsoft.Azure.Mcp.AzTypes.Internal.Compact`. [[#472](https://github.com/microsoft/mcp/pull/472)]

## 0.7.0 (2025-09-16)

### Features Added

- Added support for getting a node pool in an AKS managed cluster via the command `azmcp_aks_nodepool_get`. [[#394](https://github.com/microsoft/mcp/pull/394)]
- Added support for diagnosing Azure Resources using the App Lens API via the command `azmcp_applens_resource_diagnose`. [[#356](https://github.com/microsoft/mcp/pull/356)]
- Added elicitation support. An elicitation request is sent if the tool annotation `secret` hint is true. [[#404](https://github.com/microsoft/mcp/pull/404)]
- Added `azmcp_sql_server_create`, `azmcp_sql_server_delete`, `azmcp_sql_server_show` to support SQL server create, delete, and show commands. [[#312](https://github.com/microsoft/mcp/pull/312)]
- Added the support for getting information about Azure Managed Lustre SKUs via the following command `azmcp_azuremanagedlustre_filesystem_get_sku_info`. [[#100](https://github.com/microsoft/mcp/issues/100)]
- Added support for creating and deleting SQL databases via the commands `azmcp_sql_db_create` and `azmcp_sql_db_delete`. [[#434](https://github.com/microsoft/mcp/pull/434)]
- `azmcp_functionapp_get` can now list Function Apps on a resource group level. [[#427](https://github.com/microsoft/mcp/pull/427)]

### Breaking Changes

- Merged `azmcp_functionapp_list` into `azmcp_functionapp_get`, which can perform both operations based on whether `--function-app` is passed. [[#427](https://github.com/microsoft/mcp/pull/427)]
- Removed Azure CLI (`az`) and Azure Developer CLI (`azd`) extension tools to reduce complexity and focus on native Azure service operations. [[#404](https://github.com/microsoft/mcp/pull/404)].

### Bugs Fixed

- Marked the `secret` hint of `azmcp_keyvault_secret_create` tool to "true". [[#430](https://github.com/microsoft/mcp/pull/430)]

### Other Changes

- Replaced bicep tool dependency on Azure.Bicep.Types.Az package with Microsoft.Azure.Mcp.AzTypes.Internal.Compact package. [[#472](https://github.com/microsoft/mcp/pull/472)]

## 0.6.0 (2025-09-11)

### Features Added

- **The Azure MCP Server is now also available on NuGet.org** [[#368](https://github.com/microsoft/mcp/pull/368)]
- Added support for listing node pools in an AKS managed cluster via the command `azmcp_aks_nodepool_list`. [[#360](https://github.com/microsoft/mcp/pull/360)]

### Breaking Changes

- To improve performance, packages now ship with trimmed binaries that have unused code and dependencies removed, resulting in significantly smaller file sizes, faster startup times, and reduced memory footprint. [Learn more](https://learn.microsoft.com/dotnet/core/deploying/trimming/trim-self-contained). [[#405](https://github.com/microsoft/mcp/pull/405)]
- Merged `azmcp_search_index_describe` and `azmcp_search_index_list` into `azmcp_search_index_get`, which can perform both operations based on whether `--index` is passed. [[#378](https://github.com/microsoft/mcp/pull/378)]
- Merged the following Storage tools: [[#376](https://github.com/microsoft/mcp/pull/376)]
  - `azmcp_storage_account_details` and `azmcp_storage_account_list` into `azmcp_storage_account_get`, which supports the behaviors of both tools based on whether `--account` is passed.
  - `azmcp_storage_blob_details` and `azmcp_storage_blob_list` into `azmcp_storage_blob_get`, which supports the behaviors of both tools based on whether `--blob` is passed.
  - `azmcp_storage_blob_container_details` and `azmcp_storage_blob_container_list` into `azmcp_storage_blob_container_get`, which supports the behaviors of both tools based on whether `--container` is passed.
- Updated the descriptions of all Storage tools. [[#376](https://github.com/microsoft/mcp/pull/376)]

### Other Changes

#### Dependency updates

- Updated the following dependencies: [[#380](https://github.com/microsoft/mcp/pull/380)]
  - Azure.Core: `1.47.1` → `1.48.0`
  - Azure.Identity: `1.15.0` → `1.16.0`

## 0.5.13 (2025-09-10)

### Features Added

- Added support for listing all Event Grid topics in a subscription via the command `azmcp_eventgrid_topic_list`. [[#43](https://github.com/microsoft/mcp/pull/43)]
- Added support for retrieving knowledge index schema information in Azure AI Foundry projects via the command `azmcp_foundry_knowledge_index_schema`. [[#41](https://github.com/microsoft/mcp/pull/41)]
- Added support for listing service health events in a subscription via the command `azmcp_resourcehealth_service-health-events_list`. [[#367](https://github.com/microsoft/mcp/pull/367)]

### Breaking Changes

- Updated/removed options for the following commands: [[#108](https://github.com/microsoft/mcp/pull/108)]
  - `azmcp_storage_account_create`: Removed the ability to configure `enable-https-traffic-only` (always `true` now), `allow-blob-public-access` (always `false` now), and `kind` (always `StorageV2` now).
  - `azmcp_storage_blob_container_create`: Removed the ability to configure `blob-container-public-access` (always `false` now).
  - `azmcp_storage_blob_upload`: Removed the ability to configure `overwrite` (always `false` now).

### Bugs Fixed

- Fixed telemetry bug where "ToolArea" was incorrectly populated in with "ToolName". [[#346](https://github.com/microsoft/mcp/pull/346)]

### Other Changes

- Added telemetry to log parameter values for the `azmcp_bestpractices_get` tool. [[#375](https://github.com/microsoft/mcp/pull/375)]
- Updated tool annotations. [[#377](https://github.com/microsoft/mcp/pull/377)]

#### Dependency updates

- Updated the following dependencies:
  - Azure.Identity: `1.14.0` → `1.15.0` [[#352](https://github.com/microsoft/mcp/pull/352)]
  - Azure.Identity.Broker: `1.2.0` → `1.3.0` [[#352](https://github.com/microsoft/mcp/pull/352)]
  - Microsoft.Azure.Cosmos.Aot: `0.1.1-preview.1` → `0.1.2-preview.1` [[#383](https://github.com/microsoft/mcp/pull/383)]
- Updated the following dependency to improve .NET Ahead-of-Time (AOT) compilation support: [[#363](https://github.com/microsoft/mcp/pull/363)]
  - Azure.ResourceManager.StorageCache: `1.3.1` → `1.3.2`

## 0.5.12 (2025-09-04)

### Features Added

- Added `azmcp_sql_server_firewall-rule_create` and `azmcp_sql_server_firewall-rule_delete` commands. [[#121](https://github.com/microsoft/mcp/pull/121)]

### Bugs Fixed

- Fixed a bug in MySQL query validation logic. [[#81](https://github.com/microsoft/mcp/pull/81)]

### Other Changes

AOT- Added a verb to the namespace name for bestpractices [[#109](https://github.com/microsoft/mcp/pull/109)]
- Added instructions about consumption plan for azure functions deployment best practices [[#218](https://github.com/microsoft/mcp/pull/218)]

## 0.5.11 (2025-09-02)

### Other Changes

- Fixed VSIX signing [[#91](https://github.com/microsoft/mcp/pull/91)]
- Included native packages in build artifacts and pack/release scripts. [[#51](https://github.com/microsoft/mcp/pull/51)]

## 0.5.10 (2025-08-28)

### Bugs fixed

- Fixed a bug with telemetry collection related to AppConfig tools. [[#44](https://github.com/microsoft/mcp/pull/44)]

## 0.5.9 (2025-08-26)

### Other Changes

#### Dependency Updates

- Updated the following dependencies to improve .NET Ahead-of-Time (AOT) compilation support:
  - Microsoft.Azure.Cosmos `3.51.0` → Microsoft.Azure.Cosmos.Aot `0.1.1-preview.1`. [[#37](https://github.com/microsoft/mcp/pull/37)]

## 0.5.8 (2025-08-21)

### Features Added

- Added support for listing knowledge indexes in Azure AI Foundry projects via the command `azmcp_foundry_knowledge_index_list`. [[#1004](https://github.com/Azure/azure-mcp/pull/1004)]
- Added support for getting details of an Azure Function App via the command `azmcp_functionapp_get`. [[#970](https://github.com/Azure/azure-mcp/pull/970)]
- Added the following Azure Managed Lustre commands: [[#1003](https://github.com/Azure/azure-mcp/issues/1003)]
  - `azmcp_azuremanagedlustre_filesystem_list`: List available Azure Managed Lustre filesystems.
  - `azmcp_azuremanagedlustre_filesystem_required-subnet-size`: Returns the number of IP addresses required for a specific SKU and size of Azure Managed Lustre filesystem.
- Added support for designing Azure Cloud Architecture through guided questions via the command `azmcp_cloudarchitect_design`. [[#890](https://github.com/Azure/azure-mcp/pull/890)]
- Added support for the following Azure MySQL operations: [[#855](https://github.com/Azure/azure-mcp/issues/855)]
  - `azmcp_mysql_database_list` - List all databases in a MySQL server.
  - `azmcp_mysql_database_query` - Executes a SELECT query on a MySQL Database. The query must start with SELECT and cannot contain any destructive SQL operations for security reasons.
  - `azmcp_mysql_table_list` - List all tables in a MySQL database.
  - `azmcp_mysql_table_schema_get` - Get the schema of a specific table in a MySQL database.
  - `azmcp_mysql_server_config_get` - Retrieve the configuration of a MySQL server.
  - `azmcp_mysql_server_list` - List all MySQL servers in a subscription & resource group.
  - `azmcp_mysql_server_param_get` - Retrieve a specific parameter of a MySQL server.
  - `azmcp_mysql_server_param_set` - Set a specific parameter of a MySQL server to a specific value.
- Added telemetry for tracking service area when calling tools. [[#1024](https://github.com/Azure/azure-mcp/pull/1024)]

### Breaking Changes

- Renamed the following Storage tool option names: [[#1015](https://github.com/Azure/azure-mcp/pull/1015)]
  - `azmcp_storage_account_create`: `account-name` → `account`.
  - `azmcp_storage_blob_batch_set-tier`: `blob-names` → `blobs`.

### Bugs Fixed

- Fixed SQL service test assertions to use case-insensitive string comparisons for resource type validation. [[#938](https://github.com/Azure/azure-mcp/pull/938)]
- Fixed HttpClient service test assertions to properly validate NoProxy collection handling instead of expecting a single string value. [[#938](https://github.com/Azure/azure-mcp/pull/938)]

### Other Changes

- Introduced the `BaseAzureResourceService` class to allow performing Azure Resource read operations using Azure Resource Graph queries. [[#938](https://github.com/Azure/azure-mcp/pull/938)]
- Refactored SQL service implementation to use Azure Resource Graph queries instead of direct ARM API calls. [[#938](https://github.com/Azure/azure-mcp/pull/938)]
  - Removed dependency on `Azure.ResourceManager.Sql` package by migrating to Azure Resource Graph queries, reducing package size and improving startup performance.
- Enhanced `BaseAzureService` with `EscapeKqlString` method for safe KQL query construction across all Azure services. [[#938](https://github.com/Azure/azure-mcp/pull/938)]
  - Fixed KQL string escaping in Workbooks service queries.
- Standardized Azure Storage command descriptions, option names, and parameter names for consistency across all storage commands. Updated JSON serialization context to remove unused model types and improve organization. [[#1015](https://github.com/Azure/azure-mcp/pull/1015)]
- Updated to .NET 10 SDK to prepare for .NET tool packing. [[#1023](https://github.com/Azure/azure-mcp/pull/1023)]
- Enhanced `bestpractices` and `azureterraformbestpractices` tool descriptions to better work with the vscode copilot tool grouping feature. [[#1029](https://github.com/Azure/azure-mcp/pull/1029)]
- The Azure MCP Server can now be packaged as a .NET SDK Tool for easier use by users with the .NET 10 SDK installed. [[#422](https://github.com/Azure/azure-mcp/issues/422)]

#### Dependency Updates

- Updated the following dependencies to improve .NET Ahead-of-Time (AOT) compilation support: [[#1031](https://github.com/Azure/azure-mcp/pull/1031)]
  - Azure.ResourceManager.ResourceHealth: `1.0.0` → `1.1.0-beta.5`

## 0.5.7 (2025-08-19)

### Features Added
- Added support for the following Azure Deploy and Azure Quota operations: [[#626](https://github.com/Azure/azure-mcp/pull/626)]
  - `azmcp_deploy_app_logs_get` - Get logs from Azure applications deployed using azd.
  - `azmcp_deploy_iac_rules_get` - Get Infrastructure as Code rules.
  - `azmcp_deploy_pipeline_guidance-get` - Get guidance for creating CI/CD pipelines to provision Azure resources and deploy applications.
  - `azmcp_deploy_plan_get` - Generate deployment plans to construct infrastructure and deploy applications on Azure.
  - `azmcp_deploy_architecture_diagram-generate` - Generate Azure service architecture diagrams based on application topology.
  - `azmcp_quota_region_availability-list` - List available Azure regions for specific resource types.
  - `azmcp_quota_usage_check` - Check Azure resource usage and quota information for specific resource types and regions.
- Added support for listing Azure Function Apps via the command `azmcp-functionapp-list`. [[#863](https://github.com/Azure/azure-mcp/pull/863)]
- Added support for importing existing certificates into Azure Key Vault via the command `azmcp-keyvault-certificate-import`. [[#968](https://github.com/Azure/azure-mcp/issues/968)]
- Added support for uploading a local file to an Azure Storage blob via the command `azmcp-storage-blob-upload`. [[#960](https://github.com/Azure/azure-mcp/pull/960)]
- Added support for the following Azure Service Health operations: [[#998](https://github.com/Azure/azure-mcp/pull/998)]
  - `azmcp-resourcehealth-availability-status-get` - Get the availability status for a specific resource.
  - `azmcp-resourcehealth-availability-status-list` - List availability statuses for all resources in a subscription or resource group.
- Added support for listing repositories in Azure Container Registries via the command `azmcp-acr-registry-repository-list`. [[#983](https://github.com/Azure/azure-mcp/pull/983)]

### Other Changes

- Improved guidance for LLM interactions with Azure MCP server by adding rules around bestpractices tool calling to server instructions. [[#1007](https://github.com/Azure/azure-mcp/pull/1007)]

#### Dependency Updates

- Updated the following dependencies to improve .NET Ahead-of-Time (AOT) compilation support: [[#893](https://github.com/Azure/azure-mcp/pull/893)]
  - Azure.Bicep.Types: `0.5.110` → `0.6.1`
  - Azure.Bicep.Types.Az: `0.2.771` → `0.2.792`
- Added the following dependencies to support Azure Managed Lustre
  - Azure.ResourceManager.StorageCache:  `1.3.1`

## 0.5.6 (2025-08-14)

### Features Added

- Added support for listing Azure Function Apps via the command `azmcp-functionapp-list`. [[#863](https://github.com/Azure/azure-mcp/pull/863)]
- Added support for getting details about an Azure Storage Account via the command `azmcp-storage-account-details`. [[#934](https://github.com/Azure/azure-mcp/issues/934)]

### Other Changes

- Refactored resource group option (`--resource-group`) handling and validation for all commands to a centralized location. [[#961](https://github.com/Azure/azure-mcp/issues/961)]

#### Dependency Updates

- Updated the following dependencies to improve .NET Ahead-of-Time (AOT) compilation support: [[#967](https://github.com/Azure/azure-mcp/issues/967)] [[#969](https://github.com/Azure/azure-mcp/issues/969)]
  - Azure.Monitor.Query: `1.6.0` → `1.7.1`
  - Azure.Monitor.Ingestion: `1.1.2` → `1.2.0`
  - Azure.Search.Documents: `11.7.0-beta.4` → `11.7.0-beta.6`
  - Azure.ResourceManager.ContainerRegistry: `1.3.0` → `1.3.1`
  - Azure.ResourceManager.DesktopVirtualization: `1.3.1` → `1.3.2`
  - Azure.ResourceManager.PostgreSql: `1.3.0` → `1.3.1`

## 0.5.5 (2025-08-12)

### Features Added

- Added support for listing ACR (Azure Container Registry) registries in a subscription via the command `azmcp-acr-registry-list`. [[#915](https://github.com/Azure/azure-mcp/issues/915)]
- Added the following Azure Storage commands:
  - `azmcp-storage-account-create`: Create a new Azure Storage account. [[#927](https://github.com/Azure/azure-mcp/issues/927)]
  - `azmcp-storage-queue-message-send`: Send a message to an Azure Storage queue. [[#794](https://github.com/Azure/azure-mcp/pull/794)]
  - `azmcp-storage-blob-details`: Get details about an Azure Storage blob. [[#930](https://github.com/Azure/azure-mcp/issues/930)]
  - `azmcp-storage-blob-container-create`: Create a new Azure Storage blob container. [[#937](https://github.com/Azure/azure-mcp/issues/937)]

### Breaking Changes

- The `azmcp-storage-account-list` command now returns account metadata objects instead of plain strings. Each item includes: `name`, `location`, `kind`, `skuName`, `skuTier`, `hnsEnabled`, `allowBlobPublicAccess`, `enableHttpsTrafficOnly`. Update scripts to read the `name` property. The underlying `IStorageService.GetStorageAccounts()` signature changed from `Task<List<string>>` to `Task<List<StorageAccountInfo>>`. [[#904](https://github.com/Azure/azure-mcp/issues/904)]

### Bugs Fixed

- Fixed best practices tool invocation failure when passing "all" action with "general" or "azurefunctions" resources. [[#757](https://github.com/Azure/azure-mcp/issues/757)]
- Updated metadata for CREATE and SET tools to `destructive = true`. [[#773](https://github.com/Azure/azure-mcp/pull/773)]

### Other Changes
- Consolidate "AzSubscriptionGuid" telemetry logic into `McpRuntime`. [[#935](https://github.com/Azure/azure-mcp/pull/935)]

## 0.5.4 (2025-08-07)

### Bugs Fixed

- Fixed subscription parameter handling across all Azure MCP service methods to consistently use `subscription` instead of `subscriptionId`, enabling proper support for both subscription IDs and subscription names. [[#877](https://github.com/Azure/azure-mcp/issues/877)]
- Fixed `ToolExecuted` telemetry activity being created twice. [[#741](https://github.com/Azure/azure-mcp/pull/741)]

### Other Changes

- Improved Azure MCP display name in VS Code from 'azure-mcp-server-ext' to 'Azure MCP' for better user experience in the Configure Tools interface. [[#871](https://github.com/Azure/azure-mcp/issues/871), [#876](https://github.com/Azure/azure-mcp/pull/876)]
- Updated the  following `CommandGroup` descriptions to improve their tool usage by Agents:
  - Azure AI Search [[#874](https://github.com/Azure/azure-mcp/pull/874)]
  - Storage [[#879](https://github.com/Azure/azure-mcp/pull/879)]

## 0.5.3 (2025-08-05)

### Features Added

- Added support for providing the `--content-type` and `--tags` properties to the `azmcp-appconfig-kv-set` command. [[#459](https://github.com/Azure/azure-mcp/pull/459)]
- Added `filter-path` and `recursive` capabilities to `azmcp-storage-datalake-file-system-list-paths`. [[#770](https://github.com/Azure/azure-mcp/issues/770)]
- Added support for listing files and directories in Azure File Shares via the `azmcp-storage-share-file-list` command. This command recursively lists all items in a specified file share directory with metadata including size, last modified date, and content type. [[#793](https://github.com/Azure/azure-mcp/pull/793)]
- Added support for Azure Virtual Desktop with new commands: [[#653](https://github.com/Azure/azure-mcp/pull/653)]
  - `azmcp-virtualdesktop-hostpool-list` - List all host pools in a subscription
  - `azmcp-virtualdesktop-sessionhost-list` - List all session hosts in a host pool
  - `azmcp-virtualdesktop-sessionhost-usersession-list` - List all user sessions on a specific session host
- Added support for creating and publishing DevDeviceId in telemetry. [[#810](https://github.com/Azure/azure-mcp/pull/810/)]

### Breaking Changes

- **Parameter Name Changes**: Removed unnecessary "-name" suffixes from command parameters across 25+ parameters in 12+ Azure service areas to improve consistency and usability. Users will need to update their command-line usage and scripts. [[#853](https://github.com/Azure/azure-mcp/pull/853)]
  - **AppConfig**: `--account-name` → `--account`
  - **Search**: `--service-name` → `--service`, `--index-name` → `--index`
  - **Cosmos**: `--account-name` → `--account`, `--database-name` → `--database`, `--container-name` → `--container`
  - **Kusto**: `--cluster-name` → `--cluster`, `--database-name` → `--database`, `--table-name` → `--table`
  - **AKS**: `--cluster-name` → `--cluster`
  - **Postgres**: `--user-name` → `--user`
  - **ServiceBus**: `--queue-name` → `--queue`, `--topic-name` → `--topic`
  - **Storage**: `--account-name` → `--account`, `--container-name` → `--container`, `--table-name` → `--table`, `--file-system-name` → `--file-system`, `--tier-name` → `--tier`
  - **Monitor**: `--table-name` → `--table`, `--model` → `--health-model`, `--resource-name` → `--resource`
  - **Foundry**: `--deployment-name` → `--deployment`, `--publisher-name` → `--publisher`, `--license-name` → `--license`, `--sku-name` → `--sku`, `--azure-ai-services-name` → `--azure-ai-services`

### Bugs Fixed

- Fixed an issue where the `azmcp-storage-blob-batch-set-tier` command did not correctly handle the `--tier` parameter when setting the access tier for multiple blobs. [[#808](https://github.com/Azure/azure-mcp/pull/808)]

### Other Changes

- Implemented centralized HttpClient service with proxy support for better resource management and enterprise compatibility. [[#857](https://github.com/Azure/azure-mcp/pull/857)]
- Added caching for Cosmos DB databases and containers. [[#813](https://github.com/Azure/azure-mcp/pull/813)]
- Refactored PostgreSQL commands to follow ObjectVerb naming pattern, fix command hierarchy, and ensure all commands end with verbs. This improves consistency and discoverability across all postgres commands. [[#865](https://github.com/Azure/azure-mcp/issues/865)] [[#866](https://github.com/Azure/azure-mcp/pull/866)]

#### Dependency Updates

- Updated the following dependencies to improve .NET Ahead-of-Time (AOT) compilation support. AOT will enable shipping Azure MCP Server as self-contained native executable.
  - Azure.Core: `1.46.2` → `1.47.1`
  - Azure.ResourceManager: `1.13.1` → `1.13.2`
  - Azure.ResourceManager.ApplicationInsights: `1.0.1` → `1.1.0-beta.1`
  - Azure.ResourceManager.AppConfiguration: `1.4.0` → `1.4.1`
  - Azure.ResourceManager.Authorization: `1.1.4` → `1.1.5`
  - Azure.ResourceManager.ContainerService: `1.2.3` → `1.2.5`
  - Azure.ResourceManager.Kusto: `1.6.0` → `1.6.1`
  - Azure.ResourceManager.CognitiveServices: `1.4.0` → `1.5.1`
  - Azure.ResourceManager.Redis: `1.5.0` → `1.5.1`
  - Azure.ResourceManager.RedisEnterprise: `1.1.0` → `1.2.1`
  - Azure.ResourceManager.LoadTesting: `1.1.1` → `1.1.2`
  - Azure.ResourceManager.Sql: `1.3.0` → `1.4.0-beta.3`
  - Azure.ResourceManager.Datadog: `1.0.0-beta.5` → `1.0.0-beta.6`
  - Azure.ResourceManager.CosmosDB: `1.3.2` → `1.4.0-beta.13`
  - Azure.ResourceManager.OperationalInsights: `1.3.0` → `1.3.1`
  - Azure.ResourceManager.Search: `1.2.3` → `1.3.0`
  - Azure.ResourceManager.Storage: `1.4.2` → `1.4.4`
  - Azure.ResourceManager.Grafana: `1.1.1` → `1.2.0-beta.2`
  - Azure.ResourceManager.ResourceGraph: `1.1.0-beta.3` → `1.1.0-beta.4`

## 0.5.2 (2025-07-31)

### Features Added

- Added support for batch setting access tier for multiple Azure Storage blobs via the `azmcp-storage-blob-batch-set-tier` command. This command efficiently changes the storage tier (Hot, Cool, Archive, etc) for multiple blobs simultaneously in a single operation. [[#735](https://github.com/Azure/azure-mcp/issues/735)]
- Added descriptions to all Azure MCP command groups to improve discoverability and usability when running the server with `--mode single` or `--mode namespace`. [[#791](https://github.com/Azure/azure-mcp/pull/791)]

### Breaking Changes

- Removed `--partner-tenant-id` option from `azmcp-marketplace-product-get` command. [[#656](https://github.com/Azure/azure-mcp/pull/656)]

## 0.5.1 (2025-07-29)

### Features Added

- Added support for listing SQL databases via the command: `azmcp-sql-db-list`. [[#746](https://github.com/Azure/azure-mcp/pull/746)]
- Added support for reading `AZURE_SUBSCRIPTION_ID` from the environment variables if a subscription is not provided. [[#533](https://github.com/Azure/azure-mcp/pull/533)]

### Breaking Changes

- Removed the following Key Vault operations: [[#768](https://github.com/Azure/azure-mcp/pull/768)]
  - `azmcp-keyvault-secret-get`
  - `azmcp-keyvault-key-get`

### Other Changes

- Improved the MAC address search logic for telemetry by making it more robust in finding a valid network interface. [[#759](https://github.com/Azure/azure-mcp/pull/759)]
- Major repository structure change:
  - Service areas moved from `/src/areas/{Area}` and `/tests/areas/{Area}` into `/areas/{area}/src` and `/areas/{area}/tests`
  - Common code moved into `/core/src` and `/core/tests`

## 0.5.0 (2025-07-24)

### Features Added

- Added a new VS Code extension (VSIX installer) for the VS Code Marketplace. [[#661](https://github.com/Azure/azure-mcp/pull/661)]
- Added `--mode all` startup option to expose all Azure MCP tools individually. [[#689](https://github.com/Azure/azure-mcp/issues/689)]
- Added more tools for Azure Key Vault: [[#517](https://github.com/Azure/azure-mcp/pull/517)]
  - `azmcp-keyvault-certificate-list` - List certificates in a key vault
  - `azmcp-keyvault-certificate-get` - Get details of a specific certificate
  - `azmcp-keyvault-certificate-create` - Create a new certificate
  - `azmcp-keyvault-secret-list` - List secrets in a key vault
  - `azmcp-keyvault-secret-create` - Create a new secret
- Added support for Azure Workbooks management operations: [[#629](https://github.com/Azure/azure-mcp/pull/629)]
  - `azmcp-workbooks-list` - List workbooks in a resource group with optional filtering
  - `azmcp-workbooks-show` - Get detailed information about a specific workbook
  - `azmcp-workbooks-create` - Create new workbooks with custom visualizations and content
  - `azmcp-workbooks-update` - Update existing workbook configurations and metadata
  - `azmcp-workbooks-delete` - Delete workbooks when no longer needed
- Added support for creating a directory in Azure Storage DataLake via the `azmcp-storage-datalake-directory-create` command. [[#647](https://github.com/Azure/azure-mcp/pull/647)]
- Added support for getting the details of an Azure Kubernetes Service (AKS) cluster via the `azmcp-aks-cluster-get` command. [[#700](https://github.com/Azure/azure-mcp/pull/700)]

### Breaking Changes

- Changed the default startup mode to list tools at the namespace level instead of at an individual level, reducing total tool count from around 128 tools to 25. Use `--mode all` to restore the previous behavior of exposing all tools individually. [[#689](https://github.com/Azure/azure-mcp/issues/689)]
- Consolidated Azure best practices commands into the command `azmcp-bestpractices-get` with `--resource` and `--action` parameters: [[#677](https://github.com/Azure/azure-mcp/pull/677)]
  - Removed `azmcp-bestpractices-general-get`, `azmcp-bestpractices-azurefunctions-get-code-generation` and `azmcp-bestpractices-azurefunctions-get-deployment`
  - Use `--resource general --action code-generation` for general Azure code generation best practices
  - Use `--resource general --action deployment` for general Azure deployment best practices
  - Use `--resource azurefunctions --action code-generation` instead of the old azurefunctions code-generation command
  - Use `--resource azurefunctions --action deployment` instead of the old azurefunctions deployment command
  - Use `--resource static-web-app --action all` to get Static Web Apps development and deployment best practices

### Bugs Fixed

- Fixes tool discovery race condition causing "tool not found" errors in MCP clients that use different processes to start and use the server, like LangGraph. [[#556](https://github.com/Azure/azure-mcp/issues/556)]

## 0.4.1 (2025-07-17)

### Features Added

- Added support for the following Azure Load Testing operations: [[#315](https://github.com/Azure/azure-mcp/pull/315)]
  - `azmcp-loadtesting-testresource-list` - List Azure Load testing resources.
  - `azmcp-loadtesting-testresource-create` - Create a new Azure Load testing resource.
  - `azmcp-loadtesting-test-get` - Get details of a specific load test configuration.
  - `azmcp-loadtesting-test-create` - Create a new load test configuration.
  - `azmcp-loadtesting-testrun-get` - Get details of a specific load test run.
  - `azmcp-loadtesting-testrun-list` - List all load test runs for a specific test.
  - `azmcp-loadtesting-testrun-create` - Create a new load test run.
  - `azmcp-loadtesting-testrun-delete` - Delete a specific load test run.
- Added support for scanning Azure resources for compliance recommendations using the Azure Quick Review CLI via the command: `azmcp-extension-azqr`. [[#510](https://github.com/Azure/azure-mcp/pull/510)]
- Added support for listing paths in Data Lake file systems via the command: `azmcp-storage-datalake-file-system-list-paths`. [[#608](https://github.com/Azure/azure-mcp/pull/608)]
- Added support for listing SQL elastic pools via the command: `azmcp-sql-elastic-pool-list`. [[#606](https://github.com/Azure/azure-mcp/pull/606)]
- Added support for listing SQL server firewall rules via the command: `azmcp-sql-firewall-rule-list`. [[#610](https://github.com/Azure/azure-mcp/pull/610)]
- Added new commands for obtaining Azure Functions best practices via the following commands: [[#630](https://github.com/Azure/azure-mcp/pull/630)]
  - `azmcp-bestpractices-azurefunctions-get-code-generation` - Get code generation best practices for Azure Functions.
  - `azmcp-bestpractices-azurefunctions-get-deployment` - Get deployment best practices for Azure Functions.
- Added support for get details about a product in the Azure Marketplace via the command: `azmcp-marketplace-product-get`. [[#442](https://github.com/Azure/azure-mcp/pull/442)]

### Breaking Changes

- Renamed the command `azmcp-bestpractices-get` to `azmcp-bestpractices-general-get`. [[#630](https://github.com/Azure/azure-mcp/pull/630)]

### Bugs Fixed

- Fixed an issue with Azure CLI executable path resolution on Windows. [[#611](https://github.com/Azure/azure-mcp/issues/611)]
- Fixed a tool discovery timing issue when calling tools on fresh server instances. [[#604](https://github.com/Azure/azure-mcp/issues/604)]
- Fixed issue where unrecognizable json would be sent to MCP clients in STDIO mode at startup. [[#644](https://github.com/Azure/azure-mcp/issues/644)]

### Other Changes

- Changed `engines.node` in `package.json` to require Node.js version `>=20.0.0`. [[#628](https://github.com/Azure/azure-mcp/pull/628)]

## 0.4.0 (2025-07-15)

### Features Added

- Added support for listing Azure Kubernetes Service (AKS) clusters via the command `azmcp-aks-cluster-list`. [[#560](https://github.com/Azure/azure-mcp/pull/560)]
- Made the following Ahead of Time (AOT) compilation improvements saving `6.96 MB` in size total:
  - Switched to the trimmer-friendly `CreateSlimBuilder` API from `CreateBuilder`, saving `0.63 MB` in size for the native executable. [[#564](https://github.com/Azure/azure-mcp/pull/564)]
  - Switched to the trimmer-friendly `npgsql` API, saving `2.69 MB` in size for the native executable. [[#592](https://github.com/Azure/azure-mcp/pull/592)]
  - Enabled `IlcFoldIdenticalMethodBodies` to fold identical method bodies, saving `3.64 MB` in size for the native executable. [[#598](https://github.com/Azure/azure-mcp/pull/598)]
- Added support for using the hyphen/dash ("-") character in command names. [[#531](https://github.com/Azure/azure-mcp/pull/531)]
- Added support for authenticating with the Azure account used to log into VS Code. Authentication now prioritizes the VS Code broker credential when in the context of VS Code. [[#452](https://github.com/Azure/azure-mcp/pull/452)]

### Breaking Changes

- Removed SSE (Server-Sent Events) transport support. Now, only stdio transport is supported as SSE is no longer part of the MCP specification. [[#593](https://github.com/Azure/azure-mcp/issues/593)]
- Renamed `azmcp-sql-server-entraadmin-list` to `azmcp-sql-server-entra-admin-list` for better readability. [[#602](https://github.com/Azure/azure-mcp/pull/602)]

### Bugs Fixed

- Added a post-install script to ensure platform-specific versions like `@azure/mcp-${platform}-${arch}` can be resolved. Otherwise, fail install to prevent npx caching of `@azure/mcp`. [[#597](https://github.com/Azure/azure-mcp/pull/597)]
- Improved install reliability and error handling when missing platform packages on Ubuntu. [[#394](https://github.com/Azure/azure-mcp/pull/394)]

### Other Changes
- Updated `engines.node` in `package.json` to require Node.js version `>=22.0.0`.

#### Dependency Updates

- Updated the `ModelContextProtocol.AspNetCore` version from `0.3.0-preview.1` to `0.3.0-preview.2`. [[#519](https://github.com/Azure/azure-mcp/pull/519)]

## 0.3.2 (2025-07-10)

### Features Added

- Added support for listing Azure Managed Grafana details via the command: `azmcp-grafana-list`. [[#532](https://github.com/Azure/azure-mcp/pull/532)]
- Added agent best practices for Azure Terraform commands. [[#420](https://github.com/Azure/azure-mcp/pull/420)]

### Bugs Fixed

- Fixed issue where trace logs could be collected as telemetry. [[#540](https://github.com/Azure/azure-mcp/pull/540/)]
- Fixed an issue that prevented the Azure MCP from finding the Azure CLI if it was installed on a path other than the default global one. [[#351](https://github.com/Azure/azure-mcp/issues/351)]

## 0.3.1 (2025-07-08)

### Features Added

- Added support for the following SQL operations:
  - `azmcp-sql-db-show` - Show details of a SQL Database [[#516](https://github.com/Azure/azure-mcp/pull/516)]
  - `azmcp-sql-server-entra-admin-list` - List Microsoft Entra ID administrators for a SQL server [[#529](https://github.com/Azure/azure-mcp/pull/529)]
- Updates Azure MCP tool loading configurations at launch time. [[#513](https://github.com/Azure/azure-mcp/pull/513)]

### Breaking Changes

- Deprecated the `--service` flag. Use `--namespace` and `--mode` options to specify the service and mode the server will run in. [[#513](https://github.com/Azure/azure-mcp/pull/513)]

## 0.3.0 (2025-07-03)

### Features Added

- Added support for Azure AI Foundry [[#274](https://github.com/Azure/azure-mcp/pull/274)]. The following tools are now available:
  - `azmcp-foundry-models-list`
  - `azmcp-foundry-models-deploy`
  - `azmcp-foundry-models-deployments-list`
- Added support for telemetry [[#386](https://github.com/Azure/azure-mcp/pull/386)]. Telemetry is enabled by default but can be disabled by setting `AZURE_MCP_COLLECT_TELEMETRY` to `false`.

### Bugs Fixed

- Fixed a bug where `CallToolResult` was always successful. [[#511](https://github.com/Azure/azure-mcp/pull/511)]

## 0.2.6 (2025-07-01)

### Other Changes

- Updated the descriptions of the following tools to improve their usage by Agents: [[#492](https://github.com/Azure/azure-mcp/pull/492)]
  - `azmcp-datadog-monitoredresources-list`
  - `azmcp-kusto-cluster-list`
  - `azmcp-kusto-database-list`
  - `azmcp-kusto-sample`
  - `azmcp-kusto-table-list`
  - `azmcp-kusto-table-schema`

## 0.2.5 (2025-06-26)

### Bugs Fixed

- Fixed issue where tool listing incorrectly returned resources instead of text. [#465](https://github.com/Azure/azure-mcp/issues/465)
- Fixed invalid modification to HttpClient in KustoClient. [#433](https://github.com/Azure/azure-mcp/issues/433)

## 0.2.4 (2025-06-24)

### Features Added

- Added new command for resource-centric logs query in Azure Monitor with command path `azmcp-monitor-resource-logs-query` - https://github.com/Azure/azure-mcp/pull/413
- Added support for starting the server with a subset of services using the `--service` flag - https://github.com/Azure/azure-mcp/pull/424
- Improved index schema handling in Azure AI Search (index descriptions, facetable fields, etc.) - https://github.com/Azure/azure-mcp/pull/440
- Added new commands for querying metrics with Azure Monitor with command paths `azmcp-monitor-metrics-query` and `azmcp-monitor-metrics-definitions`. - https://github.com/Azure/azure-mcp/pull/428

### Breaking Changes

- Changed the command for workspace-based logs query in Azure Monitor from `azmcp-monitor-log-query` to `azmcp-monitor-workspace-logs-query`

### Bugs Fixed

- Fixed handling of non-retrievable fields in Azure AI Search. [#416](https://github.com/Azure/azure-mcp/issues/416)

### Other Changes

- Repository structure changed to organize all of an Azure service's code into a single "area" folder. ([426](https://github.com/Azure/azure-mcp/pull/426))
- Upgraded Azure.Messaging.ServiceBus to 7.20.1 and Azure.Core to 1.46.2. ([441](https://github.com/Azure/azure-mcp/pull/441/))
- Updated to ModelContextProtocol 0.3.0-preview1, which brings support for the 06-18-2025 MCP specification. ([431](https://github.com/Azure/azure-mcp/pull/431))

## 0.2.3 (2025-06-19)

### Features Added

- Adds support to launch MCP server in readonly mode - https://github.com/Azure/azure-mcp/pull/410

### Bugs Fixed

- MCP tools now expose annotations to clients https://github.com/Azure/azure-mcp/pull/388

## 0.2.2 (2025-06-17)

### Features Added

- Support for Azure ISV Services https://github.com/Azure/azure-mcp/pull/199/
- Support for Azure RBAC https://github.com/Azure/azure-mcp/pull/266
- Support for Key Vault Secrets https://github.com/Azure/azure-mcp/pull/173


## 0.2.1 (2025-06-12)

### Bugs Fixed

- Fixed the issue where queries containing double quotes failed to execute. https://github.com/Azure/azure-mcp/pull/338
- Enables dynamic proxy mode within single "azure" tool. https://github.com/Azure/azure-mcp/pull/325

## 0.2.0 (2025-06-09)

### Features Added

- Support for launching smaller service level MCP servers. https://github.com/Azure/azure-mcp/pull/324

### Bugs Fixed

- Fixed failure starting Docker image. https://github.com/Azure/azure-mcp/pull/301

## 0.1.2 (2025-06-03)

### Bugs Fixed

- Monitor Query Logs Failing.  Fixed with https://github.com/Azure/azure-mcp/pull/280

## 0.1.1 (2025-05-30)

### Bugs Fixed

- Fixed return value of `tools/list` to use JSON object names. https://github.com/Azure/azure-mcp/pull/275

### Other Changes

- Update .NET SDK version to 9.0.300 https://github.com/Azure/azure-mcp/pull/278

## 0.1.0 (2025-05-28)

### Breaking Changes

- `azmcp tool list` "args" changes to "options"

### Other Changes

- Removed "Arguments" from code base in favor of "Options" to align with System. CommandLine semantics. https://github.com/Azure/azure-mcp/pull/232

## 0.0.21 (2025-05-22)

### Features Added

- Support for Azure Redis Caches and Clusters https://github.com/Azure/azure-mcp/pull/198
- Support for Azure Monitor Health Models https://github.com/Azure/azure-mcp/pull/208

### Bugs Fixed

- Updates the usage patterns of Azure Developer CLI (azd) when invoked from MCP. https://github.com/Azure/azure-mcp/pull/203
- Fixes server binding issue when using SSE transport in Docker by replacing `ListenLocalhost` with `ListenAnyIP`, allowing external access via port mapping. https://github.com/Azure/azure-mcp/pull/233

### Other Changes

- Updated to the latest ModelContextProtocol library. https://github.com/Azure/azure-mcp/pull/220

## 0.0.20 (2025-05-17)

### Bugs Fixed

- Improve the formatting in the ParseJsonOutput method and refactor it to utilize a ParseError record. https://github.com/Azure/azure-mcp/pull/218
- Added dummy argument for best practices tool, so the schema is properly generated for Python Open API use cases. https://github.com/Azure/azure-mcp/pull/219

## 0.0.19 (2025-05-15)

### Bugs Fixed

- Fixes Service Bus host name parameter description. https://github.com/Azure/azure-mcp/pull/209/

## 0.0.18 (2025-05-14)

### Bugs Fixed

- Include option to exclude managed keys. https://github.com/Azure/azure-mcp/pull/202

## 0.0.17 (2025-05-13)

### Bugs Fixed

- Added an opt-in timeout for browser-based authentication to handle cases where the process waits indefinitely if the user closes the browser. https://github.com/Azure/azure-mcp/pull/189

## 0.0.16 (2025-05-13)

### Bugs Fixed

- Fixed being able to pass args containing spaces through an npx call to the cli

### Other Changes

- Updated to the latest ModelContextProtocol library. https://github.com/Azure/azure-mcp/pull/161

## 0.0.15 (2025-05-09)

### Features Added

- Support for getting properties and runtime information for Azure Service Bus queues, topics, and subscriptions. https://github.com/Azure/azure-mcp/pull/150/
- Support for peeking at Azure Service Bus messages from queues or subscriptions. https://github.com/Azure/azure-mcp/pull/144
- Adds Best Practices tool that provides guidance to LLMs for effective code generation. https://github.com/Azure/azure-mcp/pull/153 https://github.com/Azure/azure-mcp/pull/156

### Other Changes

- Disabled Parallel testing in the ADO pipeline for Live Tests https://github.com/Azure/azure-mcp/pull/151

## 0.0.14 (2025-05-07)

### Features Added

- Support for Azure Key Vault keys https://github.com/Azure/azure-mcp/pull/119
- Support for Azure Data Explorer  https://github.com/Azure/azure-mcp/pull/21

## 0.0.13 (2025-05-06)

### Features Added

- Support for Azure PostgreSQL. https://github.com/Azure/azure-mcp/pull/81

## 0.0.12 (2025-05-05)

### Features Added

- Azure Search Tools https://github.com/Azure/azure-mcp/pull/83

### Other Changes

- Arguments no longer echoed in response: https://github.com/Azure/azure-mcp/pull/79
- Editorconfig and gitattributes updated: https://github.com/Azure/azure-mcp/pull/91

## 0.0.11 (2025-04-29)

### Features Added

### Breaking Changes

### Bugs Fixed
- Bug fixes to existing MCP commands
- See https://github.com/Azure/azure-mcp/releases/tag/0.0.11

### Other Changes

## 0.0.10 (2025-04-17)

### Features Added
- Support for Azure Cosmos DB (NoSQL databases).
- Support for Azure Storage.
- Support for Azure Monitor (Log Analytics).
- Support for Azure App Configuration.
- Support for Azure Resource Groups.
- Support for Azure CLI.
- Support for Azure Developer CLI (azd).

### Breaking Changes

### Bugs Fixed
- See https://github.com/Azure/azure-mcp/releases/tag/0.0.10

### Other Changes
- See blog post for details https://devblogs.microsoft.com/azure-sdk/introducing-the-azure-mcp-server/<|MERGE_RESOLUTION|>--- conflicted
+++ resolved
@@ -99,15 +99,9 @@
 ### Other Changes
 
 - Refactored tool implementation to use Azure Resource Graph queries instead of direct ARM API calls:
-<<<<<<< HEAD
   - Authorization [[607](https://github.com/microsoft/mcp/pull/607)]
   - AppConfig [[606](https://github.com/microsoft/mcp/pull/606)]
   - ACR [[622](https://github.com/microsoft/mcp/pull/622)]
-=======
-  - Authorization [[#607](https://github.com/microsoft/mcp/pull/607)]
-  - AppConig [[#606](https://github.com/microsoft/mcp/pull/606)]
-  - ACR [[#622](https://github.com/microsoft/mcp/pull/622)]
->>>>>>> b96cd74e
 - Fixed the names of the following MySQL and Postgres commands: [[#614](https://github.com/microsoft/mcp/pull/614)]
   - `azmcp_mysql_server_config_config`    → `azmcp_mysql_server_config_get`
   - `azmcp_mysql_server_param_param`      → `azmcp_mysql_server_param_get`
