--- conflicted
+++ resolved
@@ -6,11 +6,6 @@
 
 ### Features Added
 
-<<<<<<< HEAD
-- Enhanced AKS nodepool information with comprehensive properties. [[#454](https://github.com/microsoft/mcp/issues/454)]
-- Added support for updating Azure SQL databases via the command `azmcp_sql_db_update`. [#488](https://github.com/microsoft/mcp/issues/488)
-- Added `azmcp extension cli generate` command for generating Azure Cli commands based on user intent. [[203](https://github.com/microsoft/mcp/issues/203)]
-=======
 ### Breaking Changes
 
 ### Bugs Fixed
@@ -29,7 +24,6 @@
 - Added support for generating text completions using deployed Azure OpenAI models in AI Foundry via the command `azmcp_foundry_openai_create-completion`. [[#54](https://github.com/microsoft/mcp/pull/54)]
 - Added support for speech recognition from an audio file with Azure AI Services Speech via the command `azmcp_speech_stt_recognize`. [[#436](https://github.com/microsoft/mcp/pull/436)]
 - Added support for getting the details of an Azure Event Hubs namespace via the command `azmcp_eventhubs_namespace_get`. [[#105](https://github.com/microsoft/mcp/pull/105)]
->>>>>>> 1b741d42
 
 ### Breaking Changes
 
