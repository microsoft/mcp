--- conflicted
+++ resolved
@@ -6,16 +6,14 @@
 
 ### Features Added
 
-<<<<<<< HEAD
-- Enhanced `azmcp tools list` command with new filtering and output options:
+- Enhanced `azmcp tools list` command with new filtering and output options: [[#741](https://github.com/microsoft/mcp/pull/741)]
   - Added `--namespace` option to filter tools by one or more service namespaces (e.g., 'storage', 'keyvault')
   - Added `--name-only` option to return only tool names without descriptions or metadata
-  - Renamed `--namespaces` to `--namespace-mode` for better clarity when listing top-level service namespaces
-=======
 - Add support for User-Assigned Managed Identity via `AZURE_CLIENT_ID` environment variable [[#1030](https://github.com/microsoft/mcp/issues/1030)]
->>>>>>> 51b98987
-
-### Breaking Changes
+
+### Breaking Changes
+
+- Renamed `azmcp tools list` command `--namespaces` switch to `--namespace-mode` for better clarity when listing top-level service namespaces [[#741](https://github.com/microsoft/mcp/pull/741)]
 
 ### Bugs Fixed
 
