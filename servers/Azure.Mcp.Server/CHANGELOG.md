--- conflicted
+++ resolved
@@ -5,18 +5,12 @@
 ## 2.0.0-beta.4 (2025-11-13)
 
 ### Features Added
-<<<<<<< HEAD
-- PostgreSQL MCP tools now support both Microsoft Entra authentication and native database authentication. The default is Entra authentication, users can switch to native database authentication by providing the `--auth-type` parameter with the value `PostgreSQL`. If native authentication is selected, the user must also provide the user password via the `--password` parameter. [[#1011](https://github.com/microsoft/mcp/pull/1011)]
-- Enabled telemetry collection for HTTP transport mode. Refactored Azure Monitor exporter configuration to support multiple exporters with separate user-provided and Microsoft telemetry streams. Added `AZURE_MCP_COLLECT_TELEMETRY_MICROSOFT` environment variable to control Microsoft-specific telemetry collection (enabled by default). [[#1150](https://github.com/microsoft/mcp/pull/1150)]
-- Added `redis_create` command to create new Redis resources. [[#1093](https://github.com/microsoft/mcp/issues/1093)]
-=======
->>>>>>> d009196c
-
 - PostgreSQL MCP tools now support both Microsoft Entra authentication and native database authentication. The default is Entra authentication, users can switch to native database authentication by providing the `--auth-type` parameter with the value `PostgreSQL`. If native authentication is selected, the user must also provide the user password via the `--password` parameter. [[#1011](https://github.com/microsoft/mcp/pull/1011)]
 - Telemetry: [[#1150](https://github.com/microsoft/mcp/pull/1150)]
   - Enabled telemetry collection for the HTTP transport mode.
   - Refactored Azure Monitor exporter configuration to support multiple exporters with separate user-provided and Microsoft telemetry streams.
   - Added the `AZURE_MCP_COLLECT_TELEMETRY_MICROSOFT` environment variable to control Microsoft-specific telemetry collection (enabled by default).
+- Added `redis_create` command to create new Redis resources. [[#1093](https://github.com/microsoft/mcp/issues/1093)]
 
 ### Bugs Fixed
 
