# CHANGELOG 📝

The Azure MCP Server updates automatically by default whenever a new release comes out 🚀. We ship updates twice a week on Tuesdays and Thursdays 😊

## 0.8.6 (Unreleased)

### Features Added

- Updated `ToolArea` telemetry field to be populated for namespace (and intent/learn) calls. [[#739](https://github.com/microsoft/mcp/pull/739)]

### Breaking Changes

### Bugs Fixed

### Other Changes

## 0.8.5 (2025-10-07)

### Features Added

- Added the following OpenAI commands: [[#647](https://github.com/microsoft/mcp/pull/647)]
  - `azmcp_foundry_openai_chat-completions-create`: Create interactive chat completions using Azure OpenAI chat models in AI Foundry.
  - `azmcp_foundry_openai_embeddings-create`: Generate vector embeddings using Azure OpenAI embedding models in AI Foundry
  - `azmcp_foundry_openai_models-list`: List all available OpenAI models and deployments in an Azure resource.
- Added support for sending SMS messages via Azure Communication Services with the command `azmcp_communication_sms_send`. [[#473](https://github.com/microsoft/mcp/pull/473)]
- Added support for for appending tamper-proof ledger entries backed by TEEs and blockchain-style integrity guarantees in Azure Confidential Ledger via the command `azmcp_confidentialledger_entries_append`. [[#705](https://github.com/microsoft/mcp/pull/705)]
- Added the following Azure Managed Lustre commands:
  - `azmcp_azuremanagedlustre_filesystem_subnetsize_validate`: Check if the subnet can host the target Azure Managed Lustre SKU and size [[#110](https://github.com/microsoft/mcp/issues/110)].
<<<<<<< HEAD
- Added the following Azure Managed Lustre commands: [[#50](https://github.com/microsoft/mcp/issues/50)]
  - `azmcp_azuremanagedlustre_filesystem_create`: Create an Azure Managed Lustre filesystems.
  - `azmcp_azuremanagedlustre_filesystem_update`: Update an Azure Managed Lustre filesystems.
- Added the following Azure Table commands:
  - `azmcp_table_list`: List Azure Tables.
=======
  - `azmcp_azuremanagedlustre_filesystem_create`: Create an Azure Managed Lustre filesystem. [[#50](https://github.com/microsoft/mcp/issues/50)]
  - `azmcp_azuremanagedlustre_filesystem_update`: Update an Azure Managed Lustre filesystem. [[#50](https://github.com/microsoft/mcp/issues/50)]
- Added support for listing all Azure SignalR runtime instances or getting detailed information about a single one via the command `azmcp_signalr_runtime_get`. [[#83](https://github.com/microsoft/mcp/pull/83)]
>>>>>>> fece30fe

### Breaking Changes

- Renamed `azmcp_azuremanagedlustre` commands to `azmcp_managedlustre`. [[#345](https://github.com/microsoft/mcp/issues/345)]
  - Renamed `azmcp_managedlustre_filesystem_required-subnet-size` to `azmcp_managedlustre_filesystem_subnetsize_ask`. [[#111](https://github.com/microsoft/mcp/issues/111)]
- Merged the following Azure Kubernetes Service (AKS) tools: [[#591](https://github.com/microsoft/mcp/issues/591)]
  - Merged `azmcp_aks_cluster_list` into `azmcp_aks_cluster_get`, which can perform both operations based on whether `--cluster` is passed.
  - Merged `azmcp_aks_nodepool_list` into `azmcp_aks_nodepool_get`, which can perform both operations based on whether `--nodepool` is passed.

### Bugs Fixed

- Improved description of Load Test commands. [[#92](https://github.com/microsoft/mcp/pull/92)]
- Fixed an issue where Azure Subscription tools were not available in the default (namespace) server mode. [[#634](https://github.com/microsoft/mcp/pull/634)]
- Improved error message for macOS users when interactive browser authentication fails due to broker threading requirements. The error now provides clear guidance to use Azure CLI, Azure PowerShell, or Azure Developer CLI for authentication instead. [[#684](https://github.com/microsoft/mcp/pull/684)]
- Added validation for the Cosmos query command `azmcp_cosmos_database_container_item_query`. [[#524](https://github.com/microsoft/mcp/pull/524)]
- Fixed the construction of Azure Resource Graph queries for App Configuration in the `FindAppConfigStore` method. The name filter is now correctly passed via the `additionalFilter` parameter instead of `tableName`, resolving "ExactlyOneStartingOperatorRequired" and "BadRequest" errors when setting key-value pairs. [[#670](https://github.com/microsoft/mcp/pull/670)]
- Updated the description of the Monitor tool and corrected the prompt for command `azmcp_monitor_healthmodels_entity_gethealth` to ensure that the LLM picks up the correct tool. [[#630](https://github.com/microsoft/mcp/pull/630)]
- Fixed "BadRequest" error in Azure Container Registry to get a registry, and in EventHubs to get a namespace. [[#729](https://github.com/microsoft/mcp/pull/729)]
- Added redundancy in Dockerfile to ensure the azmcp in the Docker image is actually executable. [[#732](https://github.com/microsoft/mcp/pull/732)]

### Other Changes

- Updated the description of `azmcp_bicepschema_get` to increase selection accuracy by LLMs. [[#649](https://github.com/microsoft/mcp/pull/649)]
- Update the `ToolName` telemetry field to use the normalized command name when the `CommandFactory` tool is used. [[#716](https://github.com/microsoft/mcp/pull/716)]
- Updated the default tool loading behavior to execute namespace tool calls directly instead of spawning separate child processes for each namespace. [[#704](https://github.com/microsoft/mcp/pull/704)]

#### Dependency updates

- Updated `Microsoft.Azure.Cosmos.Aot` from `0.1.2-preview.2` to `0.1.4-preview.2`, which upgrades the transitive Newtonsoft.Json dependency to `13.0.4`. [[#662](https://github.com/microsoft/mcp/pull/662)]

## 0.8.4 (2025-10-02)

### Features Added

- Added support to return metadata when using the `azmcp_tool_list` command. [[#564](https://github.com/microsoft/mcp/issues/564)]
- Added support for returning a list of tool namespaces instead of individual tools when using the `azmcp_tool_list` command with the `--namespaces` option. [[#496](https://github.com/microsoft/mcp/issues/496)]

### Breaking Changes

- Merged `azmcp_appconfig_kv_list` and `azmcp_appconfig_kv_show` into `azmcp_appconfig_kv_get` which can handle both listing and filtering key-values and getting a specific key-value. [[#505](https://github.com/microsoft/mcp/pull/505)]

### Bugs Fixed

- Fixed the name of the Key Vault Managed HSM settings get command from `azmcp_keyvault_admin_get` to `azmcp_keyvault_admin_settings_get`. [[#643](https://github.com/microsoft/mcp/issues/643)]
- Removed redundant DI instantiation of MCP server providers, as these are expected to be instantiated by the MCP server discovery mechanism. [[#644](https://github.com/microsoft/mcp/pull/644)]
- Fixed App Lens having a runtime error for reflection-based serialization when using native AoT MCP build. [[#639](https://github.com/microsoft/mcp/pull/639)]
- Added validation for the PostgreSQL database query command `azmcp_postgres_database_query`.[[#518](https://github.com/microsoft/mcp/pull/518)]

### Other Changes

- Change base Docker image from `bookworm-slim` to `alpine`. [[#651](https://github.com/microsoft/mcp/pull/651)]
- Refactored tool implementation to use Azure Resource Graph queries instead of direct ARM API calls:
  - Grafana [[#628](https://github.com/microsoft/mcp/pull/628)]
- Updated the description of the following commands to increase selection accuracy by LLMs:
  - App Deployment: `azmcp_deploy_app_logs_get` [[#640](https://github.com/microsoft/mcp/pull/640)]
  - Kusto: [[#666](https://github.com/microsoft/mcp/pull/666)]
    - `azmcp_kusto_cluster_get`
    - `azmcp_kusto_cluster_list`
    - `azmcp_kusto_database_list`
    - `azmcp_kusto_query`
    - `azmcp_kusto_sample`
    - `azmcp_kusto_table_list`
    - `azmcp_kusto_table_schema`
  - Redis: [[#655](https://github.com/microsoft/mcp/pull/655)]
    - `azmcp_redis_cache_list`
    - `azmcp_redis_cluster_list`
  - Service Bus: `azmcp_servicebus_topic_details` [[#642](https://github.com/microsoft/mcp/pull/642)]

#### Dependency Updates

- Updated the `ModelContextProtocol.AspNetCore` version from `0.3.0-preview.4` to `0.4.0-preview.1`. [[#576](https://github.com/Azure/azure-mcp/pull/576)]
- Removed the following dependencies:
  - `Azure.ResourceManager.Grafana` [[#628](https://github.com/microsoft/mcp/pull/622)]

## 0.8.3 (2025-09-30)

### Features Added

- Added support for Azure Developer CLI (azd) MCP tools when azd CLI is installed locally - [[#566](https://github.com/microsoft/mcp/issues/566)]
- Added support to proxy MCP capabilities when child servers leverage sampling or elicitation. [[#581](https://github.com/microsoft/mcp/pull/581)]
- Added support for publishing custom events to Event Grid topics via the command `azmcp_eventgrid_events_publish`. [[#514](https://github.com/microsoft/mcp/pull/514)]
- Added support for generating text completions using deployed Azure OpenAI models in AI Foundry via the command `azmcp_foundry_openai_create-completion`. [[#54](https://github.com/microsoft/mcp/pull/54)]
- Added support for speech recognition from an audio file with Azure AI Services Speech via the command `azmcp_speech_stt_recognize`. [[#436](https://github.com/microsoft/mcp/pull/436)]
- Added support for getting the details of an Azure Event Hubs namespace via the command `azmcp_eventhubs_namespace_get`. [[#105](https://github.com/microsoft/mcp/pull/105)]

### Breaking Changes

### Bugs Fixed

- Fixed an issue with the help option (`--help`) and enabled it across all commands and command groups. [[#583](https://github.com/microsoft/mcp/pull/583)]
- Fixed the following issues with Kusto commands:
  - `azmcp_kusto_cluster_list` and `azmcp_kusto_cluster_get` now accept the correct parameters expected by the service. [[#589](https://github.com/microsoft/mcp/issues/589)]
  - `azmcp_kusto_table_schema` now returns the correct table schema. [[#530](https://github.com/microsoft/mcp/issues/530)]
  - `azmcp_kusto_query` does not fail when the subscription id in the input query is enclosed in double quotes anymore. [[#152](https://github.com/microsoft/mcp/issues/152)]
  - All commands now return enough details in error messages when input parameters are invalid or missing. [[#575](https://github.com/microsoft/mcp/issues/575)]

### Other Changes

- Refactored tool implementation to use Azure Resource Graph queries instead of direct ARM API calls:
  - Authorization [[607](https://github.com/microsoft/mcp/pull/607)]
  - AppConfig [[606](https://github.com/microsoft/mcp/pull/606)]
  - ACR [[622](https://github.com/microsoft/mcp/pull/622)]
- Fixed the names of the following MySQL and Postgres commands: [[#614](https://github.com/microsoft/mcp/pull/614)]
  - `azmcp_mysql_server_config_config`    → `azmcp_mysql_server_config_get`
  - `azmcp_mysql_server_param_param`      → `azmcp_mysql_server_param_get`
  - `azmcp_mysql_table_schema_schema`     → `azmcp_mysql_table_schema_get`
  - `azmcp_postgres_server_config_config` → `azmcp_postgres_server_config_get`
  - `azmcp_postgres_server_param_param`   → `azmcp_postgres_server_param_get`
  - `azmcp_postgres_table_schema_schema`  → `azmcp_postgres_table_schema_get`
- Updated the description of the following commands to increase selection accuracy by LLMs:
  - AI Foundry: [[#599](https://github.com/microsoft/mcp/pull/599)]
    - `azmcp_foundry_agents_connect`
    - `azmcp_foundry_models_deploy`
    - `azmcp_foundry_models_deployments_list`
  - App Lens: `azmcp_applens_resource_diagnose` [[#556](https://github.com/microsoft/mcp/pull/556)]
  - Cloud Architect: `azmcp_cloudarchitect_design` [[#587](https://github.com/microsoft/mcp/pull/587)]
  - Cosmos DB: `azmcp_cosmos_database_container_item_query` [[#625](https://github.com/microsoft/mcp/pull/625)]
  - Event Grid: [[#552](https://github.com/microsoft/mcp/pull/552)] 
    - `azmcp_eventgrid_subscription_list`
    - `azmcp_eventgrid_topic_list`
  - Key Vault: [[#608](https://github.com/microsoft/mcp/pull/608)]
    - `azmcp_keyvault_certificate_create`
    - `azmcp_keyvault_certificate_import`
    - `azmcp_keyvault_certificate_get`
    - `azmcp_keyvault_certificate_list`
    - `azmcp_keyvault_key_create`
    - `azmcp_keyvault_key_get`
    - `azmcp_keyvault_key_list`
    - `azmcp_keyvault_secret_create`
    - `azmcp_keyvault_secret_get`
    - `azmcp_keyvault_secret_list`
  - MySQL: [[#614](https://github.com/microsoft/mcp/pull/614)]
    - `azmcp_mysql_server_param_set`
  - Postgres: [[#562](https://github.com/microsoft/mcp/pull/562)]
    - `azmcp_postgres_database_query`
    - `azmcp_postgres_server_param_set`
  - Resource Health: [[#588](https://github.com/microsoft/mcp/pull/588)]
    - `azmcp_resourcehealth_availability-status_get`
    - `azmcp_resourcehealth_service-health-events_list`
  - SQL: [[#594](https://github.com/microsoft/mcp/pull/594)]
    - `azmcp_sql_db_delete`
    - `azmcp_sql_db_update`
    - `azmcp_sql_server_delete`
  - Subscriptions: `azmcp_subscription_list` [[#559](https://github.com/microsoft/mcp/pull/559)]

#### Dependency Updates

- Removed the following dependencies:
  - `Azure.ResourceManager.Authorization` [[#607](https://github.com/microsoft/mcp/pull/607)]
  - `Azure.ResourceManager.AppConfiguration` [[#606](https://github.com/microsoft/mcp/pull/606)]
  - `Azure.ResourceManager.ContainerRegistry` [[#622](https://github.com/microsoft/mcp/pull/622)]

## 0.8.2 (2025-09-25)

### Bugs Fixed

- Fixed `azmcp_subscription_list` to return empty enumerable instead of `null` when no subscriptions are found. [[#508](https://github.com/microsoft/mcp/pull/508)]

## 0.8.1 (2025-09-23)

### Features Added

- Added support for listing SQL servers in a subscription and resource group via the command `azmcp_sql_server_list`. [[#503](https://github.com/microsoft/mcp/issues/503)]
- Added support for renaming Azure SQL databases within a server while retaining configuration via the `azmcp sql db rename` command. [[#542](https://github.com/microsoft/mcp/pull/542)]
- Added support for Azure App Service database management via the command `azmcp_appservice_database_add`. [[#59](https://github.com/microsoft/mcp/pull/59)]
- Added the following Azure Foundry agents commands: [[#55](https://github.com/microsoft/mcp/pull/55)]
  - `azmcp_foundry_agents_connect`: Connect to an agent in an AI Foundry project and query it
  - `azmcp_foundry_agents_evaluate`: Evaluate a response from an agent by passing query and response inline
  - `azmcp_foundry_agents_query_and_evaluate`: Connect to an agent in an AI Foundry project, query it, and evaluate the response in one step
- Enhanced AKS managed cluster information with comprehensive properties. [[#490](https://github.com/microsoft/mcp/pull/490)]
- Added support retrieving Key Vault Managed HSM account settings via the command `azmcp-keyvault-admin-settings-get`. [[#358](https://github.com/microsoft/mcp/pull/358)]

### Breaking Changes

- Removed the following Storage tools: [[#500](https://github.com/microsoft/mcp/pull/500)]
  - `azmcp_storage_blob_batch_set-tier`
  - `azmcp_storage_datalake_directory_create`
  - `azmcp_storage_datalake_file-system_list-paths`
  - `azmcp_storage_queue_message_send`
  - `azmcp_storage_share_file_list`
  - `azmcp_storage_table_list`
- Updated the `OpenWorld` and `Destructive` hints for all tools. [[#510](https://github.com/microsoft/mcp/pull/510)]

### Bugs Fixed

- Fixed MCP server hanging on invalid transport arguments. Server now exits gracefully with clear error messages instead of hanging indefinitely. [[#511](https://github.com/microsoft/mcp/pull/511)]

### Other Changes

- Refactored Kusto service implementation to use Azure Resource Graph queries instead of direct ARM API calls. [[#528](https://github.com/microsoft/mcp/pull/528)]
- Refactored Storage service implementation [[#539](https://github.com/microsoft/mcp/pull/539)]
  - Replaced direct ARM API calls in `azmcp_storage_account_get` with Azure Resource Graph queries.
  - Updated `azmcp_storage_account_create` to use the GenericResource approach instead of direct ARM API calls.
- Updated `IAreaSetup` API so the area's command tree is returned rather than modifying an existing object. It's also more DI-testing friendly. [[#478](https://github.com/microsoft/mcp/pull/478)]
- Updated `CommandFactory.GetServiceArea` to check for a tool's service area with or without the root `azmcp` prefix. [[#478](https://github.com/microsoft/mcp/pull/478)]

#### Dependency Updates

- Removed the following dependencies:
  - `Azure.ResourceManager.Kusto` [[#528](https://github.com/microsoft/mcp/pull/528)]

## 0.8.0 (2025-09-18)

### Features Added

- Added the `--insecure-disable-elicitation` server startup switch. When enabled, the server will bypass user confirmation (elicitation) for tools marked as handling secrets and execute them immediately. This is **INSECURE** and meant only for controlled automation scenarios (e.g., CI or disposable test environments) because it removes a safety barrier that helps prevent accidental disclosure of sensitive data. [[#486](https://github.com/microsoft/mcp/pull/486)]
- Enhanced Azure authentication with targeted credential selection via the `AZURE_TOKEN_CREDENTIALS` environment variable: [[#56](https://github.com/microsoft/mcp/pull/56)]
  - `"dev"`: Development credentials (Visual Studio → Visual Studio Code → Azure CLI → Azure PowerShell → Azure Developer CLI)
  - `"prod"`: Production credentials (Environment → Workload Identity → Managed Identity)
  - Specific credential names (e.g., `"AzureCliCredential"`): Target only that credential
  - Improved Visual Studio Code credential error handling with proper exception wrapping for credential chaining
  - Replaced custom `DefaultAzureCredential` implementation with explicit credential chain for better control and transparency
  - For more details, see [Controlling Authentication Methods with AZURE_TOKEN_CREDENTIALS](https://github.com/microsoft/mcp/blob/main/servers/Azure.Mcp.Server/TROUBLESHOOTING.md#controlling-authentication-methods-with-azure_token_credentials)
- Enhanced AKS nodepool information with comprehensive properties. [[#454](https://github.com/microsoft/mcp/pull/454)]
- Added support for updating Azure SQL databases via the command `azmcp_sql_db_update`. [[#488](https://github.com/microsoft/mcp/pull/488)]
- Added support for listing Event Grid subscriptions via the command `azmcp_eventgrid_subscription_list`. [[#364](https://github.com/microsoft/mcp/pull/364)]
- Added support for listing Application Insights code optimization recommendations across components via the command `azmcp_applicationinsights_recommendation_list`. [#387](https://github.com/microsoft/mcp/pull/387)
- **Errata**: The following was announced as part of release `0.7.0, but was not actually included then.
  - Added support for creating and deleting SQL databases via the commands `azmcp_sql_db_create` and `azmcp_sql_db_delete`. [[#434](https://github.com/microsoft/mcp/pull/434)]
- Restored support for the following Key Vault commands: [[#506](https://github.com/microsoft/mcp/pull/506)]
  - `azmcp_keyvault_key_get`
  - `azmcp_keyvault_secret_get`

### Breaking Changes

- Redesigned how conditionally required options are handled. Commands now use explicit option registration via extension methods (`.AsRequired()`, `.AsOptional()`) instead of legacy patterns (`UseResourceGroup()`, `RequireResourceGroup()`). [[#452](https://github.com/microsoft/mcp/pull/452)]
- Removed support for the `AZURE_MCP_INCLUDE_PRODUCTION_CREDENTIALS` environment variable. Use `AZURE_TOKEN_CREDENTIALS` instead for more flexible credential selection. For migration details, see [Controlling Authentication Methods with AZURE_TOKEN_CREDENTIALS](https://github.com/microsoft/mcp/blob/main/servers/Azure.Mcp.Server/TROUBLESHOOTING.md#controlling-authentication-methods-with-azure_token_credentials). [[#56](https://github.com/microsoft/mcp/pull/56)]
- Merged `azmcp_appconfig_kv_lock` and `azmcp_appconfig_kv_unlock` into `azmcp_appconfig_kv_lock_set` which can handle locking or unlocking a key-value based on the `--lock` parameter. [[#485](https://github.com/microsoft/mcp/pull/485)]


### Other Changes

- Update `azmcp_foundry_models_deploy` to use "GenericResource" for deploying models to Azure AI Services. [[#456](https://github.com/microsoft/mcp/pull/456)]

#### Dependency Updates

- Replaced the `Azure.Bicep.Types.Az` dependency with `Microsoft.Azure.Mcp.AzTypes.Internal.Compact`. [[#472](https://github.com/microsoft/mcp/pull/472)]

## 0.7.0 (2025-09-16)

### Features Added

- Added support for getting a node pool in an AKS managed cluster via the command `azmcp_aks_nodepool_get`. [[#394](https://github.com/microsoft/mcp/pull/394)]
- Added support for diagnosing Azure Resources using the App Lens API via the command `azmcp_applens_resource_diagnose`. [[#356](https://github.com/microsoft/mcp/pull/356)]
- Added elicitation support. An elicitation request is sent if the tool annotation `secret` hint is true. [[#404](https://github.com/microsoft/mcp/pull/404)]
- Added `azmcp_sql_server_create`, `azmcp_sql_server_delete`, `azmcp_sql_server_show` to support SQL server create, delete, and show commands. [[#312](https://github.com/microsoft/mcp/pull/312)]
- Added the support for getting information about Azure Managed Lustre SKUs via the following command `azmcp_azuremanagedlustre_filesystem_get_sku_info`. [[#100](https://github.com/microsoft/mcp/issues/100)]
- Added support for creating and deleting SQL databases via the commands `azmcp_sql_db_create` and `azmcp_sql_db_delete`. [[#434](https://github.com/microsoft/mcp/pull/434)]
- `azmcp_functionapp_get` can now list Function Apps on a resource group level. [[#427](https://github.com/microsoft/mcp/pull/427)]

### Breaking Changes

- Merged `azmcp_functionapp_list` into `azmcp_functionapp_get`, which can perform both operations based on whether `--function-app` is passed. [[#427](https://github.com/microsoft/mcp/pull/427)]
- Removed Azure CLI (`az`) and Azure Developer CLI (`azd`) extension tools to reduce complexity and focus on native Azure service operations. [[#404](https://github.com/microsoft/mcp/pull/404)].

### Bugs Fixed

- Marked the `secret` hint of `azmcp_keyvault_secret_create` tool to "true". [[#430](https://github.com/microsoft/mcp/pull/430)]

### Other Changes

- Replaced bicep tool dependency on Azure.Bicep.Types.Az package with Microsoft.Azure.Mcp.AzTypes.Internal.Compact package. [[#472](https://github.com/microsoft/mcp/pull/472)]

## 0.6.0 (2025-09-11)

### Features Added

- **The Azure MCP Server is now also available on NuGet.org** [[#368](https://github.com/microsoft/mcp/pull/368)]
- Added support for listing node pools in an AKS managed cluster via the command `azmcp_aks_nodepool_list`. [[#360](https://github.com/microsoft/mcp/pull/360)]

### Breaking Changes

- To improve performance, packages now ship with trimmed binaries that have unused code and dependencies removed, resulting in significantly smaller file sizes, faster startup times, and reduced memory footprint. [Learn more](https://learn.microsoft.com/dotnet/core/deploying/trimming/trim-self-contained). [[#405](https://github.com/microsoft/mcp/pull/405)]
- Merged `azmcp_search_index_describe` and `azmcp_search_index_list` into `azmcp_search_index_get`, which can perform both operations based on whether `--index` is passed. [[#378](https://github.com/microsoft/mcp/pull/378)]
- Merged the following Storage tools: [[#376](https://github.com/microsoft/mcp/pull/376)]
  - `azmcp_storage_account_details` and `azmcp_storage_account_list` into `azmcp_storage_account_get`, which supports the behaviors of both tools based on whether `--account` is passed.
  - `azmcp_storage_blob_details` and `azmcp_storage_blob_list` into `azmcp_storage_blob_get`, which supports the behaviors of both tools based on whether `--blob` is passed.
  - `azmcp_storage_blob_container_details` and `azmcp_storage_blob_container_list` into `azmcp_storage_blob_container_get`, which supports the behaviors of both tools based on whether `--container` is passed.
- Updated the descriptions of all Storage tools. [[#376](https://github.com/microsoft/mcp/pull/376)]

### Other Changes

#### Dependency updates

- Updated the following dependencies: [[#380](https://github.com/microsoft/mcp/pull/380)]
  - Azure.Core: `1.47.1` → `1.48.0`
  - Azure.Identity: `1.15.0` → `1.16.0`

## 0.5.13 (2025-09-10)

### Features Added

- Added support for listing all Event Grid topics in a subscription via the command `azmcp_eventgrid_topic_list`. [[#43](https://github.com/microsoft/mcp/pull/43)]
- Added support for retrieving knowledge index schema information in Azure AI Foundry projects via the command `azmcp_foundry_knowledge_index_schema`. [[#41](https://github.com/microsoft/mcp/pull/41)]
- Added support for listing service health events in a subscription via the command `azmcp_resourcehealth_service-health-events_list`. [[#367](https://github.com/microsoft/mcp/pull/367)]

### Breaking Changes

- Updated/removed options for the following commands: [[#108](https://github.com/microsoft/mcp/pull/108)]
  - `azmcp_storage_account_create`: Removed the ability to configure `enable-https-traffic-only` (always `true` now), `allow-blob-public-access` (always `false` now), and `kind` (always `StorageV2` now).
  - `azmcp_storage_blob_container_create`: Removed the ability to configure `blob-container-public-access` (always `false` now).
  - `azmcp_storage_blob_upload`: Removed the ability to configure `overwrite` (always `false` now).

### Bugs Fixed

- Fixed telemetry bug where "ToolArea" was incorrectly populated in with "ToolName". [[#346](https://github.com/microsoft/mcp/pull/346)]

### Other Changes

- Added telemetry to log parameter values for the `azmcp_bestpractices_get` tool. [[#375](https://github.com/microsoft/mcp/pull/375)]
- Updated tool annotations. [[#377](https://github.com/microsoft/mcp/pull/377)]

#### Dependency updates

- Updated the following dependencies:
  - Azure.Identity: `1.14.0` → `1.15.0` [[#352](https://github.com/microsoft/mcp/pull/352)]
  - Azure.Identity.Broker: `1.2.0` → `1.3.0` [[#352](https://github.com/microsoft/mcp/pull/352)]
  - Microsoft.Azure.Cosmos.Aot: `0.1.1-preview.1` → `0.1.2-preview.1` [[#383](https://github.com/microsoft/mcp/pull/383)]
- Updated the following dependency to improve .NET Ahead-of-Time (AOT) compilation support: [[#363](https://github.com/microsoft/mcp/pull/363)]
  - Azure.ResourceManager.StorageCache: `1.3.1` → `1.3.2`

## 0.5.12 (2025-09-04)

### Features Added

- Added `azmcp_sql_server_firewall-rule_create` and `azmcp_sql_server_firewall-rule_delete` commands. [[#121](https://github.com/microsoft/mcp/pull/121)]

### Bugs Fixed

- Fixed a bug in MySQL query validation logic. [[#81](https://github.com/microsoft/mcp/pull/81)]

### Other Changes

AOT- Added a verb to the namespace name for bestpractices [[#109](https://github.com/microsoft/mcp/pull/109)]
- Added instructions about consumption plan for azure functions deployment best practices [[#218](https://github.com/microsoft/mcp/pull/218)]

## 0.5.11 (2025-09-02)

### Other Changes

- Fixed VSIX signing [[#91](https://github.com/microsoft/mcp/pull/91)]
- Included native packages in build artifacts and pack/release scripts. [[#51](https://github.com/microsoft/mcp/pull/51)]

## 0.5.10 (2025-08-28)

### Bugs fixed

- Fixed a bug with telemetry collection related to AppConfig tools. [[#44](https://github.com/microsoft/mcp/pull/44)]

## 0.5.9 (2025-08-26)

### Other Changes

#### Dependency Updates

- Updated the following dependencies to improve .NET Ahead-of-Time (AOT) compilation support:
  - Microsoft.Azure.Cosmos `3.51.0` → Microsoft.Azure.Cosmos.Aot `0.1.1-preview.1`. [[#37](https://github.com/microsoft/mcp/pull/37)]

## 0.5.8 (2025-08-21)

### Features Added

- Added support for listing knowledge indexes in Azure AI Foundry projects via the command `azmcp_foundry_knowledge_index_list`. [[#1004](https://github.com/Azure/azure-mcp/pull/1004)]
- Added support for getting details of an Azure Function App via the command `azmcp_functionapp_get`. [[#970](https://github.com/Azure/azure-mcp/pull/970)]
- Added the following Azure Managed Lustre commands: [[#1003](https://github.com/Azure/azure-mcp/issues/1003)]
  - `azmcp_azuremanagedlustre_filesystem_list`: List available Azure Managed Lustre filesystems.
  - `azmcp_azuremanagedlustre_filesystem_required-subnet-size`: Returns the number of IP addresses required for a specific SKU and size of Azure Managed Lustre filesystem.
- Added support for designing Azure Cloud Architecture through guided questions via the command `azmcp_cloudarchitect_design`. [[#890](https://github.com/Azure/azure-mcp/pull/890)]
- Added support for the following Azure MySQL operations: [[#855](https://github.com/Azure/azure-mcp/issues/855)]
  - `azmcp_mysql_database_list` - List all databases in a MySQL server.
  - `azmcp_mysql_database_query` - Executes a SELECT query on a MySQL Database. The query must start with SELECT and cannot contain any destructive SQL operations for security reasons.
  - `azmcp_mysql_table_list` - List all tables in a MySQL database.
  - `azmcp_mysql_table_schema_get` - Get the schema of a specific table in a MySQL database.
  - `azmcp_mysql_server_config_get` - Retrieve the configuration of a MySQL server.
  - `azmcp_mysql_server_list` - List all MySQL servers in a subscription & resource group.
  - `azmcp_mysql_server_param_get` - Retrieve a specific parameter of a MySQL server.
  - `azmcp_mysql_server_param_set` - Set a specific parameter of a MySQL server to a specific value.
- Added telemetry for tracking service area when calling tools. [[#1024](https://github.com/Azure/azure-mcp/pull/1024)]

### Breaking Changes

- Renamed the following Storage tool option names: [[#1015](https://github.com/Azure/azure-mcp/pull/1015)]
  - `azmcp_storage_account_create`: `account-name` → `account`.
  - `azmcp_storage_blob_batch_set-tier`: `blob-names` → `blobs`.

### Bugs Fixed

- Fixed SQL service test assertions to use case-insensitive string comparisons for resource type validation. [[#938](https://github.com/Azure/azure-mcp/pull/938)]
- Fixed HttpClient service test assertions to properly validate NoProxy collection handling instead of expecting a single string value. [[#938](https://github.com/Azure/azure-mcp/pull/938)]

### Other Changes

- Introduced the `BaseAzureResourceService` class to allow performing Azure Resource read operations using Azure Resource Graph queries. [[#938](https://github.com/Azure/azure-mcp/pull/938)]
- Refactored SQL service implementation to use Azure Resource Graph queries instead of direct ARM API calls. [[#938](https://github.com/Azure/azure-mcp/pull/938)]
  - Removed dependency on `Azure.ResourceManager.Sql` package by migrating to Azure Resource Graph queries, reducing package size and improving startup performance.
- Enhanced `BaseAzureService` with `EscapeKqlString` method for safe KQL query construction across all Azure services. [[#938](https://github.com/Azure/azure-mcp/pull/938)]
  - Fixed KQL string escaping in Workbooks service queries.
- Standardized Azure Storage command descriptions, option names, and parameter names for consistency across all storage commands. Updated JSON serialization context to remove unused model types and improve organization. [[#1015](https://github.com/Azure/azure-mcp/pull/1015)]
- Updated to .NET 10 SDK to prepare for .NET tool packing. [[#1023](https://github.com/Azure/azure-mcp/pull/1023)]
- Enhanced `bestpractices` and `azureterraformbestpractices` tool descriptions to better work with the vscode copilot tool grouping feature. [[#1029](https://github.com/Azure/azure-mcp/pull/1029)]
- The Azure MCP Server can now be packaged as a .NET SDK Tool for easier use by users with the .NET 10 SDK installed. [[#422](https://github.com/Azure/azure-mcp/issues/422)]

#### Dependency Updates

- Updated the following dependencies to improve .NET Ahead-of-Time (AOT) compilation support: [[#1031](https://github.com/Azure/azure-mcp/pull/1031)]
  - Azure.ResourceManager.ResourceHealth: `1.0.0` → `1.1.0-beta.5`

## 0.5.7 (2025-08-19)

### Features Added
- Added support for the following Azure Deploy and Azure Quota operations: [[#626](https://github.com/Azure/azure-mcp/pull/626)]
  - `azmcp_deploy_app_logs_get` - Get logs from Azure applications deployed using azd.
  - `azmcp_deploy_iac_rules_get` - Get Infrastructure as Code rules.
  - `azmcp_deploy_pipeline_guidance-get` - Get guidance for creating CI/CD pipelines to provision Azure resources and deploy applications.
  - `azmcp_deploy_plan_get` - Generate deployment plans to construct infrastructure and deploy applications on Azure.
  - `azmcp_deploy_architecture_diagram-generate` - Generate Azure service architecture diagrams based on application topology.
  - `azmcp_quota_region_availability-list` - List available Azure regions for specific resource types.
  - `azmcp_quota_usage_check` - Check Azure resource usage and quota information for specific resource types and regions.
- Added support for listing Azure Function Apps via the command `azmcp-functionapp-list`. [[#863](https://github.com/Azure/azure-mcp/pull/863)]
- Added support for importing existing certificates into Azure Key Vault via the command `azmcp-keyvault-certificate-import`. [[#968](https://github.com/Azure/azure-mcp/issues/968)]
- Added support for uploading a local file to an Azure Storage blob via the command `azmcp-storage-blob-upload`. [[#960](https://github.com/Azure/azure-mcp/pull/960)]
- Added support for the following Azure Service Health operations: [[#998](https://github.com/Azure/azure-mcp/pull/998)]
  - `azmcp-resourcehealth-availability-status-get` - Get the availability status for a specific resource.
  - `azmcp-resourcehealth-availability-status-list` - List availability statuses for all resources in a subscription or resource group.
- Added support for listing repositories in Azure Container Registries via the command `azmcp-acr-registry-repository-list`. [[#983](https://github.com/Azure/azure-mcp/pull/983)]

### Other Changes

- Improved guidance for LLM interactions with Azure MCP server by adding rules around bestpractices tool calling to server instructions. [[#1007](https://github.com/Azure/azure-mcp/pull/1007)]

#### Dependency Updates

- Updated the following dependencies to improve .NET Ahead-of-Time (AOT) compilation support: [[#893](https://github.com/Azure/azure-mcp/pull/893)]
  - Azure.Bicep.Types: `0.5.110` → `0.6.1`
  - Azure.Bicep.Types.Az: `0.2.771` → `0.2.792`
- Added the following dependencies to support Azure Managed Lustre
  - Azure.ResourceManager.StorageCache:  `1.3.1`

## 0.5.6 (2025-08-14)

### Features Added

- Added support for listing Azure Function Apps via the command `azmcp-functionapp-list`. [[#863](https://github.com/Azure/azure-mcp/pull/863)]
- Added support for getting details about an Azure Storage Account via the command `azmcp-storage-account-details`. [[#934](https://github.com/Azure/azure-mcp/issues/934)]

### Other Changes

- Refactored resource group option (`--resource-group`) handling and validation for all commands to a centralized location. [[#961](https://github.com/Azure/azure-mcp/issues/961)]

#### Dependency Updates

- Updated the following dependencies to improve .NET Ahead-of-Time (AOT) compilation support: [[#967](https://github.com/Azure/azure-mcp/issues/967)] [[#969](https://github.com/Azure/azure-mcp/issues/969)]
  - Azure.Monitor.Query: `1.6.0` → `1.7.1`
  - Azure.Monitor.Ingestion: `1.1.2` → `1.2.0`
  - Azure.Search.Documents: `11.7.0-beta.4` → `11.7.0-beta.6`
  - Azure.ResourceManager.ContainerRegistry: `1.3.0` → `1.3.1`
  - Azure.ResourceManager.DesktopVirtualization: `1.3.1` → `1.3.2`
  - Azure.ResourceManager.PostgreSql: `1.3.0` → `1.3.1`

## 0.5.5 (2025-08-12)

### Features Added

- Added support for listing ACR (Azure Container Registry) registries in a subscription via the command `azmcp-acr-registry-list`. [[#915](https://github.com/Azure/azure-mcp/issues/915)]
- Added the following Azure Storage commands:
  - `azmcp-storage-account-create`: Create a new Azure Storage account. [[#927](https://github.com/Azure/azure-mcp/issues/927)]
  - `azmcp-storage-queue-message-send`: Send a message to an Azure Storage queue. [[#794](https://github.com/Azure/azure-mcp/pull/794)]
  - `azmcp-storage-blob-details`: Get details about an Azure Storage blob. [[#930](https://github.com/Azure/azure-mcp/issues/930)]
  - `azmcp-storage-blob-container-create`: Create a new Azure Storage blob container. [[#937](https://github.com/Azure/azure-mcp/issues/937)]

### Breaking Changes

- The `azmcp-storage-account-list` command now returns account metadata objects instead of plain strings. Each item includes: `name`, `location`, `kind`, `skuName`, `skuTier`, `hnsEnabled`, `allowBlobPublicAccess`, `enableHttpsTrafficOnly`. Update scripts to read the `name` property. The underlying `IStorageService.GetStorageAccounts()` signature changed from `Task<List<string>>` to `Task<List<StorageAccountInfo>>`. [[#904](https://github.com/Azure/azure-mcp/issues/904)]

### Bugs Fixed

- Fixed best practices tool invocation failure when passing "all" action with "general" or "azurefunctions" resources. [[#757](https://github.com/Azure/azure-mcp/issues/757)]
- Updated metadata for CREATE and SET tools to `destructive = true`. [[#773](https://github.com/Azure/azure-mcp/pull/773)]

### Other Changes
- Consolidate "AzSubscriptionGuid" telemetry logic into `McpRuntime`. [[#935](https://github.com/Azure/azure-mcp/pull/935)]

## 0.5.4 (2025-08-07)

### Bugs Fixed

- Fixed subscription parameter handling across all Azure MCP service methods to consistently use `subscription` instead of `subscriptionId`, enabling proper support for both subscription IDs and subscription names. [[#877](https://github.com/Azure/azure-mcp/issues/877)]
- Fixed `ToolExecuted` telemetry activity being created twice. [[#741](https://github.com/Azure/azure-mcp/pull/741)]

### Other Changes

- Improved Azure MCP display name in VS Code from 'azure-mcp-server-ext' to 'Azure MCP' for better user experience in the Configure Tools interface. [[#871](https://github.com/Azure/azure-mcp/issues/871), [#876](https://github.com/Azure/azure-mcp/pull/876)]
- Updated the  following `CommandGroup` descriptions to improve their tool usage by Agents:
  - Azure AI Search [[#874](https://github.com/Azure/azure-mcp/pull/874)]
  - Storage [[#879](https://github.com/Azure/azure-mcp/pull/879)]

## 0.5.3 (2025-08-05)

### Features Added

- Added support for providing the `--content-type` and `--tags` properties to the `azmcp-appconfig-kv-set` command. [[#459](https://github.com/Azure/azure-mcp/pull/459)]
- Added `filter-path` and `recursive` capabilities to `azmcp-storage-datalake-file-system-list-paths`. [[#770](https://github.com/Azure/azure-mcp/issues/770)]
- Added support for listing files and directories in Azure File Shares via the `azmcp-storage-share-file-list` command. This command recursively lists all items in a specified file share directory with metadata including size, last modified date, and content type. [[#793](https://github.com/Azure/azure-mcp/pull/793)]
- Added support for Azure Virtual Desktop with new commands: [[#653](https://github.com/Azure/azure-mcp/pull/653)]
  - `azmcp-virtualdesktop-hostpool-list` - List all host pools in a subscription
  - `azmcp-virtualdesktop-sessionhost-list` - List all session hosts in a host pool
  - `azmcp-virtualdesktop-sessionhost-usersession-list` - List all user sessions on a specific session host
- Added support for creating and publishing DevDeviceId in telemetry. [[#810](https://github.com/Azure/azure-mcp/pull/810/)]

### Breaking Changes

- **Parameter Name Changes**: Removed unnecessary "-name" suffixes from command parameters across 25+ parameters in 12+ Azure service areas to improve consistency and usability. Users will need to update their command-line usage and scripts. [[#853](https://github.com/Azure/azure-mcp/pull/853)]
  - **AppConfig**: `--account-name` → `--account`
  - **Search**: `--service-name` → `--service`, `--index-name` → `--index`
  - **Cosmos**: `--account-name` → `--account`, `--database-name` → `--database`, `--container-name` → `--container`
  - **Kusto**: `--cluster-name` → `--cluster`, `--database-name` → `--database`, `--table-name` → `--table`
  - **AKS**: `--cluster-name` → `--cluster`
  - **Postgres**: `--user-name` → `--user`
  - **ServiceBus**: `--queue-name` → `--queue`, `--topic-name` → `--topic`
  - **Storage**: `--account-name` → `--account`, `--container-name` → `--container`, `--table-name` → `--table`, `--file-system-name` → `--file-system`, `--tier-name` → `--tier`
  - **Monitor**: `--table-name` → `--table`, `--model` → `--health-model`, `--resource-name` → `--resource`
  - **Foundry**: `--deployment-name` → `--deployment`, `--publisher-name` → `--publisher`, `--license-name` → `--license`, `--sku-name` → `--sku`, `--azure-ai-services-name` → `--azure-ai-services`

### Bugs Fixed

- Fixed an issue where the `azmcp-storage-blob-batch-set-tier` command did not correctly handle the `--tier` parameter when setting the access tier for multiple blobs. [[#808](https://github.com/Azure/azure-mcp/pull/808)]

### Other Changes

- Implemented centralized HttpClient service with proxy support for better resource management and enterprise compatibility. [[#857](https://github.com/Azure/azure-mcp/pull/857)]
- Added caching for Cosmos DB databases and containers. [[#813](https://github.com/Azure/azure-mcp/pull/813)]
- Refactored PostgreSQL commands to follow ObjectVerb naming pattern, fix command hierarchy, and ensure all commands end with verbs. This improves consistency and discoverability across all postgres commands. [[#865](https://github.com/Azure/azure-mcp/issues/865)] [[#866](https://github.com/Azure/azure-mcp/pull/866)]

#### Dependency Updates

- Updated the following dependencies to improve .NET Ahead-of-Time (AOT) compilation support. AOT will enable shipping Azure MCP Server as self-contained native executable.
  - Azure.Core: `1.46.2` → `1.47.1`
  - Azure.ResourceManager: `1.13.1` → `1.13.2`
  - Azure.ResourceManager.ApplicationInsights: `1.0.1` → `1.1.0-beta.1`
  - Azure.ResourceManager.AppConfiguration: `1.4.0` → `1.4.1`
  - Azure.ResourceManager.Authorization: `1.1.4` → `1.1.5`
  - Azure.ResourceManager.ContainerService: `1.2.3` → `1.2.5`
  - Azure.ResourceManager.Kusto: `1.6.0` → `1.6.1`
  - Azure.ResourceManager.CognitiveServices: `1.4.0` → `1.5.1`
  - Azure.ResourceManager.Redis: `1.5.0` → `1.5.1`
  - Azure.ResourceManager.RedisEnterprise: `1.1.0` → `1.2.1`
  - Azure.ResourceManager.LoadTesting: `1.1.1` → `1.1.2`
  - Azure.ResourceManager.Sql: `1.3.0` → `1.4.0-beta.3`
  - Azure.ResourceManager.Datadog: `1.0.0-beta.5` → `1.0.0-beta.6`
  - Azure.ResourceManager.CosmosDB: `1.3.2` → `1.4.0-beta.13`
  - Azure.ResourceManager.OperationalInsights: `1.3.0` → `1.3.1`
  - Azure.ResourceManager.Search: `1.2.3` → `1.3.0`
  - Azure.ResourceManager.Storage: `1.4.2` → `1.4.4`
  - Azure.ResourceManager.Grafana: `1.1.1` → `1.2.0-beta.2`
  - Azure.ResourceManager.ResourceGraph: `1.1.0-beta.3` → `1.1.0-beta.4`

## 0.5.2 (2025-07-31)

### Features Added

- Added support for batch setting access tier for multiple Azure Storage blobs via the `azmcp-storage-blob-batch-set-tier` command. This command efficiently changes the storage tier (Hot, Cool, Archive, etc) for multiple blobs simultaneously in a single operation. [[#735](https://github.com/Azure/azure-mcp/issues/735)]
- Added descriptions to all Azure MCP command groups to improve discoverability and usability when running the server with `--mode single` or `--mode namespace`. [[#791](https://github.com/Azure/azure-mcp/pull/791)]

### Breaking Changes

- Removed `--partner-tenant-id` option from `azmcp-marketplace-product-get` command. [[#656](https://github.com/Azure/azure-mcp/pull/656)]

## 0.5.1 (2025-07-29)

### Features Added

- Added support for listing SQL databases via the command: `azmcp-sql-db-list`. [[#746](https://github.com/Azure/azure-mcp/pull/746)]
- Added support for reading `AZURE_SUBSCRIPTION_ID` from the environment variables if a subscription is not provided. [[#533](https://github.com/Azure/azure-mcp/pull/533)]

### Breaking Changes

- Removed the following Key Vault operations: [[#768](https://github.com/Azure/azure-mcp/pull/768)]
  - `azmcp-keyvault-secret-get`
  - `azmcp-keyvault-key-get`

### Other Changes

- Improved the MAC address search logic for telemetry by making it more robust in finding a valid network interface. [[#759](https://github.com/Azure/azure-mcp/pull/759)]
- Major repository structure change:
  - Service areas moved from `/src/areas/{Area}` and `/tests/areas/{Area}` into `/areas/{area}/src` and `/areas/{area}/tests`
  - Common code moved into `/core/src` and `/core/tests`

## 0.5.0 (2025-07-24)

### Features Added

- Added a new VS Code extension (VSIX installer) for the VS Code Marketplace. [[#661](https://github.com/Azure/azure-mcp/pull/661)]
- Added `--mode all` startup option to expose all Azure MCP tools individually. [[#689](https://github.com/Azure/azure-mcp/issues/689)]
- Added more tools for Azure Key Vault: [[#517](https://github.com/Azure/azure-mcp/pull/517)]
  - `azmcp-keyvault-certificate-list` - List certificates in a key vault
  - `azmcp-keyvault-certificate-get` - Get details of a specific certificate
  - `azmcp-keyvault-certificate-create` - Create a new certificate
  - `azmcp-keyvault-secret-list` - List secrets in a key vault
  - `azmcp-keyvault-secret-create` - Create a new secret
- Added support for Azure Workbooks management operations: [[#629](https://github.com/Azure/azure-mcp/pull/629)]
  - `azmcp-workbooks-list` - List workbooks in a resource group with optional filtering
  - `azmcp-workbooks-show` - Get detailed information about a specific workbook
  - `azmcp-workbooks-create` - Create new workbooks with custom visualizations and content
  - `azmcp-workbooks-update` - Update existing workbook configurations and metadata
  - `azmcp-workbooks-delete` - Delete workbooks when no longer needed
- Added support for creating a directory in Azure Storage DataLake via the `azmcp-storage-datalake-directory-create` command. [[#647](https://github.com/Azure/azure-mcp/pull/647)]
- Added support for getting the details of an Azure Kubernetes Service (AKS) cluster via the `azmcp-aks-cluster-get` command. [[#700](https://github.com/Azure/azure-mcp/pull/700)]

### Breaking Changes

- Changed the default startup mode to list tools at the namespace level instead of at an individual level, reducing total tool count from around 128 tools to 25. Use `--mode all` to restore the previous behavior of exposing all tools individually. [[#689](https://github.com/Azure/azure-mcp/issues/689)]
- Consolidated Azure best practices commands into the command `azmcp-bestpractices-get` with `--resource` and `--action` parameters: [[#677](https://github.com/Azure/azure-mcp/pull/677)]
  - Removed `azmcp-bestpractices-general-get`, `azmcp-bestpractices-azurefunctions-get-code-generation` and `azmcp-bestpractices-azurefunctions-get-deployment`
  - Use `--resource general --action code-generation` for general Azure code generation best practices
  - Use `--resource general --action deployment` for general Azure deployment best practices
  - Use `--resource azurefunctions --action code-generation` instead of the old azurefunctions code-generation command
  - Use `--resource azurefunctions --action deployment` instead of the old azurefunctions deployment command
  - Use `--resource static-web-app --action all` to get Static Web Apps development and deployment best practices

### Bugs Fixed

- Fixes tool discovery race condition causing "tool not found" errors in MCP clients that use different processes to start and use the server, like LangGraph. [[#556](https://github.com/Azure/azure-mcp/issues/556)]

## 0.4.1 (2025-07-17)

### Features Added

- Added support for the following Azure Load Testing operations: [[#315](https://github.com/Azure/azure-mcp/pull/315)]
  - `azmcp-loadtesting-testresource-list` - List Azure Load testing resources.
  - `azmcp-loadtesting-testresource-create` - Create a new Azure Load testing resource.
  - `azmcp-loadtesting-test-get` - Get details of a specific load test configuration.
  - `azmcp-loadtesting-test-create` - Create a new load test configuration.
  - `azmcp-loadtesting-testrun-get` - Get details of a specific load test run.
  - `azmcp-loadtesting-testrun-list` - List all load test runs for a specific test.
  - `azmcp-loadtesting-testrun-create` - Create a new load test run.
  - `azmcp-loadtesting-testrun-delete` - Delete a specific load test run.
- Added support for scanning Azure resources for compliance recommendations using the Azure Quick Review CLI via the command: `azmcp-extension-azqr`. [[#510](https://github.com/Azure/azure-mcp/pull/510)]
- Added support for listing paths in Data Lake file systems via the command: `azmcp-storage-datalake-file-system-list-paths`. [[#608](https://github.com/Azure/azure-mcp/pull/608)]
- Added support for listing SQL elastic pools via the command: `azmcp-sql-elastic-pool-list`. [[#606](https://github.com/Azure/azure-mcp/pull/606)]
- Added support for listing SQL server firewall rules via the command: `azmcp-sql-firewall-rule-list`. [[#610](https://github.com/Azure/azure-mcp/pull/610)]
- Added new commands for obtaining Azure Functions best practices via the following commands: [[#630](https://github.com/Azure/azure-mcp/pull/630)]
  - `azmcp-bestpractices-azurefunctions-get-code-generation` - Get code generation best practices for Azure Functions.
  - `azmcp-bestpractices-azurefunctions-get-deployment` - Get deployment best practices for Azure Functions.
- Added support for get details about a product in the Azure Marketplace via the command: `azmcp-marketplace-product-get`. [[#442](https://github.com/Azure/azure-mcp/pull/442)]

### Breaking Changes

- Renamed the command `azmcp-bestpractices-get` to `azmcp-bestpractices-general-get`. [[#630](https://github.com/Azure/azure-mcp/pull/630)]

### Bugs Fixed

- Fixed an issue with Azure CLI executable path resolution on Windows. [[#611](https://github.com/Azure/azure-mcp/issues/611)]
- Fixed a tool discovery timing issue when calling tools on fresh server instances. [[#604](https://github.com/Azure/azure-mcp/issues/604)]
- Fixed issue where unrecognizable json would be sent to MCP clients in STDIO mode at startup. [[#644](https://github.com/Azure/azure-mcp/issues/644)]

### Other Changes

- Changed `engines.node` in `package.json` to require Node.js version `>=20.0.0`. [[#628](https://github.com/Azure/azure-mcp/pull/628)]

## 0.4.0 (2025-07-15)

### Features Added

- Added support for listing Azure Kubernetes Service (AKS) clusters via the command `azmcp-aks-cluster-list`. [[#560](https://github.com/Azure/azure-mcp/pull/560)]
- Made the following Ahead of Time (AOT) compilation improvements saving `6.96 MB` in size total:
  - Switched to the trimmer-friendly `CreateSlimBuilder` API from `CreateBuilder`, saving `0.63 MB` in size for the native executable. [[#564](https://github.com/Azure/azure-mcp/pull/564)]
  - Switched to the trimmer-friendly `npgsql` API, saving `2.69 MB` in size for the native executable. [[#592](https://github.com/Azure/azure-mcp/pull/592)]
  - Enabled `IlcFoldIdenticalMethodBodies` to fold identical method bodies, saving `3.64 MB` in size for the native executable. [[#598](https://github.com/Azure/azure-mcp/pull/598)]
- Added support for using the hyphen/dash ("-") character in command names. [[#531](https://github.com/Azure/azure-mcp/pull/531)]
- Added support for authenticating with the Azure account used to log into VS Code. Authentication now prioritizes the VS Code broker credential when in the context of VS Code. [[#452](https://github.com/Azure/azure-mcp/pull/452)]

### Breaking Changes

- Removed SSE (Server-Sent Events) transport support. Now, only stdio transport is supported as SSE is no longer part of the MCP specification. [[#593](https://github.com/Azure/azure-mcp/issues/593)]
- Renamed `azmcp-sql-server-entraadmin-list` to `azmcp-sql-server-entra-admin-list` for better readability. [[#602](https://github.com/Azure/azure-mcp/pull/602)]

### Bugs Fixed

- Added a post-install script to ensure platform-specific versions like `@azure/mcp-${platform}-${arch}` can be resolved. Otherwise, fail install to prevent npx caching of `@azure/mcp`. [[#597](https://github.com/Azure/azure-mcp/pull/597)]
- Improved install reliability and error handling when missing platform packages on Ubuntu. [[#394](https://github.com/Azure/azure-mcp/pull/394)]

### Other Changes
- Updated `engines.node` in `package.json` to require Node.js version `>=22.0.0`.

#### Dependency Updates

- Updated the `ModelContextProtocol.AspNetCore` version from `0.3.0-preview.1` to `0.3.0-preview.2`. [[#519](https://github.com/Azure/azure-mcp/pull/519)]

## 0.3.2 (2025-07-10)

### Features Added

- Added support for listing Azure Managed Grafana details via the command: `azmcp-grafana-list`. [[#532](https://github.com/Azure/azure-mcp/pull/532)]
- Added agent best practices for Azure Terraform commands. [[#420](https://github.com/Azure/azure-mcp/pull/420)]

### Bugs Fixed

- Fixed issue where trace logs could be collected as telemetry. [[#540](https://github.com/Azure/azure-mcp/pull/540/)]
- Fixed an issue that prevented the Azure MCP from finding the Azure CLI if it was installed on a path other than the default global one. [[#351](https://github.com/Azure/azure-mcp/issues/351)]

## 0.3.1 (2025-07-08)

### Features Added

- Added support for the following SQL operations:
  - `azmcp-sql-db-show` - Show details of a SQL Database [[#516](https://github.com/Azure/azure-mcp/pull/516)]
  - `azmcp-sql-server-entra-admin-list` - List Microsoft Entra ID administrators for a SQL server [[#529](https://github.com/Azure/azure-mcp/pull/529)]
- Updates Azure MCP tool loading configurations at launch time. [[#513](https://github.com/Azure/azure-mcp/pull/513)]

### Breaking Changes

- Deprecated the `--service` flag. Use `--namespace` and `--mode` options to specify the service and mode the server will run in. [[#513](https://github.com/Azure/azure-mcp/pull/513)]

## 0.3.0 (2025-07-03)

### Features Added

- Added support for Azure AI Foundry [[#274](https://github.com/Azure/azure-mcp/pull/274)]. The following tools are now available:
  - `azmcp-foundry-models-list`
  - `azmcp-foundry-models-deploy`
  - `azmcp-foundry-models-deployments-list`
- Added support for telemetry [[#386](https://github.com/Azure/azure-mcp/pull/386)]. Telemetry is enabled by default but can be disabled by setting `AZURE_MCP_COLLECT_TELEMETRY` to `false`.

### Bugs Fixed

- Fixed a bug where `CallToolResult` was always successful. [[#511](https://github.com/Azure/azure-mcp/pull/511)]

## 0.2.6 (2025-07-01)

### Other Changes

- Updated the descriptions of the following tools to improve their usage by Agents: [[#492](https://github.com/Azure/azure-mcp/pull/492)]
  - `azmcp-datadog-monitoredresources-list`
  - `azmcp-kusto-cluster-list`
  - `azmcp-kusto-database-list`
  - `azmcp-kusto-sample`
  - `azmcp-kusto-table-list`
  - `azmcp-kusto-table-schema`

## 0.2.5 (2025-06-26)

### Bugs Fixed

- Fixed issue where tool listing incorrectly returned resources instead of text. [#465](https://github.com/Azure/azure-mcp/issues/465)
- Fixed invalid modification to HttpClient in KustoClient. [#433](https://github.com/Azure/azure-mcp/issues/433)

## 0.2.4 (2025-06-24)

### Features Added

- Added new command for resource-centric logs query in Azure Monitor with command path `azmcp-monitor-resource-logs-query` - https://github.com/Azure/azure-mcp/pull/413
- Added support for starting the server with a subset of services using the `--service` flag - https://github.com/Azure/azure-mcp/pull/424
- Improved index schema handling in Azure AI Search (index descriptions, facetable fields, etc.) - https://github.com/Azure/azure-mcp/pull/440
- Added new commands for querying metrics with Azure Monitor with command paths `azmcp-monitor-metrics-query` and `azmcp-monitor-metrics-definitions`. - https://github.com/Azure/azure-mcp/pull/428

### Breaking Changes

- Changed the command for workspace-based logs query in Azure Monitor from `azmcp-monitor-log-query` to `azmcp-monitor-workspace-logs-query`

### Bugs Fixed

- Fixed handling of non-retrievable fields in Azure AI Search. [#416](https://github.com/Azure/azure-mcp/issues/416)

### Other Changes

- Repository structure changed to organize all of an Azure service's code into a single "area" folder. ([426](https://github.com/Azure/azure-mcp/pull/426))
- Upgraded Azure.Messaging.ServiceBus to 7.20.1 and Azure.Core to 1.46.2. ([441](https://github.com/Azure/azure-mcp/pull/441/))
- Updated to ModelContextProtocol 0.3.0-preview1, which brings support for the 06-18-2025 MCP specification. ([431](https://github.com/Azure/azure-mcp/pull/431))

## 0.2.3 (2025-06-19)

### Features Added

- Adds support to launch MCP server in readonly mode - https://github.com/Azure/azure-mcp/pull/410

### Bugs Fixed

- MCP tools now expose annotations to clients https://github.com/Azure/azure-mcp/pull/388

## 0.2.2 (2025-06-17)

### Features Added

- Support for Azure ISV Services https://github.com/Azure/azure-mcp/pull/199/
- Support for Azure RBAC https://github.com/Azure/azure-mcp/pull/266
- Support for Key Vault Secrets https://github.com/Azure/azure-mcp/pull/173


## 0.2.1 (2025-06-12)

### Bugs Fixed

- Fixed the issue where queries containing double quotes failed to execute. https://github.com/Azure/azure-mcp/pull/338
- Enables dynamic proxy mode within single "azure" tool. https://github.com/Azure/azure-mcp/pull/325

## 0.2.0 (2025-06-09)

### Features Added

- Support for launching smaller service level MCP servers. https://github.com/Azure/azure-mcp/pull/324

### Bugs Fixed

- Fixed failure starting Docker image. https://github.com/Azure/azure-mcp/pull/301

## 0.1.2 (2025-06-03)

### Bugs Fixed

- Monitor Query Logs Failing.  Fixed with https://github.com/Azure/azure-mcp/pull/280

## 0.1.1 (2025-05-30)

### Bugs Fixed

- Fixed return value of `tools/list` to use JSON object names. https://github.com/Azure/azure-mcp/pull/275

### Other Changes

- Update .NET SDK version to 9.0.300 https://github.com/Azure/azure-mcp/pull/278

## 0.1.0 (2025-05-28)

### Breaking Changes

- `azmcp tool list` "args" changes to "options"

### Other Changes

- Removed "Arguments" from code base in favor of "Options" to align with System. CommandLine semantics. https://github.com/Azure/azure-mcp/pull/232

## 0.0.21 (2025-05-22)

### Features Added

- Support for Azure Redis Caches and Clusters https://github.com/Azure/azure-mcp/pull/198
- Support for Azure Monitor Health Models https://github.com/Azure/azure-mcp/pull/208

### Bugs Fixed

- Updates the usage patterns of Azure Developer CLI (azd) when invoked from MCP. https://github.com/Azure/azure-mcp/pull/203
- Fixes server binding issue when using SSE transport in Docker by replacing `ListenLocalhost` with `ListenAnyIP`, allowing external access via port mapping. https://github.com/Azure/azure-mcp/pull/233

### Other Changes

- Updated to the latest ModelContextProtocol library. https://github.com/Azure/azure-mcp/pull/220

## 0.0.20 (2025-05-17)

### Bugs Fixed

- Improve the formatting in the ParseJsonOutput method and refactor it to utilize a ParseError record. https://github.com/Azure/azure-mcp/pull/218
- Added dummy argument for best practices tool, so the schema is properly generated for Python Open API use cases. https://github.com/Azure/azure-mcp/pull/219

## 0.0.19 (2025-05-15)

### Bugs Fixed

- Fixes Service Bus host name parameter description. https://github.com/Azure/azure-mcp/pull/209/

## 0.0.18 (2025-05-14)

### Bugs Fixed

- Include option to exclude managed keys. https://github.com/Azure/azure-mcp/pull/202

## 0.0.17 (2025-05-13)

### Bugs Fixed

- Added an opt-in timeout for browser-based authentication to handle cases where the process waits indefinitely if the user closes the browser. https://github.com/Azure/azure-mcp/pull/189

## 0.0.16 (2025-05-13)

### Bugs Fixed

- Fixed being able to pass args containing spaces through an npx call to the cli

### Other Changes

- Updated to the latest ModelContextProtocol library. https://github.com/Azure/azure-mcp/pull/161

## 0.0.15 (2025-05-09)

### Features Added

- Support for getting properties and runtime information for Azure Service Bus queues, topics, and subscriptions. https://github.com/Azure/azure-mcp/pull/150/
- Support for peeking at Azure Service Bus messages from queues or subscriptions. https://github.com/Azure/azure-mcp/pull/144
- Adds Best Practices tool that provides guidance to LLMs for effective code generation. https://github.com/Azure/azure-mcp/pull/153 https://github.com/Azure/azure-mcp/pull/156

### Other Changes

- Disabled Parallel testing in the ADO pipeline for Live Tests https://github.com/Azure/azure-mcp/pull/151

## 0.0.14 (2025-05-07)

### Features Added

- Support for Azure Key Vault keys https://github.com/Azure/azure-mcp/pull/119
- Support for Azure Data Explorer  https://github.com/Azure/azure-mcp/pull/21

## 0.0.13 (2025-05-06)

### Features Added

- Support for Azure PostgreSQL. https://github.com/Azure/azure-mcp/pull/81

## 0.0.12 (2025-05-05)

### Features Added

- Azure Search Tools https://github.com/Azure/azure-mcp/pull/83

### Other Changes

- Arguments no longer echoed in response: https://github.com/Azure/azure-mcp/pull/79
- Editorconfig and gitattributes updated: https://github.com/Azure/azure-mcp/pull/91

## 0.0.11 (2025-04-29)

### Features Added

### Breaking Changes

### Bugs Fixed
- Bug fixes to existing MCP commands
- See https://github.com/Azure/azure-mcp/releases/tag/0.0.11

### Other Changes

## 0.0.10 (2025-04-17)

### Features Added
- Support for Azure Cosmos DB (NoSQL databases).
- Support for Azure Storage.
- Support for Azure Monitor (Log Analytics).
- Support for Azure App Configuration.
- Support for Azure Resource Groups.
- Support for Azure CLI.
- Support for Azure Developer CLI (azd).

### Breaking Changes

### Bugs Fixed
- See https://github.com/Azure/azure-mcp/releases/tag/0.0.10

### Other Changes
- See blog post for details https://devblogs.microsoft.com/azure-sdk/introducing-the-azure-mcp-server/<|MERGE_RESOLUTION|>--- conflicted
+++ resolved
@@ -7,6 +7,8 @@
 ### Features Added
 
 - Updated `ToolArea` telemetry field to be populated for namespace (and intent/learn) calls. [[#739](https://github.com/microsoft/mcp/pull/739)]
+- Added the following Azure Table commands: [[#743](https://github.com/microsoft/mcp/pull/743)]
+  - `azmcp_table_list`: List Azure Tables.
 
 ### Breaking Changes
 
@@ -26,17 +28,9 @@
 - Added support for for appending tamper-proof ledger entries backed by TEEs and blockchain-style integrity guarantees in Azure Confidential Ledger via the command `azmcp_confidentialledger_entries_append`. [[#705](https://github.com/microsoft/mcp/pull/705)]
 - Added the following Azure Managed Lustre commands:
   - `azmcp_azuremanagedlustre_filesystem_subnetsize_validate`: Check if the subnet can host the target Azure Managed Lustre SKU and size [[#110](https://github.com/microsoft/mcp/issues/110)].
-<<<<<<< HEAD
-- Added the following Azure Managed Lustre commands: [[#50](https://github.com/microsoft/mcp/issues/50)]
-  - `azmcp_azuremanagedlustre_filesystem_create`: Create an Azure Managed Lustre filesystems.
-  - `azmcp_azuremanagedlustre_filesystem_update`: Update an Azure Managed Lustre filesystems.
-- Added the following Azure Table commands:
-  - `azmcp_table_list`: List Azure Tables.
-=======
   - `azmcp_azuremanagedlustre_filesystem_create`: Create an Azure Managed Lustre filesystem. [[#50](https://github.com/microsoft/mcp/issues/50)]
   - `azmcp_azuremanagedlustre_filesystem_update`: Update an Azure Managed Lustre filesystem. [[#50](https://github.com/microsoft/mcp/issues/50)]
 - Added support for listing all Azure SignalR runtime instances or getting detailed information about a single one via the command `azmcp_signalr_runtime_get`. [[#83](https://github.com/microsoft/mcp/pull/83)]
->>>>>>> fece30fe
 
 ### Breaking Changes
 
