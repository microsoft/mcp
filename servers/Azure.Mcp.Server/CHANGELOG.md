--- conflicted
+++ resolved
@@ -8,16 +8,13 @@
 
 ### Breaking Changes
 
-<<<<<<< HEAD
+- Merged `azmcp_search_index_describe` and `azmcp_search_index_list` into `azmcp_search_index_get`, which can perform both operations based on whether
+  an index name is passed. [[#378](https://github.com/microsoft/mcp/pull/378)]
 - Changed descriptions of Storage commands. [[#376](https://github.com/microsoft/mcp/pull/376)]
 - Merged the following Storage tools [[#376](https://github.com/microsoft/mcp/pull/376)]
   - `azmcp_storage_account_details` and `azmcp_storage_account_list` into `azmcp_storage_account_get`, it supports the behaviors of both tools based on whether `--account` is passed.
   - `azmcp_storage_blob_details` and `azmcp_storage_blob_list` into `azmcp_storage_blob+get`, it supports the behaviors of both tools based on whether `--blob` is passed.
   - `azmcp_storage_blob_container_details` and `azmcp_storage_blob_container_list` into `azmcp_storage_blob_container_get`, it supports the behaviors of both tools based on whether `--container` is passed.
-=======
-- Merged `azmcp_search_index_describe` and `azmcp_search_index_list` into `azmcp_search_index_get`, which can perform both operations based on whether
-  an index name is passed. [[#378](https://github.com/microsoft/mcp/pull/378)]
->>>>>>> 2e895580
 
 ### Bugs Fixed
 
