# CHANGELOG 📝

The Azure MCP Server updates automatically by default whenever a new release comes out 🚀. We ship updates twice a week on Tuesdays and Thursdays 😊

## 0.8.6 (Unreleased)

### Features Added

<<<<<<< HEAD
- Enhanced `azmcp tools list` command with new filtering and output options:
  - Added `--namespace` option to filter tools by one or more service namespaces (e.g., 'storage', 'keyvault')
  - Added `--name` option to return only tool names without descriptions or metadata
  - Renamed `--namespaces` to `--namespace-mode` for better clarity when listing top-level service namespaces
=======
- Added `ServerMode` telemetry tag to distinguish start-up modes for the MCP server. [[#738](https://github.com/microsoft/mcp/pull/738)]
>>>>>>> ad0805f6
- Added `--tool` option to start Azure MCP server with only specific tools by name, providing fine-grained control over tool exposure. This option switches server mode to all automatically. The `--namespace` and `--tool` options cannot be used together. [[#685](https://github.com/microsoft/mcp/issues/685)]
- Updated `ToolArea` telemetry field to be populated for namespace (and intent/learn) calls. [[#739](https://github.com/microsoft/mcp/pull/739)]
- Added support for Azure Confidential Ledger with the command `azmcp_confidentialledger_entries_get` for getting ledger entries identified by their ID. [[#705](https://github.com/microsoft/mcp/pull/723)]


### Breaking Changes

- Unified required parameter validation: null or empty values now always throw `ArgumentException` with an improved message listing all invalid parameters. Previously this would throw either `ArgumentNullException` or `ArgumentException` for only the first invalid value. [[#718](https://github.com/microsoft/mcp/pull/718)]

### Bugs Fixed

### Other Changes

## 0.8.5 (2025-10-07)

### Features Added

- Added the following OpenAI commands: [[#647](https://github.com/microsoft/mcp/pull/647)]
  - `azmcp_foundry_openai_chat-completions-create`: Create interactive chat completions using Azure OpenAI chat models in AI Foundry.
  - `azmcp_foundry_openai_embeddings-create`: Generate vector embeddings using Azure OpenAI embedding models in AI Foundry
  - `azmcp_foundry_openai_models-list`: List all available OpenAI models and deployments in an Azure resource.
- Added support for sending SMS messages via Azure Communication Services with the command `azmcp_communication_sms_send`. [[#473](https://github.com/microsoft/mcp/pull/473)]
- Added support for appending tamper-proof ledger entries backed by TEEs and blockchain-style integrity guarantees in Azure Confidential Ledger via the command `azmcp_confidentialledger_entries_append`. [[#705](https://github.com/microsoft/mcp/pull/705)]
- Added the following Azure Managed Lustre commands:
  - `azmcp_azuremanagedlustre_filesystem_subnetsize_validate`: Check if the subnet can host the target Azure Managed Lustre SKU and size [[#110](https://github.com/microsoft/mcp/issues/110)].
  - `azmcp_azuremanagedlustre_filesystem_create`: Create an Azure Managed Lustre filesystem. [[#50](https://github.com/microsoft/mcp/issues/50)]
  - `azmcp_azuremanagedlustre_filesystem_update`: Update an Azure Managed Lustre filesystem. [[#50](https://github.com/microsoft/mcp/issues/50)]
- Added support for listing all Azure SignalR runtime instances or getting detailed information about a single one via the command `azmcp_signalr_runtime_get`. [[#83](https://github.com/microsoft/mcp/pull/83)]

### Breaking Changes

- Renamed `azmcp_azuremanagedlustre` commands to `azmcp_managedlustre`. [[#345](https://github.com/microsoft/mcp/issues/345)]
  - Renamed `azmcp_managedlustre_filesystem_required-subnet-size` to `azmcp_managedlustre_filesystem_subnetsize_ask`. [[#111](https://github.com/microsoft/mcp/issues/111)]
- Merged the following Azure Kubernetes Service (AKS) tools: [[#591](https://github.com/microsoft/mcp/issues/591)]
  - Merged `azmcp_aks_cluster_list` into `azmcp_aks_cluster_get`, which can perform both operations based on whether `--cluster` is passed.
  - Merged `azmcp_aks_nodepool_list` into `azmcp_aks_nodepool_get`, which can perform both operations based on whether `--nodepool` is passed.

### Bugs Fixed

- Improved description of Load Test commands. [[#92](https://github.com/microsoft/mcp/pull/92)]
- Fixed an issue where Azure Subscription tools were not available in the default (namespace) server mode. [[#634](https://github.com/microsoft/mcp/pull/634)]
- Improved error message for macOS users when interactive browser authentication fails due to broker threading requirements. The error now provides clear guidance to use Azure CLI, Azure PowerShell, or Azure Developer CLI for authentication instead. [[#684](https://github.com/microsoft/mcp/pull/684)]
- Added validation for the Cosmos query command `azmcp_cosmos_database_container_item_query`. [[#524](https://github.com/microsoft/mcp/pull/524)]
- Fixed the construction of Azure Resource Graph queries for App Configuration in the `FindAppConfigStore` method. The name filter is now correctly passed via the `additionalFilter` parameter instead of `tableName`, resolving "ExactlyOneStartingOperatorRequired" and "BadRequest" errors when setting key-value pairs. [[#670](https://github.com/microsoft/mcp/pull/670)]
- Updated the description of the Monitor tool and corrected the prompt for command `azmcp_monitor_healthmodels_entity_gethealth` to ensure that the LLM picks up the correct tool. [[#630](https://github.com/microsoft/mcp/pull/630)]
- Fixed "BadRequest" error in Azure Container Registry to get a registry, and in EventHubs to get a namespace. [[#729](https://github.com/microsoft/mcp/pull/729)]
- Added redundancy in Dockerfile to ensure the azmcp in the Docker image is actually executable. [[#732](https://github.com/microsoft/mcp/pull/732)]

### Other Changes

- Updated the description of `azmcp_bicepschema_get` to increase selection accuracy by LLMs. [[#649](https://github.com/microsoft/mcp/pull/649)]
- Update the `ToolName` telemetry field to use the normalized command name when the `CommandFactory` tool is used. [[#716](https://github.com/microsoft/mcp/pull/716)]
- Updated the default tool loading behavior to execute namespace tool calls directly instead of spawning separate child processes for each namespace. [[#704](https://github.com/microsoft/mcp/pull/704)]

#### Dependency updates

- Updated `Microsoft.Azure.Cosmos.Aot` from `0.1.2-preview.2` to `0.1.4-preview.2`, which upgrades the transitive Newtonsoft.Json dependency to `13.0.4`. [[#662](https://github.com/microsoft/mcp/pull/662)]

## 0.8.4 (2025-10-02)

### Features Added

- Added support to return metadata when using the `azmcp_tool_list` command. [[#564](https://github.com/microsoft/mcp/issues/564)]
- Added support for returning a list of tool namespaces instead of individual tools when using the `azmcp_tool_list` command with the `--namespaces` option. [[#496](https://github.com/microsoft/mcp/issues/496)]

### Breaking Changes

- Merged `azmcp_appconfig_kv_list` and `azmcp_appconfig_kv_show` into `azmcp_appconfig_kv_get` which can handle both listing and filtering key-values and getting a specific key-value. [[#505](https://github.com/microsoft/mcp/pull/505)]

### Bugs Fixed

- Fixed the name of the Key Vault Managed HSM settings get command from `azmcp_keyvault_admin_get` to `azmcp_keyvault_admin_settings_get`. [[#643](https://github.com/microsoft/mcp/issues/643)]
- Removed redundant DI instantiation of MCP server providers, as these are expected to be instantiated by the MCP server discovery mechanism. [[#644](https://github.com/microsoft/mcp/pull/644)]
- Fixed App Lens having a runtime error for reflection-based serialization when using native AoT MCP build. [[#639](https://github.com/microsoft/mcp/pull/639)]
- Added validation for the PostgreSQL database query command `azmcp_postgres_database_query`.[[#518](https://github.com/microsoft/mcp/pull/518)]

### Other Changes

- Change base Docker image from `bookworm-slim` to `alpine`. [[#651](https://github.com/microsoft/mcp/pull/651)]
- Refactored tool implementation to use Azure Resource Graph queries instead of direct ARM API calls:
  - Grafana [[#628](https://github.com/microsoft/mcp/pull/628)]
- Updated the description of the following commands to increase selection accuracy by LLMs:
  - App Deployment: `azmcp_deploy_app_logs_get` [[#640](https://github.com/microsoft/mcp/pull/640)]
  - Kusto: [[#666](https://github.com/microsoft/mcp/pull/666)]
    - `azmcp_kusto_cluster_get`
    - `azmcp_kusto_cluster_list`
    - `azmcp_kusto_database_list`
    - `azmcp_kusto_query`
    - `azmcp_kusto_sample`
    - `azmcp_kusto_table_list`
    - `azmcp_kusto_table_schema`
  - Redis: [[#655](https://github.com/microsoft/mcp/pull/655)]
    - `azmcp_redis_cache_list`
    - `azmcp_redis_cluster_list`
  - Service Bus: `azmcp_servicebus_topic_details` [[#642](https://github.com/microsoft/mcp/pull/642)]

#### Dependency Updates

- Updated the `ModelContextProtocol.AspNetCore` version from `0.3.0-preview.4` to `0.4.0-preview.1`. [[#576](https://github.com/Azure/azure-mcp/pull/576)]
- Removed the following dependencies:
  - `Azure.ResourceManager.Grafana` [[#628](https://github.com/microsoft/mcp/pull/622)]

## 0.8.3 (2025-09-30)

### Features Added

- Added support for Azure Developer CLI (azd) MCP tools when azd CLI is installed locally - [[#566](https://github.com/microsoft/mcp/issues/566)]
- Added support to proxy MCP capabilities when child servers leverage sampling or elicitation. [[#581](https://github.com/microsoft/mcp/pull/581)]
- Added support for publishing custom events to Event Grid topics via the command `azmcp_eventgrid_events_publish`. [[#514](https://github.com/microsoft/mcp/pull/514)]
- Added support for generating text completions using deployed Azure OpenAI models in AI Foundry via the command `azmcp_foundry_openai_create-completion`. [[#54](https://github.com/microsoft/mcp/pull/54)]
- Added support for speech recognition from an audio file with Azure AI Services Speech via the command `azmcp_speech_stt_recognize`. [[#436](https://github.com/microsoft/mcp/pull/436)]
- Added support for getting the details of an Azure Event Hubs namespace via the command `azmcp_eventhubs_namespace_get`. [[#105](https://github.com/microsoft/mcp/pull/105)]

### Breaking Changes

### Bugs Fixed

- Fixed an issue with the help option (`--help`) and enabled it across all commands and command groups. [[#583](https://github.com/microsoft/mcp/pull/583)]
- Fixed the following issues with Kusto commands:
  - `azmcp_kusto_cluster_list` and `azmcp_kusto_cluster_get` now accept the correct parameters expected by the service. [[#589](https://github.com/microsoft/mcp/issues/589)]
  - `azmcp_kusto_table_schema` now returns the correct table schema. [[#530](https://github.com/microsoft/mcp/issues/530)]
  - `azmcp_kusto_query` does not fail when the subscription id in the input query is enclosed in double quotes anymore. [[#152](https://github.com/microsoft/mcp/issues/152)]
  - All commands now return enough details in error messages when input parameters are invalid or missing. [[#575](https://github.com/microsoft/mcp/issues/575)]

### Other Changes

- Refactored tool implementation to use Azure Resource Graph queries instead of direct ARM API calls:
  - Authorization [[607](https://github.com/microsoft/mcp/pull/607)]
  - AppConfig [[606](https://github.com/microsoft/mcp/pull/606)]
  - ACR [[622](https://github.com/microsoft/mcp/pull/622)]
- Fixed the names of the following MySQL and Postgres commands: [[#614](https://github.com/microsoft/mcp/pull/614)]
  - `azmcp_mysql_server_config_config`    → `azmcp_mysql_server_config_get`
  - `azmcp_mysql_server_param_param`      → `azmcp_mysql_server_param_get`
  - `azmcp_mysql_table_schema_schema`     → `azmcp_mysql_table_schema_get`
  - `azmcp_postgres_server_config_config` → `azmcp_postgres_server_config_get`
  - `azmcp_postgres_server_param_param`   → `azmcp_postgres_server_param_get`
  - `azmcp_postgres_table_schema_schema`  → `azmcp_postgres_table_schema_get`
- Updated the description of the following commands to increase selection accuracy by LLMs:
  - AI Foundry: [[#599](https://github.com/microsoft/mcp/pull/599)]
    - `azmcp_foundry_agents_connect`
    - `azmcp_foundry_models_deploy`
    - `azmcp_foundry_models_deployments_list`
  - App Lens: `azmcp_applens_resource_diagnose` [[#556](https://github.com/microsoft/mcp/pull/556)]
  - Cloud Architect: `azmcp_cloudarchitect_design` [[#587](https://github.com/microsoft/mcp/pull/587)]
  - Cosmos DB: `azmcp_cosmos_database_container_item_query` [[#625](https://github.com/microsoft/mcp/pull/625)]
  - Event Grid: [[#552](https://github.com/microsoft/mcp/pull/552)] 
    - `azmcp_eventgrid_subscription_list`
    - `azmcp_eventgrid_topic_list`
  - Key Vault: [[#608](https://github.com/microsoft/mcp/pull/608)]
    - `azmcp_keyvault_certificate_create`
    - `azmcp_keyvault_certificate_import`
    - `azmcp_keyvault_certificate_get`
    - `azmcp_keyvault_certificate_list`
    - `azmcp_keyvault_key_create`
    - `azmcp_keyvault_key_get`
    - `azmcp_keyvault_key_list`
    - `azmcp_keyvault_secret_create`
    - `azmcp_keyvault_secret_get`
    - `azmcp_keyvault_secret_list`
  - MySQL: [[#614](https://github.com/microsoft/mcp/pull/614)]
    - `azmcp_mysql_server_param_set`
  - Postgres: [[#562](https://github.com/microsoft/mcp/pull/562)]
    - `azmcp_postgres_database_query`
    - `azmcp_postgres_server_param_set`
  - Resource Health: [[#588](https://github.com/microsoft/mcp/pull/588)]
    - `azmcp_resourcehealth_availability-status_get`
    - `azmcp_resourcehealth_service-health-events_list`
  - SQL: [[#594](https://github.com/microsoft/mcp/pull/594)]
    - `azmcp_sql_db_delete`
    - `azmcp_sql_db_update`
    - `azmcp_sql_server_delete`
  - Subscriptions: `azmcp_subscription_list` [[#559](https://github.com/microsoft/mcp/pull/559)]

#### Dependency Updates

- Removed the following dependencies:
  - `Azure.ResourceManager.Authorization` [[#607](https://github.com/microsoft/mcp/pull/607)]
  - `Azure.ResourceManager.AppConfiguration` [[#606](https://github.com/microsoft/mcp/pull/606)]
  - `Azure.ResourceManager.ContainerRegistry` [[#622](https://github.com/microsoft/mcp/pull/622)]

## 0.8.2 (2025-09-25)

### Bugs Fixed

- Fixed `azmcp_subscription_list` to return empty enumerable instead of `null` when no subscriptions are found. [[#508](https://github.com/microsoft/mcp/pull/508)]

## 0.8.1 (2025-09-23)

### Features Added

- Added support for listing SQL servers in a subscription and resource group via the command `azmcp_sql_server_list`. [[#503](https://github.com/microsoft/mcp/issues/503)]
- Added support for renaming Azure SQL databases within a server while retaining configuration via the `azmcp sql db rename` command. [[#542](https://github.com/microsoft/mcp/pull/542)]
- Added support for Azure App Service database management via the command `azmcp_appservice_database_add`. [[#59](https://github.com/microsoft/mcp/pull/59)]
- Added the following Azure Foundry agents commands: [[#55](https://github.com/microsoft/mcp/pull/55)]
  - `azmcp_foundry_agents_connect`: Connect to an agent in an AI Foundry project and query it
  - `azmcp_foundry_agents_evaluate`: Evaluate a response from an agent by passing query and response inline
  - `azmcp_foundry_agents_query_and_evaluate`: Connect to an agent in an AI Foundry project, query it, and evaluate the response in one step
- Enhanced AKS managed cluster information with comprehensive properties. [[#490](https://github.com/microsoft/mcp/pull/490)]
- Added support retrieving Key Vault Managed HSM account settings via the command `azmcp-keyvault-admin-settings-get`. [[#358](https://github.com/microsoft/mcp/pull/358)]

### Breaking Changes

- Removed the following Storage tools: [[#500](https://github.com/microsoft/mcp/pull/500)]
  - `azmcp_storage_blob_batch_set-tier`
  - `azmcp_storage_datalake_directory_create`
  - `azmcp_storage_datalake_file-system_list-paths`
  - `azmcp_storage_queue_message_send`
  - `azmcp_storage_share_file_list`
  - `azmcp_storage_table_list`
- Updated the `OpenWorld` and `Destructive` hints for all tools. [[#510](https://github.com/microsoft/mcp/pull/510)]

### Bugs Fixed

- Fixed MCP server hanging on invalid transport arguments. Server now exits gracefully with clear error messages instead of hanging indefinitely. [[#511](https://github.com/microsoft/mcp/pull/511)]

### Other Changes

- Refactored Kusto service implementation to use Azure Resource Graph queries instead of direct ARM API calls. [[#528](https://github.com/microsoft/mcp/pull/528)]
- Refactored Storage service implementation [[#539](https://github.com/microsoft/mcp/pull/539)]
  - Replaced direct ARM API calls in `azmcp_storage_account_get` with Azure Resource Graph queries.
  - Updated `azmcp_storage_account_create` to use the GenericResource approach instead of direct ARM API calls.
- Updated `IAreaSetup` API so the area's command tree is returned rather than modifying an existing object. It's also more DI-testing friendly. [[#478](https://github.com/microsoft/mcp/pull/478)]
- Updated `CommandFactory.GetServiceArea` to check for a tool's service area with or without the root `azmcp` prefix. [[#478](https://github.com/microsoft/mcp/pull/478)]

#### Dependency Updates

- Removed the following dependencies:
  - `Azure.ResourceManager.Kusto` [[#528](https://github.com/microsoft/mcp/pull/528)]

## 0.8.0 (2025-09-18)

### Features Added

- Added the `--insecure-disable-elicitation` server startup switch. When enabled, the server will bypass user confirmation (elicitation) for tools marked as handling secrets and execute them immediately. This is **INSECURE** and meant only for controlled automation scenarios (e.g., CI or disposable test environments) because it removes a safety barrier that helps prevent accidental disclosure of sensitive data. [[#486](https://github.com/microsoft/mcp/pull/486)]
- Enhanced Azure authentication with targeted credential selection via the `AZURE_TOKEN_CREDENTIALS` environment variable: [[#56](https://github.com/microsoft/mcp/pull/56)]
  - `"dev"`: Development credentials (Visual Studio → Visual Studio Code → Azure CLI → Azure PowerShell → Azure Developer CLI)
  - `"prod"`: Production credentials (Environment → Workload Identity → Managed Identity)
  - Specific credential names (e.g., `"AzureCliCredential"`): Target only that credential
  - Improved Visual Studio Code credential error handling with proper exception wrapping for credential chaining
  - Replaced custom `DefaultAzureCredential` implementation with explicit credential chain for better control and transparency
  - For more details, see [Controlling Authentication Methods with AZURE_TOKEN_CREDENTIALS](https://github.com/microsoft/mcp/blob/main/servers/Azure.Mcp.Server/TROUBLESHOOTING.md#controlling-authentication-methods-with-azure_token_credentials)
- Enhanced AKS nodepool information with comprehensive properties. [[#454](https://github.com/microsoft/mcp/pull/454)]
- Added support for updating Azure SQL databases via the command `azmcp_sql_db_update`. [[#488](https://github.com/microsoft/mcp/pull/488)]
- Added support for listing Event Grid subscriptions via the command `azmcp_eventgrid_subscription_list`. [[#364](https://github.com/microsoft/mcp/pull/364)]
- Added support for listing Application Insights code optimization recommendations across components via the command `azmcp_applicationinsights_recommendation_list`. [#387](https://github.com/microsoft/mcp/pull/387)
- **Errata**: The following was announced as part of release `0.7.0, but was not actually included then.
  - Added support for creating and deleting SQL databases via the commands `azmcp_sql_db_create` and `azmcp_sql_db_delete`. [[#434](https://github.com/microsoft/mcp/pull/434)]
- Restored support for the following Key Vault commands: [[#506](https://github.com/microsoft/mcp/pull/506)]
  - `azmcp_keyvault_key_get`
  - `azmcp_keyvault_secret_get`

### Breaking Changes

- Redesigned how conditionally required options are handled. Commands now use explicit option registration via extension methods (`.AsRequired()`, `.AsOptional()`) instead of legacy patterns (`UseResourceGroup()`, `RequireResourceGroup()`). [[#452](https://github.com/microsoft/mcp/pull/452)]
- Removed support for the `AZURE_MCP_INCLUDE_PRODUCTION_CREDENTIALS` environment variable. Use `AZURE_TOKEN_CREDENTIALS` instead for more flexible credential selection. For migration details, see [Controlling Authentication Methods with AZURE_TOKEN_CREDENTIALS](https://github.com/microsoft/mcp/blob/main/servers/Azure.Mcp.Server/TROUBLESHOOTING.md#controlling-authentication-methods-with-azure_token_credentials). [[#56](https://github.com/microsoft/mcp/pull/56)]
- Merged `azmcp_appconfig_kv_lock` and `azmcp_appconfig_kv_unlock` into `azmcp_appconfig_kv_lock_set` which can handle locking or unlocking a key-value based on the `--lock` parameter. [[#485](https://github.com/microsoft/mcp/pull/485)]


### Other Changes

- Update `azmcp_foundry_models_deploy` to use "GenericResource" for deploying models to Azure AI Services. [[#456](https://github.com/microsoft/mcp/pull/456)]

#### Dependency Updates

- Replaced the `Azure.Bicep.Types.Az` dependency with `Microsoft.Azure.Mcp.AzTypes.Internal.Compact`. [[#472](https://github.com/microsoft/mcp/pull/472)]

## 0.7.0 (2025-09-16)

### Features Added

- Added support for getting a node pool in an AKS managed cluster via the command `azmcp_aks_nodepool_get`. [[#394](https://github.com/microsoft/mcp/pull/394)]
- Added support for diagnosing Azure Resources using the App Lens API via the command `azmcp_applens_resource_diagnose`. [[#356](https://github.com/microsoft/mcp/pull/356)]
- Added elicitation support. An elicitation request is sent if the tool annotation `secret` hint is true. [[#404](https://github.com/microsoft/mcp/pull/404)]
- Added `azmcp_sql_server_create`, `azmcp_sql_server_delete`, `azmcp_sql_server_show` to support SQL server create, delete, and show commands. [[#312](https://github.com/microsoft/mcp/pull/312)]
- Added the support for getting information about Azure Managed Lustre SKUs via the following command `azmcp_azuremanagedlustre_filesystem_get_sku_info`. [[#100](https://github.com/microsoft/mcp/issues/100)]
- Added support for creating and deleting SQL databases via the commands `azmcp_sql_db_create` and `azmcp_sql_db_delete`. [[#434](https://github.com/microsoft/mcp/pull/434)]
- `azmcp_functionapp_get` can now list Function Apps on a resource group level. [[#427](https://github.com/microsoft/mcp/pull/427)]

### Breaking Changes

- Merged `azmcp_functionapp_list` into `azmcp_functionapp_get`, which can perform both operations based on whether `--function-app` is passed. [[#427](https://github.com/microsoft/mcp/pull/427)]
- Removed Azure CLI (`az`) and Azure Developer CLI (`azd`) extension tools to reduce complexity and focus on native Azure service operations. [[#404](https://github.com/microsoft/mcp/pull/404)].

### Bugs Fixed

- Marked the `secret` hint of `azmcp_keyvault_secret_create` tool to "true". [[#430](https://github.com/microsoft/mcp/pull/430)]

### Other Changes

- Replaced bicep tool dependency on Azure.Bicep.Types.Az package with Microsoft.Azure.Mcp.AzTypes.Internal.Compact package. [[#472](https://github.com/microsoft/mcp/pull/472)]

## 0.6.0 (2025-09-11)

### Features Added

- **The Azure MCP Server is now also available on NuGet.org** [[#368](https://github.com/microsoft/mcp/pull/368)]
- Added support for listing node pools in an AKS managed cluster via the command `azmcp_aks_nodepool_list`. [[#360](https://github.com/microsoft/mcp/pull/360)]

### Breaking Changes

- To improve performance, packages now ship with trimmed binaries that have unused code and dependencies removed, resulting in significantly smaller file sizes, faster startup times, and reduced memory footprint. [Learn more](https://learn.microsoft.com/dotnet/core/deploying/trimming/trim-self-contained). [[#405](https://github.com/microsoft/mcp/pull/405)]
- Merged `azmcp_search_index_describe` and `azmcp_search_index_list` into `azmcp_search_index_get`, which can perform both operations based on whether `--index` is passed. [[#378](https://github.com/microsoft/mcp/pull/378)]
- Merged the following Storage tools: [[#376](https://github.com/microsoft/mcp/pull/376)]
  - `azmcp_storage_account_details` and `azmcp_storage_account_list` into `azmcp_storage_account_get`, which supports the behaviors of both tools based on whether `--account` is passed.
  - `azmcp_storage_blob_details` and `azmcp_storage_blob_list` into `azmcp_storage_blob_get`, which supports the behaviors of both tools based on whether `--blob` is passed.
  - `azmcp_storage_blob_container_details` and `azmcp_storage_blob_container_list` into `azmcp_storage_blob_container_get`, which supports the behaviors of both tools based on whether `--container` is passed.
- Updated the descriptions of all Storage tools. [[#376](https://github.com/microsoft/mcp/pull/376)]

### Other Changes

#### Dependency updates

- Updated the following dependencies: [[#380](https://github.com/microsoft/mcp/pull/380)]
  - Azure.Core: `1.47.1` → `1.48.0`
  - Azure.Identity: `1.15.0` → `1.16.0`

## 0.5.13 (2025-09-10)

### Features Added

- Added support for listing all Event Grid topics in a subscription via the command `azmcp_eventgrid_topic_list`. [[#43](https://github.com/microsoft/mcp/pull/43)]
- Added support for retrieving knowledge index schema information in Azure AI Foundry projects via the command `azmcp_foundry_knowledge_index_schema`. [[#41](https://github.com/microsoft/mcp/pull/41)]
- Added support for listing service health events in a subscription via the command `azmcp_resourcehealth_service-health-events_list`. [[#367](https://github.com/microsoft/mcp/pull/367)]

### Breaking Changes

- Updated/removed options for the following commands: [[#108](https://github.com/microsoft/mcp/pull/108)]
  - `azmcp_storage_account_create`: Removed the ability to configure `enable-https-traffic-only` (always `true` now), `allow-blob-public-access` (always `false` now), and `kind` (always `StorageV2` now).
  - `azmcp_storage_blob_container_create`: Removed the ability to configure `blob-container-public-access` (always `false` now).
  - `azmcp_storage_blob_upload`: Removed the ability to configure `overwrite` (always `false` now).

### Bugs Fixed

- Fixed telemetry bug where "ToolArea" was incorrectly populated in with "ToolName". [[#346](https://github.com/microsoft/mcp/pull/346)]

### Other Changes

- Added telemetry to log parameter values for the `azmcp_bestpractices_get` tool. [[#375](https://github.com/microsoft/mcp/pull/375)]
- Updated tool annotations. [[#377](https://github.com/microsoft/mcp/pull/377)]

#### Dependency updates

- Updated the following dependencies:
  - Azure.Identity: `1.14.0` → `1.15.0` [[#352](https://github.com/microsoft/mcp/pull/352)]
  - Azure.Identity.Broker: `1.2.0` → `1.3.0` [[#352](https://github.com/microsoft/mcp/pull/352)]
  - Microsoft.Azure.Cosmos.Aot: `0.1.1-preview.1` → `0.1.2-preview.1` [[#383](https://github.com/microsoft/mcp/pull/383)]
- Updated the following dependency to improve .NET Ahead-of-Time (AOT) compilation support: [[#363](https://github.com/microsoft/mcp/pull/363)]
  - Azure.ResourceManager.StorageCache: `1.3.1` → `1.3.2`

## 0.5.12 (2025-09-04)

### Features Added

- Added `azmcp_sql_server_firewall-rule_create` and `azmcp_sql_server_firewall-rule_delete` commands. [[#121](https://github.com/microsoft/mcp/pull/121)]

### Bugs Fixed

- Fixed a bug in MySQL query validation logic. [[#81](https://github.com/microsoft/mcp/pull/81)]

### Other Changes

AOT- Added a verb to the namespace name for bestpractices [[#109](https://github.com/microsoft/mcp/pull/109)]
- Added instructions about consumption plan for azure functions deployment best practices [[#218](https://github.com/microsoft/mcp/pull/218)]

## 0.5.11 (2025-09-02)

### Other Changes

- Fixed VSIX signing [[#91](https://github.com/microsoft/mcp/pull/91)]
- Included native packages in build artifacts and pack/release scripts. [[#51](https://github.com/microsoft/mcp/pull/51)]

## 0.5.10 (2025-08-28)

### Bugs fixed

- Fixed a bug with telemetry collection related to AppConfig tools. [[#44](https://github.com/microsoft/mcp/pull/44)]

## 0.5.9 (2025-08-26)

### Other Changes

#### Dependency Updates

- Updated the following dependencies to improve .NET Ahead-of-Time (AOT) compilation support:
  - Microsoft.Azure.Cosmos `3.51.0` → Microsoft.Azure.Cosmos.Aot `0.1.1-preview.1`. [[#37](https://github.com/microsoft/mcp/pull/37)]

## 0.5.8 (2025-08-21)

### Features Added

- Added support for listing knowledge indexes in Azure AI Foundry projects via the command `azmcp_foundry_knowledge_index_list`. [[#1004](https://github.com/Azure/azure-mcp/pull/1004)]
- Added support for getting details of an Azure Function App via the command `azmcp_functionapp_get`. [[#970](https://github.com/Azure/azure-mcp/pull/970)]
- Added the following Azure Managed Lustre commands: [[#1003](https://github.com/Azure/azure-mcp/issues/1003)]
  - `azmcp_azuremanagedlustre_filesystem_list`: List available Azure Managed Lustre filesystems.
  - `azmcp_azuremanagedlustre_filesystem_required-subnet-size`: Returns the number of IP addresses required for a specific SKU and size of Azure Managed Lustre filesystem.
- Added support for designing Azure Cloud Architecture through guided questions via the command `azmcp_cloudarchitect_design`. [[#890](https://github.com/Azure/azure-mcp/pull/890)]
- Added support for the following Azure MySQL operations: [[#855](https://github.com/Azure/azure-mcp/issues/855)]
  - `azmcp_mysql_database_list` - List all databases in a MySQL server.
  - `azmcp_mysql_database_query` - Executes a SELECT query on a MySQL Database. The query must start with SELECT and cannot contain any destructive SQL operations for security reasons.
  - `azmcp_mysql_table_list` - List all tables in a MySQL database.
  - `azmcp_mysql_table_schema_get` - Get the schema of a specific table in a MySQL database.
  - `azmcp_mysql_server_config_get` - Retrieve the configuration of a MySQL server.
  - `azmcp_mysql_server_list` - List all MySQL servers in a subscription & resource group.
  - `azmcp_mysql_server_param_get` - Retrieve a specific parameter of a MySQL server.
  - `azmcp_mysql_server_param_set` - Set a specific parameter of a MySQL server to a specific value.
- Added telemetry for tracking service area when calling tools. [[#1024](https://github.com/Azure/azure-mcp/pull/1024)]

### Breaking Changes

- Renamed the following Storage tool option names: [[#1015](https://github.com/Azure/azure-mcp/pull/1015)]
  - `azmcp_storage_account_create`: `account-name` → `account`.
  - `azmcp_storage_blob_batch_set-tier`: `blob-names` → `blobs`.

### Bugs Fixed

- Fixed SQL service test assertions to use case-insensitive string comparisons for resource type validation. [[#938](https://github.com/Azure/azure-mcp/pull/938)]
- Fixed HttpClient service test assertions to properly validate NoProxy collection handling instead of expecting a single string value. [[#938](https://github.com/Azure/azure-mcp/pull/938)]

### Other Changes

- Introduced the `BaseAzureResourceService` class to allow performing Azure Resource read operations using Azure Resource Graph queries. [[#938](https://github.com/Azure/azure-mcp/pull/938)]
- Refactored SQL service implementation to use Azure Resource Graph queries instead of direct ARM API calls. [[#938](https://github.com/Azure/azure-mcp/pull/938)]
  - Removed dependency on `Azure.ResourceManager.Sql` package by migrating to Azure Resource Graph queries, reducing package size and improving startup performance.
- Enhanced `BaseAzureService` with `EscapeKqlString` method for safe KQL query construction across all Azure services. [[#938](https://github.com/Azure/azure-mcp/pull/938)]
  - Fixed KQL string escaping in Workbooks service queries.
- Standardized Azure Storage command descriptions, option names, and parameter names for consistency across all storage commands. Updated JSON serialization context to remove unused model types and improve organization. [[#1015](https://github.com/Azure/azure-mcp/pull/1015)]
- Updated to .NET 10 SDK to prepare for .NET tool packing. [[#1023](https://github.com/Azure/azure-mcp/pull/1023)]
- Enhanced `bestpractices` and `azureterraformbestpractices` tool descriptions to better work with the vscode copilot tool grouping feature. [[#1029](https://github.com/Azure/azure-mcp/pull/1029)]
- The Azure MCP Server can now be packaged as a .NET SDK Tool for easier use by users with the .NET 10 SDK installed. [[#422](https://github.com/Azure/azure-mcp/issues/422)]

#### Dependency Updates

- Updated the following dependencies to improve .NET Ahead-of-Time (AOT) compilation support: [[#1031](https://github.com/Azure/azure-mcp/pull/1031)]
  - Azure.ResourceManager.ResourceHealth: `1.0.0` → `1.1.0-beta.5`

## 0.5.7 (2025-08-19)

### Features Added
- Added support for the following Azure Deploy and Azure Quota operations: [[#626](https://github.com/Azure/azure-mcp/pull/626)]
  - `azmcp_deploy_app_logs_get` - Get logs from Azure applications deployed using azd.
  - `azmcp_deploy_iac_rules_get` - Get Infrastructure as Code rules.
  - `azmcp_deploy_pipeline_guidance-get` - Get guidance for creating CI/CD pipelines to provision Azure resources and deploy applications.
  - `azmcp_deploy_plan_get` - Generate deployment plans to construct infrastructure and deploy applications on Azure.
  - `azmcp_deploy_architecture_diagram-generate` - Generate Azure service architecture diagrams based on application topology.
  - `azmcp_quota_region_availability-list` - List available Azure regions for specific resource types.
  - `azmcp_quota_usage_check` - Check Azure resource usage and quota information for specific resource types and regions.
- Added support for listing Azure Function Apps via the command `azmcp-functionapp-list`. [[#863](https://github.com/Azure/azure-mcp/pull/863)]
- Added support for importing existing certificates into Azure Key Vault via the command `azmcp-keyvault-certificate-import`. [[#968](https://github.com/Azure/azure-mcp/issues/968)]
- Added support for uploading a local file to an Azure Storage blob via the command `azmcp-storage-blob-upload`. [[#960](https://github.com/Azure/azure-mcp/pull/960)]
- Added support for the following Azure Service Health operations: [[#998](https://github.com/Azure/azure-mcp/pull/998)]
  - `azmcp-resourcehealth-availability-status-get` - Get the availability status for a specific resource.
  - `azmcp-resourcehealth-availability-status-list` - List availability statuses for all resources in a subscription or resource group.
- Added support for listing repositories in Azure Container Registries via the command `azmcp-acr-registry-repository-list`. [[#983](https://github.com/Azure/azure-mcp/pull/983)]

### Other Changes

- Improved guidance for LLM interactions with Azure MCP server by adding rules around bestpractices tool calling to server instructions. [[#1007](https://github.com/Azure/azure-mcp/pull/1007)]

#### Dependency Updates

- Updated the following dependencies to improve .NET Ahead-of-Time (AOT) compilation support: [[#893](https://github.com/Azure/azure-mcp/pull/893)]
  - Azure.Bicep.Types: `0.5.110` → `0.6.1`
  - Azure.Bicep.Types.Az: `0.2.771` → `0.2.792`
- Added the following dependencies to support Azure Managed Lustre
  - Azure.ResourceManager.StorageCache:  `1.3.1`

## 0.5.6 (2025-08-14)

### Features Added

- Added support for listing Azure Function Apps via the command `azmcp-functionapp-list`. [[#863](https://github.com/Azure/azure-mcp/pull/863)]
- Added support for getting details about an Azure Storage Account via the command `azmcp-storage-account-details`. [[#934](https://github.com/Azure/azure-mcp/issues/934)]

### Other Changes

- Refactored resource group option (`--resource-group`) handling and validation for all commands to a centralized location. [[#961](https://github.com/Azure/azure-mcp/issues/961)]

#### Dependency Updates

- Updated the following dependencies to improve .NET Ahead-of-Time (AOT) compilation support: [[#967](https://github.com/Azure/azure-mcp/issues/967)] [[#969](https://github.com/Azure/azure-mcp/issues/969)]
  - Azure.Monitor.Query: `1.6.0` → `1.7.1`
  - Azure.Monitor.Ingestion: `1.1.2` → `1.2.0`
  - Azure.Search.Documents: `11.7.0-beta.4` → `11.7.0-beta.6`
  - Azure.ResourceManager.ContainerRegistry: `1.3.0` → `1.3.1`
  - Azure.ResourceManager.DesktopVirtualization: `1.3.1` → `1.3.2`
  - Azure.ResourceManager.PostgreSql: `1.3.0` → `1.3.1`

## 0.5.5 (2025-08-12)

### Features Added

- Added support for listing ACR (Azure Container Registry) registries in a subscription via the command `azmcp-acr-registry-list`. [[#915](https://github.com/Azure/azure-mcp/issues/915)]
- Added the following Azure Storage commands:
  - `azmcp-storage-account-create`: Create a new Azure Storage account. [[#927](https://github.com/Azure/azure-mcp/issues/927)]
  - `azmcp-storage-queue-message-send`: Send a message to an Azure Storage queue. [[#794](https://github.com/Azure/azure-mcp/pull/794)]
  - `azmcp-storage-blob-details`: Get details about an Azure Storage blob. [[#930](https://github.com/Azure/azure-mcp/issues/930)]
  - `azmcp-storage-blob-container-create`: Create a new Azure Storage blob container. [[#937](https://github.com/Azure/azure-mcp/issues/937)]

### Breaking Changes

- The `azmcp-storage-account-list` command now returns account metadata objects instead of plain strings. Each item includes: `name`, `location`, `kind`, `skuName`, `skuTier`, `hnsEnabled`, `allowBlobPublicAccess`, `enableHttpsTrafficOnly`. Update scripts to read the `name` property. The underlying `IStorageService.GetStorageAccounts()` signature changed from `Task<List<string>>` to `Task<List<StorageAccountInfo>>`. [[#904](https://github.com/Azure/azure-mcp/issues/904)]

### Bugs Fixed

- Fixed best practices tool invocation failure when passing "all" action with "general" or "azurefunctions" resources. [[#757](https://github.com/Azure/azure-mcp/issues/757)]
- Updated metadata for CREATE and SET tools to `destructive = true`. [[#773](https://github.com/Azure/azure-mcp/pull/773)]

### Other Changes
- Consolidate "AzSubscriptionGuid" telemetry logic into `McpRuntime`. [[#935](https://github.com/Azure/azure-mcp/pull/935)]

## 0.5.4 (2025-08-07)

### Bugs Fixed

- Fixed subscription parameter handling across all Azure MCP service methods to consistently use `subscription` instead of `subscriptionId`, enabling proper support for both subscription IDs and subscription names. [[#877](https://github.com/Azure/azure-mcp/issues/877)]
- Fixed `ToolExecuted` telemetry activity being created twice. [[#741](https://github.com/Azure/azure-mcp/pull/741)]

### Other Changes

- Improved Azure MCP display name in VS Code from 'azure-mcp-server-ext' to 'Azure MCP' for better user experience in the Configure Tools interface. [[#871](https://github.com/Azure/azure-mcp/issues/871), [#876](https://github.com/Azure/azure-mcp/pull/876)]
- Updated the  following `CommandGroup` descriptions to improve their tool usage by Agents:
  - Azure AI Search [[#874](https://github.com/Azure/azure-mcp/pull/874)]
  - Storage [[#879](https://github.com/Azure/azure-mcp/pull/879)]

## 0.5.3 (2025-08-05)

### Features Added

- Added support for providing the `--content-type` and `--tags` properties to the `azmcp-appconfig-kv-set` command. [[#459](https://github.com/Azure/azure-mcp/pull/459)]
- Added `filter-path` and `recursive` capabilities to `azmcp-storage-datalake-file-system-list-paths`. [[#770](https://github.com/Azure/azure-mcp/issues/770)]
- Added support for listing files and directories in Azure File Shares via the `azmcp-storage-share-file-list` command. This command recursively lists all items in a specified file share directory with metadata including size, last modified date, and content type. [[#793](https://github.com/Azure/azure-mcp/pull/793)]
- Added support for Azure Virtual Desktop with new commands: [[#653](https://github.com/Azure/azure-mcp/pull/653)]
  - `azmcp-virtualdesktop-hostpool-list` - List all host pools in a subscription
  - `azmcp-virtualdesktop-sessionhost-list` - List all session hosts in a host pool
  - `azmcp-virtualdesktop-sessionhost-usersession-list` - List all user sessions on a specific session host
- Added support for creating and publishing DevDeviceId in telemetry. [[#810](https://github.com/Azure/azure-mcp/pull/810/)]

### Breaking Changes

- **Parameter Name Changes**: Removed unnecessary "-name" suffixes from command parameters across 25+ parameters in 12+ Azure service areas to improve consistency and usability. Users will need to update their command-line usage and scripts. [[#853](https://github.com/Azure/azure-mcp/pull/853)]
  - **AppConfig**: `--account-name` → `--account`
  - **Search**: `--service-name` → `--service`, `--index-name` → `--index`
  - **Cosmos**: `--account-name` → `--account`, `--database-name` → `--database`, `--container-name` → `--container`
  - **Kusto**: `--cluster-name` → `--cluster`, `--database-name` → `--database`, `--table-name` → `--table`
  - **AKS**: `--cluster-name` → `--cluster`
  - **Postgres**: `--user-name` → `--user`
  - **ServiceBus**: `--queue-name` → `--queue`, `--topic-name` → `--topic`
  - **Storage**: `--account-name` → `--account`, `--container-name` → `--container`, `--table-name` → `--table`, `--file-system-name` → `--file-system`, `--tier-name` → `--tier`
  - **Monitor**: `--table-name` → `--table`, `--model` → `--health-model`, `--resource-name` → `--resource`
  - **Foundry**: `--deployment-name` → `--deployment`, `--publisher-name` → `--publisher`, `--license-name` → `--license`, `--sku-name` → `--sku`, `--azure-ai-services-name` → `--azure-ai-services`

### Bugs Fixed

- Fixed an issue where the `azmcp-storage-blob-batch-set-tier` command did not correctly handle the `--tier` parameter when setting the access tier for multiple blobs. [[#808](https://github.com/Azure/azure-mcp/pull/808)]

### Other Changes

- Implemented centralized HttpClient service with proxy support for better resource management and enterprise compatibility. [[#857](https://github.com/Azure/azure-mcp/pull/857)]
- Added caching for Cosmos DB databases and containers. [[#813](https://github.com/Azure/azure-mcp/pull/813)]
- Refactored PostgreSQL commands to follow ObjectVerb naming pattern, fix command hierarchy, and ensure all commands end with verbs. This improves consistency and discoverability across all postgres commands. [[#865](https://github.com/Azure/azure-mcp/issues/865)] [[#866](https://github.com/Azure/azure-mcp/pull/866)]

#### Dependency Updates

- Updated the following dependencies to improve .NET Ahead-of-Time (AOT) compilation support. AOT will enable shipping Azure MCP Server as self-contained native executable.
  - Azure.Core: `1.46.2` → `1.47.1`
  - Azure.ResourceManager: `1.13.1` → `1.13.2`
  - Azure.ResourceManager.ApplicationInsights: `1.0.1` → `1.1.0-beta.1`
  - Azure.ResourceManager.AppConfiguration: `1.4.0` → `1.4.1`
  - Azure.ResourceManager.Authorization: `1.1.4` → `1.1.5`
  - Azure.ResourceManager.ContainerService: `1.2.3` → `1.2.5`
  - Azure.ResourceManager.Kusto: `1.6.0` → `1.6.1`
  - Azure.ResourceManager.CognitiveServices: `1.4.0` → `1.5.1`
  - Azure.ResourceManager.Redis: `1.5.0` → `1.5.1`
  - Azure.ResourceManager.RedisEnterprise: `1.1.0` → `1.2.1`
  - Azure.ResourceManager.LoadTesting: `1.1.1` → `1.1.2`
  - Azure.ResourceManager.Sql: `1.3.0` → `1.4.0-beta.3`
  - Azure.ResourceManager.Datadog: `1.0.0-beta.5` → `1.0.0-beta.6`
  - Azure.ResourceManager.CosmosDB: `1.3.2` → `1.4.0-beta.13`
  - Azure.ResourceManager.OperationalInsights: `1.3.0` → `1.3.1`
  - Azure.ResourceManager.Search: `1.2.3` → `1.3.0`
  - Azure.ResourceManager.Storage: `1.4.2` → `1.4.4`
  - Azure.ResourceManager.Grafana: `1.1.1` → `1.2.0-beta.2`
  - Azure.ResourceManager.ResourceGraph: `1.1.0-beta.3` → `1.1.0-beta.4`

## 0.5.2 (2025-07-31)

### Features Added

- Added support for batch setting access tier for multiple Azure Storage blobs via the `azmcp-storage-blob-batch-set-tier` command. This command efficiently changes the storage tier (Hot, Cool, Archive, etc) for multiple blobs simultaneously in a single operation. [[#735](https://github.com/Azure/azure-mcp/issues/735)]
- Added descriptions to all Azure MCP command groups to improve discoverability and usability when running the server with `--mode single` or `--mode namespace`. [[#791](https://github.com/Azure/azure-mcp/pull/791)]

### Breaking Changes

- Removed `--partner-tenant-id` option from `azmcp-marketplace-product-get` command. [[#656](https://github.com/Azure/azure-mcp/pull/656)]

## 0.5.1 (2025-07-29)

### Features Added

- Added support for listing SQL databases via the command: `azmcp-sql-db-list`. [[#746](https://github.com/Azure/azure-mcp/pull/746)]
- Added support for reading `AZURE_SUBSCRIPTION_ID` from the environment variables if a subscription is not provided. [[#533](https://github.com/Azure/azure-mcp/pull/533)]

### Breaking Changes

- Removed the following Key Vault operations: [[#768](https://github.com/Azure/azure-mcp/pull/768)]
  - `azmcp-keyvault-secret-get`
  - `azmcp-keyvault-key-get`

### Other Changes

- Improved the MAC address search logic for telemetry by making it more robust in finding a valid network interface. [[#759](https://github.com/Azure/azure-mcp/pull/759)]
- Major repository structure change:
  - Service areas moved from `/src/areas/{Area}` and `/tests/areas/{Area}` into `/areas/{area}/src` and `/areas/{area}/tests`
  - Common code moved into `/core/src` and `/core/tests`

## 0.5.0 (2025-07-24)

### Features Added

- Added a new VS Code extension (VSIX installer) for the VS Code Marketplace. [[#661](https://github.com/Azure/azure-mcp/pull/661)]
- Added `--mode all` startup option to expose all Azure MCP tools individually. [[#689](https://github.com/Azure/azure-mcp/issues/689)]
- Added more tools for Azure Key Vault: [[#517](https://github.com/Azure/azure-mcp/pull/517)]
  - `azmcp-keyvault-certificate-list` - List certificates in a key vault
  - `azmcp-keyvault-certificate-get` - Get details of a specific certificate
  - `azmcp-keyvault-certificate-create` - Create a new certificate
  - `azmcp-keyvault-secret-list` - List secrets in a key vault
  - `azmcp-keyvault-secret-create` - Create a new secret
- Added support for Azure Workbooks management operations: [[#629](https://github.com/Azure/azure-mcp/pull/629)]
  - `azmcp-workbooks-list` - List workbooks in a resource group with optional filtering
  - `azmcp-workbooks-show` - Get detailed information about a specific workbook
  - `azmcp-workbooks-create` - Create new workbooks with custom visualizations and content
  - `azmcp-workbooks-update` - Update existing workbook configurations and metadata
  - `azmcp-workbooks-delete` - Delete workbooks when no longer needed
- Added support for creating a directory in Azure Storage DataLake via the `azmcp-storage-datalake-directory-create` command. [[#647](https://github.com/Azure/azure-mcp/pull/647)]
- Added support for getting the details of an Azure Kubernetes Service (AKS) cluster via the `azmcp-aks-cluster-get` command. [[#700](https://github.com/Azure/azure-mcp/pull/700)]

### Breaking Changes

- Changed the default startup mode to list tools at the namespace level instead of at an individual level, reducing total tool count from around 128 tools to 25. Use `--mode all` to restore the previous behavior of exposing all tools individually. [[#689](https://github.com/Azure/azure-mcp/issues/689)]
- Consolidated Azure best practices commands into the command `azmcp-bestpractices-get` with `--resource` and `--action` parameters: [[#677](https://github.com/Azure/azure-mcp/pull/677)]
  - Removed `azmcp-bestpractices-general-get`, `azmcp-bestpractices-azurefunctions-get-code-generation` and `azmcp-bestpractices-azurefunctions-get-deployment`
  - Use `--resource general --action code-generation` for general Azure code generation best practices
  - Use `--resource general --action deployment` for general Azure deployment best practices
  - Use `--resource azurefunctions --action code-generation` instead of the old azurefunctions code-generation command
  - Use `--resource azurefunctions --action deployment` instead of the old azurefunctions deployment command
  - Use `--resource static-web-app --action all` to get Static Web Apps development and deployment best practices

### Bugs Fixed

- Fixes tool discovery race condition causing "tool not found" errors in MCP clients that use different processes to start and use the server, like LangGraph. [[#556](https://github.com/Azure/azure-mcp/issues/556)]

## 0.4.1 (2025-07-17)

### Features Added

- Added support for the following Azure Load Testing operations: [[#315](https://github.com/Azure/azure-mcp/pull/315)]
  - `azmcp-loadtesting-testresource-list` - List Azure Load testing resources.
  - `azmcp-loadtesting-testresource-create` - Create a new Azure Load testing resource.
  - `azmcp-loadtesting-test-get` - Get details of a specific load test configuration.
  - `azmcp-loadtesting-test-create` - Create a new load test configuration.
  - `azmcp-loadtesting-testrun-get` - Get details of a specific load test run.
  - `azmcp-loadtesting-testrun-list` - List all load test runs for a specific test.
  - `azmcp-loadtesting-testrun-create` - Create a new load test run.
  - `azmcp-loadtesting-testrun-delete` - Delete a specific load test run.
- Added support for scanning Azure resources for compliance recommendations using the Azure Quick Review CLI via the command: `azmcp-extension-azqr`. [[#510](https://github.com/Azure/azure-mcp/pull/510)]
- Added support for listing paths in Data Lake file systems via the command: `azmcp-storage-datalake-file-system-list-paths`. [[#608](https://github.com/Azure/azure-mcp/pull/608)]
- Added support for listing SQL elastic pools via the command: `azmcp-sql-elastic-pool-list`. [[#606](https://github.com/Azure/azure-mcp/pull/606)]
- Added support for listing SQL server firewall rules via the command: `azmcp-sql-firewall-rule-list`. [[#610](https://github.com/Azure/azure-mcp/pull/610)]
- Added new commands for obtaining Azure Functions best practices via the following commands: [[#630](https://github.com/Azure/azure-mcp/pull/630)]
  - `azmcp-bestpractices-azurefunctions-get-code-generation` - Get code generation best practices for Azure Functions.
  - `azmcp-bestpractices-azurefunctions-get-deployment` - Get deployment best practices for Azure Functions.
- Added support for get details about a product in the Azure Marketplace via the command: `azmcp-marketplace-product-get`. [[#442](https://github.com/Azure/azure-mcp/pull/442)]

### Breaking Changes

- Renamed the command `azmcp-bestpractices-get` to `azmcp-bestpractices-general-get`. [[#630](https://github.com/Azure/azure-mcp/pull/630)]

### Bugs Fixed

- Fixed an issue with Azure CLI executable path resolution on Windows. [[#611](https://github.com/Azure/azure-mcp/issues/611)]
- Fixed a tool discovery timing issue when calling tools on fresh server instances. [[#604](https://github.com/Azure/azure-mcp/issues/604)]
- Fixed issue where unrecognizable json would be sent to MCP clients in STDIO mode at startup. [[#644](https://github.com/Azure/azure-mcp/issues/644)]

### Other Changes

- Changed `engines.node` in `package.json` to require Node.js version `>=20.0.0`. [[#628](https://github.com/Azure/azure-mcp/pull/628)]

## 0.4.0 (2025-07-15)

### Features Added

- Added support for listing Azure Kubernetes Service (AKS) clusters via the command `azmcp-aks-cluster-list`. [[#560](https://github.com/Azure/azure-mcp/pull/560)]
- Made the following Ahead of Time (AOT) compilation improvements saving `6.96 MB` in size total:
  - Switched to the trimmer-friendly `CreateSlimBuilder` API from `CreateBuilder`, saving `0.63 MB` in size for the native executable. [[#564](https://github.com/Azure/azure-mcp/pull/564)]
  - Switched to the trimmer-friendly `npgsql` API, saving `2.69 MB` in size for the native executable. [[#592](https://github.com/Azure/azure-mcp/pull/592)]
  - Enabled `IlcFoldIdenticalMethodBodies` to fold identical method bodies, saving `3.64 MB` in size for the native executable. [[#598](https://github.com/Azure/azure-mcp/pull/598)]
- Added support for using the hyphen/dash ("-") character in command names. [[#531](https://github.com/Azure/azure-mcp/pull/531)]
- Added support for authenticating with the Azure account used to log into VS Code. Authentication now prioritizes the VS Code broker credential when in the context of VS Code. [[#452](https://github.com/Azure/azure-mcp/pull/452)]

### Breaking Changes

- Removed SSE (Server-Sent Events) transport support. Now, only stdio transport is supported as SSE is no longer part of the MCP specification. [[#593](https://github.com/Azure/azure-mcp/issues/593)]
- Renamed `azmcp-sql-server-entraadmin-list` to `azmcp-sql-server-entra-admin-list` for better readability. [[#602](https://github.com/Azure/azure-mcp/pull/602)]

### Bugs Fixed

- Added a post-install script to ensure platform-specific versions like `@azure/mcp-${platform}-${arch}` can be resolved. Otherwise, fail install to prevent npx caching of `@azure/mcp`. [[#597](https://github.com/Azure/azure-mcp/pull/597)]
- Improved install reliability and error handling when missing platform packages on Ubuntu. [[#394](https://github.com/Azure/azure-mcp/pull/394)]

### Other Changes
- Updated `engines.node` in `package.json` to require Node.js version `>=22.0.0`.

#### Dependency Updates

- Updated the `ModelContextProtocol.AspNetCore` version from `0.3.0-preview.1` to `0.3.0-preview.2`. [[#519](https://github.com/Azure/azure-mcp/pull/519)]

## 0.3.2 (2025-07-10)

### Features Added

- Added support for listing Azure Managed Grafana details via the command: `azmcp-grafana-list`. [[#532](https://github.com/Azure/azure-mcp/pull/532)]
- Added agent best practices for Azure Terraform commands. [[#420](https://github.com/Azure/azure-mcp/pull/420)]

### Bugs Fixed

- Fixed issue where trace logs could be collected as telemetry. [[#540](https://github.com/Azure/azure-mcp/pull/540/)]
- Fixed an issue that prevented the Azure MCP from finding the Azure CLI if it was installed on a path other than the default global one. [[#351](https://github.com/Azure/azure-mcp/issues/351)]

## 0.3.1 (2025-07-08)

### Features Added

- Added support for the following SQL operations:
  - `azmcp-sql-db-show` - Show details of a SQL Database [[#516](https://github.com/Azure/azure-mcp/pull/516)]
  - `azmcp-sql-server-entra-admin-list` - List Microsoft Entra ID administrators for a SQL server [[#529](https://github.com/Azure/azure-mcp/pull/529)]
- Updates Azure MCP tool loading configurations at launch time. [[#513](https://github.com/Azure/azure-mcp/pull/513)]

### Breaking Changes

- Deprecated the `--service` flag. Use `--namespace` and `--mode` options to specify the service and mode the server will run in. [[#513](https://github.com/Azure/azure-mcp/pull/513)]

## 0.3.0 (2025-07-03)

### Features Added

- Added support for Azure AI Foundry [[#274](https://github.com/Azure/azure-mcp/pull/274)]. The following tools are now available:
  - `azmcp-foundry-models-list`
  - `azmcp-foundry-models-deploy`
  - `azmcp-foundry-models-deployments-list`
- Added support for telemetry [[#386](https://github.com/Azure/azure-mcp/pull/386)]. Telemetry is enabled by default but can be disabled by setting `AZURE_MCP_COLLECT_TELEMETRY` to `false`.

### Bugs Fixed

- Fixed a bug where `CallToolResult` was always successful. [[#511](https://github.com/Azure/azure-mcp/pull/511)]

## 0.2.6 (2025-07-01)

### Other Changes

- Updated the descriptions of the following tools to improve their usage by Agents: [[#492](https://github.com/Azure/azure-mcp/pull/492)]
  - `azmcp-datadog-monitoredresources-list`
  - `azmcp-kusto-cluster-list`
  - `azmcp-kusto-database-list`
  - `azmcp-kusto-sample`
  - `azmcp-kusto-table-list`
  - `azmcp-kusto-table-schema`

## 0.2.5 (2025-06-26)

### Bugs Fixed

- Fixed issue where tool listing incorrectly returned resources instead of text. [#465](https://github.com/Azure/azure-mcp/issues/465)
- Fixed invalid modification to HttpClient in KustoClient. [#433](https://github.com/Azure/azure-mcp/issues/433)

## 0.2.4 (2025-06-24)

### Features Added

- Added new command for resource-centric logs query in Azure Monitor with command path `azmcp-monitor-resource-logs-query` - https://github.com/Azure/azure-mcp/pull/413
- Added support for starting the server with a subset of services using the `--service` flag - https://github.com/Azure/azure-mcp/pull/424
- Improved index schema handling in Azure AI Search (index descriptions, facetable fields, etc.) - https://github.com/Azure/azure-mcp/pull/440
- Added new commands for querying metrics with Azure Monitor with command paths `azmcp-monitor-metrics-query` and `azmcp-monitor-metrics-definitions`. - https://github.com/Azure/azure-mcp/pull/428

### Breaking Changes

- Changed the command for workspace-based logs query in Azure Monitor from `azmcp-monitor-log-query` to `azmcp-monitor-workspace-logs-query`

### Bugs Fixed

- Fixed handling of non-retrievable fields in Azure AI Search. [#416](https://github.com/Azure/azure-mcp/issues/416)

### Other Changes

- Repository structure changed to organize all of an Azure service's code into a single "area" folder. ([426](https://github.com/Azure/azure-mcp/pull/426))
- Upgraded Azure.Messaging.ServiceBus to 7.20.1 and Azure.Core to 1.46.2. ([441](https://github.com/Azure/azure-mcp/pull/441/))
- Updated to ModelContextProtocol 0.3.0-preview1, which brings support for the 06-18-2025 MCP specification. ([431](https://github.com/Azure/azure-mcp/pull/431))

## 0.2.3 (2025-06-19)

### Features Added

- Adds support to launch MCP server in readonly mode - https://github.com/Azure/azure-mcp/pull/410

### Bugs Fixed

- MCP tools now expose annotations to clients https://github.com/Azure/azure-mcp/pull/388

## 0.2.2 (2025-06-17)

### Features Added

- Support for Azure ISV Services https://github.com/Azure/azure-mcp/pull/199/
- Support for Azure RBAC https://github.com/Azure/azure-mcp/pull/266
- Support for Key Vault Secrets https://github.com/Azure/azure-mcp/pull/173


## 0.2.1 (2025-06-12)

### Bugs Fixed

- Fixed the issue where queries containing double quotes failed to execute. https://github.com/Azure/azure-mcp/pull/338
- Enables dynamic proxy mode within single "azure" tool. https://github.com/Azure/azure-mcp/pull/325

## 0.2.0 (2025-06-09)

### Features Added

- Support for launching smaller service level MCP servers. https://github.com/Azure/azure-mcp/pull/324

### Bugs Fixed

- Fixed failure starting Docker image. https://github.com/Azure/azure-mcp/pull/301

## 0.1.2 (2025-06-03)

### Bugs Fixed

- Monitor Query Logs Failing.  Fixed with https://github.com/Azure/azure-mcp/pull/280

## 0.1.1 (2025-05-30)

### Bugs Fixed

- Fixed return value of `tools/list` to use JSON object names. https://github.com/Azure/azure-mcp/pull/275

### Other Changes

- Update .NET SDK version to 9.0.300 https://github.com/Azure/azure-mcp/pull/278

## 0.1.0 (2025-05-28)

### Breaking Changes

- `azmcp tool list` "args" changes to "options"

### Other Changes

- Removed "Arguments" from code base in favor of "Options" to align with System. CommandLine semantics. https://github.com/Azure/azure-mcp/pull/232

## 0.0.21 (2025-05-22)

### Features Added

- Support for Azure Redis Caches and Clusters https://github.com/Azure/azure-mcp/pull/198
- Support for Azure Monitor Health Models https://github.com/Azure/azure-mcp/pull/208

### Bugs Fixed

- Updates the usage patterns of Azure Developer CLI (azd) when invoked from MCP. https://github.com/Azure/azure-mcp/pull/203
- Fixes server binding issue when using SSE transport in Docker by replacing `ListenLocalhost` with `ListenAnyIP`, allowing external access via port mapping. https://github.com/Azure/azure-mcp/pull/233

### Other Changes

- Updated to the latest ModelContextProtocol library. https://github.com/Azure/azure-mcp/pull/220

## 0.0.20 (2025-05-17)

### Bugs Fixed

- Improve the formatting in the ParseJsonOutput method and refactor it to utilize a ParseError record. https://github.com/Azure/azure-mcp/pull/218
- Added dummy argument for best practices tool, so the schema is properly generated for Python Open API use cases. https://github.com/Azure/azure-mcp/pull/219

## 0.0.19 (2025-05-15)

### Bugs Fixed

- Fixes Service Bus host name parameter description. https://github.com/Azure/azure-mcp/pull/209/

## 0.0.18 (2025-05-14)

### Bugs Fixed

- Include option to exclude managed keys. https://github.com/Azure/azure-mcp/pull/202

## 0.0.17 (2025-05-13)

### Bugs Fixed

- Added an opt-in timeout for browser-based authentication to handle cases where the process waits indefinitely if the user closes the browser. https://github.com/Azure/azure-mcp/pull/189

## 0.0.16 (2025-05-13)

### Bugs Fixed

- Fixed being able to pass args containing spaces through an npx call to the cli

### Other Changes

- Updated to the latest ModelContextProtocol library. https://github.com/Azure/azure-mcp/pull/161

## 0.0.15 (2025-05-09)

### Features Added

- Support for getting properties and runtime information for Azure Service Bus queues, topics, and subscriptions. https://github.com/Azure/azure-mcp/pull/150/
- Support for peeking at Azure Service Bus messages from queues or subscriptions. https://github.com/Azure/azure-mcp/pull/144
- Adds Best Practices tool that provides guidance to LLMs for effective code generation. https://github.com/Azure/azure-mcp/pull/153 https://github.com/Azure/azure-mcp/pull/156

### Other Changes

- Disabled Parallel testing in the ADO pipeline for Live Tests https://github.com/Azure/azure-mcp/pull/151

## 0.0.14 (2025-05-07)

### Features Added

- Support for Azure Key Vault keys https://github.com/Azure/azure-mcp/pull/119
- Support for Azure Data Explorer  https://github.com/Azure/azure-mcp/pull/21

## 0.0.13 (2025-05-06)

### Features Added

- Support for Azure PostgreSQL. https://github.com/Azure/azure-mcp/pull/81

## 0.0.12 (2025-05-05)

### Features Added

- Azure Search Tools https://github.com/Azure/azure-mcp/pull/83

### Other Changes

- Arguments no longer echoed in response: https://github.com/Azure/azure-mcp/pull/79
- Editorconfig and gitattributes updated: https://github.com/Azure/azure-mcp/pull/91

## 0.0.11 (2025-04-29)

### Features Added

### Breaking Changes

### Bugs Fixed
- Bug fixes to existing MCP commands
- See https://github.com/Azure/azure-mcp/releases/tag/0.0.11

### Other Changes

## 0.0.10 (2025-04-17)

### Features Added
- Support for Azure Cosmos DB (NoSQL databases).
- Support for Azure Storage.
- Support for Azure Monitor (Log Analytics).
- Support for Azure App Configuration.
- Support for Azure Resource Groups.
- Support for Azure CLI.
- Support for Azure Developer CLI (azd).

### Breaking Changes

### Bugs Fixed
- See https://github.com/Azure/azure-mcp/releases/tag/0.0.10

### Other Changes
- See blog post for details https://devblogs.microsoft.com/azure-sdk/introducing-the-azure-mcp-server/<|MERGE_RESOLUTION|>--- conflicted
+++ resolved
@@ -6,14 +6,11 @@
 
 ### Features Added
 
-<<<<<<< HEAD
 - Enhanced `azmcp tools list` command with new filtering and output options:
   - Added `--namespace` option to filter tools by one or more service namespaces (e.g., 'storage', 'keyvault')
   - Added `--name` option to return only tool names without descriptions or metadata
   - Renamed `--namespaces` to `--namespace-mode` for better clarity when listing top-level service namespaces
-=======
 - Added `ServerMode` telemetry tag to distinguish start-up modes for the MCP server. [[#738](https://github.com/microsoft/mcp/pull/738)]
->>>>>>> ad0805f6
 - Added `--tool` option to start Azure MCP server with only specific tools by name, providing fine-grained control over tool exposure. This option switches server mode to all automatically. The `--namespace` and `--tool` options cannot be used together. [[#685](https://github.com/microsoft/mcp/issues/685)]
 - Updated `ToolArea` telemetry field to be populated for namespace (and intent/learn) calls. [[#739](https://github.com/microsoft/mcp/pull/739)]
 - Added support for Azure Confidential Ledger with the command `azmcp_confidentialledger_entries_get` for getting ledger entries identified by their ID. [[#705](https://github.com/microsoft/mcp/pull/723)]
