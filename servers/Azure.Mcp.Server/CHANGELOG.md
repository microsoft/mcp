# CHANGELOG 📝

The Azure MCP Server updates automatically by default whenever a new release comes out 🚀. We ship updates twice a week on Tuesdays and Thursdays 😊

## 0.8.5 (2025-10-07)

### Features Added

- Added the following OpenAI commands: [[#647](https://github.com/microsoft/mcp/pull/647)]
  - `azmcp_foundry_openai_chat-completions-create`: Create interactive chat completions using Azure OpenAI chat models in AI Foundry.
  - `azmcp_foundry_openai_embeddings-create`: Generate vector embeddings using Azure OpenAI embedding models in AI Foundry
  - `azmcp_foundry_openai_models-list`: List all available OpenAI models and deployments in an Azure resource.
- Added support for sending SMS messages via Azure Communication Services with the command `azmcp_communication_sms_send`. [[#473](https://github.com/microsoft/mcp/pull/473)]
- Added support for for appending tamper-proof ledger entries backed by TEEs and blockchain-style integrity guarantees in Azure Confidential Ledger via the command `azmcp_confidentialledger_entries_append`. [[#705](https://github.com/microsoft/mcp/pull/705)]
- Added the following Azure Managed Lustre commands:
  - `azmcp_azuremanagedlustre_filesystem_subnetsize_validate`: Check if the subnet can host the target Azure Managed Lustre SKU and size [[#110](https://github.com/microsoft/mcp/issues/110)].
  - `azmcp_azuremanagedlustre_filesystem_create`: Create an Azure Managed Lustre filesystem. [[#50](https://github.com/microsoft/mcp/issues/50)]
  - `azmcp_azuremanagedlustre_filesystem_update`: Update an Azure Managed Lustre filesystem. [[#50](https://github.com/microsoft/mcp/issues/50)]
- Added support for listing all Azure SignalR runtime instances or getting detailed information about a single one via the command `azmcp_signalr_runtime_get`. [[#83](https://github.com/microsoft/mcp/pull/83)]

### Breaking Changes

<<<<<<< HEAD
- Renamed `azmcp_azuremanagedlustre_filesystem_required-subnet-size` to `azmcp_azuremanagedlustre_filesystem_subnetsize_ask`. [[#111](https://github.com/microsoft/mcp/issues/111)]
=======
- Merged the following Azure Kubernetes Service (AKS) tools:
  - Merged `azmcp_aks_cluster_list` into `azmcp_aks_cluster_get`, which can perform both operations based on whether `--cluster` is passed.
  - Merged `azmcp_aks_nodepool_list` into `azmcp_aks_nodepool_get`, which can perform both operations based on whether `--nodepool` is passed.
>>>>>>> 92880531

### Bugs Fixed

- Improved description of Load Test commands. [[#92](https://github.com/microsoft/mcp/pull/92)]
- Fixed an issue where Azure Subscription tools were not available in the default (namespace) server mode. [[#634](https://github.com/microsoft/mcp/pull/634)]
- Improved error message for macOS users when interactive browser authentication fails due to broker threading requirements. The error now provides clear guidance to use Azure CLI, Azure PowerShell, or Azure Developer CLI for authentication instead. [[#684](https://github.com/microsoft/mcp/pull/684)]
- Added validation for the Cosmos query command `azmcp_cosmos_database_container_item_query`. [[#524](https://github.com/microsoft/mcp/pull/524)]
- Fixed the construction of Azure Resource Graph queries for App Configuration in the `FindAppConfigStore` method. The name filter is now correctly passed via the `additionalFilter` parameter instead of `tableName`, resolving "ExactlyOneStartingOperatorRequired" and "BadRequest" errors when setting key-value pairs. [[#670](https://github.com/microsoft/mcp/pull/670)]
- Updated the description of the Monitor tool and corrected the prompt for command `azmcp_monitor_healthmodels_entity_gethealth` to ensure that the LLM picks up the correct tool. [[#630](https://github.com/microsoft/mcp/pull/630)]
- Fixed "BadRequest" error in Azure Container Registry to get a registry, and in EventHubs to get a namespace. [[#729](https://github.com/microsoft/mcp/pull/729)]

### Other Changes

- Updated the description of `azmcp_bicepschema_get` to increase selection accuracy by LLMs. [[#649](https://github.com/microsoft/mcp/pull/649)]
- Update the `ToolName` telemetry field to use the normalized command name when the `CommandFactory` tool is used. [[#716](https://github.com/microsoft/mcp/pull/716)]
- Updated the default tool loading behavior to execute namespace tool calls directly instead of spawning separate child processes for each namespace. [[#704](https://github.com/microsoft/mcp/pull/704)]

#### Dependency updates

- Updated `Microsoft.Azure.Cosmos.Aot` from `0.1.2-preview.2` to `0.1.4-preview.2`, which upgrades the transitive Newtonsoft.Json dependency to `13.0.4`. [[#662](https://github.com/microsoft/mcp/pull/662)]

## 0.8.4 (2025-10-02)

### Features Added

- Added support to return metadata when using the `azmcp_tool_list` command. [[#564](https://github.com/microsoft/mcp/issues/564)]
- Added support for returning a list of tool namespaces instead of individual tools when using the `azmcp_tool_list` command with the `--namespaces` option. [[#496](https://github.com/microsoft/mcp/issues/496)]

### Breaking Changes

- Merged `azmcp_appconfig_kv_list` and `azmcp_appconfig_kv_show` into `azmcp_appconfig_kv_get` which can handle both listing and filtering key-values and getting a specific key-value. [[#505](https://github.com/microsoft/mcp/pull/505)]

### Bugs Fixed

- Fixed the name of the Key Vault Managed HSM settings get command from `azmcp_keyvault_admin_get` to `azmcp_keyvault_admin_settings_get`. [[#643](https://github.com/microsoft/mcp/issues/643)]
- Removed redundant DI instantiation of MCP server providers, as these are expected to be instantiated by the MCP server discovery mechanism. [[#644](https://github.com/microsoft/mcp/pull/644)]
- Fixed App Lens having a runtime error for reflection-based serialization when using native AoT MCP build. [[#639](https://github.com/microsoft/mcp/pull/639)]
- Added validation for the PostgreSQL database query command `azmcp_postgres_database_query`.[[#518](https://github.com/microsoft/mcp/pull/518)]

### Other Changes

- Change base Docker image from `bookworm-slim` to `alpine`. [[#651](https://github.com/microsoft/mcp/pull/651)]
- Refactored tool implementation to use Azure Resource Graph queries instead of direct ARM API calls:
  - Grafana [[#628](https://github.com/microsoft/mcp/pull/628)]
- Updated the description of the following commands to increase selection accuracy by LLMs:
  - App Deployment: `azmcp_deploy_app_logs_get` [[#640](https://github.com/microsoft/mcp/pull/640)]
  - Kusto: [[#666](https://github.com/microsoft/mcp/pull/666)]
    - `azmcp_kusto_cluster_get`
    - `azmcp_kusto_cluster_list`
    - `azmcp_kusto_database_list`
    - `azmcp_kusto_query`
    - `azmcp_kusto_sample`
    - `azmcp_kusto_table_list`
    - `azmcp_kusto_table_schema`
  - Redis: [[#655](https://github.com/microsoft/mcp/pull/655)]
    - `azmcp_redis_cache_list`
    - `azmcp_redis_cluster_list`
  - Service Bus: `azmcp_servicebus_topic_details` [[#642](https://github.com/microsoft/mcp/pull/642)]

#### Dependency Updates

- Updated the `ModelContextProtocol.AspNetCore` version from `0.3.0-preview.4` to `0.4.0-preview.1`. [[#576](https://github.com/Azure/azure-mcp/pull/576)]
- Removed the following dependencies:
  - `Azure.ResourceManager.Grafana` [[#628](https://github.com/microsoft/mcp/pull/622)]

## 0.8.3 (2025-09-30)

### Features Added

- Added support for Azure Developer CLI (azd) MCP tools when azd CLI is installed locally - [[#566](https://github.com/microsoft/mcp/issues/566)]
- Added support to proxy MCP capabilities when child servers leverage sampling or elicitation. [[#581](https://github.com/microsoft/mcp/pull/581)]
- Added support for publishing custom events to Event Grid topics via the command `azmcp_eventgrid_events_publish`. [[#514](https://github.com/microsoft/mcp/pull/514)]
- Added support for generating text completions using deployed Azure OpenAI models in AI Foundry via the command `azmcp_foundry_openai_create-completion`. [[#54](https://github.com/microsoft/mcp/pull/54)]
- Added support for speech recognition from an audio file with Azure AI Services Speech via the command `azmcp_speech_stt_recognize`. [[#436](https://github.com/microsoft/mcp/pull/436)]
- Added support for getting the details of an Azure Event Hubs namespace via the command `azmcp_eventhubs_namespace_get`. [[#105](https://github.com/microsoft/mcp/pull/105)]

### Breaking Changes

### Bugs Fixed

- Fixed an issue with the help option (`--help`) and enabled it across all commands and command groups. [[#583](https://github.com/microsoft/mcp/pull/583)]
- Fixed the following issues with Kusto commands:
  - `azmcp_kusto_cluster_list` and `azmcp_kusto_cluster_get` now accept the correct parameters expected by the service. [[#589](https://github.com/microsoft/mcp/issues/589)]
  - `azmcp_kusto_table_schema` now returns the correct table schema. [[#530](https://github.com/microsoft/mcp/issues/530)]
  - `azmcp_kusto_query` does not fail when the subscription id in the input query is enclosed in double quotes anymore. [[#152](https://github.com/microsoft/mcp/issues/152)]
  - All commands now return enough details in error messages when input parameters are invalid or missing. [[#575](https://github.com/microsoft/mcp/issues/575)]

### Other Changes

- Refactored tool implementation to use Azure Resource Graph queries instead of direct ARM API calls:
  - Authorization [[607](https://github.com/microsoft/mcp/pull/607)]
  - AppConfig [[606](https://github.com/microsoft/mcp/pull/606)]
  - ACR [[622](https://github.com/microsoft/mcp/pull/622)]
- Fixed the names of the following MySQL and Postgres commands: [[#614](https://github.com/microsoft/mcp/pull/614)]
  - `azmcp_mysql_server_config_config`    → `azmcp_mysql_server_config_get`
  - `azmcp_mysql_server_param_param`      → `azmcp_mysql_server_param_get`
  - `azmcp_mysql_table_schema_schema`     → `azmcp_mysql_table_schema_get`
  - `azmcp_postgres_server_config_config` → `azmcp_postgres_server_config_get`
  - `azmcp_postgres_server_param_param`   → `azmcp_postgres_server_param_get`
  - `azmcp_postgres_table_schema_schema`  → `azmcp_postgres_table_schema_get`
- Updated the description of the following commands to increase selection accuracy by LLMs:
  - AI Foundry: [[#599](https://github.com/microsoft/mcp/pull/599)]
    - `azmcp_foundry_agents_connect`
    - `azmcp_foundry_models_deploy`
    - `azmcp_foundry_models_deployments_list`
  - App Lens: `azmcp_applens_resource_diagnose` [[#556](https://github.com/microsoft/mcp/pull/556)]
  - Cloud Architect: `azmcp_cloudarchitect_design` [[#587](https://github.com/microsoft/mcp/pull/587)]
  - Cosmos DB: `azmcp_cosmos_database_container_item_query` [[#625](https://github.com/microsoft/mcp/pull/625)]
  - Event Grid: [[#552](https://github.com/microsoft/mcp/pull/552)] 
    - `azmcp_eventgrid_subscription_list`
    - `azmcp_eventgrid_topic_list`
  - Key Vault: [[#608](https://github.com/microsoft/mcp/pull/608)]
    - `azmcp_keyvault_certificate_create`
    - `azmcp_keyvault_certificate_import`
    - `azmcp_keyvault_certificate_get`
    - `azmcp_keyvault_certificate_list`
    - `azmcp_keyvault_key_create`
    - `azmcp_keyvault_key_get`
    - `azmcp_keyvault_key_list`
    - `azmcp_keyvault_secret_create`
    - `azmcp_keyvault_secret_get`
    - `azmcp_keyvault_secret_list`
  - MySQL: [[#614](https://github.com/microsoft/mcp/pull/614)]
    - `azmcp_mysql_server_param_set`
  - Postgres: [[#562](https://github.com/microsoft/mcp/pull/562)]
    - `azmcp_postgres_database_query`
    - `azmcp_postgres_server_param_set`
  - Resource Health: [[#588](https://github.com/microsoft/mcp/pull/588)]
    - `azmcp_resourcehealth_availability-status_get`
    - `azmcp_resourcehealth_service-health-events_list`
  - SQL: [[#594](https://github.com/microsoft/mcp/pull/594)]
    - `azmcp_sql_db_delete`
    - `azmcp_sql_db_update`
    - `azmcp_sql_server_delete`
  - Subscriptions: `azmcp_subscription_list` [[#559](https://github.com/microsoft/mcp/pull/559)]

#### Dependency Updates

- Removed the following dependencies:
  - `Azure.ResourceManager.Authorization` [[#607](https://github.com/microsoft/mcp/pull/607)]
  - `Azure.ResourceManager.AppConfiguration` [[#606](https://github.com/microsoft/mcp/pull/606)]
  - `Azure.ResourceManager.ContainerRegistry` [[#622](https://github.com/microsoft/mcp/pull/622)]

## 0.8.2 (2025-09-25)

### Bugs Fixed

- Fixed `azmcp_subscription_list` to return empty enumerable instead of `null` when no subscriptions are found. [[#508](https://github.com/microsoft/mcp/pull/508)]

## 0.8.1 (2025-09-23)

### Features Added

- Added support for listing SQL servers in a subscription and resource group via the command `azmcp_sql_server_list`. [[#503](https://github.com/microsoft/mcp/issues/503)]
- Added support for renaming Azure SQL databases within a server while retaining configuration via the `azmcp sql db rename` command. [[#542](https://github.com/microsoft/mcp/pull/542)]
- Added support for Azure App Service database management via the command `azmcp_appservice_database_add`. [[#59](https://github.com/microsoft/mcp/pull/59)]
- Added the following Azure Foundry agents commands: [[#55](https://github.com/microsoft/mcp/pull/55)]
  - `azmcp_foundry_agents_connect`: Connect to an agent in an AI Foundry project and query it
  - `azmcp_foundry_agents_evaluate`: Evaluate a response from an agent by passing query and response inline
  - `azmcp_foundry_agents_query_and_evaluate`: Connect to an agent in an AI Foundry project, query it, and evaluate the response in one step
- Enhanced AKS managed cluster information with comprehensive properties. [[#490](https://github.com/microsoft/mcp/pull/490)]
- Added support retrieving Key Vault Managed HSM account settings via the command `azmcp-keyvault-admin-settings-get`. [[#358](https://github.com/microsoft/mcp/pull/358)]

### Breaking Changes

- Removed the following Storage tools: [[#500](https://github.com/microsoft/mcp/pull/500)]
  - `azmcp_storage_blob_batch_set-tier`
  - `azmcp_storage_datalake_directory_create`
  - `azmcp_storage_datalake_file-system_list-paths`
  - `azmcp_storage_queue_message_send`
  - `azmcp_storage_share_file_list`
  - `azmcp_storage_table_list`
- Updated the `OpenWorld` and `Destructive` hints for all tools. [[#510](https://github.com/microsoft/mcp/pull/510)]

### Bugs Fixed

- Fixed MCP server hanging on invalid transport arguments. Server now exits gracefully with clear error messages instead of hanging indefinitely. [[#511](https://github.com/microsoft/mcp/pull/511)]

### Other Changes

- Refactored Kusto service implementation to use Azure Resource Graph queries instead of direct ARM API calls. [[#528](https://github.com/microsoft/mcp/pull/528)]
- Refactored Storage service implementation [[#539](https://github.com/microsoft/mcp/pull/539)]
  - Replaced direct ARM API calls in `azmcp_storage_account_get` with Azure Resource Graph queries.
  - Updated `azmcp_storage_account_create` to use the GenericResource approach instead of direct ARM API calls.
- Updated `IAreaSetup` API so the area's command tree is returned rather than modifying an existing object. It's also more DI-testing friendly. [[#478](https://github.com/microsoft/mcp/pull/478)]
- Updated `CommandFactory.GetServiceArea` to check for a tool's service area with or without the root `azmcp` prefix. [[#478](https://github.com/microsoft/mcp/pull/478)]

#### Dependency Updates

- Removed the following dependencies:
  - `Azure.ResourceManager.Kusto` [[#528](https://github.com/microsoft/mcp/pull/528)]

## 0.8.0 (2025-09-18)

### Features Added

- Added the `--insecure-disable-elicitation` server startup switch. When enabled, the server will bypass user confirmation (elicitation) for tools marked as handling secrets and execute them immediately. This is **INSECURE** and meant only for controlled automation scenarios (e.g., CI or disposable test environments) because it removes a safety barrier that helps prevent accidental disclosure of sensitive data. [[#486](https://github.com/microsoft/mcp/pull/486)]
- Enhanced Azure authentication with targeted credential selection via the `AZURE_TOKEN_CREDENTIALS` environment variable: [[#56](https://github.com/microsoft/mcp/pull/56)]
  - `"dev"`: Development credentials (Visual Studio → Visual Studio Code → Azure CLI → Azure PowerShell → Azure Developer CLI)
  - `"prod"`: Production credentials (Environment → Workload Identity → Managed Identity)
  - Specific credential names (e.g., `"AzureCliCredential"`): Target only that credential
  - Improved Visual Studio Code credential error handling with proper exception wrapping for credential chaining
  - Replaced custom `DefaultAzureCredential` implementation with explicit credential chain for better control and transparency
  - For more details, see [Controlling Authentication Methods with AZURE_TOKEN_CREDENTIALS](https://github.com/microsoft/mcp/blob/main/servers/Azure.Mcp.Server/TROUBLESHOOTING.md#controlling-authentication-methods-with-azure_token_credentials)
- Enhanced AKS nodepool information with comprehensive properties. [[#454](https://github.com/microsoft/mcp/pull/454)]
- Added support for updating Azure SQL databases via the command `azmcp_sql_db_update`. [[#488](https://github.com/microsoft/mcp/pull/488)]
- Added support for listing Event Grid subscriptions via the command `azmcp_eventgrid_subscription_list`. [[#364](https://github.com/microsoft/mcp/pull/364)]
- Added support for listing Application Insights code optimization recommendations across components via the command `azmcp_applicationinsights_recommendation_list`. [#387](https://github.com/microsoft/mcp/pull/387)
- **Errata**: The following was announced as part of release `0.7.0, but was not actually included then.
  - Added support for creating and deleting SQL databases via the commands `azmcp_sql_db_create` and `azmcp_sql_db_delete`. [[#434](https://github.com/microsoft/mcp/pull/434)]
- Restored support for the following Key Vault commands: [[#506](https://github.com/microsoft/mcp/pull/506)]
  - `azmcp_keyvault_key_get`
  - `azmcp_keyvault_secret_get`

### Breaking Changes

- Redesigned how conditionally required options are handled. Commands now use explicit option registration via extension methods (`.AsRequired()`, `.AsOptional()`) instead of legacy patterns (`UseResourceGroup()`, `RequireResourceGroup()`). [[#452](https://github.com/microsoft/mcp/pull/452)]
- Removed support for the `AZURE_MCP_INCLUDE_PRODUCTION_CREDENTIALS` environment variable. Use `AZURE_TOKEN_CREDENTIALS` instead for more flexible credential selection. For migration details, see [Controlling Authentication Methods with AZURE_TOKEN_CREDENTIALS](https://github.com/microsoft/mcp/blob/main/servers/Azure.Mcp.Server/TROUBLESHOOTING.md#controlling-authentication-methods-with-azure_token_credentials). [[#56](https://github.com/microsoft/mcp/pull/56)]
- Merged `azmcp_appconfig_kv_lock` and `azmcp_appconfig_kv_unlock` into `azmcp_appconfig_kv_lock_set` which can handle locking or unlocking a key-value based on the `--lock` parameter. [[#485](https://github.com/microsoft/mcp/pull/485)]


### Other Changes

- Update `azmcp_foundry_models_deploy` to use "GenericResource" for deploying models to Azure AI Services. [[#456](https://github.com/microsoft/mcp/pull/456)]

#### Dependency Updates

- Replaced the `Azure.Bicep.Types.Az` dependency with `Microsoft.Azure.Mcp.AzTypes.Internal.Compact`. [[#472](https://github.com/microsoft/mcp/pull/472)]

## 0.7.0 (2025-09-16)

### Features Added

- Added support for getting a node pool in an AKS managed cluster via the command `azmcp_aks_nodepool_get`. [[#394](https://github.com/microsoft/mcp/pull/394)]
- Added support for diagnosing Azure Resources using the App Lens API via the command `azmcp_applens_resource_diagnose`. [[#356](https://github.com/microsoft/mcp/pull/356)]
- Added elicitation support. An elicitation request is sent if the tool annotation `secret` hint is true. [[#404](https://github.com/microsoft/mcp/pull/404)]
- Added `azmcp_sql_server_create`, `azmcp_sql_server_delete`, `azmcp_sql_server_show` to support SQL server create, delete, and show commands. [[#312](https://github.com/microsoft/mcp/pull/312)]
- Added the support for getting information about Azure Managed Lustre SKUs via the following command `azmcp_azuremanagedlustre_filesystem_get_sku_info`. [[#100](https://github.com/microsoft/mcp/issues/100)]
- Added support for creating and deleting SQL databases via the commands `azmcp_sql_db_create` and `azmcp_sql_db_delete`. [[#434](https://github.com/microsoft/mcp/pull/434)]
- `azmcp_functionapp_get` can now list Function Apps on a resource group level. [[#427](https://github.com/microsoft/mcp/pull/427)]

### Breaking Changes

- Merged `azmcp_functionapp_list` into `azmcp_functionapp_get`, which can perform both operations based on whether `--function-app` is passed. [[#427](https://github.com/microsoft/mcp/pull/427)]
- Removed Azure CLI (`az`) and Azure Developer CLI (`azd`) extension tools to reduce complexity and focus on native Azure service operations. [[#404](https://github.com/microsoft/mcp/pull/404)].

### Bugs Fixed

- Marked the `secret` hint of `azmcp_keyvault_secret_create` tool to "true". [[#430](https://github.com/microsoft/mcp/pull/430)]

### Other Changes

- Replaced bicep tool dependency on Azure.Bicep.Types.Az package with Microsoft.Azure.Mcp.AzTypes.Internal.Compact package. [[#472](https://github.com/microsoft/mcp/pull/472)]

## 0.6.0 (2025-09-11)

### Features Added

- **The Azure MCP Server is now also available on NuGet.org** [[#368](https://github.com/microsoft/mcp/pull/368)]
- Added support for listing node pools in an AKS managed cluster via the command `azmcp_aks_nodepool_list`. [[#360](https://github.com/microsoft/mcp/pull/360)]

### Breaking Changes

- To improve performance, packages now ship with trimmed binaries that have unused code and dependencies removed, resulting in significantly smaller file sizes, faster startup times, and reduced memory footprint. [Learn more](https://learn.microsoft.com/dotnet/core/deploying/trimming/trim-self-contained). [[#405](https://github.com/microsoft/mcp/pull/405)]
- Merged `azmcp_search_index_describe` and `azmcp_search_index_list` into `azmcp_search_index_get`, which can perform both operations based on whether `--index` is passed. [[#378](https://github.com/microsoft/mcp/pull/378)]
- Merged the following Storage tools: [[#376](https://github.com/microsoft/mcp/pull/376)]
  - `azmcp_storage_account_details` and `azmcp_storage_account_list` into `azmcp_storage_account_get`, which supports the behaviors of both tools based on whether `--account` is passed.
  - `azmcp_storage_blob_details` and `azmcp_storage_blob_list` into `azmcp_storage_blob_get`, which supports the behaviors of both tools based on whether `--blob` is passed.
  - `azmcp_storage_blob_container_details` and `azmcp_storage_blob_container_list` into `azmcp_storage_blob_container_get`, which supports the behaviors of both tools based on whether `--container` is passed.
- Updated the descriptions of all Storage tools. [[#376](https://github.com/microsoft/mcp/pull/376)]

### Other Changes

#### Dependency updates

- Updated the following dependencies: [[#380](https://github.com/microsoft/mcp/pull/380)]
  - Azure.Core: `1.47.1` → `1.48.0`
  - Azure.Identity: `1.15.0` → `1.16.0`

## 0.5.13 (2025-09-10)

### Features Added

- Added support for listing all Event Grid topics in a subscription via the command `azmcp_eventgrid_topic_list`. [[#43](https://github.com/microsoft/mcp/pull/43)]
- Added support for retrieving knowledge index schema information in Azure AI Foundry projects via the command `azmcp_foundry_knowledge_index_schema`. [[#41](https://github.com/microsoft/mcp/pull/41)]
- Added support for listing service health events in a subscription via the command `azmcp_resourcehealth_service-health-events_list`. [[#367](https://github.com/microsoft/mcp/pull/367)]

### Breaking Changes

- Updated/removed options for the following commands: [[#108](https://github.com/microsoft/mcp/pull/108)]
  - `azmcp_storage_account_create`: Removed the ability to configure `enable-https-traffic-only` (always `true` now), `allow-blob-public-access` (always `false` now), and `kind` (always `StorageV2` now).
  - `azmcp_storage_blob_container_create`: Removed the ability to configure `blob-container-public-access` (always `false` now).
  - `azmcp_storage_blob_upload`: Removed the ability to configure `overwrite` (always `false` now).

### Bugs Fixed

- Fixed telemetry bug where "ToolArea" was incorrectly populated in with "ToolName". [[#346](https://github.com/microsoft/mcp/pull/346)]

### Other Changes

- Added telemetry to log parameter values for the `azmcp_bestpractices_get` tool. [[#375](https://github.com/microsoft/mcp/pull/375)]
- Updated tool annotations. [[#377](https://github.com/microsoft/mcp/pull/377)]

#### Dependency updates

- Updated the following dependencies:
  - Azure.Identity: `1.14.0` → `1.15.0` [[#352](https://github.com/microsoft/mcp/pull/352)]
  - Azure.Identity.Broker: `1.2.0` → `1.3.0` [[#352](https://github.com/microsoft/mcp/pull/352)]
  - Microsoft.Azure.Cosmos.Aot: `0.1.1-preview.1` → `0.1.2-preview.1` [[#383](https://github.com/microsoft/mcp/pull/383)]
- Updated the following dependency to improve .NET Ahead-of-Time (AOT) compilation support: [[#363](https://github.com/microsoft/mcp/pull/363)]
  - Azure.ResourceManager.StorageCache: `1.3.1` → `1.3.2`

## 0.5.12 (2025-09-04)

### Features Added

- Added `azmcp_sql_server_firewall-rule_create` and `azmcp_sql_server_firewall-rule_delete` commands. [[#121](https://github.com/microsoft/mcp/pull/121)]

### Bugs Fixed

- Fixed a bug in MySQL query validation logic. [[#81](https://github.com/microsoft/mcp/pull/81)]

### Other Changes

AOT- Added a verb to the namespace name for bestpractices [[#109](https://github.com/microsoft/mcp/pull/109)]
- Added instructions about consumption plan for azure functions deployment best practices [[#218](https://github.com/microsoft/mcp/pull/218)]

## 0.5.11 (2025-09-02)

### Other Changes

- Fixed VSIX signing [[#91](https://github.com/microsoft/mcp/pull/91)]
- Included native packages in build artifacts and pack/release scripts. [[#51](https://github.com/microsoft/mcp/pull/51)]

## 0.5.10 (2025-08-28)

### Bugs fixed

- Fixed a bug with telemetry collection related to AppConfig tools. [[#44](https://github.com/microsoft/mcp/pull/44)]

## 0.5.9 (2025-08-26)

### Other Changes

#### Dependency Updates

- Updated the following dependencies to improve .NET Ahead-of-Time (AOT) compilation support:
  - Microsoft.Azure.Cosmos `3.51.0` → Microsoft.Azure.Cosmos.Aot `0.1.1-preview.1`. [[#37](https://github.com/microsoft/mcp/pull/37)]

## 0.5.8 (2025-08-21)

### Features Added

- Added support for listing knowledge indexes in Azure AI Foundry projects via the command `azmcp_foundry_knowledge_index_list`. [[#1004](https://github.com/Azure/azure-mcp/pull/1004)]
- Added support for getting details of an Azure Function App via the command `azmcp_functionapp_get`. [[#970](https://github.com/Azure/azure-mcp/pull/970)]
- Added the following Azure Managed Lustre commands: [[#1003](https://github.com/Azure/azure-mcp/issues/1003)]
  - `azmcp_azuremanagedlustre_filesystem_list`: List available Azure Managed Lustre filesystems.
  - `azmcp_azuremanagedlustre_filesystem_required-subnet-size`: Returns the number of IP addresses required for a specific SKU and size of Azure Managed Lustre filesystem.
- Added support for designing Azure Cloud Architecture through guided questions via the command `azmcp_cloudarchitect_design`. [[#890](https://github.com/Azure/azure-mcp/pull/890)]
- Added support for the following Azure MySQL operations: [[#855](https://github.com/Azure/azure-mcp/issues/855)]
  - `azmcp_mysql_database_list` - List all databases in a MySQL server.
  - `azmcp_mysql_database_query` - Executes a SELECT query on a MySQL Database. The query must start with SELECT and cannot contain any destructive SQL operations for security reasons.
  - `azmcp_mysql_table_list` - List all tables in a MySQL database.
  - `azmcp_mysql_table_schema_get` - Get the schema of a specific table in a MySQL database.
  - `azmcp_mysql_server_config_get` - Retrieve the configuration of a MySQL server.
  - `azmcp_mysql_server_list` - List all MySQL servers in a subscription & resource group.
  - `azmcp_mysql_server_param_get` - Retrieve a specific parameter of a MySQL server.
  - `azmcp_mysql_server_param_set` - Set a specific parameter of a MySQL server to a specific value.
- Added telemetry for tracking service area when calling tools. [[#1024](https://github.com/Azure/azure-mcp/pull/1024)]

### Breaking Changes

- Renamed the following Storage tool option names: [[#1015](https://github.com/Azure/azure-mcp/pull/1015)]
  - `azmcp_storage_account_create`: `account-name` → `account`.
  - `azmcp_storage_blob_batch_set-tier`: `blob-names` → `blobs`.

### Bugs Fixed

- Fixed SQL service test assertions to use case-insensitive string comparisons for resource type validation. [[#938](https://github.com/Azure/azure-mcp/pull/938)]
- Fixed HttpClient service test assertions to properly validate NoProxy collection handling instead of expecting a single string value. [[#938](https://github.com/Azure/azure-mcp/pull/938)]

### Other Changes

- Introduced the `BaseAzureResourceService` class to allow performing Azure Resource read operations using Azure Resource Graph queries. [[#938](https://github.com/Azure/azure-mcp/pull/938)]
- Refactored SQL service implementation to use Azure Resource Graph queries instead of direct ARM API calls. [[#938](https://github.com/Azure/azure-mcp/pull/938)]
  - Removed dependency on `Azure.ResourceManager.Sql` package by migrating to Azure Resource Graph queries, reducing package size and improving startup performance.
- Enhanced `BaseAzureService` with `EscapeKqlString` method for safe KQL query construction across all Azure services. [[#938](https://github.com/Azure/azure-mcp/pull/938)]
  - Fixed KQL string escaping in Workbooks service queries.
- Standardized Azure Storage command descriptions, option names, and parameter names for consistency across all storage commands. Updated JSON serialization context to remove unused model types and improve organization. [[#1015](https://github.com/Azure/azure-mcp/pull/1015)]
- Updated to .NET 10 SDK to prepare for .NET tool packing. [[#1023](https://github.com/Azure/azure-mcp/pull/1023)]
- Enhanced `bestpractices` and `azureterraformbestpractices` tool descriptions to better work with the vscode copilot tool grouping feature. [[#1029](https://github.com/Azure/azure-mcp/pull/1029)]
- The Azure MCP Server can now be packaged as a .NET SDK Tool for easier use by users with the .NET 10 SDK installed. [[#422](https://github.com/Azure/azure-mcp/issues/422)]

#### Dependency Updates

- Updated the following dependencies to improve .NET Ahead-of-Time (AOT) compilation support: [[#1031](https://github.com/Azure/azure-mcp/pull/1031)]
  - Azure.ResourceManager.ResourceHealth: `1.0.0` → `1.1.0-beta.5`

## 0.5.7 (2025-08-19)

### Features Added
- Added support for the following Azure Deploy and Azure Quota operations: [[#626](https://github.com/Azure/azure-mcp/pull/626)]
  - `azmcp_deploy_app_logs_get` - Get logs from Azure applications deployed using azd.
  - `azmcp_deploy_iac_rules_get` - Get Infrastructure as Code rules.
  - `azmcp_deploy_pipeline_guidance-get` - Get guidance for creating CI/CD pipelines to provision Azure resources and deploy applications.
  - `azmcp_deploy_plan_get` - Generate deployment plans to construct infrastructure and deploy applications on Azure.
  - `azmcp_deploy_architecture_diagram-generate` - Generate Azure service architecture diagrams based on application topology.
  - `azmcp_quota_region_availability-list` - List available Azure regions for specific resource types.
  - `azmcp_quota_usage_check` - Check Azure resource usage and quota information for specific resource types and regions.
- Added support for listing Azure Function Apps via the command `azmcp-functionapp-list`. [[#863](https://github.com/Azure/azure-mcp/pull/863)]
- Added support for importing existing certificates into Azure Key Vault via the command `azmcp-keyvault-certificate-import`. [[#968](https://github.com/Azure/azure-mcp/issues/968)]
- Added support for uploading a local file to an Azure Storage blob via the command `azmcp-storage-blob-upload`. [[#960](https://github.com/Azure/azure-mcp/pull/960)]
- Added support for the following Azure Service Health operations: [[#998](https://github.com/Azure/azure-mcp/pull/998)]
  - `azmcp-resourcehealth-availability-status-get` - Get the availability status for a specific resource.
  - `azmcp-resourcehealth-availability-status-list` - List availability statuses for all resources in a subscription or resource group.
- Added support for listing repositories in Azure Container Registries via the command `azmcp-acr-registry-repository-list`. [[#983](https://github.com/Azure/azure-mcp/pull/983)]

### Other Changes

- Improved guidance for LLM interactions with Azure MCP server by adding rules around bestpractices tool calling to server instructions. [[#1007](https://github.com/Azure/azure-mcp/pull/1007)]

#### Dependency Updates

- Updated the following dependencies to improve .NET Ahead-of-Time (AOT) compilation support: [[#893](https://github.com/Azure/azure-mcp/pull/893)]
  - Azure.Bicep.Types: `0.5.110` → `0.6.1`
  - Azure.Bicep.Types.Az: `0.2.771` → `0.2.792`
- Added the following dependencies to support Azure Managed Lustre
  - Azure.ResourceManager.StorageCache:  `1.3.1`

## 0.5.6 (2025-08-14)

### Features Added

- Added support for listing Azure Function Apps via the command `azmcp-functionapp-list`. [[#863](https://github.com/Azure/azure-mcp/pull/863)]
- Added support for getting details about an Azure Storage Account via the command `azmcp-storage-account-details`. [[#934](https://github.com/Azure/azure-mcp/issues/934)]

### Other Changes

- Refactored resource group option (`--resource-group`) handling and validation for all commands to a centralized location. [[#961](https://github.com/Azure/azure-mcp/issues/961)]

#### Dependency Updates

- Updated the following dependencies to improve .NET Ahead-of-Time (AOT) compilation support: [[#967](https://github.com/Azure/azure-mcp/issues/967)] [[#969](https://github.com/Azure/azure-mcp/issues/969)]
  - Azure.Monitor.Query: `1.6.0` → `1.7.1`
  - Azure.Monitor.Ingestion: `1.1.2` → `1.2.0`
  - Azure.Search.Documents: `11.7.0-beta.4` → `11.7.0-beta.6`
  - Azure.ResourceManager.ContainerRegistry: `1.3.0` → `1.3.1`
  - Azure.ResourceManager.DesktopVirtualization: `1.3.1` → `1.3.2`
  - Azure.ResourceManager.PostgreSql: `1.3.0` → `1.3.1`

## 0.5.5 (2025-08-12)

### Features Added

- Added support for listing ACR (Azure Container Registry) registries in a subscription via the command `azmcp-acr-registry-list`. [[#915](https://github.com/Azure/azure-mcp/issues/915)]
- Added the following Azure Storage commands:
  - `azmcp-storage-account-create`: Create a new Azure Storage account. [[#927](https://github.com/Azure/azure-mcp/issues/927)]
  - `azmcp-storage-queue-message-send`: Send a message to an Azure Storage queue. [[#794](https://github.com/Azure/azure-mcp/pull/794)]
  - `azmcp-storage-blob-details`: Get details about an Azure Storage blob. [[#930](https://github.com/Azure/azure-mcp/issues/930)]
  - `azmcp-storage-blob-container-create`: Create a new Azure Storage blob container. [[#937](https://github.com/Azure/azure-mcp/issues/937)]

### Breaking Changes

- The `azmcp-storage-account-list` command now returns account metadata objects instead of plain strings. Each item includes: `name`, `location`, `kind`, `skuName`, `skuTier`, `hnsEnabled`, `allowBlobPublicAccess`, `enableHttpsTrafficOnly`. Update scripts to read the `name` property. The underlying `IStorageService.GetStorageAccounts()` signature changed from `Task<List<string>>` to `Task<List<StorageAccountInfo>>`. [[#904](https://github.com/Azure/azure-mcp/issues/904)]

### Bugs Fixed

- Fixed best practices tool invocation failure when passing "all" action with "general" or "azurefunctions" resources. [[#757](https://github.com/Azure/azure-mcp/issues/757)]
- Updated metadata for CREATE and SET tools to `destructive = true`. [[#773](https://github.com/Azure/azure-mcp/pull/773)]

### Other Changes
- Consolidate "AzSubscriptionGuid" telemetry logic into `McpRuntime`. [[#935](https://github.com/Azure/azure-mcp/pull/935)]

## 0.5.4 (2025-08-07)

### Bugs Fixed

- Fixed subscription parameter handling across all Azure MCP service methods to consistently use `subscription` instead of `subscriptionId`, enabling proper support for both subscription IDs and subscription names. [[#877](https://github.com/Azure/azure-mcp/issues/877)]
- Fixed `ToolExecuted` telemetry activity being created twice. [[#741](https://github.com/Azure/azure-mcp/pull/741)]

### Other Changes

- Improved Azure MCP display name in VS Code from 'azure-mcp-server-ext' to 'Azure MCP' for better user experience in the Configure Tools interface. [[#871](https://github.com/Azure/azure-mcp/issues/871), [#876](https://github.com/Azure/azure-mcp/pull/876)]
- Updated the  following `CommandGroup` descriptions to improve their tool usage by Agents:
  - Azure AI Search [[#874](https://github.com/Azure/azure-mcp/pull/874)]
  - Storage [[#879](https://github.com/Azure/azure-mcp/pull/879)]

## 0.5.3 (2025-08-05)

### Features Added

- Added support for providing the `--content-type` and `--tags` properties to the `azmcp-appconfig-kv-set` command. [[#459](https://github.com/Azure/azure-mcp/pull/459)]
- Added `filter-path` and `recursive` capabilities to `azmcp-storage-datalake-file-system-list-paths`. [[#770](https://github.com/Azure/azure-mcp/issues/770)]
- Added support for listing files and directories in Azure File Shares via the `azmcp-storage-share-file-list` command. This command recursively lists all items in a specified file share directory with metadata including size, last modified date, and content type. [[#793](https://github.com/Azure/azure-mcp/pull/793)]
- Added support for Azure Virtual Desktop with new commands: [[#653](https://github.com/Azure/azure-mcp/pull/653)]
  - `azmcp-virtualdesktop-hostpool-list` - List all host pools in a subscription
  - `azmcp-virtualdesktop-sessionhost-list` - List all session hosts in a host pool
  - `azmcp-virtualdesktop-sessionhost-usersession-list` - List all user sessions on a specific session host
- Added support for creating and publishing DevDeviceId in telemetry. [[#810](https://github.com/Azure/azure-mcp/pull/810/)]

### Breaking Changes

- **Parameter Name Changes**: Removed unnecessary "-name" suffixes from command parameters across 25+ parameters in 12+ Azure service areas to improve consistency and usability. Users will need to update their command-line usage and scripts. [[#853](https://github.com/Azure/azure-mcp/pull/853)]
  - **AppConfig**: `--account-name` → `--account`
  - **Search**: `--service-name` → `--service`, `--index-name` → `--index`
  - **Cosmos**: `--account-name` → `--account`, `--database-name` → `--database`, `--container-name` → `--container`
  - **Kusto**: `--cluster-name` → `--cluster`, `--database-name` → `--database`, `--table-name` → `--table`
  - **AKS**: `--cluster-name` → `--cluster`
  - **Postgres**: `--user-name` → `--user`
  - **ServiceBus**: `--queue-name` → `--queue`, `--topic-name` → `--topic`
  - **Storage**: `--account-name` → `--account`, `--container-name` → `--container`, `--table-name` → `--table`, `--file-system-name` → `--file-system`, `--tier-name` → `--tier`
  - **Monitor**: `--table-name` → `--table`, `--model` → `--health-model`, `--resource-name` → `--resource`
  - **Foundry**: `--deployment-name` → `--deployment`, `--publisher-name` → `--publisher`, `--license-name` → `--license`, `--sku-name` → `--sku`, `--azure-ai-services-name` → `--azure-ai-services`

### Bugs Fixed

- Fixed an issue where the `azmcp-storage-blob-batch-set-tier` command did not correctly handle the `--tier` parameter when setting the access tier for multiple blobs. [[#808](https://github.com/Azure/azure-mcp/pull/808)]

### Other Changes

- Implemented centralized HttpClient service with proxy support for better resource management and enterprise compatibility. [[#857](https://github.com/Azure/azure-mcp/pull/857)]
- Added caching for Cosmos DB databases and containers. [[#813](https://github.com/Azure/azure-mcp/pull/813)]
- Refactored PostgreSQL commands to follow ObjectVerb naming pattern, fix command hierarchy, and ensure all commands end with verbs. This improves consistency and discoverability across all postgres commands. [[#865](https://github.com/Azure/azure-mcp/issues/865)] [[#866](https://github.com/Azure/azure-mcp/pull/866)]

#### Dependency Updates

- Updated the following dependencies to improve .NET Ahead-of-Time (AOT) compilation support. AOT will enable shipping Azure MCP Server as self-contained native executable.
  - Azure.Core: `1.46.2` → `1.47.1`
  - Azure.ResourceManager: `1.13.1` → `1.13.2`
  - Azure.ResourceManager.ApplicationInsights: `1.0.1` → `1.1.0-beta.1`
  - Azure.ResourceManager.AppConfiguration: `1.4.0` → `1.4.1`
  - Azure.ResourceManager.Authorization: `1.1.4` → `1.1.5`
  - Azure.ResourceManager.ContainerService: `1.2.3` → `1.2.5`
  - Azure.ResourceManager.Kusto: `1.6.0` → `1.6.1`
  - Azure.ResourceManager.CognitiveServices: `1.4.0` → `1.5.1`
  - Azure.ResourceManager.Redis: `1.5.0` → `1.5.1`
  - Azure.ResourceManager.RedisEnterprise: `1.1.0` → `1.2.1`
  - Azure.ResourceManager.LoadTesting: `1.1.1` → `1.1.2`
  - Azure.ResourceManager.Sql: `1.3.0` → `1.4.0-beta.3`
  - Azure.ResourceManager.Datadog: `1.0.0-beta.5` → `1.0.0-beta.6`
  - Azure.ResourceManager.CosmosDB: `1.3.2` → `1.4.0-beta.13`
  - Azure.ResourceManager.OperationalInsights: `1.3.0` → `1.3.1`
  - Azure.ResourceManager.Search: `1.2.3` → `1.3.0`
  - Azure.ResourceManager.Storage: `1.4.2` → `1.4.4`
  - Azure.ResourceManager.Grafana: `1.1.1` → `1.2.0-beta.2`
  - Azure.ResourceManager.ResourceGraph: `1.1.0-beta.3` → `1.1.0-beta.4`

## 0.5.2 (2025-07-31)

### Features Added

- Added support for batch setting access tier for multiple Azure Storage blobs via the `azmcp-storage-blob-batch-set-tier` command. This command efficiently changes the storage tier (Hot, Cool, Archive, etc) for multiple blobs simultaneously in a single operation. [[#735](https://github.com/Azure/azure-mcp/issues/735)]
- Added descriptions to all Azure MCP command groups to improve discoverability and usability when running the server with `--mode single` or `--mode namespace`. [[#791](https://github.com/Azure/azure-mcp/pull/791)]

### Breaking Changes

- Removed `--partner-tenant-id` option from `azmcp-marketplace-product-get` command. [[#656](https://github.com/Azure/azure-mcp/pull/656)]

## 0.5.1 (2025-07-29)

### Features Added

- Added support for listing SQL databases via the command: `azmcp-sql-db-list`. [[#746](https://github.com/Azure/azure-mcp/pull/746)]
- Added support for reading `AZURE_SUBSCRIPTION_ID` from the environment variables if a subscription is not provided. [[#533](https://github.com/Azure/azure-mcp/pull/533)]

### Breaking Changes

- Removed the following Key Vault operations: [[#768](https://github.com/Azure/azure-mcp/pull/768)]
  - `azmcp-keyvault-secret-get`
  - `azmcp-keyvault-key-get`

### Other Changes

- Improved the MAC address search logic for telemetry by making it more robust in finding a valid network interface. [[#759](https://github.com/Azure/azure-mcp/pull/759)]
- Major repository structure change:
  - Service areas moved from `/src/areas/{Area}` and `/tests/areas/{Area}` into `/areas/{area}/src` and `/areas/{area}/tests`
  - Common code moved into `/core/src` and `/core/tests`

## 0.5.0 (2025-07-24)

### Features Added

- Added a new VS Code extension (VSIX installer) for the VS Code Marketplace. [[#661](https://github.com/Azure/azure-mcp/pull/661)]
- Added `--mode all` startup option to expose all Azure MCP tools individually. [[#689](https://github.com/Azure/azure-mcp/issues/689)]
- Added more tools for Azure Key Vault: [[#517](https://github.com/Azure/azure-mcp/pull/517)]
  - `azmcp-keyvault-certificate-list` - List certificates in a key vault
  - `azmcp-keyvault-certificate-get` - Get details of a specific certificate
  - `azmcp-keyvault-certificate-create` - Create a new certificate
  - `azmcp-keyvault-secret-list` - List secrets in a key vault
  - `azmcp-keyvault-secret-create` - Create a new secret
- Added support for Azure Workbooks management operations: [[#629](https://github.com/Azure/azure-mcp/pull/629)]
  - `azmcp-workbooks-list` - List workbooks in a resource group with optional filtering
  - `azmcp-workbooks-show` - Get detailed information about a specific workbook
  - `azmcp-workbooks-create` - Create new workbooks with custom visualizations and content
  - `azmcp-workbooks-update` - Update existing workbook configurations and metadata
  - `azmcp-workbooks-delete` - Delete workbooks when no longer needed
- Added support for creating a directory in Azure Storage DataLake via the `azmcp-storage-datalake-directory-create` command. [[#647](https://github.com/Azure/azure-mcp/pull/647)]
- Added support for getting the details of an Azure Kubernetes Service (AKS) cluster via the `azmcp-aks-cluster-get` command. [[#700](https://github.com/Azure/azure-mcp/pull/700)]

### Breaking Changes

- Changed the default startup mode to list tools at the namespace level instead of at an individual level, reducing total tool count from around 128 tools to 25. Use `--mode all` to restore the previous behavior of exposing all tools individually. [[#689](https://github.com/Azure/azure-mcp/issues/689)]
- Consolidated Azure best practices commands into the command `azmcp-bestpractices-get` with `--resource` and `--action` parameters: [[#677](https://github.com/Azure/azure-mcp/pull/677)]
  - Removed `azmcp-bestpractices-general-get`, `azmcp-bestpractices-azurefunctions-get-code-generation` and `azmcp-bestpractices-azurefunctions-get-deployment`
  - Use `--resource general --action code-generation` for general Azure code generation best practices
  - Use `--resource general --action deployment` for general Azure deployment best practices
  - Use `--resource azurefunctions --action code-generation` instead of the old azurefunctions code-generation command
  - Use `--resource azurefunctions --action deployment` instead of the old azurefunctions deployment command
  - Use `--resource static-web-app --action all` to get Static Web Apps development and deployment best practices

### Bugs Fixed

- Fixes tool discovery race condition causing "tool not found" errors in MCP clients that use different processes to start and use the server, like LangGraph. [[#556](https://github.com/Azure/azure-mcp/issues/556)]

## 0.4.1 (2025-07-17)

### Features Added

- Added support for the following Azure Load Testing operations: [[#315](https://github.com/Azure/azure-mcp/pull/315)]
  - `azmcp-loadtesting-testresource-list` - List Azure Load testing resources.
  - `azmcp-loadtesting-testresource-create` - Create a new Azure Load testing resource.
  - `azmcp-loadtesting-test-get` - Get details of a specific load test configuration.
  - `azmcp-loadtesting-test-create` - Create a new load test configuration.
  - `azmcp-loadtesting-testrun-get` - Get details of a specific load test run.
  - `azmcp-loadtesting-testrun-list` - List all load test runs for a specific test.
  - `azmcp-loadtesting-testrun-create` - Create a new load test run.
  - `azmcp-loadtesting-testrun-delete` - Delete a specific load test run.
- Added support for scanning Azure resources for compliance recommendations using the Azure Quick Review CLI via the command: `azmcp-extension-azqr`. [[#510](https://github.com/Azure/azure-mcp/pull/510)]
- Added support for listing paths in Data Lake file systems via the command: `azmcp-storage-datalake-file-system-list-paths`. [[#608](https://github.com/Azure/azure-mcp/pull/608)]
- Added support for listing SQL elastic pools via the command: `azmcp-sql-elastic-pool-list`. [[#606](https://github.com/Azure/azure-mcp/pull/606)]
- Added support for listing SQL server firewall rules via the command: `azmcp-sql-firewall-rule-list`. [[#610](https://github.com/Azure/azure-mcp/pull/610)]
- Added new commands for obtaining Azure Functions best practices via the following commands: [[#630](https://github.com/Azure/azure-mcp/pull/630)]
  - `azmcp-bestpractices-azurefunctions-get-code-generation` - Get code generation best practices for Azure Functions.
  - `azmcp-bestpractices-azurefunctions-get-deployment` - Get deployment best practices for Azure Functions.
- Added support for get details about a product in the Azure Marketplace via the command: `azmcp-marketplace-product-get`. [[#442](https://github.com/Azure/azure-mcp/pull/442)]

### Breaking Changes

- Renamed the command `azmcp-bestpractices-get` to `azmcp-bestpractices-general-get`. [[#630](https://github.com/Azure/azure-mcp/pull/630)]

### Bugs Fixed

- Fixed an issue with Azure CLI executable path resolution on Windows. [[#611](https://github.com/Azure/azure-mcp/issues/611)]
- Fixed a tool discovery timing issue when calling tools on fresh server instances. [[#604](https://github.com/Azure/azure-mcp/issues/604)]
- Fixed issue where unrecognizable json would be sent to MCP clients in STDIO mode at startup. [[#644](https://github.com/Azure/azure-mcp/issues/644)]

### Other Changes

- Changed `engines.node` in `package.json` to require Node.js version `>=20.0.0`. [[#628](https://github.com/Azure/azure-mcp/pull/628)]

## 0.4.0 (2025-07-15)

### Features Added

- Added support for listing Azure Kubernetes Service (AKS) clusters via the command `azmcp-aks-cluster-list`. [[#560](https://github.com/Azure/azure-mcp/pull/560)]
- Made the following Ahead of Time (AOT) compilation improvements saving `6.96 MB` in size total:
  - Switched to the trimmer-friendly `CreateSlimBuilder` API from `CreateBuilder`, saving `0.63 MB` in size for the native executable. [[#564](https://github.com/Azure/azure-mcp/pull/564)]
  - Switched to the trimmer-friendly `npgsql` API, saving `2.69 MB` in size for the native executable. [[#592](https://github.com/Azure/azure-mcp/pull/592)]
  - Enabled `IlcFoldIdenticalMethodBodies` to fold identical method bodies, saving `3.64 MB` in size for the native executable. [[#598](https://github.com/Azure/azure-mcp/pull/598)]
- Added support for using the hyphen/dash ("-") character in command names. [[#531](https://github.com/Azure/azure-mcp/pull/531)]
- Added support for authenticating with the Azure account used to log into VS Code. Authentication now prioritizes the VS Code broker credential when in the context of VS Code. [[#452](https://github.com/Azure/azure-mcp/pull/452)]

### Breaking Changes

- Removed SSE (Server-Sent Events) transport support. Now, only stdio transport is supported as SSE is no longer part of the MCP specification. [[#593](https://github.com/Azure/azure-mcp/issues/593)]
- Renamed `azmcp-sql-server-entraadmin-list` to `azmcp-sql-server-entra-admin-list` for better readability. [[#602](https://github.com/Azure/azure-mcp/pull/602)]

### Bugs Fixed

- Added a post-install script to ensure platform-specific versions like `@azure/mcp-${platform}-${arch}` can be resolved. Otherwise, fail install to prevent npx caching of `@azure/mcp`. [[#597](https://github.com/Azure/azure-mcp/pull/597)]
- Improved install reliability and error handling when missing platform packages on Ubuntu. [[#394](https://github.com/Azure/azure-mcp/pull/394)]

### Other Changes
- Updated `engines.node` in `package.json` to require Node.js version `>=22.0.0`.

#### Dependency Updates

- Updated the `ModelContextProtocol.AspNetCore` version from `0.3.0-preview.1` to `0.3.0-preview.2`. [[#519](https://github.com/Azure/azure-mcp/pull/519)]

## 0.3.2 (2025-07-10)

### Features Added

- Added support for listing Azure Managed Grafana details via the command: `azmcp-grafana-list`. [[#532](https://github.com/Azure/azure-mcp/pull/532)]
- Added agent best practices for Azure Terraform commands. [[#420](https://github.com/Azure/azure-mcp/pull/420)]

### Bugs Fixed

- Fixed issue where trace logs could be collected as telemetry. [[#540](https://github.com/Azure/azure-mcp/pull/540/)]
- Fixed an issue that prevented the Azure MCP from finding the Azure CLI if it was installed on a path other than the default global one. [[#351](https://github.com/Azure/azure-mcp/issues/351)]

## 0.3.1 (2025-07-08)

### Features Added

- Added support for the following SQL operations:
  - `azmcp-sql-db-show` - Show details of a SQL Database [[#516](https://github.com/Azure/azure-mcp/pull/516)]
  - `azmcp-sql-server-entra-admin-list` - List Microsoft Entra ID administrators for a SQL server [[#529](https://github.com/Azure/azure-mcp/pull/529)]
- Updates Azure MCP tool loading configurations at launch time. [[#513](https://github.com/Azure/azure-mcp/pull/513)]

### Breaking Changes

- Deprecated the `--service` flag. Use `--namespace` and `--mode` options to specify the service and mode the server will run in. [[#513](https://github.com/Azure/azure-mcp/pull/513)]

## 0.3.0 (2025-07-03)

### Features Added

- Added support for Azure AI Foundry [[#274](https://github.com/Azure/azure-mcp/pull/274)]. The following tools are now available:
  - `azmcp-foundry-models-list`
  - `azmcp-foundry-models-deploy`
  - `azmcp-foundry-models-deployments-list`
- Added support for telemetry [[#386](https://github.com/Azure/azure-mcp/pull/386)]. Telemetry is enabled by default but can be disabled by setting `AZURE_MCP_COLLECT_TELEMETRY` to `false`.

### Bugs Fixed

- Fixed a bug where `CallToolResult` was always successful. [[#511](https://github.com/Azure/azure-mcp/pull/511)]

## 0.2.6 (2025-07-01)

### Other Changes

- Updated the descriptions of the following tools to improve their usage by Agents: [[#492](https://github.com/Azure/azure-mcp/pull/492)]
  - `azmcp-datadog-monitoredresources-list`
  - `azmcp-kusto-cluster-list`
  - `azmcp-kusto-database-list`
  - `azmcp-kusto-sample`
  - `azmcp-kusto-table-list`
  - `azmcp-kusto-table-schema`

## 0.2.5 (2025-06-26)

### Bugs Fixed

- Fixed issue where tool listing incorrectly returned resources instead of text. [#465](https://github.com/Azure/azure-mcp/issues/465)
- Fixed invalid modification to HttpClient in KustoClient. [#433](https://github.com/Azure/azure-mcp/issues/433)

## 0.2.4 (2025-06-24)

### Features Added

- Added new command for resource-centric logs query in Azure Monitor with command path `azmcp-monitor-resource-logs-query` - https://github.com/Azure/azure-mcp/pull/413
- Added support for starting the server with a subset of services using the `--service` flag - https://github.com/Azure/azure-mcp/pull/424
- Improved index schema handling in Azure AI Search (index descriptions, facetable fields, etc.) - https://github.com/Azure/azure-mcp/pull/440
- Added new commands for querying metrics with Azure Monitor with command paths `azmcp-monitor-metrics-query` and `azmcp-monitor-metrics-definitions`. - https://github.com/Azure/azure-mcp/pull/428

### Breaking Changes

- Changed the command for workspace-based logs query in Azure Monitor from `azmcp-monitor-log-query` to `azmcp-monitor-workspace-logs-query`

### Bugs Fixed

- Fixed handling of non-retrievable fields in Azure AI Search. [#416](https://github.com/Azure/azure-mcp/issues/416)

### Other Changes

- Repository structure changed to organize all of an Azure service's code into a single "area" folder. ([426](https://github.com/Azure/azure-mcp/pull/426))
- Upgraded Azure.Messaging.ServiceBus to 7.20.1 and Azure.Core to 1.46.2. ([441](https://github.com/Azure/azure-mcp/pull/441/))
- Updated to ModelContextProtocol 0.3.0-preview1, which brings support for the 06-18-2025 MCP specification. ([431](https://github.com/Azure/azure-mcp/pull/431))

## 0.2.3 (2025-06-19)

### Features Added

- Adds support to launch MCP server in readonly mode - https://github.com/Azure/azure-mcp/pull/410

### Bugs Fixed

- MCP tools now expose annotations to clients https://github.com/Azure/azure-mcp/pull/388

## 0.2.2 (2025-06-17)

### Features Added

- Support for Azure ISV Services https://github.com/Azure/azure-mcp/pull/199/
- Support for Azure RBAC https://github.com/Azure/azure-mcp/pull/266
- Support for Key Vault Secrets https://github.com/Azure/azure-mcp/pull/173


## 0.2.1 (2025-06-12)

### Bugs Fixed

- Fixed the issue where queries containing double quotes failed to execute. https://github.com/Azure/azure-mcp/pull/338
- Enables dynamic proxy mode within single "azure" tool. https://github.com/Azure/azure-mcp/pull/325

## 0.2.0 (2025-06-09)

### Features Added

- Support for launching smaller service level MCP servers. https://github.com/Azure/azure-mcp/pull/324

### Bugs Fixed

- Fixed failure starting Docker image. https://github.com/Azure/azure-mcp/pull/301

## 0.1.2 (2025-06-03)

### Bugs Fixed

- Monitor Query Logs Failing.  Fixed with https://github.com/Azure/azure-mcp/pull/280

## 0.1.1 (2025-05-30)

### Bugs Fixed

- Fixed return value of `tools/list` to use JSON object names. https://github.com/Azure/azure-mcp/pull/275

### Other Changes

- Update .NET SDK version to 9.0.300 https://github.com/Azure/azure-mcp/pull/278

## 0.1.0 (2025-05-28)

### Breaking Changes

- `azmcp tool list` "args" changes to "options"

### Other Changes

- Removed "Arguments" from code base in favor of "Options" to align with System. CommandLine semantics. https://github.com/Azure/azure-mcp/pull/232

## 0.0.21 (2025-05-22)

### Features Added

- Support for Azure Redis Caches and Clusters https://github.com/Azure/azure-mcp/pull/198
- Support for Azure Monitor Health Models https://github.com/Azure/azure-mcp/pull/208

### Bugs Fixed

- Updates the usage patterns of Azure Developer CLI (azd) when invoked from MCP. https://github.com/Azure/azure-mcp/pull/203
- Fixes server binding issue when using SSE transport in Docker by replacing `ListenLocalhost` with `ListenAnyIP`, allowing external access via port mapping. https://github.com/Azure/azure-mcp/pull/233

### Other Changes

- Updated to the latest ModelContextProtocol library. https://github.com/Azure/azure-mcp/pull/220

## 0.0.20 (2025-05-17)

### Bugs Fixed

- Improve the formatting in the ParseJsonOutput method and refactor it to utilize a ParseError record. https://github.com/Azure/azure-mcp/pull/218
- Added dummy argument for best practices tool, so the schema is properly generated for Python Open API use cases. https://github.com/Azure/azure-mcp/pull/219

## 0.0.19 (2025-05-15)

### Bugs Fixed

- Fixes Service Bus host name parameter description. https://github.com/Azure/azure-mcp/pull/209/

## 0.0.18 (2025-05-14)

### Bugs Fixed

- Include option to exclude managed keys. https://github.com/Azure/azure-mcp/pull/202

## 0.0.17 (2025-05-13)

### Bugs Fixed

- Added an opt-in timeout for browser-based authentication to handle cases where the process waits indefinitely if the user closes the browser. https://github.com/Azure/azure-mcp/pull/189

## 0.0.16 (2025-05-13)

### Bugs Fixed

- Fixed being able to pass args containing spaces through an npx call to the cli

### Other Changes

- Updated to the latest ModelContextProtocol library. https://github.com/Azure/azure-mcp/pull/161

## 0.0.15 (2025-05-09)

### Features Added

- Support for getting properties and runtime information for Azure Service Bus queues, topics, and subscriptions. https://github.com/Azure/azure-mcp/pull/150/
- Support for peeking at Azure Service Bus messages from queues or subscriptions. https://github.com/Azure/azure-mcp/pull/144
- Adds Best Practices tool that provides guidance to LLMs for effective code generation. https://github.com/Azure/azure-mcp/pull/153 https://github.com/Azure/azure-mcp/pull/156

### Other Changes

- Disabled Parallel testing in the ADO pipeline for Live Tests https://github.com/Azure/azure-mcp/pull/151

## 0.0.14 (2025-05-07)

### Features Added

- Support for Azure Key Vault keys https://github.com/Azure/azure-mcp/pull/119
- Support for Azure Data Explorer  https://github.com/Azure/azure-mcp/pull/21

## 0.0.13 (2025-05-06)

### Features Added

- Support for Azure PostgreSQL. https://github.com/Azure/azure-mcp/pull/81

## 0.0.12 (2025-05-05)

### Features Added

- Azure Search Tools https://github.com/Azure/azure-mcp/pull/83

### Other Changes

- Arguments no longer echoed in response: https://github.com/Azure/azure-mcp/pull/79
- Editorconfig and gitattributes updated: https://github.com/Azure/azure-mcp/pull/91

## 0.0.11 (2025-04-29)

### Features Added

### Breaking Changes

### Bugs Fixed
- Bug fixes to existing MCP commands
- See https://github.com/Azure/azure-mcp/releases/tag/0.0.11

### Other Changes

## 0.0.10 (2025-04-17)

### Features Added
- Support for Azure Cosmos DB (NoSQL databases).
- Support for Azure Storage.
- Support for Azure Monitor (Log Analytics).
- Support for Azure App Configuration.
- Support for Azure Resource Groups.
- Support for Azure CLI.
- Support for Azure Developer CLI (azd).

### Breaking Changes

### Bugs Fixed
- See https://github.com/Azure/azure-mcp/releases/tag/0.0.10

### Other Changes
- See blog post for details https://devblogs.microsoft.com/azure-sdk/introducing-the-azure-mcp-server/<|MERGE_RESOLUTION|>--- conflicted
+++ resolved
@@ -20,13 +20,10 @@
 
 ### Breaking Changes
 
-<<<<<<< HEAD
 - Renamed `azmcp_azuremanagedlustre_filesystem_required-subnet-size` to `azmcp_azuremanagedlustre_filesystem_subnetsize_ask`. [[#111](https://github.com/microsoft/mcp/issues/111)]
-=======
-- Merged the following Azure Kubernetes Service (AKS) tools:
+- Merged the following Azure Kubernetes Service (AKS) tools: [[#591](https://github.com/microsoft/mcp/issues/591)]
   - Merged `azmcp_aks_cluster_list` into `azmcp_aks_cluster_get`, which can perform both operations based on whether `--cluster` is passed.
   - Merged `azmcp_aks_nodepool_list` into `azmcp_aks_nodepool_get`, which can perform both operations based on whether `--nodepool` is passed.
->>>>>>> 92880531
 
 ### Bugs Fixed
 
