# CHANGELOG 📝

The Azure MCP Server updates automatically by default whenever a new release comes out 🚀. We ship updates twice a week on Tuesdays and Thursdays 😊

## 0.7.1 (Unreleased)

### Features Added

<<<<<<< HEAD
- Added elicitation support. An elicitation request is sent if the tool annotation secret hint is true. [[#404](https://github.com/microsoft/mcp/pull/404)]
- Added `azmcp sql server create`, `azmcp sql server delete`, `azmcp sql server show` to support SQL server create, delete, and show commands. [[#312](https://github.com/microsoft/mcp/pull/312)]
- Added the following Azure Managed Lustre commands: [[#100](https://github.com/microsoft/mcp/issues/100)]
  - `azmcp_azuremanagedlustre_filesystem_get_sku_info`: Get information about Azure Managed Lustre SKU.
- `azmcp_functionapp_get` can now list Function Apps on a resource group level.
- Added validation logic in Cosmos query. [[#448](https://github.com/microsoft/mcp/pull/448)]
=======
- Enhanced AKS nodepool information with comprehensive properties. [[#454](https://github.com/microsoft/mcp/issues/454)]
>>>>>>> 153f51ae

### Breaking Changes

- Redesigned how conditionally required options are handled. Commands now use explicit option registration via extension methods (`.AsRequired()`, `.AsOptional()`) instead of legacy patterns (`UseResourceGroup()`, `RequireResourceGroup()`). [[#452](https://github.com/microsoft/mcp/pull/452)]

### Bugs Fixed

### Other Changes

## 0.7.0 (2025-09-16)

### Features Added

- Added support for getting a node pool in an AKS managed cluster via the command `azmcp_aks_nodepool_get`. [[#394](https://github.com/microsoft/mcp/pull/394)]
- Added support for diagnosing Azure Resources using the App Lens API via the command `azmcp_applens_resource_diagnose`. [[#356](https://github.com/microsoft/mcp/pull/356)]
- Added elicitation support. An elicitation request is sent if the tool annotation `secret` hint is true. [[#404](https://github.com/microsoft/mcp/pull/404)]
- Added `azmcp_sql_server_create`, `azmcp_sql_server_delete`, `azmcp_sql_server_show` to support SQL server create, delete, and show commands. [[#312](https://github.com/microsoft/mcp/pull/312)]
- Added the support for getting information about Azure Managed Lustre SKUs via the following command `azmcp_azuremanagedlustre_filesystem_get_sku_info`. [[#100](https://github.com/microsoft/mcp/issues/100)]
- `azmcp_functionapp_get` can now list Function Apps on a resource group level. [[#427](https://github.com/microsoft/mcp/pull/427)]

### Breaking Changes

- Merged `azmcp_functionapp_list` into `azmcp_functionapp_get`, which can perform both operations based on whether `--function-app` is passed. [[#427](https://github.com/microsoft/mcp/pull/427)]
- Removed Azure CLI (`az`) and Azure Developer CLI (`azd`) extension tools to reduce complexity and focus on native Azure service operations. [[#404](https://github.com/microsoft/mcp/pull/404)].

### Bugs Fixed

- Marked the `secret` hint of `azmcp_keyvault_secret_create` tool to "true". [[#430](https://github.com/microsoft/mcp/pull/430)]

### Other Changes

- Replaced bicep tool dependency on Azure.Bicep.Types.Az package with Microsoft.Azure.Mcp.AzTypes.Internal.Compact package. [[#472](https://github.com/microsoft/mcp/pull/472)]

## 0.6.0 (2025-09-11)

### Features Added

- **The Azure MCP Server is now also available on NuGet.org** [[#368](https://github.com/microsoft/mcp/pull/368)]
- Added support for listing node pools in an AKS managed cluster via the command `azmcp_aks_nodepool_list`. [[#360](https://github.com/microsoft/mcp/pull/360)]

### Breaking Changes

- To improve performance, packages now ship with trimmed binaries that have unused code and dependencies removed, resulting in significantly smaller file sizes, faster startup times, and reduced memory footprint. [Learn more](https://learn.microsoft.com/dotnet/core/deploying/trimming/trim-self-contained). [[#405](https://github.com/microsoft/mcp/pull/405)]
- Merged `azmcp_search_index_describe` and `azmcp_search_index_list` into `azmcp_search_index_get`, which can perform both operations based on whether `--index` is passed. [[#378](https://github.com/microsoft/mcp/pull/378)]
- Merged the following Storage tools: [[#376](https://github.com/microsoft/mcp/pull/376)]
  - `azmcp_storage_account_details` and `azmcp_storage_account_list` into `azmcp_storage_account_get`, which supports the behaviors of both tools based on whether `--account` is passed.
  - `azmcp_storage_blob_details` and `azmcp_storage_blob_list` into `azmcp_storage_blob_get`, which supports the behaviors of both tools based on whether `--blob` is passed.
  - `azmcp_storage_blob_container_details` and `azmcp_storage_blob_container_list` into `azmcp_storage_blob_container_get`, which supports the behaviors of both tools based on whether `--container` is passed.
- Updated the descriptions of all Storage tools. [[#376](https://github.com/microsoft/mcp/pull/376)]

### Other Changes

#### Dependency updates

- Updated the following dependencies: [[#380](https://github.com/microsoft/mcp/pull/380)]
  - Azure.Core: `1.47.1` → `1.48.0`
  - Azure.Identity: `1.15.0` → `1.16.0`

## 0.5.13 (2025-09-10)

### Features Added

- Added support for listing all Event Grid topics in a subscription via the command `azmcp_eventgrid_topic_list`. [[#43](https://github.com/microsoft/mcp/pull/43)]
- Added support for retrieving knowledge index schema information in Azure AI Foundry projects via the command `azmcp_foundry_knowledge_index_schema`. [[#41](https://github.com/microsoft/mcp/pull/41)]
- Added support for listing service health events in a subscription via the command `azmcp_resourcehealth_service-health-events_list`. [[#367](https://github.com/microsoft/mcp/pull/367)]

### Breaking Changes

- Updated/removed options for the following commands: [[#108](https://github.com/microsoft/mcp/pull/108)]
  - `azmcp_storage_account_create`: Removed the ability to configure `enable-https-traffic-only` (always `true` now), `allow-blob-public-access` (always `false` now), and `kind` (always `StorageV2` now).
  - `azmcp_storage_blob_container_create`: Removed the ability to configure `blob-container-public-access` (always `false` now).
  - `azmcp_storage_blob_upload`: Removed the ability to configure `overwrite` (always `false` now).

### Bugs Fixed

- Fixed telemetry bug where "ToolArea" was incorrectly populated in with "ToolName". [[#346](https://github.com/microsoft/mcp/pull/346)]

### Other Changes

- Added telemetry to log parameter values for the `azmcp_bestpractices_get` tool. [[#375](https://github.com/microsoft/mcp/pull/375)]
- Updated tool annotations. [[#377](https://github.com/microsoft/mcp/pull/377)]

#### Dependency updates

- Updated the following dependencies:
  - Azure.Identity: `1.14.0` → `1.15.0` [[#352](https://github.com/microsoft/mcp/pull/352)]
  - Azure.Identity.Broker: `1.2.0` → `1.3.0` [[#352](https://github.com/microsoft/mcp/pull/352)]
  - Microsoft.Azure.Cosmos.Aot: `0.1.1-preview.1` → `0.1.2-preview.1` [[#383](https://github.com/microsoft/mcp/pull/383)]
- Updated the following dependency to improve .NET Ahead-of-Time (AOT) compilation support: [[#363](https://github.com/microsoft/mcp/pull/363)]
  - Azure.ResourceManager.StorageCache: `1.3.1` → `1.3.2`

## 0.5.12 (2025-09-04)

### Features Added

- Added `azmcp_sql_server_firewall-rule_create` and `azmcp_sql_server_firewall-rule_delete` commands. [[#121](https://github.com/microsoft/mcp/pull/121)]

### Bugs Fixed

- Fixed a bug in MySQL query validation logic. [[#81](https://github.com/microsoft/mcp/pull/81)]

### Other Changes

AOT- Added a verb to the namespace name for bestpractices [[#109](https://github.com/microsoft/mcp/pull/109)]
- Added instructions about consumption plan for azure functions deployment best practices [[#218](https://github.com/microsoft/mcp/pull/218)]

## 0.5.11 (2025-09-02)

### Other Changes

- Fixed VSIX signing [[#91](https://github.com/microsoft/mcp/pull/91)]
- Included native packages in build artifacts and pack/release scripts. [[#51](https://github.com/microsoft/mcp/pull/51)]

## 0.5.10 (2025-08-28)

### Bugs fixed

- Fixed a bug with telemetry collection related to AppConfig tools. [[#44](https://github.com/microsoft/mcp/pull/44)]

## 0.5.9 (2025-08-26)

### Other Changes

#### Dependency Updates

- Updated the following dependencies to improve .NET Ahead-of-Time (AOT) compilation support:
  - Microsoft.Azure.Cosmos `3.51.0` → Microsoft.Azure.Cosmos.Aot `0.1.1-preview.1`. [[#37](https://github.com/microsoft/mcp/pull/37)]

## 0.5.8 (2025-08-21)

### Features Added

- Added support for listing knowledge indexes in Azure AI Foundry projects via the command `azmcp_foundry_knowledge_index_list`. [[#1004](https://github.com/Azure/azure-mcp/pull/1004)]
- Added support for getting details of an Azure Function App via the command `azmcp_functionapp_get`. [[#970](https://github.com/Azure/azure-mcp/pull/970)]
- Added the following Azure Managed Lustre commands: [[#1003](https://github.com/Azure/azure-mcp/issues/1003)]
  - `azmcp_azuremanagedlustre_filesystem_list`: List available Azure Managed Lustre filesystems.
  - `azmcp_azuremanagedlustre_filesystem_required-subnet-size`: Returns the number of IP addresses required for a specific SKU and size of Azure Managed Lustre filesystem.
- Added support for designing Azure Cloud Architecture through guided questions via the command `azmcp_cloudarchitect_design`. [[#890](https://github.com/Azure/azure-mcp/pull/890)]
- Added support for the following Azure MySQL operations: [[#855](https://github.com/Azure/azure-mcp/issues/855)]
  - `azmcp_mysql_database_list` - List all databases in a MySQL server.
  - `azmcp_mysql_database_query` - Executes a SELECT query on a MySQL Database. The query must start with SELECT and cannot contain any destructive SQL operations for security reasons.
  - `azmcp_mysql_table_list` - List all tables in a MySQL database.
  - `azmcp_mysql_table_schema_get` - Get the schema of a specific table in a MySQL database.
  - `azmcp_mysql_server_config_get` - Retrieve the configuration of a MySQL server.
  - `azmcp_mysql_server_list` - List all MySQL servers in a subscription & resource group.
  - `azmcp_mysql_server_param_get` - Retrieve a specific parameter of a MySQL server.
  - `azmcp_mysql_server_param_set` - Set a specific parameter of a MySQL server to a specific value.
- Added telemetry for tracking service area when calling tools. [[#1024](https://github.com/Azure/azure-mcp/pull/1024)]

### Breaking Changes

- Renamed the following Storage tool option names: [[#1015](https://github.com/Azure/azure-mcp/pull/1015)]
  - `azmcp_storage_account_create`: `account-name` → `account`.
  - `azmcp_storage_blob_batch_set-tier`: `blob-names` → `blobs`.

### Bugs Fixed

- Fixed SQL service test assertions to use case-insensitive string comparisons for resource type validation. [[#938](https://github.com/Azure/azure-mcp/pull/938)]
- Fixed HttpClient service test assertions to properly validate NoProxy collection handling instead of expecting a single string value. [[#938](https://github.com/Azure/azure-mcp/pull/938)]

### Other Changes

- Introduced the `BaseAzureResourceService` class to allow performing Azure Resource read operations using Azure Resource Graph queries. [[#938](https://github.com/Azure/azure-mcp/pull/938)]
- Refactored SQL service implementation to use Azure Resource Graph queries instead of direct ARM API calls. [[#938](https://github.com/Azure/azure-mcp/pull/938)]
  - Removed dependency on `Azure.ResourceManager.Sql` package by migrating to Azure Resource Graph queries, reducing package size and improving startup performance.
- Enhanced `BaseAzureService` with `EscapeKqlString` method for safe KQL query construction across all Azure services. [[#938](https://github.com/Azure/azure-mcp/pull/938)]
  - Fixed KQL string escaping in Workbooks service queries.
- Standardized Azure Storage command descriptions, option names, and parameter names for consistency across all storage commands. Updated JSON serialization context to remove unused model types and improve organization. [[#1015](https://github.com/Azure/azure-mcp/pull/1015)]
- Updated to .NET 10 SDK to prepare for .NET tool packing. [[#1023](https://github.com/Azure/azure-mcp/pull/1023)]
- Enhanced `bestpractices` and `azureterraformbestpractices` tool descriptions to better work with the vscode copilot tool grouping feature. [[#1029](https://github.com/Azure/azure-mcp/pull/1029)]
- The Azure MCP Server can now be packaged as a .NET SDK Tool for easier use by users with the .NET 10 SDK installed. [[#422](https://github.com/Azure/azure-mcp/issues/422)]

#### Dependency Updates

- Updated the following dependencies to improve .NET Ahead-of-Time (AOT) compilation support: [[#1031](https://github.com/Azure/azure-mcp/pull/1031)]
  - Azure.ResourceManager.ResourceHealth: `1.0.0` → `1.1.0-beta.5`

## 0.5.7 (2025-08-19)

### Features Added
- Added support for the following Azure Deploy and Azure Quota operations: [[#626](https://github.com/Azure/azure-mcp/pull/626)]
  - `azmcp_deploy_app_logs_get` - Get logs from Azure applications deployed using azd.
  - `azmcp_deploy_iac_rules_get` - Get Infrastructure as Code rules.
  - `azmcp_deploy_pipeline_guidance-get` - Get guidance for creating CI/CD pipelines to provision Azure resources and deploy applications.
  - `azmcp_deploy_plan_get` - Generate deployment plans to construct infrastructure and deploy applications on Azure.
  - `azmcp_deploy_architecture_diagram-generate` - Generate Azure service architecture diagrams based on application topology.
  - `azmcp_quota_region_availability-list` - List available Azure regions for specific resource types.
  - `azmcp_quota_usage_check` - Check Azure resource usage and quota information for specific resource types and regions.
- Added support for listing Azure Function Apps via the command `azmcp-functionapp-list`. [[#863](https://github.com/Azure/azure-mcp/pull/863)]
- Added support for importing existing certificates into Azure Key Vault via the command `azmcp-keyvault-certificate-import`. [[#968](https://github.com/Azure/azure-mcp/issues/968)]
- Added support for uploading a local file to an Azure Storage blob via the command `azmcp-storage-blob-upload`. [[#960](https://github.com/Azure/azure-mcp/pull/960)]
- Added support for the following Azure Service Health operations: [[#998](https://github.com/Azure/azure-mcp/pull/998)]
  - `azmcp-resourcehealth-availability-status-get` - Get the availability status for a specific resource.
  - `azmcp-resourcehealth-availability-status-list` - List availability statuses for all resources in a subscription or resource group.
- Added support for listing repositories in Azure Container Registries via the command `azmcp-acr-registry-repository-list`. [[#983](https://github.com/Azure/azure-mcp/pull/983)]

### Other Changes

- Improved guidance for LLM interactions with Azure MCP server by adding rules around bestpractices tool calling to server instructions. [[#1007](https://github.com/Azure/azure-mcp/pull/1007)]

#### Dependency Updates

- Updated the following dependencies to improve .NET Ahead-of-Time (AOT) compilation support: [[#893](https://github.com/Azure/azure-mcp/pull/893)]
  - Azure.Bicep.Types: `0.5.110` → `0.6.1`
  - Azure.Bicep.Types.Az: `0.2.771` → `0.2.792`
- Added the following dependencies to support Azure Managed Lustre
  - Azure.ResourceManager.StorageCache:  `1.3.1`

## 0.5.6 (2025-08-14)

### Features Added

- Added support for listing Azure Function Apps via the command `azmcp-functionapp-list`. [[#863](https://github.com/Azure/azure-mcp/pull/863)]
- Added support for getting details about an Azure Storage Account via the command `azmcp-storage-account-details`. [[#934](https://github.com/Azure/azure-mcp/issues/934)]

### Other Changes

- Refactored resource group option (`--resource-group`) handling and validation for all commands to a centralized location. [[#961](https://github.com/Azure/azure-mcp/issues/961)]

#### Dependency Updates

- Updated the following dependencies to improve .NET Ahead-of-Time (AOT) compilation support: [[#967](https://github.com/Azure/azure-mcp/issues/967)] [[#969](https://github.com/Azure/azure-mcp/issues/969)]
  - Azure.Monitor.Query: `1.6.0` → `1.7.1`
  - Azure.Monitor.Ingestion: `1.1.2` → `1.2.0`
  - Azure.Search.Documents: `11.7.0-beta.4` → `11.7.0-beta.6`
  - Azure.ResourceManager.ContainerRegistry: `1.3.0` → `1.3.1`
  - Azure.ResourceManager.DesktopVirtualization: `1.3.1` → `1.3.2`
  - Azure.ResourceManager.PostgreSql: `1.3.0` → `1.3.1`

## 0.5.5 (2025-08-12)

### Features Added

- Added support for listing ACR (Azure Container Registry) registries in a subscription via the command `azmcp-acr-registry-list`. [[#915](https://github.com/Azure/azure-mcp/issues/915)]
- Added the following Azure Storage commands:
  - `azmcp-storage-account-create`: Create a new Azure Storage account. [[#927](https://github.com/Azure/azure-mcp/issues/927)]
  - `azmcp-storage-queue-message-send`: Send a message to an Azure Storage queue. [[#794](https://github.com/Azure/azure-mcp/pull/794)]
  - `azmcp-storage-blob-details`: Get details about an Azure Storage blob. [[#930](https://github.com/Azure/azure-mcp/issues/930)]
  - `azmcp-storage-blob-container-create`: Create a new Azure Storage blob container. [[#937](https://github.com/Azure/azure-mcp/issues/937)]

### Breaking Changes

- The `azmcp-storage-account-list` command now returns account metadata objects instead of plain strings. Each item includes: `name`, `location`, `kind`, `skuName`, `skuTier`, `hnsEnabled`, `allowBlobPublicAccess`, `enableHttpsTrafficOnly`. Update scripts to read the `name` property. The underlying `IStorageService.GetStorageAccounts()` signature changed from `Task<List<string>>` to `Task<List<StorageAccountInfo>>`. [[#904](https://github.com/Azure/azure-mcp/issues/904)]

### Bugs Fixed

- Fixed best practices tool invocation failure when passing "all" action with "general" or "azurefunctions" resources. [[#757](https://github.com/Azure/azure-mcp/issues/757)]
- Updated metadata for CREATE and SET tools to `destructive = true`. [[#773](https://github.com/Azure/azure-mcp/pull/773)]

### Other Changes
- Consolidate "AzSubscriptionGuid" telemetry logic into `McpRuntime`. [[#935](https://github.com/Azure/azure-mcp/pull/935)]

## 0.5.4 (2025-08-07)

### Bugs Fixed

- Fixed subscription parameter handling across all Azure MCP service methods to consistently use `subscription` instead of `subscriptionId`, enabling proper support for both subscription IDs and subscription names. [[#877](https://github.com/Azure/azure-mcp/issues/877)]
- Fixed `ToolExecuted` telemetry activity being created twice. [[#741](https://github.com/Azure/azure-mcp/pull/741)]

### Other Changes

- Improved Azure MCP display name in VS Code from 'azure-mcp-server-ext' to 'Azure MCP' for better user experience in the Configure Tools interface. [[#871](https://github.com/Azure/azure-mcp/issues/871), [#876](https://github.com/Azure/azure-mcp/pull/876)]
- Updated the  following `CommandGroup` descriptions to improve their tool usage by Agents:
  - Azure AI Search [[#874](https://github.com/Azure/azure-mcp/pull/874)]
  - Storage [[#879](https://github.com/Azure/azure-mcp/pull/879)]

## 0.5.3 (2025-08-05)

### Features Added

- Added support for providing the `--content-type` and `--tags` properties to the `azmcp-appconfig-kv-set` command. [[#459](https://github.com/Azure/azure-mcp/pull/459)]
- Added `filter-path` and `recursive` capabilities to `azmcp-storage-datalake-file-system-list-paths`. [[#770](https://github.com/Azure/azure-mcp/issues/770)]
- Added support for listing files and directories in Azure File Shares via the `azmcp-storage-share-file-list` command. This command recursively lists all items in a specified file share directory with metadata including size, last modified date, and content type. [[#793](https://github.com/Azure/azure-mcp/pull/793)]
- Added support for Azure Virtual Desktop with new commands: [[#653](https://github.com/Azure/azure-mcp/pull/653)]
  - `azmcp-virtualdesktop-hostpool-list` - List all host pools in a subscription
  - `azmcp-virtualdesktop-sessionhost-list` - List all session hosts in a host pool
  - `azmcp-virtualdesktop-sessionhost-usersession-list` - List all user sessions on a specific session host
- Added support for creating and publishing DevDeviceId in telemetry. [[#810](https://github.com/Azure/azure-mcp/pull/810/)]

### Breaking Changes

- **Parameter Name Changes**: Removed unnecessary "-name" suffixes from command parameters across 25+ parameters in 12+ Azure service areas to improve consistency and usability. Users will need to update their command-line usage and scripts. [[#853](https://github.com/Azure/azure-mcp/pull/853)]
  - **AppConfig**: `--account-name` → `--account`
  - **Search**: `--service-name` → `--service`, `--index-name` → `--index`
  - **Cosmos**: `--account-name` → `--account`, `--database-name` → `--database`, `--container-name` → `--container`
  - **Kusto**: `--cluster-name` → `--cluster`, `--database-name` → `--database`, `--table-name` → `--table`
  - **AKS**: `--cluster-name` → `--cluster`
  - **Postgres**: `--user-name` → `--user`
  - **ServiceBus**: `--queue-name` → `--queue`, `--topic-name` → `--topic`
  - **Storage**: `--account-name` → `--account`, `--container-name` → `--container`, `--table-name` → `--table`, `--file-system-name` → `--file-system`, `--tier-name` → `--tier`
  - **Monitor**: `--table-name` → `--table`, `--model` → `--health-model`, `--resource-name` → `--resource`
  - **Foundry**: `--deployment-name` → `--deployment`, `--publisher-name` → `--publisher`, `--license-name` → `--license`, `--sku-name` → `--sku`, `--azure-ai-services-name` → `--azure-ai-services`

### Bugs Fixed

- Fixed an issue where the `azmcp-storage-blob-batch-set-tier` command did not correctly handle the `--tier` parameter when setting the access tier for multiple blobs. [[#808](https://github.com/Azure/azure-mcp/pull/808)]

### Other Changes

- Implemented centralized HttpClient service with proxy support for better resource management and enterprise compatibility. [[#857](https://github.com/Azure/azure-mcp/pull/857)]
- Added caching for Cosmos DB databases and containers. [[#813](https://github.com/Azure/azure-mcp/pull/813)]
- Refactored PostgreSQL commands to follow ObjectVerb naming pattern, fix command hierarchy, and ensure all commands end with verbs. This improves consistency and discoverability across all postgres commands. [[#865](https://github.com/Azure/azure-mcp/issues/865)] [[#866](https://github.com/Azure/azure-mcp/pull/866)]

#### Dependency Updates

- Updated the following dependencies to improve .NET Ahead-of-Time (AOT) compilation support. AOT will enable shipping Azure MCP Server as self-contained native executable.
  - Azure.Core: `1.46.2` → `1.47.1`
  - Azure.ResourceManager: `1.13.1` → `1.13.2`
  - Azure.ResourceManager.ApplicationInsights: `1.0.1` → `1.1.0-beta.1`
  - Azure.ResourceManager.AppConfiguration: `1.4.0` → `1.4.1`
  - Azure.ResourceManager.Authorization: `1.1.4` → `1.1.5`
  - Azure.ResourceManager.ContainerService: `1.2.3` → `1.2.5`
  - Azure.ResourceManager.Kusto: `1.6.0` → `1.6.1`
  - Azure.ResourceManager.CognitiveServices: `1.4.0` → `1.5.1`
  - Azure.ResourceManager.Redis: `1.5.0` → `1.5.1`
  - Azure.ResourceManager.RedisEnterprise: `1.1.0` → `1.2.1`
  - Azure.ResourceManager.LoadTesting: `1.1.1` → `1.1.2`
  - Azure.ResourceManager.Sql: `1.3.0` → `1.4.0-beta.3`
  - Azure.ResourceManager.Datadog: `1.0.0-beta.5` → `1.0.0-beta.6`
  - Azure.ResourceManager.CosmosDB: `1.3.2` → `1.4.0-beta.13`
  - Azure.ResourceManager.OperationalInsights: `1.3.0` → `1.3.1`
  - Azure.ResourceManager.Search: `1.2.3` → `1.3.0`
  - Azure.ResourceManager.Storage: `1.4.2` → `1.4.4`
  - Azure.ResourceManager.Grafana: `1.1.1` → `1.2.0-beta.2`
  - Azure.ResourceManager.ResourceGraph: `1.1.0-beta.3` → `1.1.0-beta.4`

## 0.5.2 (2025-07-31)

### Features Added

- Added support for batch setting access tier for multiple Azure Storage blobs via the `azmcp-storage-blob-batch-set-tier` command. This command efficiently changes the storage tier (Hot, Cool, Archive, etc) for multiple blobs simultaneously in a single operation. [[#735](https://github.com/Azure/azure-mcp/issues/735)]
- Added descriptions to all Azure MCP command groups to improve discoverability and usability when running the server with `--mode single` or `--mode namespace`. [[#791](https://github.com/Azure/azure-mcp/pull/791)]

### Breaking Changes

- Removed `--partner-tenant-id` option from `azmcp-marketplace-product-get` command. [[#656](https://github.com/Azure/azure-mcp/pull/656)]

## 0.5.1 (2025-07-29)

### Features Added

- Added support for listing SQL databases via the command: `azmcp-sql-db-list`. [[#746](https://github.com/Azure/azure-mcp/pull/746)]
- Added support for reading `AZURE_SUBSCRIPTION_ID` from the environment variables if a subscription is not provided. [[#533](https://github.com/Azure/azure-mcp/pull/533)]

### Breaking Changes

- Removed the following Key Vault operations: [[#768](https://github.com/Azure/azure-mcp/pull/768)]
  - `azmcp-keyvault-secret-get`
  - `azmcp-keyvault-key-get`

### Other Changes

- Improved the MAC address search logic for telemetry by making it more robust in finding a valid network interface. [[#759](https://github.com/Azure/azure-mcp/pull/759)]
- Major repository structure change:
  - Service areas moved from `/src/areas/{Area}` and `/tests/areas/{Area}` into `/areas/{area}/src` and `/areas/{area}/tests`
  - Common code moved into `/core/src` and `/core/tests`

## 0.5.0 (2025-07-24)

### Features Added

- Added a new VS Code extension (VSIX installer) for the VS Code Marketplace. [[#661](https://github.com/Azure/azure-mcp/pull/661)]
- Added `--mode all` startup option to expose all Azure MCP tools individually. [[#689](https://github.com/Azure/azure-mcp/issues/689)]
- Added more tools for Azure Key Vault: [[#517](https://github.com/Azure/azure-mcp/pull/517)]
  - `azmcp-keyvault-certificate-list` - List certificates in a key vault
  - `azmcp-keyvault-certificate-get` - Get details of a specific certificate
  - `azmcp-keyvault-certificate-create` - Create a new certificate
  - `azmcp-keyvault-secret-list` - List secrets in a key vault
  - `azmcp-keyvault-secret-create` - Create a new secret
- Added support for Azure Workbooks management operations: [[#629](https://github.com/Azure/azure-mcp/pull/629)]
  - `azmcp-workbooks-list` - List workbooks in a resource group with optional filtering
  - `azmcp-workbooks-show` - Get detailed information about a specific workbook
  - `azmcp-workbooks-create` - Create new workbooks with custom visualizations and content
  - `azmcp-workbooks-update` - Update existing workbook configurations and metadata
  - `azmcp-workbooks-delete` - Delete workbooks when no longer needed
- Added support for creating a directory in Azure Storage DataLake via the `azmcp-storage-datalake-directory-create` command. [[#647](https://github.com/Azure/azure-mcp/pull/647)]
- Added support for getting the details of an Azure Kubernetes Service (AKS) cluster via the `azmcp-aks-cluster-get` command. [[#700](https://github.com/Azure/azure-mcp/pull/700)]

### Breaking Changes

- Changed the default startup mode to list tools at the namespace level instead of at an individual level, reducing total tool count from around 128 tools to 25. Use `--mode all` to restore the previous behavior of exposing all tools individually. [[#689](https://github.com/Azure/azure-mcp/issues/689)]
- Consolidated Azure best practices commands into the command `azmcp-bestpractices-get` with `--resource` and `--action` parameters: [[#677](https://github.com/Azure/azure-mcp/pull/677)]
  - Removed `azmcp-bestpractices-general-get`, `azmcp-bestpractices-azurefunctions-get-code-generation` and `azmcp-bestpractices-azurefunctions-get-deployment`
  - Use `--resource general --action code-generation` for general Azure code generation best practices
  - Use `--resource general --action deployment` for general Azure deployment best practices
  - Use `--resource azurefunctions --action code-generation` instead of the old azurefunctions code-generation command
  - Use `--resource azurefunctions --action deployment` instead of the old azurefunctions deployment command
  - Use `--resource static-web-app --action all` to get Static Web Apps development and deployment best practices

### Bugs Fixed

- Fixes tool discovery race condition causing "tool not found" errors in MCP clients that use different processes to start and use the server, like LangGraph. [[#556](https://github.com/Azure/azure-mcp/issues/556)]

## 0.4.1 (2025-07-17)

### Features Added

- Added support for the following Azure Load Testing operations: [[#315](https://github.com/Azure/azure-mcp/pull/315)]
  - `azmcp-loadtesting-testresource-list` - List Azure Load testing resources.
  - `azmcp-loadtesting-testresource-create` - Create a new Azure Load testing resource.
  - `azmcp-loadtesting-test-get` - Get details of a specific load test configuration.
  - `azmcp-loadtesting-test-create` - Create a new load test configuration.
  - `azmcp-loadtesting-testrun-get` - Get details of a specific load test run.
  - `azmcp-loadtesting-testrun-list` - List all load test runs for a specific test.
  - `azmcp-loadtesting-testrun-create` - Create a new load test run.
  - `azmcp-loadtesting-testrun-delete` - Delete a specific load test run.
- Added support for scanning Azure resources for compliance recommendations using the Azure Quick Review CLI via the command: `azmcp-extension-azqr`. [[#510](https://github.com/Azure/azure-mcp/pull/510)]
- Added support for listing paths in Data Lake file systems via the command: `azmcp-storage-datalake-file-system-list-paths`. [[#608](https://github.com/Azure/azure-mcp/pull/608)]
- Added support for listing SQL elastic pools via the command: `azmcp-sql-elastic-pool-list`. [[#606](https://github.com/Azure/azure-mcp/pull/606)]
- Added support for listing SQL server firewall rules via the command: `azmcp-sql-firewall-rule-list`. [[#610](https://github.com/Azure/azure-mcp/pull/610)]
- Added new commands for obtaining Azure Functions best practices via the following commands: [[#630](https://github.com/Azure/azure-mcp/pull/630)]
  - `azmcp-bestpractices-azurefunctions-get-code-generation` - Get code generation best practices for Azure Functions.
  - `azmcp-bestpractices-azurefunctions-get-deployment` - Get deployment best practices for Azure Functions.
- Added support for get details about a product in the Azure Marketplace via the command: `azmcp-marketplace-product-get`. [[#442](https://github.com/Azure/azure-mcp/pull/442)]

### Breaking Changes

- Renamed the command `azmcp-bestpractices-get` to `azmcp-bestpractices-general-get`. [[#630](https://github.com/Azure/azure-mcp/pull/630)]

### Bugs Fixed

- Fixed an issue with Azure CLI executable path resolution on Windows. [[#611](https://github.com/Azure/azure-mcp/issues/611)]
- Fixed a tool discovery timing issue when calling tools on fresh server instances. [[#604](https://github.com/Azure/azure-mcp/issues/604)]
- Fixed issue where unrecognizable json would be sent to MCP clients in STDIO mode at startup. [[#644](https://github.com/Azure/azure-mcp/issues/644)]

### Other Changes

- Changed `engines.node` in `package.json` to require Node.js version `>=20.0.0`. [[#628](https://github.com/Azure/azure-mcp/pull/628)]

## 0.4.0 (2025-07-15)

### Features Added

- Added support for listing Azure Kubernetes Service (AKS) clusters via the command `azmcp-aks-cluster-list`. [[#560](https://github.com/Azure/azure-mcp/pull/560)]
- Made the following Ahead of Time (AOT) compilation improvements saving `6.96 MB` in size total:
  - Switched to the trimmer-friendly `CreateSlimBuilder` API from `CreateBuilder`, saving `0.63 MB` in size for the native executable. [[#564](https://github.com/Azure/azure-mcp/pull/564)]
  - Switched to the trimmer-friendly `npgsql` API, saving `2.69 MB` in size for the native executable. [[#592](https://github.com/Azure/azure-mcp/pull/592)]
  - Enabled `IlcFoldIdenticalMethodBodies` to fold identical method bodies, saving `3.64 MB` in size for the native executable. [[#598](https://github.com/Azure/azure-mcp/pull/598)]
- Added support for using the hyphen/dash ("-") character in command names. [[#531](https://github.com/Azure/azure-mcp/pull/531)]
- Added support for authenticating with the Azure account used to log into VS Code. Authentication now prioritizes the VS Code broker credential when in the context of VS Code. [[#452](https://github.com/Azure/azure-mcp/pull/452)]

### Breaking Changes

- Removed SSE (Server-Sent Events) transport support. Now, only stdio transport is supported as SSE is no longer part of the MCP specification. [[#593](https://github.com/Azure/azure-mcp/issues/593)]
- Renamed `azmcp-sql-server-entraadmin-list` to `azmcp-sql-server-entra-admin-list` for better readability. [[#602](https://github.com/Azure/azure-mcp/pull/602)]

### Bugs Fixed

- Added a post-install script to ensure platform-specific versions like `@azure/mcp-${platform}-${arch}` can be resolved. Otherwise, fail install to prevent npx caching of `@azure/mcp`. [[#597](https://github.com/Azure/azure-mcp/pull/597)]
- Improved install reliability and error handling when missing platform packages on Ubuntu. [[#394](https://github.com/Azure/azure-mcp/pull/394)]

### Other Changes
- Updated `engines.node` in `package.json` to require Node.js version `>=22.0.0`.

#### Dependency Updates

- Updated the `ModelContextProtocol.AspNetCore` version from `0.3.0-preview.1` to `0.3.0-preview.2`. [[#519](https://github.com/Azure/azure-mcp/pull/519)]

## 0.3.2 (2025-07-10)

### Features Added

- Added support for listing Azure Managed Grafana details via the command: `azmcp-grafana-list`. [[#532](https://github.com/Azure/azure-mcp/pull/532)]
- Added agent best practices for Azure Terraform commands. [[#420](https://github.com/Azure/azure-mcp/pull/420)]

### Bugs Fixed

- Fixed issue where trace logs could be collected as telemetry. [[#540](https://github.com/Azure/azure-mcp/pull/540/)]
- Fixed an issue that prevented the Azure MCP from finding the Azure CLI if it was installed on a path other than the default global one. [[#351](https://github.com/Azure/azure-mcp/issues/351)]

## 0.3.1 (2025-07-08)

### Features Added

- Added support for the following SQL operations:
  - `azmcp-sql-db-show` - Show details of a SQL Database [[#516](https://github.com/Azure/azure-mcp/pull/516)]
  - `azmcp-sql-server-entra-admin-list` - List Microsoft Entra ID administrators for a SQL server [[#529](https://github.com/Azure/azure-mcp/pull/529)]
- Updates Azure MCP tool loading configurations at launch time. [[#513](https://github.com/Azure/azure-mcp/pull/513)]

### Breaking Changes

- Deprecated the `--service` flag. Use `--namespace` and `--mode` options to specify the service and mode the server will run in. [[#513](https://github.com/Azure/azure-mcp/pull/513)]

## 0.3.0 (2025-07-03)

### Features Added

- Added support for Azure AI Foundry [[#274](https://github.com/Azure/azure-mcp/pull/274)]. The following tools are now available:
  - `azmcp-foundry-models-list`
  - `azmcp-foundry-models-deploy`
  - `azmcp-foundry-models-deployments-list`
- Added support for telemetry [[#386](https://github.com/Azure/azure-mcp/pull/386)]. Telemetry is enabled by default but can be disabled by setting `AZURE_MCP_COLLECT_TELEMETRY` to `false`.

### Bugs Fixed

- Fixed a bug where `CallToolResult` was always successful. [[#511](https://github.com/Azure/azure-mcp/pull/511)]

## 0.2.6 (2025-07-01)

### Other Changes

- Updated the descriptions of the following tools to improve their usage by Agents: [[#492](https://github.com/Azure/azure-mcp/pull/492)]
  - `azmcp-datadog-monitoredresources-list`
  - `azmcp-kusto-cluster-list`
  - `azmcp-kusto-database-list`
  - `azmcp-kusto-sample`
  - `azmcp-kusto-table-list`
  - `azmcp-kusto-table-schema`

## 0.2.5 (2025-06-26)

### Bugs Fixed

- Fixed issue where tool listing incorrectly returned resources instead of text. [#465](https://github.com/Azure/azure-mcp/issues/465)
- Fixed invalid modification to HttpClient in KustoClient. [#433](https://github.com/Azure/azure-mcp/issues/433)

## 0.2.4 (2025-06-24)

### Features Added

- Added new command for resource-centric logs query in Azure Monitor with command path `azmcp-monitor-resource-logs-query` - https://github.com/Azure/azure-mcp/pull/413
- Added support for starting the server with a subset of services using the `--service` flag - https://github.com/Azure/azure-mcp/pull/424
- Improved index schema handling in Azure AI Search (index descriptions, facetable fields, etc.) - https://github.com/Azure/azure-mcp/pull/440
- Added new commands for querying metrics with Azure Monitor with command paths `azmcp-monitor-metrics-query` and `azmcp-monitor-metrics-definitions`. - https://github.com/Azure/azure-mcp/pull/428

### Breaking Changes

- Changed the command for workspace-based logs query in Azure Monitor from `azmcp-monitor-log-query` to `azmcp-monitor-workspace-logs-query`

### Bugs Fixed

- Fixed handling of non-retrievable fields in Azure AI Search. [#416](https://github.com/Azure/azure-mcp/issues/416)

### Other Changes

- Repository structure changed to organize all of an Azure service's code into a single "area" folder. ([426](https://github.com/Azure/azure-mcp/pull/426))
- Upgraded Azure.Messaging.ServiceBus to 7.20.1 and Azure.Core to 1.46.2. ([441](https://github.com/Azure/azure-mcp/pull/441/))
- Updated to ModelContextProtocol 0.3.0-preview1, which brings support for the 06-18-2025 MCP specification. ([431](https://github.com/Azure/azure-mcp/pull/431))

## 0.2.3 (2025-06-19)

### Features Added

- Adds support to launch MCP server in readonly mode - https://github.com/Azure/azure-mcp/pull/410

### Bugs Fixed

- MCP tools now expose annotations to clients https://github.com/Azure/azure-mcp/pull/388

## 0.2.2 (2025-06-17)

### Features Added

- Support for Azure ISV Services https://github.com/Azure/azure-mcp/pull/199/
- Support for Azure RBAC https://github.com/Azure/azure-mcp/pull/266
- Support for Key Vault Secrets https://github.com/Azure/azure-mcp/pull/173


## 0.2.1 (2025-06-12)

### Bugs Fixed

- Fixed the issue where queries containing double quotes failed to execute. https://github.com/Azure/azure-mcp/pull/338
- Enables dynamic proxy mode within single "azure" tool. https://github.com/Azure/azure-mcp/pull/325

## 0.2.0 (2025-06-09)

### Features Added

- Support for launching smaller service level MCP servers. https://github.com/Azure/azure-mcp/pull/324

### Bugs Fixed

- Fixed failure starting Docker image. https://github.com/Azure/azure-mcp/pull/301

## 0.1.2 (2025-06-03)

### Bugs Fixed

- Monitor Query Logs Failing.  Fixed with https://github.com/Azure/azure-mcp/pull/280

## 0.1.1 (2025-05-30)

### Bugs Fixed

- Fixed return value of `tools/list` to use JSON object names. https://github.com/Azure/azure-mcp/pull/275

### Other Changes

- Update .NET SDK version to 9.0.300 https://github.com/Azure/azure-mcp/pull/278

## 0.1.0 (2025-05-28)

### Breaking Changes

- `azmcp tool list` "args" changes to "options"

### Other Changes

- Removed "Arguments" from code base in favor of "Options" to align with System. CommandLine semantics. https://github.com/Azure/azure-mcp/pull/232

## 0.0.21 (2025-05-22)

### Features Added

- Support for Azure Redis Caches and Clusters https://github.com/Azure/azure-mcp/pull/198
- Support for Azure Monitor Health Models https://github.com/Azure/azure-mcp/pull/208

### Bugs Fixed

- Updates the usage patterns of Azure Developer CLI (azd) when invoked from MCP. https://github.com/Azure/azure-mcp/pull/203
- Fixes server binding issue when using SSE transport in Docker by replacing `ListenLocalhost` with `ListenAnyIP`, allowing external access via port mapping. https://github.com/Azure/azure-mcp/pull/233

### Other Changes

- Updated to the latest ModelContextProtocol library. https://github.com/Azure/azure-mcp/pull/220

## 0.0.20 (2025-05-17)

### Bugs Fixed

- Improve the formatting in the ParseJsonOutput method and refactor it to utilize a ParseError record. https://github.com/Azure/azure-mcp/pull/218
- Added dummy argument for best practices tool, so the schema is properly generated for Python Open API use cases. https://github.com/Azure/azure-mcp/pull/219

## 0.0.19 (2025-05-15)

### Bugs Fixed

- Fixes Service Bus host name parameter description. https://github.com/Azure/azure-mcp/pull/209/

## 0.0.18 (2025-05-14)

### Bugs Fixed

- Include option to exclude managed keys. https://github.com/Azure/azure-mcp/pull/202

## 0.0.17 (2025-05-13)

### Bugs Fixed

- Added an opt-in timeout for browser-based authentication to handle cases where the process waits indefinitely if the user closes the browser. https://github.com/Azure/azure-mcp/pull/189

## 0.0.16 (2025-05-13)

### Bugs Fixed

- Fixed being able to pass args containing spaces through an npx call to the cli

### Other Changes

- Updated to the latest ModelContextProtocol library. https://github.com/Azure/azure-mcp/pull/161

## 0.0.15 (2025-05-09)

### Features Added

- Support for getting properties and runtime information for Azure Service Bus queues, topics, and subscriptions. https://github.com/Azure/azure-mcp/pull/150/
- Support for peeking at Azure Service Bus messages from queues or subscriptions. https://github.com/Azure/azure-mcp/pull/144
- Adds Best Practices tool that provides guidance to LLMs for effective code generation. https://github.com/Azure/azure-mcp/pull/153 https://github.com/Azure/azure-mcp/pull/156

### Other Changes

- Disabled Parallel testing in the ADO pipeline for Live Tests https://github.com/Azure/azure-mcp/pull/151

## 0.0.14 (2025-05-07)

### Features Added

- Support for Azure Key Vault keys https://github.com/Azure/azure-mcp/pull/119
- Support for Azure Data Explorer  https://github.com/Azure/azure-mcp/pull/21

## 0.0.13 (2025-05-06)

### Features Added

- Support for Azure PostgreSQL. https://github.com/Azure/azure-mcp/pull/81

## 0.0.12 (2025-05-05)

### Features Added

- Azure Search Tools https://github.com/Azure/azure-mcp/pull/83

### Other Changes

- Arguments no longer echoed in response: https://github.com/Azure/azure-mcp/pull/79
- Editorconfig and gitattributes updated: https://github.com/Azure/azure-mcp/pull/91

## 0.0.11 (2025-04-29)

### Features Added

### Breaking Changes

### Bugs Fixed
- Bug fixes to existing MCP commands
- See https://github.com/Azure/azure-mcp/releases/tag/0.0.11

### Other Changes

## 0.0.10 (2025-04-17)

### Features Added
- Support for Azure Cosmos DB (NoSQL databases).
- Support for Azure Storage.
- Support for Azure Monitor (Log Analytics).
- Support for Azure App Configuration.
- Support for Azure Resource Groups.
- Support for Azure CLI.
- Support for Azure Developer CLI (azd).

### Breaking Changes

### Bugs Fixed
- See https://github.com/Azure/azure-mcp/releases/tag/0.0.10

### Other Changes
- See Blog post for details https://devblogs.microsoft.com/azure-sdk/introducing-the-azure-mcp-server/<|MERGE_RESOLUTION|>--- conflicted
+++ resolved
@@ -6,16 +6,13 @@
 
 ### Features Added
 
-<<<<<<< HEAD
 - Added elicitation support. An elicitation request is sent if the tool annotation secret hint is true. [[#404](https://github.com/microsoft/mcp/pull/404)]
 - Added `azmcp sql server create`, `azmcp sql server delete`, `azmcp sql server show` to support SQL server create, delete, and show commands. [[#312](https://github.com/microsoft/mcp/pull/312)]
 - Added the following Azure Managed Lustre commands: [[#100](https://github.com/microsoft/mcp/issues/100)]
   - `azmcp_azuremanagedlustre_filesystem_get_sku_info`: Get information about Azure Managed Lustre SKU.
 - `azmcp_functionapp_get` can now list Function Apps on a resource group level.
+- Enhanced AKS nodepool information with comprehensive properties. [[#454](https://github.com/microsoft/mcp/issues/454)]
 - Added validation logic in Cosmos query. [[#448](https://github.com/microsoft/mcp/pull/448)]
-=======
-- Enhanced AKS nodepool information with comprehensive properties. [[#454](https://github.com/microsoft/mcp/issues/454)]
->>>>>>> 153f51ae
 
 ### Breaking Changes
 
