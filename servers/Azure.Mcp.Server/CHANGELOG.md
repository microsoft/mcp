--- conflicted
+++ resolved
@@ -10,17 +10,13 @@
 - Added the following features for deploying as a `Remote MCP Server`:
     - Added support for HTTP transport, including both incoming and outgoing authentication. Incoming authentication uses Entra ID, while outgoing authentication can either use Entra On-Behalf-Of (OBO) or the authentication configured in the host environment. [[#1020](https://github.com/microsoft/mcp/pull/1020)]
     - Added support for the `--dangerously-disable-http-incoming-auth` command-line option to disable the built-in incoming authentication. Use this option only if you plan to provide your own incoming authentication mechanism, and with caution, as it exposes the server to unauthenticated access. [[#1037](https://github.com/microsoft/mcp/pull/1037)]
-
-<<<<<<< HEAD
 - Enhanced `azmcp tools list` command with new filtering and output options: [[#741](https://github.com/microsoft/mcp/pull/741)]
   - Added `--namespace` option to filter tools by one or more service namespaces (e.g., 'storage', 'keyvault')
   - Added `--name-only` option to return only tool names without descriptions or metadata
 - Add support for User-Assigned Managed Identity via `AZURE_CLIENT_ID` environment variable [[#1030](https://github.com/microsoft/mcp/issues/1030)]
 - Adds support for HTTP transport, including both incoming and outgoing authentication. Incoming authentication uses Entra ID, while outgoing authentication can either use Entra On-Behalf-Of (OBO) or the authentication configured in the host environment. [[1020](https://github.com/microsoft/mcp/pull/1020)]
 - Adds support for the `--dangerously-disable-http-incoming-auth` command-line option to disable the built-in incoming authentication. Use this option only if you plan to provide your own incoming authentication mechanism, and with caution, as it exposes the server to unauthenticated access [[1037](https://github.com/microsoft/mcp/pull/1037)].
-=======
 - Added `foundry_agents_create`, `foundry_agents_get-sdk-sample`, `foundry_thread_create`, `foundry_thread_list`, `foundry_thread_get-messages` tools for AI Foundry scenarios. [[#945](https://github.com/microsoft/mcp/pull/945)]
->>>>>>> 9242a741
 
 ### Breaking Changes
 
