--- conflicted
+++ resolved
@@ -21,9 +21,8 @@
 
 ### Other Changes
 
-<<<<<<< HEAD
 - Change base Docker image from `bookworm-slim` to `alpine`. [[#651](https://github.com/microsoft/mcp/pull/651)]
-=======
+
 - Updated the description of the following commands to decrease ambiguity and increase selection accuracy by LLMs:
   - Kusto: [[#666](https://github.com/microsoft/mcp/pull/666)]
     - `azmcp_kusto_cluster_get`
@@ -43,7 +42,6 @@
   - `Azure.ResourceManager.Grafana` [[628](https://github.com/microsoft/mcp/pull/622)]
 
 - Updated the description of Redis commands to increase selection accuracy by LLMs: [[#655](https://github.com/microsoft/mcp/pull/655)]
->>>>>>> 78289e5c
 
 ## 0.8.3 (2025-09-30)
 
