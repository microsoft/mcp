# CHANGELOG 📝

The Azure MCP Server updates automatically by default whenever a new release comes out 🚀. We ship updates twice a week on Tuesdays and Thursdays 😊

## 0.8.6 (Unreleased)

### Features Added

- Updated `ToolArea` telemetry field to be populated for namespace (and intent/learn) calls. [[#739](https://github.com/microsoft/mcp/pull/739)]

### Breaking Changes

### Bugs Fixed

### Other Changes

## 0.8.5 (2025-10-07)

### Features Added

- Added the following OpenAI commands: [[#647](https://github.com/microsoft/mcp/pull/647)]
  - `azmcp_foundry_openai_chat-completions-create`: Create interactive chat completions using Azure OpenAI chat models in AI Foundry.
  - `azmcp_foundry_openai_embeddings-create`: Generate vector embeddings using Azure OpenAI embedding models in AI Foundry
  - `azmcp_foundry_openai_models-list`: List all available OpenAI models and deployments in an Azure resource.
- Added support for sending SMS messages via Azure Communication Services with the command `azmcp_communication_sms_send`. [[#473](https://github.com/microsoft/mcp/pull/473)]
- Added support for for appending tamper-proof ledger entries backed by TEEs and blockchain-style integrity guarantees in Azure Confidential Ledger via the command `azmcp_confidentialledger_entries_append`. [[#705](https://github.com/microsoft/mcp/pull/705)]
- Added the following Azure Managed Lustre commands:
  - `azmcp_azuremanagedlustre_filesystem_subnetsize_validate`: Check if the subnet can host the target Azure Managed Lustre SKU and size [[#110](https://github.com/microsoft/mcp/issues/110)].
  - `azmcp_azuremanagedlustre_filesystem_create`: Create an Azure Managed Lustre filesystem. [[#50](https://github.com/microsoft/mcp/issues/50)]
  - `azmcp_azuremanagedlustre_filesystem_update`: Update an Azure Managed Lustre filesystem. [[#50](https://github.com/microsoft/mcp/issues/50)]
- Added support for listing all Azure SignalR runtime instances or getting detailed information about a single one via the command `azmcp_signalr_runtime_get`. [[#83](https://github.com/microsoft/mcp/pull/83)]

### Breaking Changes

<<<<<<< HEAD
- Unified required parameter validation: null or empty values now always throw `ArgumentException` with an improved message listing all invalid parameters. Previously this would throw either `ArgumentNullException` or `ArgumentException` for only the first invalid value. [[#718](https://github.com/microsoft/mcp/pull/718)]
- Merged the following Azure Kubernetes Service (AKS) tools:
=======
- Renamed `azmcp_azuremanagedlustre` commands to `azmcp_managedlustre`. [[#345](https://github.com/microsoft/mcp/issues/345)]
  - Renamed `azmcp_managedlustre_filesystem_required-subnet-size` to `azmcp_managedlustre_filesystem_subnetsize_ask`. [[#111](https://github.com/microsoft/mcp/issues/111)]
- Merged the following Azure Kubernetes Service (AKS) tools: [[#591](https://github.com/microsoft/mcp/issues/591)]
>>>>>>> fece30fe
  - Merged `azmcp_aks_cluster_list` into `azmcp_aks_cluster_get`, which can perform both operations based on whether `--cluster` is passed.
  - Merged `azmcp_aks_nodepool_list` into `azmcp_aks_nodepool_get`, which can perform both operations based on whether `--nodepool` is passed.

### Bugs Fixed

- Improved description of Load Test commands. [[#92](https://github.com/microsoft/mcp/pull/92)]
- Fixed an issue where Azure Subscription tools were not available in the default (namespace) server mode. [[#634](https://github.com/microsoft/mcp/pull/634)]
- Improved error message for macOS users when interactive browser authentication fails due to broker threading requirements. The error now provides clear guidance to use Azure CLI, Azure PowerShell, or Azure Developer CLI for authentication instead. [[#684](https://github.com/microsoft/mcp/pull/684)]
- Added validation for the Cosmos query command `azmcp_cosmos_database_container_item_query`. [[#524](https://github.com/microsoft/mcp/pull/524)]
- Fixed the construction of Azure Resource Graph queries for App Configuration in the `FindAppConfigStore` method. The name filter is now correctly passed via the `additionalFilter` parameter instead of `tableName`, resolving "ExactlyOneStartingOperatorRequired" and "BadRequest" errors when setting key-value pairs. [[#670](https://github.com/microsoft/mcp/pull/670)]
- Updated the description of the Monitor tool and corrected the prompt for command `azmcp_monitor_healthmodels_entity_gethealth` to ensure that the LLM picks up the correct tool. [[#630](https://github.com/microsoft/mcp/pull/630)]
- Fixed "BadRequest" error in Azure Container Registry to get a registry, and in EventHubs to get a namespace. [[#729](https://github.com/microsoft/mcp/pull/729)]
- Added redundancy in Dockerfile to ensure the azmcp in the Docker image is actually executable. [[#732](https://github.com/microsoft/mcp/pull/732)]

### Other Changes

- Updated the description of `azmcp_bicepschema_get` to increase selection accuracy by LLMs. [[#649](https://github.com/microsoft/mcp/pull/649)]
- Update the `ToolName` telemetry field to use the normalized command name when the `CommandFactory` tool is used. [[#716](https://github.com/microsoft/mcp/pull/716)]
- Updated the default tool loading behavior to execute namespace tool calls directly instead of spawning separate child processes for each namespace. [[#704](https://github.com/microsoft/mcp/pull/704)]

#### Dependency updates

- Updated `Microsoft.Azure.Cosmos.Aot` from `0.1.2-preview.2` to `0.1.4-preview.2`, which upgrades the transitive Newtonsoft.Json dependency to `13.0.4`. [[#662](https://github.com/microsoft/mcp/pull/662)]

## 0.8.4 (2025-10-02)

### Features Added

- Added support to return metadata when using the `azmcp_tool_list` command. [[#564](https://github.com/microsoft/mcp/issues/564)]
- Added support for returning a list of tool namespaces instead of individual tools when using the `azmcp_tool_list` command with the `--namespaces` option. [[#496](https://github.com/microsoft/mcp/issues/496)]

### Breaking Changes

- Merged `azmcp_appconfig_kv_list` and `azmcp_appconfig_kv_show` into `azmcp_appconfig_kv_get` which can handle both listing and filtering key-values and getting a specific key-value. [[#505](https://github.com/microsoft/mcp/pull/505)]

### Bugs Fixed

- Fixed the name of the Key Vault Managed HSM settings get command from `azmcp_keyvault_admin_get` to `azmcp_keyvault_admin_settings_get`. [[#643](https://github.com/microsoft/mcp/issues/643)]
- Removed redundant DI instantiation of MCP server providers, as these are expected to be instantiated by the MCP server discovery mechanism. [[#644](https://github.com/microsoft/mcp/pull/644)]
- Fixed App Lens having a runtime error for reflection-based serialization when using native AoT MCP build. [[#639](https://github.com/microsoft/mcp/pull/639)]
- Added validation for the PostgreSQL database query command `azmcp_postgres_database_query`.[[#518](https://github.com/microsoft/mcp/pull/518)]

### Other Changes

- Change base Docker image from `bookworm-slim` to `alpine`. [[#651](https://github.com/microsoft/mcp/pull/651)]
- Refactored tool implementation to use Azure Resource Graph queries instead of direct ARM API calls:
  - Grafana [[#628](https://github.com/microsoft/mcp/pull/628)]
- Updated the description of the following commands to increase selection accuracy by LLMs:
  - App Deployment: `azmcp_deploy_app_logs_get` [[#640](https://github.com/microsoft/mcp/pull/640)]
  - Kusto: [[#666](https://github.com/microsoft/mcp/pull/666)]
    - `azmcp_kusto_cluster_get`
    - `azmcp_kusto_cluster_list`
    - `azmcp_kusto_database_list`
    - `azmcp_kusto_query`
    - `azmcp_kusto_sample`
    - `azmcp_kusto_table_list`
    - `azmcp_kusto_table_schema`
  - Redis: [[#655](https://github.com/microsoft/mcp/pull/655)]
    - `azmcp_redis_cache_list`
    - `azmcp_redis_cluster_list`
  - Service Bus: `azmcp_servicebus_topic_details` [[#642](https://github.com/microsoft/mcp/pull/642)]

#### Dependency Updates

- Updated the `ModelContextProtocol.AspNetCore` version from `0.3.0-preview.4` to `0.4.0-preview.1`. [[#576](https://github.com/Azure/azure-mcp/pull/576)]
- Removed the following dependencies:
  - `Azure.ResourceManager.Grafana` [[#628](https://github.com/microsoft/mcp/pull/622)]

## 0.8.3 (2025-09-30)

### Features Added

- Added support for Azure Developer CLI (azd) MCP tools when azd CLI is installed locally - [[#566](https://github.com/microsoft/mcp/issues/566)]
- Added support to proxy MCP capabilities when child servers leverage sampling or elicitation. [[#581](https://github.com/microsoft/mcp/pull/581)]
- Added support for publishing custom events to Event Grid topics via the command `azmcp_eventgrid_events_publish`. [[#514](https://github.com/microsoft/mcp/pull/514)]
- Added support for generating text completions using deployed Azure OpenAI models in AI Foundry via the command `azmcp_foundry_openai_create-completion`. [[#54](https://github.com/microsoft/mcp/pull/54)]
- Added support for speech recognition from an audio file with Azure AI Services Speech via the command `azmcp_speech_stt_recognize`. [[#436](https://github.com/microsoft/mcp/pull/436)]
- Added support for getting the details of an Azure Event Hubs namespace via the command `azmcp_eventhubs_namespace_get`. [[#105](https://github.com/microsoft/mcp/pull/105)]

### Breaking Changes

### Bugs Fixed

- Fixed an issue with the help option (`--help`) and enabled it across all commands and command groups. [[#583](https://github.com/microsoft/mcp/pull/583)]
- Fixed the following issues with Kusto commands:
  - `azmcp_kusto_cluster_list` and `azmcp_kusto_cluster_get` now accept the correct parameters expected by the service. [[#589](https://github.com/microsoft/mcp/issues/589)]
  - `azmcp_kusto_table_schema` now returns the correct table schema. [[#530](https://github.com/microsoft/mcp/issues/530)]
  - `azmcp_kusto_query` does not fail when the subscription id in the input query is enclosed in double quotes anymore. [[#152](https://github.com/microsoft/mcp/issues/152)]
  - All commands now return enough details in error messages when input parameters are invalid or missing. [[#575](https://github.com/microsoft/mcp/issues/575)]

### Other Changes

- Refactored tool implementation to use Azure Resource Graph queries instead of direct ARM API calls:
  - Authorization [[607](https://github.com/microsoft/mcp/pull/607)]
  - AppConfig [[606](https://github.com/microsoft/mcp/pull/606)]
  - ACR [[622](https://github.com/microsoft/mcp/pull/622)]
- Fixed the names of the following MySQL and Postgres commands: [[#614](https://github.com/microsoft/mcp/pull/614)]
  - `azmcp_mysql_server_config_config`    → `azmcp_mysql_server_config_get`
  - `azmcp_mysql_server_param_param`      → `azmcp_mysql_server_param_get`
  - `azmcp_mysql_table_schema_schema`     → `azmcp_mysql_table_schema_get`
  - `azmcp_postgres_server_config_config` → `azmcp_postgres_server_config_get`
  - `azmcp_postgres_server_param_param`   → `azmcp_postgres_server_param_get`
  - `azmcp_postgres_table_schema_schema`  → `azmcp_postgres_table_schema_get`
- Updated the description of the following commands to increase selection accuracy by LLMs:
  - AI Foundry: [[#599](https://github.com/microsoft/mcp/pull/599)]
    - `azmcp_foundry_agents_connect`
    - `azmcp_foundry_models_deploy`
    - `azmcp_foundry_models_deployments_list`
  - App Lens: `azmcp_applens_resource_diagnose` [[#556](https://github.com/microsoft/mcp/pull/556)]
  - Cloud Architect: `azmcp_cloudarchitect_design` [[#587](https://github.com/microsoft/mcp/pull/587)]
  - Cosmos DB: `azmcp_cosmos_database_container_item_query` [[#625](https://github.com/microsoft/mcp/pull/625)]
  - Event Grid: [[#552](https://github.com/microsoft/mcp/pull/552)] 
    - `azmcp_eventgrid_subscription_list`
    - `azmcp_eventgrid_topic_list`
  - Key Vault: [[#608](https://github.com/microsoft/mcp/pull/608)]
    - `azmcp_keyvault_certificate_create`
    - `azmcp_keyvault_certificate_import`
    - `azmcp_keyvault_certificate_get`
    - `azmcp_keyvault_certificate_list`
    - `azmcp_keyvault_key_create`
    - `azmcp_keyvault_key_get`
    - `azmcp_keyvault_key_list`
    - `azmcp_keyvault_secret_create`
    - `azmcp_keyvault_secret_get`
    - `azmcp_keyvault_secret_list`
  - MySQL: [[#614](https://github.com/microsoft/mcp/pull/614)]
    - `azmcp_mysql_server_param_set`
  - Postgres: [[#562](https://github.com/microsoft/mcp/pull/562)]
    - `azmcp_postgres_database_query`
    - `azmcp_postgres_server_param_set`
  - Resource Health: [[#588](https://github.com/microsoft/mcp/pull/588)]
    - `azmcp_resourcehealth_availability-status_get`
    - `azmcp_resourcehealth_service-health-events_list`
  - SQL: [[#594](https://github.com/microsoft/mcp/pull/594)]
    - `azmcp_sql_db_delete`
    - `azmcp_sql_db_update`
    - `azmcp_sql_server_delete`
  - Subscriptions: `azmcp_subscription_list` [[#559](https://github.com/microsoft/mcp/pull/559)]

#### Dependency Updates

- Removed the following dependencies:
  - `Azure.ResourceManager.Authorization` [[#607](https://github.com/microsoft/mcp/pull/607)]
  - `Azure.ResourceManager.AppConfiguration` [[#606](https://github.com/microsoft/mcp/pull/606)]
  - `Azure.ResourceManager.ContainerRegistry` [[#622](https://github.com/microsoft/mcp/pull/622)]

## 0.8.2 (2025-09-25)

### Bugs Fixed

- Fixed `azmcp_subscription_list` to return empty enumerable instead of `null` when no subscriptions are found. [[#508](https://github.com/microsoft/mcp/pull/508)]

## 0.8.1 (2025-09-23)

### Features Added

- Added support for listing SQL servers in a subscription and resource group via the command `azmcp_sql_server_list`. [[#503](https://github.com/microsoft/mcp/issues/503)]
- Added support for renaming Azure SQL databases within a server while retaining configuration via the `azmcp sql db rename` command. [[#542](https://github.com/microsoft/mcp/pull/542)]
- Added support for Azure App Service database management via the command `azmcp_appservice_database_add`. [[#59](https://github.com/microsoft/mcp/pull/59)]
- Added the following Azure Foundry agents commands: [[#55](https://github.com/microsoft/mcp/pull/55)]
  - `azmcp_foundry_agents_connect`: Connect to an agent in an AI Foundry project and query it
  - `azmcp_foundry_agents_evaluate`: Evaluate a response from an agent by passing query and response inline
  - `azmcp_foundry_agents_query_and_evaluate`: Connect to an agent in an AI Foundry project, query it, and evaluate the response in one step
- Enhanced AKS managed cluster information with comprehensive properties. [[#490](https://github.com/microsoft/mcp/pull/490)]
- Added support retrieving Key Vault Managed HSM account settings via the command `azmcp-keyvault-admin-settings-get`. [[#358](https://github.com/microsoft/mcp/pull/358)]

### Breaking Changes

- Removed the following Storage tools: [[#500](https://github.com/microsoft/mcp/pull/500)]
  - `azmcp_storage_blob_batch_set-tier`
  - `azmcp_storage_datalake_directory_create`
  - `azmcp_storage_datalake_file-system_list-paths`
  - `azmcp_storage_queue_message_send`
  - `azmcp_storage_share_file_list`
  - `azmcp_storage_table_list`
- Updated the `OpenWorld` and `Destructive` hints for all tools. [[#510](https://github.com/microsoft/mcp/pull/510)]

### Bugs Fixed

- Fixed MCP server hanging on invalid transport arguments. Server now exits gracefully with clear error messages instead of hanging indefinitely. [[#511](https://github.com/microsoft/mcp/pull/511)]

### Other Changes

- Refactored Kusto service implementation to use Azure Resource Graph queries instead of direct ARM API calls. [[#528](https://github.com/microsoft/mcp/pull/528)]
- Refactored Storage service implementation [[#539](https://github.com/microsoft/mcp/pull/539)]
  - Replaced direct ARM API calls in `azmcp_storage_account_get` with Azure Resource Graph queries.
  - Updated `azmcp_storage_account_create` to use the GenericResource approach instead of direct ARM API calls.
- Updated `IAreaSetup` API so the area's command tree is returned rather than modifying an existing object. It's also more DI-testing friendly. [[#478](https://github.com/microsoft/mcp/pull/478)]
- Updated `CommandFactory.GetServiceArea` to check for a tool's service area with or without the root `azmcp` prefix. [[#478](https://github.com/microsoft/mcp/pull/478)]

#### Dependency Updates

- Removed the following dependencies:
  - `Azure.ResourceManager.Kusto` [[#528](https://github.com/microsoft/mcp/pull/528)]

## 0.8.0 (2025-09-18)

### Features Added

- Added the `--insecure-disable-elicitation` server startup switch. When enabled, the server will bypass user confirmation (elicitation) for tools marked as handling secrets and execute them immediately. This is **INSECURE** and meant only for controlled automation scenarios (e.g., CI or disposable test environments) because it removes a safety barrier that helps prevent accidental disclosure of sensitive data. [[#486](https://github.com/microsoft/mcp/pull/486)]
- Enhanced Azure authentication with targeted credential selection via the `AZURE_TOKEN_CREDENTIALS` environment variable: [[#56](https://github.com/microsoft/mcp/pull/56)]
  - `"dev"`: Development credentials (Visual Studio → Visual Studio Code → Azure CLI → Azure PowerShell → Azure Developer CLI)
  - `"prod"`: Production credentials (Environment → Workload Identity → Managed Identity)
  - Specific credential names (e.g., `"AzureCliCredential"`): Target only that credential
  - Improved Visual Studio Code credential error handling with proper exception wrapping for credential chaining
  - Replaced custom `DefaultAzureCredential` implementation with explicit credential chain for better control and transparency
  - For more details, see [Controlling Authentication Methods with AZURE_TOKEN_CREDENTIALS](https://github.com/microsoft/mcp/blob/main/servers/Azure.Mcp.Server/TROUBLESHOOTING.md#controlling-authentication-methods-with-azure_token_credentials)
- Enhanced AKS nodepool information with comprehensive properties. [[#454](https://github.com/microsoft/mcp/pull/454)]
- Added support for updating Azure SQL databases via the command `azmcp_sql_db_update`. [[#488](https://github.com/microsoft/mcp/pull/488)]
- Added support for listing Event Grid subscriptions via the command `azmcp_eventgrid_subscription_list`. [[#364](https://github.com/microsoft/mcp/pull/364)]
- Added support for listing Application Insights code optimization recommendations across components via the command `azmcp_applicationinsights_recommendation_list`. [#387](https://github.com/microsoft/mcp/pull/387)
- **Errata**: The following was announced as part of release `0.7.0, but was not actually included then.
  - Added support for creating and deleting SQL databases via the commands `azmcp_sql_db_create` and `azmcp_sql_db_delete`. [[#434](https://github.com/microsoft/mcp/pull/434)]
- Restored support for the following Key Vault commands: [[#506](https://github.com/microsoft/mcp/pull/506)]
  - `azmcp_keyvault_key_get`
  - `azmcp_keyvault_secret_get`

### Breaking Changes

- Redesigned how conditionally required options are handled. Commands now use explicit option registration via extension methods (`.AsRequired()`, `.AsOptional()`) instead of legacy patterns (`UseResourceGroup()`, `RequireResourceGroup()`). [[#452](https://github.com/microsoft/mcp/pull/452)]
- Removed support for the `AZURE_MCP_INCLUDE_PRODUCTION_CREDENTIALS` environment variable. Use `AZURE_TOKEN_CREDENTIALS` instead for more flexible credential selection. For migration details, see [Controlling Authentication Methods with AZURE_TOKEN_CREDENTIALS](https://github.com/microsoft/mcp/blob/main/servers/Azure.Mcp.Server/TROUBLESHOOTING.md#controlling-authentication-methods-with-azure_token_credentials). [[#56](https://github.com/microsoft/mcp/pull/56)]
- Merged `azmcp_appconfig_kv_lock` and `azmcp_appconfig_kv_unlock` into `azmcp_appconfig_kv_lock_set` which can handle locking or unlocking a key-value based on the `--lock` parameter. [[#485](https://github.com/microsoft/mcp/pull/485)]


### Other Changes

- Update `azmcp_foundry_models_deploy` to use "GenericResource" for deploying models to Azure AI Services. [[#456](https://github.com/microsoft/mcp/pull/456)]

#### Dependency Updates

- Replaced the `Azure.Bicep.Types.Az` dependency with `Microsoft.Azure.Mcp.AzTypes.Internal.Compact`. [[#472](https://github.com/microsoft/mcp/pull/472)]

## 0.7.0 (2025-09-16)

### Features Added

- Added support for getting a node pool in an AKS managed cluster via the command `azmcp_aks_nodepool_get`. [[#394](https://github.com/microsoft/mcp/pull/394)]
- Added support for diagnosing Azure Resources using the App Lens API via the command `azmcp_applens_resource_diagnose`. [[#356](https://github.com/microsoft/mcp/pull/356)]
- Added elicitation support. An elicitation request is sent if the tool annotation `secret` hint is true. [[#404](https://github.com/microsoft/mcp/pull/404)]
- Added `azmcp_sql_server_create`, `azmcp_sql_server_delete`, `azmcp_sql_server_show` to support SQL server create, delete, and show commands. [[#312](https://github.com/microsoft/mcp/pull/312)]
- Added the support for getting information about Azure Managed Lustre SKUs via the following command `azmcp_azuremanagedlustre_filesystem_get_sku_info`. [[#100](https://github.com/microsoft/mcp/issues/100)]
- Added support for creating and deleting SQL databases via the commands `azmcp_sql_db_create` and `azmcp_sql_db_delete`. [[#434](https://github.com/microsoft/mcp/pull/434)]
- `azmcp_functionapp_get` can now list Function Apps on a resource group level. [[#427](https://github.com/microsoft/mcp/pull/427)]

### Breaking Changes

- Merged `azmcp_functionapp_list` into `azmcp_functionapp_get`, which can perform both operations based on whether `--function-app` is passed. [[#427](https://github.com/microsoft/mcp/pull/427)]
- Removed Azure CLI (`az`) and Azure Developer CLI (`azd`) extension tools to reduce complexity and focus on native Azure service operations. [[#404](https://github.com/microsoft/mcp/pull/404)].

### Bugs Fixed

- Marked the `secret` hint of `azmcp_keyvault_secret_create` tool to "true". [[#430](https://github.com/microsoft/mcp/pull/430)]

### Other Changes

- Replaced bicep tool dependency on Azure.Bicep.Types.Az package with Microsoft.Azure.Mcp.AzTypes.Internal.Compact package. [[#472](https://github.com/microsoft/mcp/pull/472)]

## 0.6.0 (2025-09-11)

### Features Added

- **The Azure MCP Server is now also available on NuGet.org** [[#368](https://github.com/microsoft/mcp/pull/368)]
- Added support for listing node pools in an AKS managed cluster via the command `azmcp_aks_nodepool_list`. [[#360](https://github.com/microsoft/mcp/pull/360)]

### Breaking Changes

- To improve performance, packages now ship with trimmed binaries that have unused code and dependencies removed, resulting in significantly smaller file sizes, faster startup times, and reduced memory footprint. [Learn more](https://learn.microsoft.com/dotnet/core/deploying/trimming/trim-self-contained). [[#405](https://github.com/microsoft/mcp/pull/405)]
- Merged `azmcp_search_index_describe` and `azmcp_search_index_list` into `azmcp_search_index_get`, which can perform both operations based on whether `--index` is passed. [[#378](https://github.com/microsoft/mcp/pull/378)]
- Merged the following Storage tools: [[#376](https://github.com/microsoft/mcp/pull/376)]
  - `azmcp_storage_account_details` and `azmcp_storage_account_list` into `azmcp_storage_account_get`, which supports the behaviors of both tools based on whether `--account` is passed.
  - `azmcp_storage_blob_details` and `azmcp_storage_blob_list` into `azmcp_storage_blob_get`, which supports the behaviors of both tools based on whether `--blob` is passed.
  - `azmcp_storage_blob_container_details` and `azmcp_storage_blob_container_list` into `azmcp_storage_blob_container_get`, which supports the behaviors of both tools based on whether `--container` is passed.
- Updated the descriptions of all Storage tools. [[#376](https://github.com/microsoft/mcp/pull/376)]

### Other Changes

#### Dependency updates

- Updated the following dependencies: [[#380](https://github.com/microsoft/mcp/pull/380)]
  - Azure.Core: `1.47.1` → `1.48.0`
  - Azure.Identity: `1.15.0` → `1.16.0`

## 0.5.13 (2025-09-10)

### Features Added

- Added support for listing all Event Grid topics in a subscription via the command `azmcp_eventgrid_topic_list`. [[#43](https://github.com/microsoft/mcp/pull/43)]
- Added support for retrieving knowledge index schema information in Azure AI Foundry projects via the command `azmcp_foundry_knowledge_index_schema`. [[#41](https://github.com/microsoft/mcp/pull/41)]
- Added support for listing service health events in a subscription via the command `azmcp_resourcehealth_service-health-events_list`. [[#367](https://github.com/microsoft/mcp/pull/367)]

### Breaking Changes

- Updated/removed options for the following commands: [[#108](https://github.com/microsoft/mcp/pull/108)]
  - `azmcp_storage_account_create`: Removed the ability to configure `enable-https-traffic-only` (always `true` now), `allow-blob-public-access` (always `false` now), and `kind` (always `StorageV2` now).
  - `azmcp_storage_blob_container_create`: Removed the ability to configure `blob-container-public-access` (always `false` now).
  - `azmcp_storage_blob_upload`: Removed the ability to configure `overwrite` (always `false` now).

### Bugs Fixed

- Fixed telemetry bug where "ToolArea" was incorrectly populated in with "ToolName". [[#346](https://github.com/microsoft/mcp/pull/346)]

### Other Changes

- Added telemetry to log parameter values for the `azmcp_bestpractices_get` tool. [[#375](https://github.com/microsoft/mcp/pull/375)]
- Updated tool annotations. [[#377](https://github.com/microsoft/mcp/pull/377)]

#### Dependency updates

- Updated the following dependencies:
  - Azure.Identity: `1.14.0` → `1.15.0` [[#352](https://github.com/microsoft/mcp/pull/352)]
  - Azure.Identity.Broker: `1.2.0` → `1.3.0` [[#352](https://github.com/microsoft/mcp/pull/352)]
  - Microsoft.Azure.Cosmos.Aot: `0.1.1-preview.1` → `0.1.2-preview.1` [[#383](https://github.com/microsoft/mcp/pull/383)]
- Updated the following dependency to improve .NET Ahead-of-Time (AOT) compilation support: [[#363](https://github.com/microsoft/mcp/pull/363)]
  - Azure.ResourceManager.StorageCache: `1.3.1` → `1.3.2`

## 0.5.12 (2025-09-04)

### Features Added

- Added `azmcp_sql_server_firewall-rule_create` and `azmcp_sql_server_firewall-rule_delete` commands. [[#121](https://github.com/microsoft/mcp/pull/121)]

### Bugs Fixed

- Fixed a bug in MySQL query validation logic. [[#81](https://github.com/microsoft/mcp/pull/81)]

### Other Changes

AOT- Added a verb to the namespace name for bestpractices [[#109](https://github.com/microsoft/mcp/pull/109)]
- Added instructions about consumption plan for azure functions deployment best practices [[#218](https://github.com/microsoft/mcp/pull/218)]

## 0.5.11 (2025-09-02)

### Other Changes

- Fixed VSIX signing [[#91](https://github.com/microsoft/mcp/pull/91)]
- Included native packages in build artifacts and pack/release scripts. [[#51](https://github.com/microsoft/mcp/pull/51)]

## 0.5.10 (2025-08-28)

### Bugs fixed

- Fixed a bug with telemetry collection related to AppConfig tools. [[#44](https://github.com/microsoft/mcp/pull/44)]

## 0.5.9 (2025-08-26)

### Other Changes

#### Dependency Updates

- Updated the following dependencies to improve .NET Ahead-of-Time (AOT) compilation support:
  - Microsoft.Azure.Cosmos `3.51.0` → Microsoft.Azure.Cosmos.Aot `0.1.1-preview.1`. [[#37](https://github.com/microsoft/mcp/pull/37)]

## 0.5.8 (2025-08-21)

### Features Added

- Added support for listing knowledge indexes in Azure AI Foundry projects via the command `azmcp_foundry_knowledge_index_list`. [[#1004](https://github.com/Azure/azure-mcp/pull/1004)]
- Added support for getting details of an Azure Function App via the command `azmcp_functionapp_get`. [[#970](https://github.com/Azure/azure-mcp/pull/970)]
- Added the following Azure Managed Lustre commands: [[#1003](https://github.com/Azure/azure-mcp/issues/1003)]
  - `azmcp_azuremanagedlustre_filesystem_list`: List available Azure Managed Lustre filesystems.
  - `azmcp_azuremanagedlustre_filesystem_required-subnet-size`: Returns the number of IP addresses required for a specific SKU and size of Azure Managed Lustre filesystem.
- Added support for designing Azure Cloud Architecture through guided questions via the command `azmcp_cloudarchitect_design`. [[#890](https://github.com/Azure/azure-mcp/pull/890)]
- Added support for the following Azure MySQL operations: [[#855](https://github.com/Azure/azure-mcp/issues/855)]
  - `azmcp_mysql_database_list` - List all databases in a MySQL server.
  - `azmcp_mysql_database_query` - Executes a SELECT query on a MySQL Database. The query must start with SELECT and cannot contain any destructive SQL operations for security reasons.
  - `azmcp_mysql_table_list` - List all tables in a MySQL database.
  - `azmcp_mysql_table_schema_get` - Get the schema of a specific table in a MySQL database.
  - `azmcp_mysql_server_config_get` - Retrieve the configuration of a MySQL server.
  - `azmcp_mysql_server_list` - List all MySQL servers in a subscription & resource group.
  - `azmcp_mysql_server_param_get` - Retrieve a specific parameter of a MySQL server.
  - `azmcp_mysql_server_param_set` - Set a specific parameter of a MySQL server to a specific value.
- Added telemetry for tracking service area when calling tools. [[#1024](https://github.com/Azure/azure-mcp/pull/1024)]

### Breaking Changes

- Renamed the following Storage tool option names: [[#1015](https://github.com/Azure/azure-mcp/pull/1015)]
  - `azmcp_storage_account_create`: `account-name` → `account`.
  - `azmcp_storage_blob_batch_set-tier`: `blob-names` → `blobs`.

### Bugs Fixed

- Fixed SQL service test assertions to use case-insensitive string comparisons for resource type validation. [[#938](https://github.com/Azure/azure-mcp/pull/938)]
- Fixed HttpClient service test assertions to properly validate NoProxy collection handling instead of expecting a single string value. [[#938](https://github.com/Azure/azure-mcp/pull/938)]

### Other Changes

- Introduced the `BaseAzureResourceService` class to allow performing Azure Resource read operations using Azure Resource Graph queries. [[#938](https://github.com/Azure/azure-mcp/pull/938)]
- Refactored SQL service implementation to use Azure Resource Graph queries instead of direct ARM API calls. [[#938](https://github.com/Azure/azure-mcp/pull/938)]
  - Removed dependency on `Azure.ResourceManager.Sql` package by migrating to Azure Resource Graph queries, reducing package size and improving startup performance.
- Enhanced `BaseAzureService` with `EscapeKqlString` method for safe KQL query construction across all Azure services. [[#938](https://github.com/Azure/azure-mcp/pull/938)]
  - Fixed KQL string escaping in Workbooks service queries.
- Standardized Azure Storage command descriptions, option names, and parameter names for consistency across all storage commands. Updated JSON serialization context to remove unused model types and improve organization. [[#1015](https://github.com/Azure/azure-mcp/pull/1015)]
- Updated to .NET 10 SDK to prepare for .NET tool packing. [[#1023](https://github.com/Azure/azure-mcp/pull/1023)]
- Enhanced `bestpractices` and `azureterraformbestpractices` tool descriptions to better work with the vscode copilot tool grouping feature. [[#1029](https://github.com/Azure/azure-mcp/pull/1029)]
- The Azure MCP Server can now be packaged as a .NET SDK Tool for easier use by users with the .NET 10 SDK installed. [[#422](https://github.com/Azure/azure-mcp/issues/422)]

#### Dependency Updates

- Updated the following dependencies to improve .NET Ahead-of-Time (AOT) compilation support: [[#1031](https://github.com/Azure/azure-mcp/pull/1031)]
  - Azure.ResourceManager.ResourceHealth: `1.0.0` → `1.1.0-beta.5`

## 0.5.7 (2025-08-19)

### Features Added
- Added support for the following Azure Deploy and Azure Quota operations: [[#626](https://github.com/Azure/azure-mcp/pull/626)]
  - `azmcp_deploy_app_logs_get` - Get logs from Azure applications deployed using azd.
  - `azmcp_deploy_iac_rules_get` - Get Infrastructure as Code rules.
  - `azmcp_deploy_pipeline_guidance-get` - Get guidance for creating CI/CD pipelines to provision Azure resources and deploy applications.
  - `azmcp_deploy_plan_get` - Generate deployment plans to construct infrastructure and deploy applications on Azure.
  - `azmcp_deploy_architecture_diagram-generate` - Generate Azure service architecture diagrams based on application topology.
  - `azmcp_quota_region_availability-list` - List available Azure regions for specific resource types.
  - `azmcp_quota_usage_check` - Check Azure resource usage and quota information for specific resource types and regions.
- Added support for listing Azure Function Apps via the command `azmcp-functionapp-list`. [[#863](https://github.com/Azure/azure-mcp/pull/863)]
- Added support for importing existing certificates into Azure Key Vault via the command `azmcp-keyvault-certificate-import`. [[#968](https://github.com/Azure/azure-mcp/issues/968)]
- Added support for uploading a local file to an Azure Storage blob via the command `azmcp-storage-blob-upload`. [[#960](https://github.com/Azure/azure-mcp/pull/960)]
- Added support for the following Azure Service Health operations: [[#998](https://github.com/Azure/azure-mcp/pull/998)]
  - `azmcp-resourcehealth-availability-status-get` - Get the availability status for a specific resource.
  - `azmcp-resourcehealth-availability-status-list` - List availability statuses for all resources in a subscription or resource group.
- Added support for listing repositories in Azure Container Registries via the command `azmcp-acr-registry-repository-list`. [[#983](https://github.com/Azure/azure-mcp/pull/983)]

### Other Changes

- Improved guidance for LLM interactions with Azure MCP server by adding rules around bestpractices tool calling to server instructions. [[#1007](https://github.com/Azure/azure-mcp/pull/1007)]

#### Dependency Updates

- Updated the following dependencies to improve .NET Ahead-of-Time (AOT) compilation support: [[#893](https://github.com/Azure/azure-mcp/pull/893)]
  - Azure.Bicep.Types: `0.5.110` → `0.6.1`
  - Azure.Bicep.Types.Az: `0.2.771` → `0.2.792`
- Added the following dependencies to support Azure Managed Lustre
  - Azure.ResourceManager.StorageCache:  `1.3.1`

## 0.5.6 (2025-08-14)

### Features Added

- Added support for listing Azure Function Apps via the command `azmcp-functionapp-list`. [[#863](https://github.com/Azure/azure-mcp/pull/863)]
- Added support for getting details about an Azure Storage Account via the command `azmcp-storage-account-details`. [[#934](https://github.com/Azure/azure-mcp/issues/934)]

### Other Changes

- Refactored resource group option (`--resource-group`) handling and validation for all commands to a centralized location. [[#961](https://github.com/Azure/azure-mcp/issues/961)]

#### Dependency Updates

- Updated the following dependencies to improve .NET Ahead-of-Time (AOT) compilation support: [[#967](https://github.com/Azure/azure-mcp/issues/967)] [[#969](https://github.com/Azure/azure-mcp/issues/969)]
  - Azure.Monitor.Query: `1.6.0` → `1.7.1`
  - Azure.Monitor.Ingestion: `1.1.2` → `1.2.0`
  - Azure.Search.Documents: `11.7.0-beta.4` → `11.7.0-beta.6`
  - Azure.ResourceManager.ContainerRegistry: `1.3.0` → `1.3.1`
  - Azure.ResourceManager.DesktopVirtualization: `1.3.1` → `1.3.2`
  - Azure.ResourceManager.PostgreSql: `1.3.0` → `1.3.1`

## 0.5.5 (2025-08-12)

### Features Added

- Added support for listing ACR (Azure Container Registry) registries in a subscription via the command `azmcp-acr-registry-list`. [[#915](https://github.com/Azure/azure-mcp/issues/915)]
- Added the following Azure Storage commands:
  - `azmcp-storage-account-create`: Create a new Azure Storage account. [[#927](https://github.com/Azure/azure-mcp/issues/927)]
  - `azmcp-storage-queue-message-send`: Send a message to an Azure Storage queue. [[#794](https://github.com/Azure/azure-mcp/pull/794)]
  - `azmcp-storage-blob-details`: Get details about an Azure Storage blob. [[#930](https://github.com/Azure/azure-mcp/issues/930)]
  - `azmcp-storage-blob-container-create`: Create a new Azure Storage blob container. [[#937](https://github.com/Azure/azure-mcp/issues/937)]

### Breaking Changes

- The `azmcp-storage-account-list` command now returns account metadata objects instead of plain strings. Each item includes: `name`, `location`, `kind`, `skuName`, `skuTier`, `hnsEnabled`, `allowBlobPublicAccess`, `enableHttpsTrafficOnly`. Update scripts to read the `name` property. The underlying `IStorageService.GetStorageAccounts()` signature changed from `Task<List<string>>` to `Task<List<StorageAccountInfo>>`. [[#904](https://github.com/Azure/azure-mcp/issues/904)]

### Bugs Fixed

- Fixed best practices tool invocation failure when passing "all" action with "general" or "azurefunctions" resources. [[#757](https://github.com/Azure/azure-mcp/issues/757)]
- Updated metadata for CREATE and SET tools to `destructive = true`. [[#773](https://github.com/Azure/azure-mcp/pull/773)]

### Other Changes
- Consolidate "AzSubscriptionGuid" telemetry logic into `McpRuntime`. [[#935](https://github.com/Azure/azure-mcp/pull/935)]

## 0.5.4 (2025-08-07)

### Bugs Fixed

- Fixed subscription parameter handling across all Azure MCP service methods to consistently use `subscription` instead of `subscriptionId`, enabling proper support for both subscription IDs and subscription names. [[#877](https://github.com/Azure/azure-mcp/issues/877)]
- Fixed `ToolExecuted` telemetry activity being created twice. [[#741](https://github.com/Azure/azure-mcp/pull/741)]

### Other Changes

- Improved Azure MCP display name in VS Code from 'azure-mcp-server-ext' to 'Azure MCP' for better user experience in the Configure Tools interface. [[#871](https://github.com/Azure/azure-mcp/issues/871), [#876](https://github.com/Azure/azure-mcp/pull/876)]
- Updated the  following `CommandGroup` descriptions to improve their tool usage by Agents:
  - Azure AI Search [[#874](https://github.com/Azure/azure-mcp/pull/874)]
  - Storage [[#879](https://github.com/Azure/azure-mcp/pull/879)]

## 0.5.3 (2025-08-05)

### Features Added

- Added support for providing the `--content-type` and `--tags` properties to the `azmcp-appconfig-kv-set` command. [[#459](https://github.com/Azure/azure-mcp/pull/459)]
- Added `filter-path` and `recursive` capabilities to `azmcp-storage-datalake-file-system-list-paths`. [[#770](https://github.com/Azure/azure-mcp/issues/770)]
- Added support for listing files and directories in Azure File Shares via the `azmcp-storage-share-file-list` command. This command recursively lists all items in a specified file share directory with metadata including size, last modified date, and content type. [[#793](https://github.com/Azure/azure-mcp/pull/793)]
- Added support for Azure Virtual Desktop with new commands: [[#653](https://github.com/Azure/azure-mcp/pull/653)]
  - `azmcp-virtualdesktop-hostpool-list` - List all host pools in a subscription
  - `azmcp-virtualdesktop-sessionhost-list` - List all session hosts in a host pool
  - `azmcp-virtualdesktop-sessionhost-usersession-list` - List all user sessions on a specific session host
- Added support for creating and publishing DevDeviceId in telemetry. [[#810](https://github.com/Azure/azure-mcp/pull/810/)]

### Breaking Changes

- **Parameter Name Changes**: Removed unnecessary "-name" suffixes from command parameters across 25+ parameters in 12+ Azure service areas to improve consistency and usability. Users will need to update their command-line usage and scripts. [[#853](https://github.com/Azure/azure-mcp/pull/853)]
  - **AppConfig**: `--account-name` → `--account`
  - **Search**: `--service-name` → `--service`, `--index-name` → `--index`
  - **Cosmos**: `--account-name` → `--account`, `--database-name` → `--database`, `--container-name` → `--container`
  - **Kusto**: `--cluster-name` → `--cluster`, `--database-name` → `--database`, `--table-name` → `--table`
  - **AKS**: `--cluster-name` → `--cluster`
  - **Postgres**: `--user-name` → `--user`
  - **ServiceBus**: `--queue-name` → `--queue`, `--topic-name` → `--topic`
  - **Storage**: `--account-name` → `--account`, `--container-name` → `--container`, `--table-name` → `--table`, `--file-system-name` → `--file-system`, `--tier-name` → `--tier`
  - **Monitor**: `--table-name` → `--table`, `--model` → `--health-model`, `--resource-name` → `--resource`
  - **Foundry**: `--deployment-name` → `--deployment`, `--publisher-name` → `--publisher`, `--license-name` → `--license`, `--sku-name` → `--sku`, `--azure-ai-services-name` → `--azure-ai-services`

### Bugs Fixed

- Fixed an issue where the `azmcp-storage-blob-batch-set-tier` command did not correctly handle the `--tier` parameter when setting the access tier for multiple blobs. [[#808](https://github.com/Azure/azure-mcp/pull/808)]

### Other Changes

- Implemented centralized HttpClient service with proxy support for better resource management and enterprise compatibility. [[#857](https://github.com/Azure/azure-mcp/pull/857)]
- Added caching for Cosmos DB databases and containers. [[#813](https://github.com/Azure/azure-mcp/pull/813)]
- Refactored PostgreSQL commands to follow ObjectVerb naming pattern, fix command hierarchy, and ensure all commands end with verbs. This improves consistency and discoverability across all postgres commands. [[#865](https://github.com/Azure/azure-mcp/issues/865)] [[#866](https://github.com/Azure/azure-mcp/pull/866)]

#### Dependency Updates

- Updated the following dependencies to improve .NET Ahead-of-Time (AOT) compilation support. AOT will enable shipping Azure MCP Server as self-contained native executable.
  - Azure.Core: `1.46.2` → `1.47.1`
  - Azure.ResourceManager: `1.13.1` → `1.13.2`
  - Azure.ResourceManager.ApplicationInsights: `1.0.1` → `1.1.0-beta.1`
  - Azure.ResourceManager.AppConfiguration: `1.4.0` → `1.4.1`
  - Azure.ResourceManager.Authorization: `1.1.4` → `1.1.5`
  - Azure.ResourceManager.ContainerService: `1.2.3` → `1.2.5`
  - Azure.ResourceManager.Kusto: `1.6.0` → `1.6.1`
  - Azure.ResourceManager.CognitiveServices: `1.4.0` → `1.5.1`
  - Azure.ResourceManager.Redis: `1.5.0` → `1.5.1`
  - Azure.ResourceManager.RedisEnterprise: `1.1.0` → `1.2.1`
  - Azure.ResourceManager.LoadTesting: `1.1.1` → `1.1.2`
  - Azure.ResourceManager.Sql: `1.3.0` → `1.4.0-beta.3`
  - Azure.ResourceManager.Datadog: `1.0.0-beta.5` → `1.0.0-beta.6`
  - Azure.ResourceManager.CosmosDB: `1.3.2` → `1.4.0-beta.13`
  - Azure.ResourceManager.OperationalInsights: `1.3.0` → `1.3.1`
  - Azure.ResourceManager.Search: `1.2.3` → `1.3.0`
  - Azure.ResourceManager.Storage: `1.4.2` → `1.4.4`
  - Azure.ResourceManager.Grafana: `1.1.1` → `1.2.0-beta.2`
  - Azure.ResourceManager.ResourceGraph: `1.1.0-beta.3` → `1.1.0-beta.4`

## 0.5.2 (2025-07-31)

### Features Added

- Added support for batch setting access tier for multiple Azure Storage blobs via the `azmcp-storage-blob-batch-set-tier` command. This command efficiently changes the storage tier (Hot, Cool, Archive, etc) for multiple blobs simultaneously in a single operation. [[#735](https://github.com/Azure/azure-mcp/issues/735)]
- Added descriptions to all Azure MCP command groups to improve discoverability and usability when running the server with `--mode single` or `--mode namespace`. [[#791](https://github.com/Azure/azure-mcp/pull/791)]

### Breaking Changes

- Removed `--partner-tenant-id` option from `azmcp-marketplace-product-get` command. [[#656](https://github.com/Azure/azure-mcp/pull/656)]

## 0.5.1 (2025-07-29)

### Features Added

- Added support for listing SQL databases via the command: `azmcp-sql-db-list`. [[#746](https://github.com/Azure/azure-mcp/pull/746)]
- Added support for reading `AZURE_SUBSCRIPTION_ID` from the environment variables if a subscription is not provided. [[#533](https://github.com/Azure/azure-mcp/pull/533)]

### Breaking Changes

- Removed the following Key Vault operations: [[#768](https://github.com/Azure/azure-mcp/pull/768)]
  - `azmcp-keyvault-secret-get`
  - `azmcp-keyvault-key-get`

### Other Changes

- Improved the MAC address search logic for telemetry by making it more robust in finding a valid network interface. [[#759](https://github.com/Azure/azure-mcp/pull/759)]
- Major repository structure change:
  - Service areas moved from `/src/areas/{Area}` and `/tests/areas/{Area}` into `/areas/{area}/src` and `/areas/{area}/tests`
  - Common code moved into `/core/src` and `/core/tests`

## 0.5.0 (2025-07-24)

### Features Added

- Added a new VS Code extension (VSIX installer) for the VS Code Marketplace. [[#661](https://github.com/Azure/azure-mcp/pull/661)]
- Added `--mode all` startup option to expose all Azure MCP tools individually. [[#689](https://github.com/Azure/azure-mcp/issues/689)]
- Added more tools for Azure Key Vault: [[#517](https://github.com/Azure/azure-mcp/pull/517)]
  - `azmcp-keyvault-certificate-list` - List certificates in a key vault
  - `azmcp-keyvault-certificate-get` - Get details of a specific certificate
  - `azmcp-keyvault-certificate-create` - Create a new certificate
  - `azmcp-keyvault-secret-list` - List secrets in a key vault
  - `azmcp-keyvault-secret-create` - Create a new secret
- Added support for Azure Workbooks management operations: [[#629](https://github.com/Azure/azure-mcp/pull/629)]
  - `azmcp-workbooks-list` - List workbooks in a resource group with optional filtering
  - `azmcp-workbooks-show` - Get detailed information about a specific workbook
  - `azmcp-workbooks-create` - Create new workbooks with custom visualizations and content
  - `azmcp-workbooks-update` - Update existing workbook configurations and metadata
  - `azmcp-workbooks-delete` - Delete workbooks when no longer needed
- Added support for creating a directory in Azure Storage DataLake via the `azmcp-storage-datalake-directory-create` command. [[#647](https://github.com/Azure/azure-mcp/pull/647)]
- Added support for getting the details of an Azure Kubernetes Service (AKS) cluster via the `azmcp-aks-cluster-get` command. [[#700](https://github.com/Azure/azure-mcp/pull/700)]

### Breaking Changes

- Changed the default startup mode to list tools at the namespace level instead of at an individual level, reducing total tool count from around 128 tools to 25. Use `--mode all` to restore the previous behavior of exposing all tools individually. [[#689](https://github.com/Azure/azure-mcp/issues/689)]
- Consolidated Azure best practices commands into the command `azmcp-bestpractices-get` with `--resource` and `--action` parameters: [[#677](https://github.com/Azure/azure-mcp/pull/677)]
  - Removed `azmcp-bestpractices-general-get`, `azmcp-bestpractices-azurefunctions-get-code-generation` and `azmcp-bestpractices-azurefunctions-get-deployment`
  - Use `--resource general --action code-generation` for general Azure code generation best practices
  - Use `--resource general --action deployment` for general Azure deployment best practices
  - Use `--resource azurefunctions --action code-generation` instead of the old azurefunctions code-generation command
  - Use `--resource azurefunctions --action deployment` instead of the old azurefunctions deployment command
  - Use `--resource static-web-app --action all` to get Static Web Apps development and deployment best practices

### Bugs Fixed

- Fixes tool discovery race condition causing "tool not found" errors in MCP clients that use different processes to start and use the server, like LangGraph. [[#556](https://github.com/Azure/azure-mcp/issues/556)]

## 0.4.1 (2025-07-17)

### Features Added

- Added support for the following Azure Load Testing operations: [[#315](https://github.com/Azure/azure-mcp/pull/315)]
  - `azmcp-loadtesting-testresource-list` - List Azure Load testing resources.
  - `azmcp-loadtesting-testresource-create` - Create a new Azure Load testing resource.
  - `azmcp-loadtesting-test-get` - Get details of a specific load test configuration.
  - `azmcp-loadtesting-test-create` - Create a new load test configuration.
  - `azmcp-loadtesting-testrun-get` - Get details of a specific load test run.
  - `azmcp-loadtesting-testrun-list` - List all load test runs for a specific test.
  - `azmcp-loadtesting-testrun-create` - Create a new load test run.
  - `azmcp-loadtesting-testrun-delete` - Delete a specific load test run.
- Added support for scanning Azure resources for compliance recommendations using the Azure Quick Review CLI via the command: `azmcp-extension-azqr`. [[#510](https://github.com/Azure/azure-mcp/pull/510)]
- Added support for listing paths in Data Lake file systems via the command: `azmcp-storage-datalake-file-system-list-paths`. [[#608](https://github.com/Azure/azure-mcp/pull/608)]
- Added support for listing SQL elastic pools via the command: `azmcp-sql-elastic-pool-list`. [[#606](https://github.com/Azure/azure-mcp/pull/606)]
- Added support for listing SQL server firewall rules via the command: `azmcp-sql-firewall-rule-list`. [[#610](https://github.com/Azure/azure-mcp/pull/610)]
- Added new commands for obtaining Azure Functions best practices via the following commands: [[#630](https://github.com/Azure/azure-mcp/pull/630)]
  - `azmcp-bestpractices-azurefunctions-get-code-generation` - Get code generation best practices for Azure Functions.
  - `azmcp-bestpractices-azurefunctions-get-deployment` - Get deployment best practices for Azure Functions.
- Added support for get details about a product in the Azure Marketplace via the command: `azmcp-marketplace-product-get`. [[#442](https://github.com/Azure/azure-mcp/pull/442)]

### Breaking Changes

- Renamed the command `azmcp-bestpractices-get` to `azmcp-bestpractices-general-get`. [[#630](https://github.com/Azure/azure-mcp/pull/630)]

### Bugs Fixed

- Fixed an issue with Azure CLI executable path resolution on Windows. [[#611](https://github.com/Azure/azure-mcp/issues/611)]
- Fixed a tool discovery timing issue when calling tools on fresh server instances. [[#604](https://github.com/Azure/azure-mcp/issues/604)]
- Fixed issue where unrecognizable json would be sent to MCP clients in STDIO mode at startup. [[#644](https://github.com/Azure/azure-mcp/issues/644)]

### Other Changes

- Changed `engines.node` in `package.json` to require Node.js version `>=20.0.0`. [[#628](https://github.com/Azure/azure-mcp/pull/628)]

## 0.4.0 (2025-07-15)

### Features Added

- Added support for listing Azure Kubernetes Service (AKS) clusters via the command `azmcp-aks-cluster-list`. [[#560](https://github.com/Azure/azure-mcp/pull/560)]
- Made the following Ahead of Time (AOT) compilation improvements saving `6.96 MB` in size total:
  - Switched to the trimmer-friendly `CreateSlimBuilder` API from `CreateBuilder`, saving `0.63 MB` in size for the native executable. [[#564](https://github.com/Azure/azure-mcp/pull/564)]
  - Switched to the trimmer-friendly `npgsql` API, saving `2.69 MB` in size for the native executable. [[#592](https://github.com/Azure/azure-mcp/pull/592)]
  - Enabled `IlcFoldIdenticalMethodBodies` to fold identical method bodies, saving `3.64 MB` in size for the native executable. [[#598](https://github.com/Azure/azure-mcp/pull/598)]
- Added support for using the hyphen/dash ("-") character in command names. [[#531](https://github.com/Azure/azure-mcp/pull/531)]
- Added support for authenticating with the Azure account used to log into VS Code. Authentication now prioritizes the VS Code broker credential when in the context of VS Code. [[#452](https://github.com/Azure/azure-mcp/pull/452)]

### Breaking Changes

- Removed SSE (Server-Sent Events) transport support. Now, only stdio transport is supported as SSE is no longer part of the MCP specification. [[#593](https://github.com/Azure/azure-mcp/issues/593)]
- Renamed `azmcp-sql-server-entraadmin-list` to `azmcp-sql-server-entra-admin-list` for better readability. [[#602](https://github.com/Azure/azure-mcp/pull/602)]

### Bugs Fixed

- Added a post-install script to ensure platform-specific versions like `@azure/mcp-${platform}-${arch}` can be resolved. Otherwise, fail install to prevent npx caching of `@azure/mcp`. [[#597](https://github.com/Azure/azure-mcp/pull/597)]
- Improved install reliability and error handling when missing platform packages on Ubuntu. [[#394](https://github.com/Azure/azure-mcp/pull/394)]

### Other Changes
- Updated `engines.node` in `package.json` to require Node.js version `>=22.0.0`.

#### Dependency Updates

- Updated the `ModelContextProtocol.AspNetCore` version from `0.3.0-preview.1` to `0.3.0-preview.2`. [[#519](https://github.com/Azure/azure-mcp/pull/519)]

## 0.3.2 (2025-07-10)

### Features Added

- Added support for listing Azure Managed Grafana details via the command: `azmcp-grafana-list`. [[#532](https://github.com/Azure/azure-mcp/pull/532)]
- Added agent best practices for Azure Terraform commands. [[#420](https://github.com/Azure/azure-mcp/pull/420)]

### Bugs Fixed

- Fixed issue where trace logs could be collected as telemetry. [[#540](https://github.com/Azure/azure-mcp/pull/540/)]
- Fixed an issue that prevented the Azure MCP from finding the Azure CLI if it was installed on a path other than the default global one. [[#351](https://github.com/Azure/azure-mcp/issues/351)]

## 0.3.1 (2025-07-08)

### Features Added

- Added support for the following SQL operations:
  - `azmcp-sql-db-show` - Show details of a SQL Database [[#516](https://github.com/Azure/azure-mcp/pull/516)]
  - `azmcp-sql-server-entra-admin-list` - List Microsoft Entra ID administrators for a SQL server [[#529](https://github.com/Azure/azure-mcp/pull/529)]
- Updates Azure MCP tool loading configurations at launch time. [[#513](https://github.com/Azure/azure-mcp/pull/513)]

### Breaking Changes

- Deprecated the `--service` flag. Use `--namespace` and `--mode` options to specify the service and mode the server will run in. [[#513](https://github.com/Azure/azure-mcp/pull/513)]

## 0.3.0 (2025-07-03)

### Features Added

- Added support for Azure AI Foundry [[#274](https://github.com/Azure/azure-mcp/pull/274)]. The following tools are now available:
  - `azmcp-foundry-models-list`
  - `azmcp-foundry-models-deploy`
  - `azmcp-foundry-models-deployments-list`
- Added support for telemetry [[#386](https://github.com/Azure/azure-mcp/pull/386)]. Telemetry is enabled by default but can be disabled by setting `AZURE_MCP_COLLECT_TELEMETRY` to `false`.

### Bugs Fixed

- Fixed a bug where `CallToolResult` was always successful. [[#511](https://github.com/Azure/azure-mcp/pull/511)]

## 0.2.6 (2025-07-01)

### Other Changes

- Updated the descriptions of the following tools to improve their usage by Agents: [[#492](https://github.com/Azure/azure-mcp/pull/492)]
  - `azmcp-datadog-monitoredresources-list`
  - `azmcp-kusto-cluster-list`
  - `azmcp-kusto-database-list`
  - `azmcp-kusto-sample`
  - `azmcp-kusto-table-list`
  - `azmcp-kusto-table-schema`

## 0.2.5 (2025-06-26)

### Bugs Fixed

- Fixed issue where tool listing incorrectly returned resources instead of text. [#465](https://github.com/Azure/azure-mcp/issues/465)
- Fixed invalid modification to HttpClient in KustoClient. [#433](https://github.com/Azure/azure-mcp/issues/433)

## 0.2.4 (2025-06-24)

### Features Added

- Added new command for resource-centric logs query in Azure Monitor with command path `azmcp-monitor-resource-logs-query` - https://github.com/Azure/azure-mcp/pull/413
- Added support for starting the server with a subset of services using the `--service` flag - https://github.com/Azure/azure-mcp/pull/424
- Improved index schema handling in Azure AI Search (index descriptions, facetable fields, etc.) - https://github.com/Azure/azure-mcp/pull/440
- Added new commands for querying metrics with Azure Monitor with command paths `azmcp-monitor-metrics-query` and `azmcp-monitor-metrics-definitions`. - https://github.com/Azure/azure-mcp/pull/428

### Breaking Changes

- Changed the command for workspace-based logs query in Azure Monitor from `azmcp-monitor-log-query` to `azmcp-monitor-workspace-logs-query`

### Bugs Fixed

- Fixed handling of non-retrievable fields in Azure AI Search. [#416](https://github.com/Azure/azure-mcp/issues/416)

### Other Changes

- Repository structure changed to organize all of an Azure service's code into a single "area" folder. ([426](https://github.com/Azure/azure-mcp/pull/426))
- Upgraded Azure.Messaging.ServiceBus to 7.20.1 and Azure.Core to 1.46.2. ([441](https://github.com/Azure/azure-mcp/pull/441/))
- Updated to ModelContextProtocol 0.3.0-preview1, which brings support for the 06-18-2025 MCP specification. ([431](https://github.com/Azure/azure-mcp/pull/431))

## 0.2.3 (2025-06-19)

### Features Added

- Adds support to launch MCP server in readonly mode - https://github.com/Azure/azure-mcp/pull/410

### Bugs Fixed

- MCP tools now expose annotations to clients https://github.com/Azure/azure-mcp/pull/388

## 0.2.2 (2025-06-17)

### Features Added

- Support for Azure ISV Services https://github.com/Azure/azure-mcp/pull/199/
- Support for Azure RBAC https://github.com/Azure/azure-mcp/pull/266
- Support for Key Vault Secrets https://github.com/Azure/azure-mcp/pull/173


## 0.2.1 (2025-06-12)

### Bugs Fixed

- Fixed the issue where queries containing double quotes failed to execute. https://github.com/Azure/azure-mcp/pull/338
- Enables dynamic proxy mode within single "azure" tool. https://github.com/Azure/azure-mcp/pull/325

## 0.2.0 (2025-06-09)

### Features Added

- Support for launching smaller service level MCP servers. https://github.com/Azure/azure-mcp/pull/324

### Bugs Fixed

- Fixed failure starting Docker image. https://github.com/Azure/azure-mcp/pull/301

## 0.1.2 (2025-06-03)

### Bugs Fixed

- Monitor Query Logs Failing.  Fixed with https://github.com/Azure/azure-mcp/pull/280

## 0.1.1 (2025-05-30)

### Bugs Fixed

- Fixed return value of `tools/list` to use JSON object names. https://github.com/Azure/azure-mcp/pull/275

### Other Changes

- Update .NET SDK version to 9.0.300 https://github.com/Azure/azure-mcp/pull/278

## 0.1.0 (2025-05-28)

### Breaking Changes

- `azmcp tool list` "args" changes to "options"

### Other Changes

- Removed "Arguments" from code base in favor of "Options" to align with System. CommandLine semantics. https://github.com/Azure/azure-mcp/pull/232

## 0.0.21 (2025-05-22)

### Features Added

- Support for Azure Redis Caches and Clusters https://github.com/Azure/azure-mcp/pull/198
- Support for Azure Monitor Health Models https://github.com/Azure/azure-mcp/pull/208

### Bugs Fixed

- Updates the usage patterns of Azure Developer CLI (azd) when invoked from MCP. https://github.com/Azure/azure-mcp/pull/203
- Fixes server binding issue when using SSE transport in Docker by replacing `ListenLocalhost` with `ListenAnyIP`, allowing external access via port mapping. https://github.com/Azure/azure-mcp/pull/233

### Other Changes

- Updated to the latest ModelContextProtocol library. https://github.com/Azure/azure-mcp/pull/220

## 0.0.20 (2025-05-17)

### Bugs Fixed

- Improve the formatting in the ParseJsonOutput method and refactor it to utilize a ParseError record. https://github.com/Azure/azure-mcp/pull/218
- Added dummy argument for best practices tool, so the schema is properly generated for Python Open API use cases. https://github.com/Azure/azure-mcp/pull/219

## 0.0.19 (2025-05-15)

### Bugs Fixed

- Fixes Service Bus host name parameter description. https://github.com/Azure/azure-mcp/pull/209/

## 0.0.18 (2025-05-14)

### Bugs Fixed

- Include option to exclude managed keys. https://github.com/Azure/azure-mcp/pull/202

## 0.0.17 (2025-05-13)

### Bugs Fixed

- Added an opt-in timeout for browser-based authentication to handle cases where the process waits indefinitely if the user closes the browser. https://github.com/Azure/azure-mcp/pull/189

## 0.0.16 (2025-05-13)

### Bugs Fixed

- Fixed being able to pass args containing spaces through an npx call to the cli

### Other Changes

- Updated to the latest ModelContextProtocol library. https://github.com/Azure/azure-mcp/pull/161

## 0.0.15 (2025-05-09)

### Features Added

- Support for getting properties and runtime information for Azure Service Bus queues, topics, and subscriptions. https://github.com/Azure/azure-mcp/pull/150/
- Support for peeking at Azure Service Bus messages from queues or subscriptions. https://github.com/Azure/azure-mcp/pull/144
- Adds Best Practices tool that provides guidance to LLMs for effective code generation. https://github.com/Azure/azure-mcp/pull/153 https://github.com/Azure/azure-mcp/pull/156

### Other Changes

- Disabled Parallel testing in the ADO pipeline for Live Tests https://github.com/Azure/azure-mcp/pull/151

## 0.0.14 (2025-05-07)

### Features Added

- Support for Azure Key Vault keys https://github.com/Azure/azure-mcp/pull/119
- Support for Azure Data Explorer  https://github.com/Azure/azure-mcp/pull/21

## 0.0.13 (2025-05-06)

### Features Added

- Support for Azure PostgreSQL. https://github.com/Azure/azure-mcp/pull/81

## 0.0.12 (2025-05-05)

### Features Added

- Azure Search Tools https://github.com/Azure/azure-mcp/pull/83

### Other Changes

- Arguments no longer echoed in response: https://github.com/Azure/azure-mcp/pull/79
- Editorconfig and gitattributes updated: https://github.com/Azure/azure-mcp/pull/91

## 0.0.11 (2025-04-29)

### Features Added

### Breaking Changes

### Bugs Fixed
- Bug fixes to existing MCP commands
- See https://github.com/Azure/azure-mcp/releases/tag/0.0.11

### Other Changes

## 0.0.10 (2025-04-17)

### Features Added
- Support for Azure Cosmos DB (NoSQL databases).
- Support for Azure Storage.
- Support for Azure Monitor (Log Analytics).
- Support for Azure App Configuration.
- Support for Azure Resource Groups.
- Support for Azure CLI.
- Support for Azure Developer CLI (azd).

### Breaking Changes

### Bugs Fixed
- See https://github.com/Azure/azure-mcp/releases/tag/0.0.10

### Other Changes
- See blog post for details https://devblogs.microsoft.com/azure-sdk/introducing-the-azure-mcp-server/<|MERGE_RESOLUTION|>--- conflicted
+++ resolved
@@ -9,6 +9,8 @@
 - Updated `ToolArea` telemetry field to be populated for namespace (and intent/learn) calls. [[#739](https://github.com/microsoft/mcp/pull/739)]
 
 ### Breaking Changes
+
+- Unified required parameter validation: null or empty values now always throw `ArgumentException` with an improved message listing all invalid parameters. Previously this would throw either `ArgumentNullException` or `ArgumentException` for only the first invalid value. [[#718](https://github.com/microsoft/mcp/pull/718)]
 
 ### Bugs Fixed
 
@@ -32,14 +34,9 @@
 
 ### Breaking Changes
 
-<<<<<<< HEAD
-- Unified required parameter validation: null or empty values now always throw `ArgumentException` with an improved message listing all invalid parameters. Previously this would throw either `ArgumentNullException` or `ArgumentException` for only the first invalid value. [[#718](https://github.com/microsoft/mcp/pull/718)]
-- Merged the following Azure Kubernetes Service (AKS) tools:
-=======
 - Renamed `azmcp_azuremanagedlustre` commands to `azmcp_managedlustre`. [[#345](https://github.com/microsoft/mcp/issues/345)]
   - Renamed `azmcp_managedlustre_filesystem_required-subnet-size` to `azmcp_managedlustre_filesystem_subnetsize_ask`. [[#111](https://github.com/microsoft/mcp/issues/111)]
 - Merged the following Azure Kubernetes Service (AKS) tools: [[#591](https://github.com/microsoft/mcp/issues/591)]
->>>>>>> fece30fe
   - Merged `azmcp_aks_cluster_list` into `azmcp_aks_cluster_get`, which can perform both operations based on whether `--cluster` is passed.
   - Merged `azmcp_aks_nodepool_list` into `azmcp_aks_nodepool_get`, which can perform both operations based on whether `--nodepool` is passed.
 
