# CHANGELOG 📝

The Azure MCP Server updates automatically by default whenever a new release comes out 🚀. We ship updates twice a week on Tuesdays and Thursdays 😊

## 0.8.5 (Unreleased)

### Features Added

### Breaking Changes

### Bugs Fixed

### Other Changes

## 0.8.4 (2025-10-02)

### Features Added

- Added support to return metadata when using the `azmcp_tool_list` command. [[#564](https://github.com/microsoft/mcp/issues/564)]
- Added support for returning a list of tool namespaces instead of individual tools when using the `azmcp_tool_list` command with the `--namespaces` option. [[#496](https://github.com/microsoft/mcp/issues/496)]

### Breaking Changes

- Merged `azmcp_appconfig_kv_list` and `azmcp_appconfig_kv_show` into `azmcp_appconfig_kv_get` which can handle both listing and filtering key-values and getting a specific key-value. [[#505](https://github.com/microsoft/mcp/pull/505)]

### Bugs Fixed

- Fixed the name of the Key Vault Managed HSM settings get command from `azmcp_keyvault_admin_get` to `azmcp_keyvault_admin_settings_get`. [[#643](https://github.com/microsoft/mcp/issues/643)]
- Removed redundant DI instantiation of MCP server providers, as these are expected to be instantiated by the MCP server discovery mechanism. [[#644](https://github.com/microsoft/mcp/pull/644)]
- Fixed App Lens having a runtime error for reflection-based serialization when using native AoT MCP build. [[#639](https://github.com/microsoft/mcp/pull/639)]
- Added validation for the PostgreSQL database query command `azmcp_postgres_database_query`.[[#518](https://github.com/microsoft/mcp/pull/518)]
<<<<<<< HEAD
- Improved error message for macOS users when interactive browser authentication fails due to broker threading requirements. The error now provides clear guidance to use Azure CLI, Azure PowerShell, or Azure Developer CLI for authentication instead.[[#684](https://github.com/microsoft/mcp/pull/684)]
=======
- Added validation for the Cosmos query command `azmcp_cosmos_database_container_item_query`.[[#524](https://github.com/microsoft/mcp/pull/524)]
- Fixed the construction of Azure Resource Graph queries for App Configuration in the `FindAppConfigStore` method. The name filter is now correctly passed via the `additionalFilter` parameter instead of `tableName`, resolving "ExactlyOneStartingOperatorRequired" and "BadRequest" errors when setting key-value pairs. [(#670)[https://github.com/microsoft/mcp/pull/670]]
>>>>>>> 2e0ced60

### Other Changes

- Change base Docker image from `bookworm-slim` to `alpine`. [[#651](https://github.com/microsoft/mcp/pull/651)]
- Refactored tool implementation to use Azure Resource Graph queries instead of direct ARM API calls:
  - Grafana [[#628](https://github.com/microsoft/mcp/pull/628)]
- Updated the description of the following commands to increase selection accuracy by LLMs:
  - App Deployment: `azmcp_deploy_app_logs_get` [[#640](https://github.com/microsoft/mcp/pull/640)]
  - Kusto: [[#666](https://github.com/microsoft/mcp/pull/666)]
    - `azmcp_kusto_cluster_get`
    - `azmcp_kusto_cluster_list`
    - `azmcp_kusto_database_list`
    - `azmcp_kusto_query`
    - `azmcp_kusto_sample`
    - `azmcp_kusto_table_list`
    - `azmcp_kusto_table_schema`
  - Redis: [[#655](https://github.com/microsoft/mcp/pull/655)]
    - `azmcp_redis_cache_list`
    - `azmcp_redis_cluster_list`
  - Service Bus: `azmcp_servicebus_topic_details` [[#642](https://github.com/microsoft/mcp/pull/642)]

#### Dependency Updates

- Updated the `ModelContextProtocol.AspNetCore` version from `0.3.0-preview.4` to `0.4.0-preview.1`. [[#576](https://github.com/Azure/azure-mcp/pull/576)]
- Removed the following dependencies:
  - `Azure.ResourceManager.Grafana` [[#628](https://github.com/microsoft/mcp/pull/622)]

## 0.8.3 (2025-09-30)

### Features Added

- Added support for Azure Developer CLI (azd) MCP tools when azd CLI is installed locally - [[#566](https://github.com/microsoft/mcp/issues/566)]
- Added support to proxy MCP capabilities when child servers leverage sampling or elicitation. [[#581](https://github.com/microsoft/mcp/pull/581)]
- Added support for publishing custom events to Event Grid topics via the command `azmcp_eventgrid_events_publish`. [[#514](https://github.com/microsoft/mcp/pull/514)]
- Added support for generating text completions using deployed Azure OpenAI models in AI Foundry via the command `azmcp_foundry_openai_create-completion`. [[#54](https://github.com/microsoft/mcp/pull/54)]
- Added support for speech recognition from an audio file with Azure AI Services Speech via the command `azmcp_speech_stt_recognize`. [[#436](https://github.com/microsoft/mcp/pull/436)]
- Added support for getting the details of an Azure Event Hubs namespace via the command `azmcp_eventhubs_namespace_get`. [[#105](https://github.com/microsoft/mcp/pull/105)]

### Breaking Changes

### Bugs Fixed

- Fixed an issue with the help option (`--help`) and enabled it across all commands and command groups. [[#583](https://github.com/microsoft/mcp/pull/583)]
- Fixed the following issues with Kusto commands:
  - `azmcp_kusto_cluster_list` and `azmcp_kusto_cluster_get` now accept the correct parameters expected by the service. [[#589](https://github.com/microsoft/mcp/issues/589)]
  - `azmcp_kusto_table_schema` now returns the correct table schema. [[#530](https://github.com/microsoft/mcp/issues/530)]
  - `azmcp_kusto_query` does not fail when the subscription id in the input query is enclosed in double quotes anymore. [[#152](https://github.com/microsoft/mcp/issues/152)]
  - All commands now return enough details in error messages when input parameters are invalid or missing. [[#575](https://github.com/microsoft/mcp/issues/575)]

### Other Changes

- Refactored tool implementation to use Azure Resource Graph queries instead of direct ARM API calls:
  - Authorization [[#607](https://github.com/microsoft/mcp/pull/607)]
  - AppConig [[#606](https://github.com/microsoft/mcp/pull/606)]
  - ACR [[#622](https://github.com/microsoft/mcp/pull/622)]
- Fixed the names of the following MySQL and Postgres commands: [[#614](https://github.com/microsoft/mcp/pull/614)]
  - `azmcp_mysql_server_config_config`    → `azmcp_mysql_server_config_get`
  - `azmcp_mysql_server_param_param`      → `azmcp_mysql_server_param_get`
  - `azmcp_mysql_table_schema_schema`     → `azmcp_mysql_table_schema_get`
  - `azmcp_postgres_server_config_config` → `azmcp_postgres_server_config_get`
  - `azmcp_postgres_server_param_param`   → `azmcp_postgres_server_param_get`
  - `azmcp_postgres_table_schema_schema`  → `azmcp_postgres_table_schema_get`
- Updated the description of the following commands to increase selection accuracy by LLMs:
  - AI Foundry: [[#599](https://github.com/microsoft/mcp/pull/599)]
    - `azmcp_foundry_agents_connect`
    - `azmcp_foundry_models_deploy`
    - `azmcp_foundry_models_deployments_list`
  - App Lens: `azmcp_applens_resource_diagnose` [[#556](https://github.com/microsoft/mcp/pull/556)]
  - Cloud Architect: `azmcp_cloudarchitect_design` [[#587](https://github.com/microsoft/mcp/pull/587)]
  - Cosmos DB: `azmcp_cosmos_database_container_item_query` [[#625](https://github.com/microsoft/mcp/pull/625)]
  - Event Grid: [[#552](https://github.com/microsoft/mcp/pull/552)] 
    - `azmcp_eventgrid_subscription_list`
    - `azmcp_eventgrid_topic_list`
  - Key Vault: [[#608](https://github.com/microsoft/mcp/pull/608)]
    - `azmcp_keyvault_certificate_create`
    - `azmcp_keyvault_certificate_import`
    - `azmcp_keyvault_certificate_get`
    - `azmcp_keyvault_certificate_list`
    - `azmcp_keyvault_key_create`
    - `azmcp_keyvault_key_get`
    - `azmcp_keyvault_key_list`
    - `azmcp_keyvault_secret_create`
    - `azmcp_keyvault_secret_get`
    - `azmcp_keyvault_secret_list`
  - MySQL: [[#614](https://github.com/microsoft/mcp/pull/614)]
    - `azmcp_mysql_server_param_set`
  - Postgres: [[#562](https://github.com/microsoft/mcp/pull/562)]
    - `azmcp_postgres_database_query`
    - `azmcp_postgres_server_param_set`
  - Resource Health: [[#588](https://github.com/microsoft/mcp/pull/588)]
    - `azmcp_resourcehealth_availability-status_get`
    - `azmcp_resourcehealth_service-health-events_list`
  - SQL: [[#594](https://github.com/microsoft/mcp/pull/594)]
    - `azmcp_sql_db_delete`
    - `azmcp_sql_db_update`
    - `azmcp_sql_server_delete`
  - Subscriptions: `azmcp_subscription_list` [[#559](https://github.com/microsoft/mcp/pull/559)]

#### Dependency Updates

- Removed the following dependencies:
  - `Azure.ResourceManager.Authorization` [[#607](https://github.com/microsoft/mcp/pull/607)]
  - `Azure.ResourceManager.AppConfiguration` [[#606](https://github.com/microsoft/mcp/pull/606)]
  - `Azure.ResourceManager.ContainerRegistry` [[#622](https://github.com/microsoft/mcp/pull/622)]

## 0.8.2 (2025-09-25)

### Bugs Fixed

- Fixed `azmcp_subscription_list` to return empty enumerable instead of `null` when no subscriptions are found. [[#508](https://github.com/microsoft/mcp/pull/508)]

## 0.8.1 (2025-09-23)

### Features Added

- Added support for listing SQL servers in a subscription and resource group via the command `azmcp_sql_server_list`. [[#503](https://github.com/microsoft/mcp/issues/503)]
- Added support for renaming Azure SQL databases within a server while retaining configuration via the `azmcp sql db rename` command. [[#542](https://github.com/microsoft/mcp/pull/542)]
- Added support for Azure App Service database management via the command `azmcp_appservice_database_add`. [[#59](https://github.com/microsoft/mcp/pull/59)]
- Added the following Azure Foundry agents commands: [[#55](https://github.com/microsoft/mcp/pull/55)]
  - `azmcp_foundry_agents_connect`: Connect to an agent in an AI Foundry project and query it
  - `azmcp_foundry_agents_evaluate`: Evaluate a response from an agent by passing query and response inline
  - `azmcp_foundry_agents_query_and_evaluate`: Connect to an agent in an AI Foundry project, query it, and evaluate the response in one step
- Enhanced AKS managed cluster information with comprehensive properties. [[#490](https://github.com/microsoft/mcp/pull/490)]
- Added support retrieving Key Vault Managed HSM account settings via the command `azmcp-keyvault-admin-settings-get`. [[#358](https://github.com/microsoft/mcp/pull/358)]

### Breaking Changes

- Removed the following Storage tools: [[#500](https://github.com/microsoft/mcp/pull/500)]
  - `azmcp_storage_blob_batch_set-tier`
  - `azmcp_storage_datalake_directory_create`
  - `azmcp_storage_datalake_file-system_list-paths`
  - `azmcp_storage_queue_message_send`
  - `azmcp_storage_share_file_list`
  - `azmcp_storage_table_list`
- Updated the `OpenWorld` and `Destructive` hints for all tools. [[#510](https://github.com/microsoft/mcp/pull/510)]

### Bugs Fixed

- Fixed MCP server hanging on invalid transport arguments. Server now exits gracefully with clear error messages instead of hanging indefinitely. [[#511](https://github.com/microsoft/mcp/pull/511)]

### Other Changes

- Refactored Kusto service implementation to use Azure Resource Graph queries instead of direct ARM API calls. [[#528](https://github.com/microsoft/mcp/pull/528)]
- Refactored Storage service implementation [[#539](https://github.com/microsoft/mcp/pull/539)]
  - Replaced direct ARM API calls in `azmcp_storage_account_get` with Azure Resource Graph queries.
  - Updated `azmcp_storage_account_create` to use the GenericResource approach instead of direct ARM API calls.
- Updated `IAreaSetup` API so the area's command tree is returned rather than modifying an existing object. It's also more DI-testing friendly. [[#478](https://github.com/microsoft/mcp/pull/478)]
- Updated `CommandFactory.GetServiceArea` to check for a tool's service area with or without the root `azmcp` prefix. [[#478](https://github.com/microsoft/mcp/pull/478)]

#### Dependency Updates

- Removed the following dependencies:
  - `Azure.ResourceManager.Kusto` [[#528](https://github.com/microsoft/mcp/pull/528)]

## 0.8.0 (2025-09-18)

### Features Added

- Added the `--insecure-disable-elicitation` server startup switch. When enabled, the server will bypass user confirmation (elicitation) for tools marked as handling secrets and execute them immediately. This is **INSECURE** and meant only for controlled automation scenarios (e.g., CI or disposable test environments) because it removes a safety barrier that helps prevent accidental disclosure of sensitive data. [[#486](https://github.com/microsoft/mcp/pull/486)]
- Enhanced Azure authentication with targeted credential selection via the `AZURE_TOKEN_CREDENTIALS` environment variable: [[#56](https://github.com/microsoft/mcp/pull/56)]
  - `"dev"`: Development credentials (Visual Studio → Visual Studio Code → Azure CLI → Azure PowerShell → Azure Developer CLI)
  - `"prod"`: Production credentials (Environment → Workload Identity → Managed Identity)
  - Specific credential names (e.g., `"AzureCliCredential"`): Target only that credential
  - Improved Visual Studio Code credential error handling with proper exception wrapping for credential chaining
  - Replaced custom `DefaultAzureCredential` implementation with explicit credential chain for better control and transparency
  - For more details, see [Controlling Authentication Methods with AZURE_TOKEN_CREDENTIALS](https://github.com/microsoft/mcp/blob/main/servers/Azure.Mcp.Server/TROUBLESHOOTING.md#controlling-authentication-methods-with-azure_token_credentials)
- Enhanced AKS nodepool information with comprehensive properties. [[#454](https://github.com/microsoft/mcp/pull/454)]
- Added support for updating Azure SQL databases via the command `azmcp_sql_db_update`. [[#488](https://github.com/microsoft/mcp/pull/488)]
- Added support for listing Event Grid subscriptions via the command `azmcp_eventgrid_subscription_list`. [[#364](https://github.com/microsoft/mcp/pull/364)]
- Added support for listing Application Insights code optimization recommendations across components via the command `azmcp_applicationinsights_recommendation_list`. [#387](https://github.com/microsoft/mcp/pull/387)
- **Errata**: The following was announced as part of release `0.7.0, but was not actually included then.
  - Added support for creating and deleting SQL databases via the commands `azmcp_sql_db_create` and `azmcp_sql_db_delete`. [[#434](https://github.com/microsoft/mcp/pull/434)]
- Restored support for the following Key Vault commands: [[#506](https://github.com/microsoft/mcp/pull/506)]
  - `azmcp_keyvault_key_get`
  - `azmcp_keyvault_secret_get`

### Breaking Changes

- Redesigned how conditionally required options are handled. Commands now use explicit option registration via extension methods (`.AsRequired()`, `.AsOptional()`) instead of legacy patterns (`UseResourceGroup()`, `RequireResourceGroup()`). [[#452](https://github.com/microsoft/mcp/pull/452)]
- Removed support for the `AZURE_MCP_INCLUDE_PRODUCTION_CREDENTIALS` environment variable. Use `AZURE_TOKEN_CREDENTIALS` instead for more flexible credential selection. For migration details, see [Controlling Authentication Methods with AZURE_TOKEN_CREDENTIALS](https://github.com/microsoft/mcp/blob/main/servers/Azure.Mcp.Server/TROUBLESHOOTING.md#controlling-authentication-methods-with-azure_token_credentials). [[#56](https://github.com/microsoft/mcp/pull/56)]
- Merged `azmcp_appconfig_kv_lock` and `azmcp_appconfig_kv_unlock` into `azmcp_appconfig_kv_lock_set` which can handle locking or unlocking a key-value based on the `--lock` parameter. [[#485](https://github.com/microsoft/mcp/pull/485)]


### Other Changes

- Update `azmcp_foundry_models_deploy` to use "GenericResource" for deploying models to Azure AI Services. [[#456](https://github.com/microsoft/mcp/pull/456)]

#### Dependency Updates

- Replaced the `Azure.Bicep.Types.Az` dependency with `Microsoft.Azure.Mcp.AzTypes.Internal.Compact`. [[#472](https://github.com/microsoft/mcp/pull/472)]

## 0.7.0 (2025-09-16)

### Features Added

- Added support for getting a node pool in an AKS managed cluster via the command `azmcp_aks_nodepool_get`. [[#394](https://github.com/microsoft/mcp/pull/394)]
- Added support for diagnosing Azure Resources using the App Lens API via the command `azmcp_applens_resource_diagnose`. [[#356](https://github.com/microsoft/mcp/pull/356)]
- Added elicitation support. An elicitation request is sent if the tool annotation `secret` hint is true. [[#404](https://github.com/microsoft/mcp/pull/404)]
- Added `azmcp_sql_server_create`, `azmcp_sql_server_delete`, `azmcp_sql_server_show` to support SQL server create, delete, and show commands. [[#312](https://github.com/microsoft/mcp/pull/312)]
- Added the support for getting information about Azure Managed Lustre SKUs via the following command `azmcp_azuremanagedlustre_filesystem_get_sku_info`. [[#100](https://github.com/microsoft/mcp/issues/100)]
- Added support for creating and deleting SQL databases via the commands `azmcp_sql_db_create` and `azmcp_sql_db_delete`. [[#434](https://github.com/microsoft/mcp/pull/434)]
- `azmcp_functionapp_get` can now list Function Apps on a resource group level. [[#427](https://github.com/microsoft/mcp/pull/427)]

### Breaking Changes

- Merged `azmcp_functionapp_list` into `azmcp_functionapp_get`, which can perform both operations based on whether `--function-app` is passed. [[#427](https://github.com/microsoft/mcp/pull/427)]
- Removed Azure CLI (`az`) and Azure Developer CLI (`azd`) extension tools to reduce complexity and focus on native Azure service operations. [[#404](https://github.com/microsoft/mcp/pull/404)].

### Bugs Fixed

- Marked the `secret` hint of `azmcp_keyvault_secret_create` tool to "true". [[#430](https://github.com/microsoft/mcp/pull/430)]

### Other Changes

- Replaced bicep tool dependency on Azure.Bicep.Types.Az package with Microsoft.Azure.Mcp.AzTypes.Internal.Compact package. [[#472](https://github.com/microsoft/mcp/pull/472)]

## 0.6.0 (2025-09-11)

### Features Added

- **The Azure MCP Server is now also available on NuGet.org** [[#368](https://github.com/microsoft/mcp/pull/368)]
- Added support for listing node pools in an AKS managed cluster via the command `azmcp_aks_nodepool_list`. [[#360](https://github.com/microsoft/mcp/pull/360)]

### Breaking Changes

- To improve performance, packages now ship with trimmed binaries that have unused code and dependencies removed, resulting in significantly smaller file sizes, faster startup times, and reduced memory footprint. [Learn more](https://learn.microsoft.com/dotnet/core/deploying/trimming/trim-self-contained). [[#405](https://github.com/microsoft/mcp/pull/405)]
- Merged `azmcp_search_index_describe` and `azmcp_search_index_list` into `azmcp_search_index_get`, which can perform both operations based on whether `--index` is passed. [[#378](https://github.com/microsoft/mcp/pull/378)]
- Merged the following Storage tools: [[#376](https://github.com/microsoft/mcp/pull/376)]
  - `azmcp_storage_account_details` and `azmcp_storage_account_list` into `azmcp_storage_account_get`, which supports the behaviors of both tools based on whether `--account` is passed.
  - `azmcp_storage_blob_details` and `azmcp_storage_blob_list` into `azmcp_storage_blob_get`, which supports the behaviors of both tools based on whether `--blob` is passed.
  - `azmcp_storage_blob_container_details` and `azmcp_storage_blob_container_list` into `azmcp_storage_blob_container_get`, which supports the behaviors of both tools based on whether `--container` is passed.
- Updated the descriptions of all Storage tools. [[#376](https://github.com/microsoft/mcp/pull/376)]

### Other Changes

#### Dependency updates

- Updated the following dependencies: [[#380](https://github.com/microsoft/mcp/pull/380)]
  - Azure.Core: `1.47.1` → `1.48.0`
  - Azure.Identity: `1.15.0` → `1.16.0`

## 0.5.13 (2025-09-10)

### Features Added

- Added support for listing all Event Grid topics in a subscription via the command `azmcp_eventgrid_topic_list`. [[#43](https://github.com/microsoft/mcp/pull/43)]
- Added support for retrieving knowledge index schema information in Azure AI Foundry projects via the command `azmcp_foundry_knowledge_index_schema`. [[#41](https://github.com/microsoft/mcp/pull/41)]
- Added support for listing service health events in a subscription via the command `azmcp_resourcehealth_service-health-events_list`. [[#367](https://github.com/microsoft/mcp/pull/367)]

### Breaking Changes

- Updated/removed options for the following commands: [[#108](https://github.com/microsoft/mcp/pull/108)]
  - `azmcp_storage_account_create`: Removed the ability to configure `enable-https-traffic-only` (always `true` now), `allow-blob-public-access` (always `false` now), and `kind` (always `StorageV2` now).
  - `azmcp_storage_blob_container_create`: Removed the ability to configure `blob-container-public-access` (always `false` now).
  - `azmcp_storage_blob_upload`: Removed the ability to configure `overwrite` (always `false` now).

### Bugs Fixed

- Fixed telemetry bug where "ToolArea" was incorrectly populated in with "ToolName". [[#346](https://github.com/microsoft/mcp/pull/346)]

### Other Changes

- Added telemetry to log parameter values for the `azmcp_bestpractices_get` tool. [[#375](https://github.com/microsoft/mcp/pull/375)]
- Updated tool annotations. [[#377](https://github.com/microsoft/mcp/pull/377)]

#### Dependency updates

- Updated the following dependencies:
  - Azure.Identity: `1.14.0` → `1.15.0` [[#352](https://github.com/microsoft/mcp/pull/352)]
  - Azure.Identity.Broker: `1.2.0` → `1.3.0` [[#352](https://github.com/microsoft/mcp/pull/352)]
  - Microsoft.Azure.Cosmos.Aot: `0.1.1-preview.1` → `0.1.2-preview.1` [[#383](https://github.com/microsoft/mcp/pull/383)]
- Updated the following dependency to improve .NET Ahead-of-Time (AOT) compilation support: [[#363](https://github.com/microsoft/mcp/pull/363)]
  - Azure.ResourceManager.StorageCache: `1.3.1` → `1.3.2`

## 0.5.12 (2025-09-04)

### Features Added

- Added `azmcp_sql_server_firewall-rule_create` and `azmcp_sql_server_firewall-rule_delete` commands. [[#121](https://github.com/microsoft/mcp/pull/121)]

### Bugs Fixed

- Fixed a bug in MySQL query validation logic. [[#81](https://github.com/microsoft/mcp/pull/81)]

### Other Changes

AOT- Added a verb to the namespace name for bestpractices [[#109](https://github.com/microsoft/mcp/pull/109)]
- Added instructions about consumption plan for azure functions deployment best practices [[#218](https://github.com/microsoft/mcp/pull/218)]

## 0.5.11 (2025-09-02)

### Other Changes

- Fixed VSIX signing [[#91](https://github.com/microsoft/mcp/pull/91)]
- Included native packages in build artifacts and pack/release scripts. [[#51](https://github.com/microsoft/mcp/pull/51)]

## 0.5.10 (2025-08-28)

### Bugs fixed

- Fixed a bug with telemetry collection related to AppConfig tools. [[#44](https://github.com/microsoft/mcp/pull/44)]

## 0.5.9 (2025-08-26)

### Other Changes

#### Dependency Updates

- Updated the following dependencies to improve .NET Ahead-of-Time (AOT) compilation support:
  - Microsoft.Azure.Cosmos `3.51.0` → Microsoft.Azure.Cosmos.Aot `0.1.1-preview.1`. [[#37](https://github.com/microsoft/mcp/pull/37)]

## 0.5.8 (2025-08-21)

### Features Added

- Added support for listing knowledge indexes in Azure AI Foundry projects via the command `azmcp_foundry_knowledge_index_list`. [[#1004](https://github.com/Azure/azure-mcp/pull/1004)]
- Added support for getting details of an Azure Function App via the command `azmcp_functionapp_get`. [[#970](https://github.com/Azure/azure-mcp/pull/970)]
- Added the following Azure Managed Lustre commands: [[#1003](https://github.com/Azure/azure-mcp/issues/1003)]
  - `azmcp_azuremanagedlustre_filesystem_list`: List available Azure Managed Lustre filesystems.
  - `azmcp_azuremanagedlustre_filesystem_required-subnet-size`: Returns the number of IP addresses required for a specific SKU and size of Azure Managed Lustre filesystem.
- Added support for designing Azure Cloud Architecture through guided questions via the command `azmcp_cloudarchitect_design`. [[#890](https://github.com/Azure/azure-mcp/pull/890)]
- Added support for the following Azure MySQL operations: [[#855](https://github.com/Azure/azure-mcp/issues/855)]
  - `azmcp_mysql_database_list` - List all databases in a MySQL server.
  - `azmcp_mysql_database_query` - Executes a SELECT query on a MySQL Database. The query must start with SELECT and cannot contain any destructive SQL operations for security reasons.
  - `azmcp_mysql_table_list` - List all tables in a MySQL database.
  - `azmcp_mysql_table_schema_get` - Get the schema of a specific table in a MySQL database.
  - `azmcp_mysql_server_config_get` - Retrieve the configuration of a MySQL server.
  - `azmcp_mysql_server_list` - List all MySQL servers in a subscription & resource group.
  - `azmcp_mysql_server_param_get` - Retrieve a specific parameter of a MySQL server.
  - `azmcp_mysql_server_param_set` - Set a specific parameter of a MySQL server to a specific value.
- Added telemetry for tracking service area when calling tools. [[#1024](https://github.com/Azure/azure-mcp/pull/1024)]

### Breaking Changes

- Renamed the following Storage tool option names: [[#1015](https://github.com/Azure/azure-mcp/pull/1015)]
  - `azmcp_storage_account_create`: `account-name` → `account`.
  - `azmcp_storage_blob_batch_set-tier`: `blob-names` → `blobs`.

### Bugs Fixed

- Fixed SQL service test assertions to use case-insensitive string comparisons for resource type validation. [[#938](https://github.com/Azure/azure-mcp/pull/938)]
- Fixed HttpClient service test assertions to properly validate NoProxy collection handling instead of expecting a single string value. [[#938](https://github.com/Azure/azure-mcp/pull/938)]

### Other Changes

- Introduced the `BaseAzureResourceService` class to allow performing Azure Resource read operations using Azure Resource Graph queries. [[#938](https://github.com/Azure/azure-mcp/pull/938)]
- Refactored SQL service implementation to use Azure Resource Graph queries instead of direct ARM API calls. [[#938](https://github.com/Azure/azure-mcp/pull/938)]
  - Removed dependency on `Azure.ResourceManager.Sql` package by migrating to Azure Resource Graph queries, reducing package size and improving startup performance.
- Enhanced `BaseAzureService` with `EscapeKqlString` method for safe KQL query construction across all Azure services. [[#938](https://github.com/Azure/azure-mcp/pull/938)]
  - Fixed KQL string escaping in Workbooks service queries.
- Standardized Azure Storage command descriptions, option names, and parameter names for consistency across all storage commands. Updated JSON serialization context to remove unused model types and improve organization. [[#1015](https://github.com/Azure/azure-mcp/pull/1015)]
- Updated to .NET 10 SDK to prepare for .NET tool packing. [[#1023](https://github.com/Azure/azure-mcp/pull/1023)]
- Enhanced `bestpractices` and `azureterraformbestpractices` tool descriptions to better work with the vscode copilot tool grouping feature. [[#1029](https://github.com/Azure/azure-mcp/pull/1029)]
- The Azure MCP Server can now be packaged as a .NET SDK Tool for easier use by users with the .NET 10 SDK installed. [[#422](https://github.com/Azure/azure-mcp/issues/422)]

#### Dependency Updates

- Updated the following dependencies to improve .NET Ahead-of-Time (AOT) compilation support: [[#1031](https://github.com/Azure/azure-mcp/pull/1031)]
  - Azure.ResourceManager.ResourceHealth: `1.0.0` → `1.1.0-beta.5`

## 0.5.7 (2025-08-19)

### Features Added
- Added support for the following Azure Deploy and Azure Quota operations: [[#626](https://github.com/Azure/azure-mcp/pull/626)]
  - `azmcp_deploy_app_logs_get` - Get logs from Azure applications deployed using azd.
  - `azmcp_deploy_iac_rules_get` - Get Infrastructure as Code rules.
  - `azmcp_deploy_pipeline_guidance-get` - Get guidance for creating CI/CD pipelines to provision Azure resources and deploy applications.
  - `azmcp_deploy_plan_get` - Generate deployment plans to construct infrastructure and deploy applications on Azure.
  - `azmcp_deploy_architecture_diagram-generate` - Generate Azure service architecture diagrams based on application topology.
  - `azmcp_quota_region_availability-list` - List available Azure regions for specific resource types.
  - `azmcp_quota_usage_check` - Check Azure resource usage and quota information for specific resource types and regions.
- Added support for listing Azure Function Apps via the command `azmcp-functionapp-list`. [[#863](https://github.com/Azure/azure-mcp/pull/863)]
- Added support for importing existing certificates into Azure Key Vault via the command `azmcp-keyvault-certificate-import`. [[#968](https://github.com/Azure/azure-mcp/issues/968)]
- Added support for uploading a local file to an Azure Storage blob via the command `azmcp-storage-blob-upload`. [[#960](https://github.com/Azure/azure-mcp/pull/960)]
- Added support for the following Azure Service Health operations: [[#998](https://github.com/Azure/azure-mcp/pull/998)]
  - `azmcp-resourcehealth-availability-status-get` - Get the availability status for a specific resource.
  - `azmcp-resourcehealth-availability-status-list` - List availability statuses for all resources in a subscription or resource group.
- Added support for listing repositories in Azure Container Registries via the command `azmcp-acr-registry-repository-list`. [[#983](https://github.com/Azure/azure-mcp/pull/983)]

### Other Changes

- Improved guidance for LLM interactions with Azure MCP server by adding rules around bestpractices tool calling to server instructions. [[#1007](https://github.com/Azure/azure-mcp/pull/1007)]

#### Dependency Updates

- Updated the following dependencies to improve .NET Ahead-of-Time (AOT) compilation support: [[#893](https://github.com/Azure/azure-mcp/pull/893)]
  - Azure.Bicep.Types: `0.5.110` → `0.6.1`
  - Azure.Bicep.Types.Az: `0.2.771` → `0.2.792`
- Added the following dependencies to support Azure Managed Lustre
  - Azure.ResourceManager.StorageCache:  `1.3.1`

## 0.5.6 (2025-08-14)

### Features Added

- Added support for listing Azure Function Apps via the command `azmcp-functionapp-list`. [[#863](https://github.com/Azure/azure-mcp/pull/863)]
- Added support for getting details about an Azure Storage Account via the command `azmcp-storage-account-details`. [[#934](https://github.com/Azure/azure-mcp/issues/934)]

### Other Changes

- Refactored resource group option (`--resource-group`) handling and validation for all commands to a centralized location. [[#961](https://github.com/Azure/azure-mcp/issues/961)]

#### Dependency Updates

- Updated the following dependencies to improve .NET Ahead-of-Time (AOT) compilation support: [[#967](https://github.com/Azure/azure-mcp/issues/967)] [[#969](https://github.com/Azure/azure-mcp/issues/969)]
  - Azure.Monitor.Query: `1.6.0` → `1.7.1`
  - Azure.Monitor.Ingestion: `1.1.2` → `1.2.0`
  - Azure.Search.Documents: `11.7.0-beta.4` → `11.7.0-beta.6`
  - Azure.ResourceManager.ContainerRegistry: `1.3.0` → `1.3.1`
  - Azure.ResourceManager.DesktopVirtualization: `1.3.1` → `1.3.2`
  - Azure.ResourceManager.PostgreSql: `1.3.0` → `1.3.1`

## 0.5.5 (2025-08-12)

### Features Added

- Added support for listing ACR (Azure Container Registry) registries in a subscription via the command `azmcp-acr-registry-list`. [[#915](https://github.com/Azure/azure-mcp/issues/915)]
- Added the following Azure Storage commands:
  - `azmcp-storage-account-create`: Create a new Azure Storage account. [[#927](https://github.com/Azure/azure-mcp/issues/927)]
  - `azmcp-storage-queue-message-send`: Send a message to an Azure Storage queue. [[#794](https://github.com/Azure/azure-mcp/pull/794)]
  - `azmcp-storage-blob-details`: Get details about an Azure Storage blob. [[#930](https://github.com/Azure/azure-mcp/issues/930)]
  - `azmcp-storage-blob-container-create`: Create a new Azure Storage blob container. [[#937](https://github.com/Azure/azure-mcp/issues/937)]

### Breaking Changes

- The `azmcp-storage-account-list` command now returns account metadata objects instead of plain strings. Each item includes: `name`, `location`, `kind`, `skuName`, `skuTier`, `hnsEnabled`, `allowBlobPublicAccess`, `enableHttpsTrafficOnly`. Update scripts to read the `name` property. The underlying `IStorageService.GetStorageAccounts()` signature changed from `Task<List<string>>` to `Task<List<StorageAccountInfo>>`. [[#904](https://github.com/Azure/azure-mcp/issues/904)]

### Bugs Fixed

- Fixed best practices tool invocation failure when passing "all" action with "general" or "azurefunctions" resources. [[#757](https://github.com/Azure/azure-mcp/issues/757)]
- Updated metadata for CREATE and SET tools to `destructive = true`. [[#773](https://github.com/Azure/azure-mcp/pull/773)]

### Other Changes
- Consolidate "AzSubscriptionGuid" telemetry logic into `McpRuntime`. [[#935](https://github.com/Azure/azure-mcp/pull/935)]

## 0.5.4 (2025-08-07)

### Bugs Fixed

- Fixed subscription parameter handling across all Azure MCP service methods to consistently use `subscription` instead of `subscriptionId`, enabling proper support for both subscription IDs and subscription names. [[#877](https://github.com/Azure/azure-mcp/issues/877)]
- Fixed `ToolExecuted` telemetry activity being created twice. [[#741](https://github.com/Azure/azure-mcp/pull/741)]

### Other Changes

- Improved Azure MCP display name in VS Code from 'azure-mcp-server-ext' to 'Azure MCP' for better user experience in the Configure Tools interface. [[#871](https://github.com/Azure/azure-mcp/issues/871), [#876](https://github.com/Azure/azure-mcp/pull/876)]
- Updated the  following `CommandGroup` descriptions to improve their tool usage by Agents:
  - Azure AI Search [[#874](https://github.com/Azure/azure-mcp/pull/874)]
  - Storage [[#879](https://github.com/Azure/azure-mcp/pull/879)]

## 0.5.3 (2025-08-05)

### Features Added

- Added support for providing the `--content-type` and `--tags` properties to the `azmcp-appconfig-kv-set` command. [[#459](https://github.com/Azure/azure-mcp/pull/459)]
- Added `filter-path` and `recursive` capabilities to `azmcp-storage-datalake-file-system-list-paths`. [[#770](https://github.com/Azure/azure-mcp/issues/770)]
- Added support for listing files and directories in Azure File Shares via the `azmcp-storage-share-file-list` command. This command recursively lists all items in a specified file share directory with metadata including size, last modified date, and content type. [[#793](https://github.com/Azure/azure-mcp/pull/793)]
- Added support for Azure Virtual Desktop with new commands: [[#653](https://github.com/Azure/azure-mcp/pull/653)]
  - `azmcp-virtualdesktop-hostpool-list` - List all host pools in a subscription
  - `azmcp-virtualdesktop-sessionhost-list` - List all session hosts in a host pool
  - `azmcp-virtualdesktop-sessionhost-usersession-list` - List all user sessions on a specific session host
- Added support for creating and publishing DevDeviceId in telemetry. [[#810](https://github.com/Azure/azure-mcp/pull/810/)]

### Breaking Changes

- **Parameter Name Changes**: Removed unnecessary "-name" suffixes from command parameters across 25+ parameters in 12+ Azure service areas to improve consistency and usability. Users will need to update their command-line usage and scripts. [[#853](https://github.com/Azure/azure-mcp/pull/853)]
  - **AppConfig**: `--account-name` → `--account`
  - **Search**: `--service-name` → `--service`, `--index-name` → `--index`
  - **Cosmos**: `--account-name` → `--account`, `--database-name` → `--database`, `--container-name` → `--container`
  - **Kusto**: `--cluster-name` → `--cluster`, `--database-name` → `--database`, `--table-name` → `--table`
  - **AKS**: `--cluster-name` → `--cluster`
  - **Postgres**: `--user-name` → `--user`
  - **ServiceBus**: `--queue-name` → `--queue`, `--topic-name` → `--topic`
  - **Storage**: `--account-name` → `--account`, `--container-name` → `--container`, `--table-name` → `--table`, `--file-system-name` → `--file-system`, `--tier-name` → `--tier`
  - **Monitor**: `--table-name` → `--table`, `--model` → `--health-model`, `--resource-name` → `--resource`
  - **Foundry**: `--deployment-name` → `--deployment`, `--publisher-name` → `--publisher`, `--license-name` → `--license`, `--sku-name` → `--sku`, `--azure-ai-services-name` → `--azure-ai-services`

### Bugs Fixed

- Fixed an issue where the `azmcp-storage-blob-batch-set-tier` command did not correctly handle the `--tier` parameter when setting the access tier for multiple blobs. [[#808](https://github.com/Azure/azure-mcp/pull/808)]

### Other Changes

- Implemented centralized HttpClient service with proxy support for better resource management and enterprise compatibility. [[#857](https://github.com/Azure/azure-mcp/pull/857)]
- Added caching for Cosmos DB databases and containers. [[#813](https://github.com/Azure/azure-mcp/pull/813)]
- Refactored PostgreSQL commands to follow ObjectVerb naming pattern, fix command hierarchy, and ensure all commands end with verbs. This improves consistency and discoverability across all postgres commands. [[#865](https://github.com/Azure/azure-mcp/issues/865)] [[#866](https://github.com/Azure/azure-mcp/pull/866)]

#### Dependency Updates

- Updated the following dependencies to improve .NET Ahead-of-Time (AOT) compilation support. AOT will enable shipping Azure MCP Server as self-contained native executable.
  - Azure.Core: `1.46.2` → `1.47.1`
  - Azure.ResourceManager: `1.13.1` → `1.13.2`
  - Azure.ResourceManager.ApplicationInsights: `1.0.1` → `1.1.0-beta.1`
  - Azure.ResourceManager.AppConfiguration: `1.4.0` → `1.4.1`
  - Azure.ResourceManager.Authorization: `1.1.4` → `1.1.5`
  - Azure.ResourceManager.ContainerService: `1.2.3` → `1.2.5`
  - Azure.ResourceManager.Kusto: `1.6.0` → `1.6.1`
  - Azure.ResourceManager.CognitiveServices: `1.4.0` → `1.5.1`
  - Azure.ResourceManager.Redis: `1.5.0` → `1.5.1`
  - Azure.ResourceManager.RedisEnterprise: `1.1.0` → `1.2.1`
  - Azure.ResourceManager.LoadTesting: `1.1.1` → `1.1.2`
  - Azure.ResourceManager.Sql: `1.3.0` → `1.4.0-beta.3`
  - Azure.ResourceManager.Datadog: `1.0.0-beta.5` → `1.0.0-beta.6`
  - Azure.ResourceManager.CosmosDB: `1.3.2` → `1.4.0-beta.13`
  - Azure.ResourceManager.OperationalInsights: `1.3.0` → `1.3.1`
  - Azure.ResourceManager.Search: `1.2.3` → `1.3.0`
  - Azure.ResourceManager.Storage: `1.4.2` → `1.4.4`
  - Azure.ResourceManager.Grafana: `1.1.1` → `1.2.0-beta.2`
  - Azure.ResourceManager.ResourceGraph: `1.1.0-beta.3` → `1.1.0-beta.4`

## 0.5.2 (2025-07-31)

### Features Added

- Added support for batch setting access tier for multiple Azure Storage blobs via the `azmcp-storage-blob-batch-set-tier` command. This command efficiently changes the storage tier (Hot, Cool, Archive, etc) for multiple blobs simultaneously in a single operation. [[#735](https://github.com/Azure/azure-mcp/issues/735)]
- Added descriptions to all Azure MCP command groups to improve discoverability and usability when running the server with `--mode single` or `--mode namespace`. [[#791](https://github.com/Azure/azure-mcp/pull/791)]

### Breaking Changes

- Removed `--partner-tenant-id` option from `azmcp-marketplace-product-get` command. [[#656](https://github.com/Azure/azure-mcp/pull/656)]

## 0.5.1 (2025-07-29)

### Features Added

- Added support for listing SQL databases via the command: `azmcp-sql-db-list`. [[#746](https://github.com/Azure/azure-mcp/pull/746)]
- Added support for reading `AZURE_SUBSCRIPTION_ID` from the environment variables if a subscription is not provided. [[#533](https://github.com/Azure/azure-mcp/pull/533)]

### Breaking Changes

- Removed the following Key Vault operations: [[#768](https://github.com/Azure/azure-mcp/pull/768)]
  - `azmcp-keyvault-secret-get`
  - `azmcp-keyvault-key-get`

### Other Changes

- Improved the MAC address search logic for telemetry by making it more robust in finding a valid network interface. [[#759](https://github.com/Azure/azure-mcp/pull/759)]
- Major repository structure change:
  - Service areas moved from `/src/areas/{Area}` and `/tests/areas/{Area}` into `/areas/{area}/src` and `/areas/{area}/tests`
  - Common code moved into `/core/src` and `/core/tests`

## 0.5.0 (2025-07-24)

### Features Added

- Added a new VS Code extension (VSIX installer) for the VS Code Marketplace. [[#661](https://github.com/Azure/azure-mcp/pull/661)]
- Added `--mode all` startup option to expose all Azure MCP tools individually. [[#689](https://github.com/Azure/azure-mcp/issues/689)]
- Added more tools for Azure Key Vault: [[#517](https://github.com/Azure/azure-mcp/pull/517)]
  - `azmcp-keyvault-certificate-list` - List certificates in a key vault
  - `azmcp-keyvault-certificate-get` - Get details of a specific certificate
  - `azmcp-keyvault-certificate-create` - Create a new certificate
  - `azmcp-keyvault-secret-list` - List secrets in a key vault
  - `azmcp-keyvault-secret-create` - Create a new secret
- Added support for Azure Workbooks management operations: [[#629](https://github.com/Azure/azure-mcp/pull/629)]
  - `azmcp-workbooks-list` - List workbooks in a resource group with optional filtering
  - `azmcp-workbooks-show` - Get detailed information about a specific workbook
  - `azmcp-workbooks-create` - Create new workbooks with custom visualizations and content
  - `azmcp-workbooks-update` - Update existing workbook configurations and metadata
  - `azmcp-workbooks-delete` - Delete workbooks when no longer needed
- Added support for creating a directory in Azure Storage DataLake via the `azmcp-storage-datalake-directory-create` command. [[#647](https://github.com/Azure/azure-mcp/pull/647)]
- Added support for getting the details of an Azure Kubernetes Service (AKS) cluster via the `azmcp-aks-cluster-get` command. [[#700](https://github.com/Azure/azure-mcp/pull/700)]

### Breaking Changes

- Changed the default startup mode to list tools at the namespace level instead of at an individual level, reducing total tool count from around 128 tools to 25. Use `--mode all` to restore the previous behavior of exposing all tools individually. [[#689](https://github.com/Azure/azure-mcp/issues/689)]
- Consolidated Azure best practices commands into the command `azmcp-bestpractices-get` with `--resource` and `--action` parameters: [[#677](https://github.com/Azure/azure-mcp/pull/677)]
  - Removed `azmcp-bestpractices-general-get`, `azmcp-bestpractices-azurefunctions-get-code-generation` and `azmcp-bestpractices-azurefunctions-get-deployment`
  - Use `--resource general --action code-generation` for general Azure code generation best practices
  - Use `--resource general --action deployment` for general Azure deployment best practices
  - Use `--resource azurefunctions --action code-generation` instead of the old azurefunctions code-generation command
  - Use `--resource azurefunctions --action deployment` instead of the old azurefunctions deployment command
  - Use `--resource static-web-app --action all` to get Static Web Apps development and deployment best practices

### Bugs Fixed

- Fixes tool discovery race condition causing "tool not found" errors in MCP clients that use different processes to start and use the server, like LangGraph. [[#556](https://github.com/Azure/azure-mcp/issues/556)]

## 0.4.1 (2025-07-17)

### Features Added

- Added support for the following Azure Load Testing operations: [[#315](https://github.com/Azure/azure-mcp/pull/315)]
  - `azmcp-loadtesting-testresource-list` - List Azure Load testing resources.
  - `azmcp-loadtesting-testresource-create` - Create a new Azure Load testing resource.
  - `azmcp-loadtesting-test-get` - Get details of a specific load test configuration.
  - `azmcp-loadtesting-test-create` - Create a new load test configuration.
  - `azmcp-loadtesting-testrun-get` - Get details of a specific load test run.
  - `azmcp-loadtesting-testrun-list` - List all load test runs for a specific test.
  - `azmcp-loadtesting-testrun-create` - Create a new load test run.
  - `azmcp-loadtesting-testrun-delete` - Delete a specific load test run.
- Added support for scanning Azure resources for compliance recommendations using the Azure Quick Review CLI via the command: `azmcp-extension-azqr`. [[#510](https://github.com/Azure/azure-mcp/pull/510)]
- Added support for listing paths in Data Lake file systems via the command: `azmcp-storage-datalake-file-system-list-paths`. [[#608](https://github.com/Azure/azure-mcp/pull/608)]
- Added support for listing SQL elastic pools via the command: `azmcp-sql-elastic-pool-list`. [[#606](https://github.com/Azure/azure-mcp/pull/606)]
- Added support for listing SQL server firewall rules via the command: `azmcp-sql-firewall-rule-list`. [[#610](https://github.com/Azure/azure-mcp/pull/610)]
- Added new commands for obtaining Azure Functions best practices via the following commands: [[#630](https://github.com/Azure/azure-mcp/pull/630)]
  - `azmcp-bestpractices-azurefunctions-get-code-generation` - Get code generation best practices for Azure Functions.
  - `azmcp-bestpractices-azurefunctions-get-deployment` - Get deployment best practices for Azure Functions.
- Added support for get details about a product in the Azure Marketplace via the command: `azmcp-marketplace-product-get`. [[#442](https://github.com/Azure/azure-mcp/pull/442)]

### Breaking Changes

- Renamed the command `azmcp-bestpractices-get` to `azmcp-bestpractices-general-get`. [[#630](https://github.com/Azure/azure-mcp/pull/630)]

### Bugs Fixed

- Fixed an issue with Azure CLI executable path resolution on Windows. [[#611](https://github.com/Azure/azure-mcp/issues/611)]
- Fixed a tool discovery timing issue when calling tools on fresh server instances. [[#604](https://github.com/Azure/azure-mcp/issues/604)]
- Fixed issue where unrecognizable json would be sent to MCP clients in STDIO mode at startup. [[#644](https://github.com/Azure/azure-mcp/issues/644)]

### Other Changes

- Changed `engines.node` in `package.json` to require Node.js version `>=20.0.0`. [[#628](https://github.com/Azure/azure-mcp/pull/628)]

## 0.4.0 (2025-07-15)

### Features Added

- Added support for listing Azure Kubernetes Service (AKS) clusters via the command `azmcp-aks-cluster-list`. [[#560](https://github.com/Azure/azure-mcp/pull/560)]
- Made the following Ahead of Time (AOT) compilation improvements saving `6.96 MB` in size total:
  - Switched to the trimmer-friendly `CreateSlimBuilder` API from `CreateBuilder`, saving `0.63 MB` in size for the native executable. [[#564](https://github.com/Azure/azure-mcp/pull/564)]
  - Switched to the trimmer-friendly `npgsql` API, saving `2.69 MB` in size for the native executable. [[#592](https://github.com/Azure/azure-mcp/pull/592)]
  - Enabled `IlcFoldIdenticalMethodBodies` to fold identical method bodies, saving `3.64 MB` in size for the native executable. [[#598](https://github.com/Azure/azure-mcp/pull/598)]
- Added support for using the hyphen/dash ("-") character in command names. [[#531](https://github.com/Azure/azure-mcp/pull/531)]
- Added support for authenticating with the Azure account used to log into VS Code. Authentication now prioritizes the VS Code broker credential when in the context of VS Code. [[#452](https://github.com/Azure/azure-mcp/pull/452)]

### Breaking Changes

- Removed SSE (Server-Sent Events) transport support. Now, only stdio transport is supported as SSE is no longer part of the MCP specification. [[#593](https://github.com/Azure/azure-mcp/issues/593)]
- Renamed `azmcp-sql-server-entraadmin-list` to `azmcp-sql-server-entra-admin-list` for better readability. [[#602](https://github.com/Azure/azure-mcp/pull/602)]

### Bugs Fixed

- Added a post-install script to ensure platform-specific versions like `@azure/mcp-${platform}-${arch}` can be resolved. Otherwise, fail install to prevent npx caching of `@azure/mcp`. [[#597](https://github.com/Azure/azure-mcp/pull/597)]
- Improved install reliability and error handling when missing platform packages on Ubuntu. [[#394](https://github.com/Azure/azure-mcp/pull/394)]

### Other Changes
- Updated `engines.node` in `package.json` to require Node.js version `>=22.0.0`.

#### Dependency Updates

- Updated the `ModelContextProtocol.AspNetCore` version from `0.3.0-preview.1` to `0.3.0-preview.2`. [[#519](https://github.com/Azure/azure-mcp/pull/519)]

## 0.3.2 (2025-07-10)

### Features Added

- Added support for listing Azure Managed Grafana details via the command: `azmcp-grafana-list`. [[#532](https://github.com/Azure/azure-mcp/pull/532)]
- Added agent best practices for Azure Terraform commands. [[#420](https://github.com/Azure/azure-mcp/pull/420)]

### Bugs Fixed

- Fixed issue where trace logs could be collected as telemetry. [[#540](https://github.com/Azure/azure-mcp/pull/540/)]
- Fixed an issue that prevented the Azure MCP from finding the Azure CLI if it was installed on a path other than the default global one. [[#351](https://github.com/Azure/azure-mcp/issues/351)]

## 0.3.1 (2025-07-08)

### Features Added

- Added support for the following SQL operations:
  - `azmcp-sql-db-show` - Show details of a SQL Database [[#516](https://github.com/Azure/azure-mcp/pull/516)]
  - `azmcp-sql-server-entra-admin-list` - List Microsoft Entra ID administrators for a SQL server [[#529](https://github.com/Azure/azure-mcp/pull/529)]
- Updates Azure MCP tool loading configurations at launch time. [[#513](https://github.com/Azure/azure-mcp/pull/513)]

### Breaking Changes

- Deprecated the `--service` flag. Use `--namespace` and `--mode` options to specify the service and mode the server will run in. [[#513](https://github.com/Azure/azure-mcp/pull/513)]

## 0.3.0 (2025-07-03)

### Features Added

- Added support for Azure AI Foundry [[#274](https://github.com/Azure/azure-mcp/pull/274)]. The following tools are now available:
  - `azmcp-foundry-models-list`
  - `azmcp-foundry-models-deploy`
  - `azmcp-foundry-models-deployments-list`
- Added support for telemetry [[#386](https://github.com/Azure/azure-mcp/pull/386)]. Telemetry is enabled by default but can be disabled by setting `AZURE_MCP_COLLECT_TELEMETRY` to `false`.

### Bugs Fixed

- Fixed a bug where `CallToolResult` was always successful. [[#511](https://github.com/Azure/azure-mcp/pull/511)]

## 0.2.6 (2025-07-01)

### Other Changes

- Updated the descriptions of the following tools to improve their usage by Agents: [[#492](https://github.com/Azure/azure-mcp/pull/492)]
  - `azmcp-datadog-monitoredresources-list`
  - `azmcp-kusto-cluster-list`
  - `azmcp-kusto-database-list`
  - `azmcp-kusto-sample`
  - `azmcp-kusto-table-list`
  - `azmcp-kusto-table-schema`

## 0.2.5 (2025-06-26)

### Bugs Fixed

- Fixed issue where tool listing incorrectly returned resources instead of text. [#465](https://github.com/Azure/azure-mcp/issues/465)
- Fixed invalid modification to HttpClient in KustoClient. [#433](https://github.com/Azure/azure-mcp/issues/433)

## 0.2.4 (2025-06-24)

### Features Added

- Added new command for resource-centric logs query in Azure Monitor with command path `azmcp-monitor-resource-logs-query` - https://github.com/Azure/azure-mcp/pull/413
- Added support for starting the server with a subset of services using the `--service` flag - https://github.com/Azure/azure-mcp/pull/424
- Improved index schema handling in Azure AI Search (index descriptions, facetable fields, etc.) - https://github.com/Azure/azure-mcp/pull/440
- Added new commands for querying metrics with Azure Monitor with command paths `azmcp-monitor-metrics-query` and `azmcp-monitor-metrics-definitions`. - https://github.com/Azure/azure-mcp/pull/428

### Breaking Changes

- Changed the command for workspace-based logs query in Azure Monitor from `azmcp-monitor-log-query` to `azmcp-monitor-workspace-logs-query`

### Bugs Fixed

- Fixed handling of non-retrievable fields in Azure AI Search. [#416](https://github.com/Azure/azure-mcp/issues/416)

### Other Changes

- Repository structure changed to organize all of an Azure service's code into a single "area" folder. ([426](https://github.com/Azure/azure-mcp/pull/426))
- Upgraded Azure.Messaging.ServiceBus to 7.20.1 and Azure.Core to 1.46.2. ([441](https://github.com/Azure/azure-mcp/pull/441/))
- Updated to ModelContextProtocol 0.3.0-preview1, which brings support for the 06-18-2025 MCP specification. ([431](https://github.com/Azure/azure-mcp/pull/431))

## 0.2.3 (2025-06-19)

### Features Added

- Adds support to launch MCP server in readonly mode - https://github.com/Azure/azure-mcp/pull/410

### Bugs Fixed

- MCP tools now expose annotations to clients https://github.com/Azure/azure-mcp/pull/388

## 0.2.2 (2025-06-17)

### Features Added

- Support for Azure ISV Services https://github.com/Azure/azure-mcp/pull/199/
- Support for Azure RBAC https://github.com/Azure/azure-mcp/pull/266
- Support for Key Vault Secrets https://github.com/Azure/azure-mcp/pull/173


## 0.2.1 (2025-06-12)

### Bugs Fixed

- Fixed the issue where queries containing double quotes failed to execute. https://github.com/Azure/azure-mcp/pull/338
- Enables dynamic proxy mode within single "azure" tool. https://github.com/Azure/azure-mcp/pull/325

## 0.2.0 (2025-06-09)

### Features Added

- Support for launching smaller service level MCP servers. https://github.com/Azure/azure-mcp/pull/324

### Bugs Fixed

- Fixed failure starting Docker image. https://github.com/Azure/azure-mcp/pull/301

## 0.1.2 (2025-06-03)

### Bugs Fixed

- Monitor Query Logs Failing.  Fixed with https://github.com/Azure/azure-mcp/pull/280

## 0.1.1 (2025-05-30)

### Bugs Fixed

- Fixed return value of `tools/list` to use JSON object names. https://github.com/Azure/azure-mcp/pull/275

### Other Changes

- Update .NET SDK version to 9.0.300 https://github.com/Azure/azure-mcp/pull/278

## 0.1.0 (2025-05-28)

### Breaking Changes

- `azmcp tool list` "args" changes to "options"

### Other Changes

- Removed "Arguments" from code base in favor of "Options" to align with System. CommandLine semantics. https://github.com/Azure/azure-mcp/pull/232

## 0.0.21 (2025-05-22)

### Features Added

- Support for Azure Redis Caches and Clusters https://github.com/Azure/azure-mcp/pull/198
- Support for Azure Monitor Health Models https://github.com/Azure/azure-mcp/pull/208

### Bugs Fixed

- Updates the usage patterns of Azure Developer CLI (azd) when invoked from MCP. https://github.com/Azure/azure-mcp/pull/203
- Fixes server binding issue when using SSE transport in Docker by replacing `ListenLocalhost` with `ListenAnyIP`, allowing external access via port mapping. https://github.com/Azure/azure-mcp/pull/233

### Other Changes

- Updated to the latest ModelContextProtocol library. https://github.com/Azure/azure-mcp/pull/220

## 0.0.20 (2025-05-17)

### Bugs Fixed

- Improve the formatting in the ParseJsonOutput method and refactor it to utilize a ParseError record. https://github.com/Azure/azure-mcp/pull/218
- Added dummy argument for best practices tool, so the schema is properly generated for Python Open API use cases. https://github.com/Azure/azure-mcp/pull/219

## 0.0.19 (2025-05-15)

### Bugs Fixed

- Fixes Service Bus host name parameter description. https://github.com/Azure/azure-mcp/pull/209/

## 0.0.18 (2025-05-14)

### Bugs Fixed

- Include option to exclude managed keys. https://github.com/Azure/azure-mcp/pull/202

## 0.0.17 (2025-05-13)

### Bugs Fixed

- Added an opt-in timeout for browser-based authentication to handle cases where the process waits indefinitely if the user closes the browser. https://github.com/Azure/azure-mcp/pull/189

## 0.0.16 (2025-05-13)

### Bugs Fixed

- Fixed being able to pass args containing spaces through an npx call to the cli

### Other Changes

- Updated to the latest ModelContextProtocol library. https://github.com/Azure/azure-mcp/pull/161

## 0.0.15 (2025-05-09)

### Features Added

- Support for getting properties and runtime information for Azure Service Bus queues, topics, and subscriptions. https://github.com/Azure/azure-mcp/pull/150/
- Support for peeking at Azure Service Bus messages from queues or subscriptions. https://github.com/Azure/azure-mcp/pull/144
- Adds Best Practices tool that provides guidance to LLMs for effective code generation. https://github.com/Azure/azure-mcp/pull/153 https://github.com/Azure/azure-mcp/pull/156

### Other Changes

- Disabled Parallel testing in the ADO pipeline for Live Tests https://github.com/Azure/azure-mcp/pull/151

## 0.0.14 (2025-05-07)

### Features Added

- Support for Azure Key Vault keys https://github.com/Azure/azure-mcp/pull/119
- Support for Azure Data Explorer  https://github.com/Azure/azure-mcp/pull/21

## 0.0.13 (2025-05-06)

### Features Added

- Support for Azure PostgreSQL. https://github.com/Azure/azure-mcp/pull/81

## 0.0.12 (2025-05-05)

### Features Added

- Azure Search Tools https://github.com/Azure/azure-mcp/pull/83

### Other Changes

- Arguments no longer echoed in response: https://github.com/Azure/azure-mcp/pull/79
- Editorconfig and gitattributes updated: https://github.com/Azure/azure-mcp/pull/91

## 0.0.11 (2025-04-29)

### Features Added

### Breaking Changes

### Bugs Fixed
- Bug fixes to existing MCP commands
- See https://github.com/Azure/azure-mcp/releases/tag/0.0.11

### Other Changes

## 0.0.10 (2025-04-17)

### Features Added
- Support for Azure Cosmos DB (NoSQL databases).
- Support for Azure Storage.
- Support for Azure Monitor (Log Analytics).
- Support for Azure App Configuration.
- Support for Azure Resource Groups.
- Support for Azure CLI.
- Support for Azure Developer CLI (azd).

### Breaking Changes

### Bugs Fixed
- See https://github.com/Azure/azure-mcp/releases/tag/0.0.10

### Other Changes
- See Blog post for details https://devblogs.microsoft.com/azure-sdk/introducing-the-azure-mcp-server/<|MERGE_RESOLUTION|>--- conflicted
+++ resolved
@@ -9,6 +9,9 @@
 ### Breaking Changes
 
 ### Bugs Fixed
+
+- Improved error message for macOS users when interactive browser authentication fails due to broker threading requirements. The error now provides clear guidance to use Azure CLI, Azure PowerShell, or Azure Developer CLI for authentication instead.[[#684](https://github.com/microsoft/mcp/pull/684)]
+- Added validation for the Cosmos query command `azmcp_cosmos_database_container_item_query`.[[#524](https://github.com/microsoft/mcp/pull/524)]
 
 ### Other Changes
 
@@ -29,12 +32,7 @@
 - Removed redundant DI instantiation of MCP server providers, as these are expected to be instantiated by the MCP server discovery mechanism. [[#644](https://github.com/microsoft/mcp/pull/644)]
 - Fixed App Lens having a runtime error for reflection-based serialization when using native AoT MCP build. [[#639](https://github.com/microsoft/mcp/pull/639)]
 - Added validation for the PostgreSQL database query command `azmcp_postgres_database_query`.[[#518](https://github.com/microsoft/mcp/pull/518)]
-<<<<<<< HEAD
-- Improved error message for macOS users when interactive browser authentication fails due to broker threading requirements. The error now provides clear guidance to use Azure CLI, Azure PowerShell, or Azure Developer CLI for authentication instead.[[#684](https://github.com/microsoft/mcp/pull/684)]
-=======
-- Added validation for the Cosmos query command `azmcp_cosmos_database_container_item_query`.[[#524](https://github.com/microsoft/mcp/pull/524)]
 - Fixed the construction of Azure Resource Graph queries for App Configuration in the `FindAppConfigStore` method. The name filter is now correctly passed via the `additionalFilter` parameter instead of `tableName`, resolving "ExactlyOneStartingOperatorRequired" and "BadRequest" errors when setting key-value pairs. [(#670)[https://github.com/microsoft/mcp/pull/670]]
->>>>>>> 2e0ced60
 
 ### Other Changes
 
