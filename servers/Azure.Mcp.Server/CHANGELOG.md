--- conflicted
+++ resolved
@@ -6,11 +6,8 @@
 
 ### Features Added
 
-<<<<<<< HEAD
 - Added `--tool` option to start Azure MCP server with only specific tools by name, providing fine-grained control over tool exposure. This option switches server mode to all automatically. The --namespace and --tool options cannot be used together. [[#685](https://github.com/microsoft/mcp/issues/685)]
-=======
 - Updated `ToolArea` telemetry field to be populated for namespace (and intent/learn) calls. [[#739](https://github.com/microsoft/mcp/pull/739)]
->>>>>>> 16b53287
 
 ### Breaking Changes
 
