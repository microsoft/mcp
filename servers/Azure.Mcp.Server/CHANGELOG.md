# CHANGELOG 📝

The Azure MCP Server updates automatically by default whenever a new release comes out 🚀. We ship updates twice a week on Tuesdays and Thursdays 😊

## 0.5.13 (Unreleased)

### Features Added

- Added support for Azure Event Grid operations: [[#43](https://github.com/microsoft/mcp/pull/43)]
  - `azmcp_eventgrid_topic_list` - List all Event Grid topics in a subscription.
- Added support for retrieving knowledge index schema information in Azure AI Foundry projects via the command `azmcp_foundry_knowledge_index_schema`. This command provides detailed schema configuration including field definitions, data types, and searchable attributes for specific knowledge indexes.

### Breaking Changes

- Changed the following commands to change / remove available options
  - Storage account create removed the ability to configure `enable-https-traffic-only` (always true now), `allow-blob-public-access` (always false now), and `kind` (always StorageV2 now).
  - Storage blob container create removed the ability to configure `blob-container-public-access` (always false now).
  - Storage blob upload removed the ability to configure `overwrite` (always false now).

### Bugs Fixed

- Fixed telemetry bug where ToolArea was incorrectly populated in with ToolName. [[#346](https://github.com/microsoft/mcp/pull/346)]

### Other Changes

- Updated `Azure.Identity` and `Azure.Identity.Broker` dependencies. [[#352](https://github.com/microsoft/mcp/pull/352)]
- Updated the following dependencies to improve .NET Ahead-of-Time (AOT) compilation support: 
  - Azure.ResourceManager.StorageCache: `1.3.1` → `1.3.2`
<<<<<<< HEAD
- Updated tool annotations. [[#377](https://github.com/microsoft/mcp/pull/377)]
=======
- Aded telemetry to log parameter values for bestpractices tool. Note that only valid values will be logged. [[#375](https://github.com/microsoft/mcp/pull/375)]
>>>>>>> db642cd1

## 0.5.12 (2025-09-04)

### Features Added
- Added `azmcp sql server firewall-rule create` and `azmcp sql server firewall-rule delete` commands. [#121](https://github.com/microsoft/mcp/pull/121)

### Bugs Fixed

- Fixed a bug in MySQL query validation logic. [[#81](https://github.com/microsoft/mcp/pull/81)]

### Other Changes

AOT- Added a verb to the namespace name for bestpractices [[#109](https://github.com/microsoft/mcp/pull/109)]
- Added instructions about consumption plan for azure functions deployment best practices [[#218](https://github.com/microsoft/mcp/pull/218)]

## 0.5.11 (2025-09-02)

### Other Changes

- Fixed VSIX signing [[#91](https://github.com/microsoft/mcp/pull/91)]
- Included native packages in build artifacts and pack/release scripts. [[#51](https://github.com/microsoft/mcp/pull/51)]

## 0.5.10 (2025-08-28)

### Bugs fixed

- Fixed a bug with telemetry collection related to AppConfig tools. [[#44](https://github.com/microsoft/mcp/pull/44)]

## 0.5.9 (2025-08-26)

### Other Changes

#### Dependency Updates

- Updated the following dependencies to improve .NET Ahead-of-Time (AOT) compilation support: 
  - Microsoft.Azure.Cosmos `3.51.0` → Microsoft.Azure.Cosmos.Aot `0.1.1-preview.1`. [[#37](https://github.com/microsoft/mcp/pull/37)]

## 0.5.8 (2025-08-21)

### Features Added

- Added support for listing knowledge indexes in Azure AI Foundry projects via the command `azmcp_foundry_knowledge_index_list`. [[#1004](https://github.com/Azure/azure-mcp/pull/1004)]
- Added support for getting details of an Azure Function App via the command `azmcp_functionapp_get`. [[#970](https://github.com/Azure/azure-mcp/pull/970)]
- Added the following Azure Managed Lustre commands: [[#1003](https://github.com/Azure/azure-mcp/issues/1003)]
  - `azmcp_azuremanagedlustre_filesystem_list`: List available Azure Managed Lustre filesystems.
  - `azmcp_azuremanagedlustre_filesystem_required-subnet-size`: Returns the number of IP addresses required for a specific SKU and size of Azure Managed Lustre filesystem.
- Added support for designing Azure Cloud Architecture through guided questions via the command `azmcp_cloudarchitect_design`. [[#890](https://github.com/Azure/azure-mcp/pull/890)]
- Added support for the following Azure MySQL operations: [[#855](https://github.com/Azure/azure-mcp/issues/855)]
  - `azmcp_mysql_database_list` - List all databases in a MySQL server.
  - `azmcp_mysql_database_query` - Executes a SELECT query on a MySQL Database. The query must start with SELECT and cannot contain any destructive SQL operations for security reasons.
  - `azmcp_mysql_table_list` - List all tables in a MySQL database.
  - `azmcp_mysql_table_schema_get` - Get the schema of a specific table in a MySQL database.
  - `azmcp_mysql_server_config_get` - Retrieve the configuration of a MySQL server.
  - `azmcp_mysql_server_list` - List all MySQL servers in a subscription & resource group.
  - `azmcp_mysql_server_param_get` - Retrieve a specific parameter of a MySQL server.
  - `azmcp_mysql_server_param_set` - Set a specific parameter of a MySQL server to a specific value.
- Added telemetry for tracking service area when calling tools. [[#1024](https://github.com/Azure/azure-mcp/pull/1024)]

### Breaking Changes

- Renamed the following Storage tool option names: [[#1015](https://github.com/Azure/azure-mcp/pull/1015)]
  - `azmcp_storage_account_create`: `account-name` → `account`.
  - `azmcp_storage_blob_batch_set-tier`: `blob-names` → `blobs`.

### Bugs Fixed

- Fixed SQL service test assertions to use case-insensitive string comparisons for resource type validation. [[#938](https://github.com/Azure/azure-mcp/pull/938)]
- Fixed HttpClient service test assertions to properly validate NoProxy collection handling instead of expecting a single string value. [[#938](https://github.com/Azure/azure-mcp/pull/938)]

### Other Changes

- Introduced the `BaseAzureResourceService` class to allow performing Azure Resource read operations using Azure Resource Graph queries. [[#938](https://github.com/Azure/azure-mcp/pull/938)]
- Refactored SQL service implementation to use Azure Resource Graph queries instead of direct ARM API calls. [[#938](https://github.com/Azure/azure-mcp/pull/938)]
  - Removed dependency on `Azure.ResourceManager.Sql` package by migrating to Azure Resource Graph queries, reducing package size and improving startup performance.
- Enhanced `BaseAzureService` with `EscapeKqlString` method for safe KQL query construction across all Azure services. [[#938](https://github.com/Azure/azure-mcp/pull/938)]
  - Fixed KQL string escaping in Workbooks service queries.
- Standardized Azure Storage command descriptions, option names, and parameter names for consistency across all storage commands. Updated JSON serialization context to remove unused model types and improve organization. [[#1015](https://github.com/Azure/azure-mcp/pull/1015)]
- Updated to .NET 10 SDK to prepare for .NET tool packing. [[#1023](https://github.com/Azure/azure-mcp/pull/1023)]
- Enhanced `bestpractices` and `azureterraformbestpractices` tool descriptions to better work with the vscode copilot tool grouping feature. [[#1029](https://github.com/Azure/azure-mcp/pull/1029)]
- The Azure MCP Server can now be packaged as a .NET SDK Tool for easier use by users with the .NET 10 SDK installed. [[#422](https://github.com/Azure/azure-mcp/issues/422)]

#### Dependency Updates

- Updated the following dependencies to improve .NET Ahead-of-Time (AOT) compilation support: [[#1031](https://github.com/Azure/azure-mcp/pull/1031)]
  - Azure.ResourceManager.ResourceHealth: `1.0.0` → `1.1.0-beta.5`

## 0.5.7 (2025-08-19)

### Features Added
- Added support for the following Azure Deploy and Azure Quota operations: [[#626](https://github.com/Azure/azure-mcp/pull/626)]
  - `azmcp_deploy_app_logs_get` - Get logs from Azure applications deployed using azd.
  - `azmcp_deploy_iac_rules_get` - Get Infrastructure as Code rules.
  - `azmcp_deploy_pipeline_guidance-get` - Get guidance for creating CI/CD pipelines to provision Azure resources and deploy applications.
  - `azmcp_deploy_plan_get` - Generate deployment plans to construct infrastructure and deploy applications on Azure.
  - `azmcp_deploy_architecture_diagram-generate` - Generate Azure service architecture diagrams based on application topology.
  - `azmcp_quota_region_availability-list` - List available Azure regions for specific resource types.
  - `azmcp_quota_usage_check` - Check Azure resource usage and quota information for specific resource types and regions.
- Added support for listing Azure Function Apps via the command `azmcp-functionapp-list`. [[#863](https://github.com/Azure/azure-mcp/pull/863)]
- Added support for importing existing certificates into Azure Key Vault via the command `azmcp-keyvault-certificate-import`. [[#968](https://github.com/Azure/azure-mcp/issues/968)]
- Added support for uploading a local file to an Azure Storage blob via the command `azmcp-storage-blob-upload`. [[#960](https://github.com/Azure/azure-mcp/pull/960)]
- Added support for the following Azure Service Health operations: [[#998](https://github.com/Azure/azure-mcp/pull/998)]
  - `azmcp-resourcehealth-availability-status-get` - Get the availability status for a specific resource.
  - `azmcp-resourcehealth-availability-status-list` - List availability statuses for all resources in a subscription or resource group.
- Added support for listing repositories in Azure Container Registries via the command `azmcp-acr-registry-repository-list`. [[#983](https://github.com/Azure/azure-mcp/pull/983)]

### Other Changes

- Improved guidance for LLM interactions with Azure MCP server by adding rules around bestpractices tool calling to server instructions. [[#1007](https://github.com/Azure/azure-mcp/pull/1007)]

#### Dependency Updates

- Updated the following dependencies to improve .NET Ahead-of-Time (AOT) compilation support: [[#893](https://github.com/Azure/azure-mcp/pull/893)]
  - Azure.Bicep.Types: `0.5.110` → `0.6.1`
  - Azure.Bicep.Types.Az: `0.2.771` → `0.2.792`
- Added the following dependencies to support Azure Managed Lustre
  - Azure.ResourceManager.StorageCache:  `1.3.1`

## 0.5.6 (2025-08-14)

### Features Added

- Added support for listing Azure Function Apps via the command `azmcp-functionapp-list`. [[#863](https://github.com/Azure/azure-mcp/pull/863)]
- Added support for getting details about an Azure Storage Account via the command `azmcp-storage-account-details`. [[#934](https://github.com/Azure/azure-mcp/issues/934)]

### Other Changes

- Refactored resource group option (`--resource-group`) handling and validation for all commands to a centralized location. [[#961](https://github.com/Azure/azure-mcp/issues/961)]

#### Dependency Updates

- Updated the following dependencies to improve .NET Ahead-of-Time (AOT) compilation support: [[#967](https://github.com/Azure/azure-mcp/issues/967)] [[#969](https://github.com/Azure/azure-mcp/issues/969)]
  - Azure.Monitor.Query: `1.6.0` → `1.7.1`
  - Azure.Monitor.Ingestion: `1.1.2` → `1.2.0`
  - Azure.Search.Documents: `11.7.0-beta.4` → `11.7.0-beta.6`
  - Azure.ResourceManager.ContainerRegistry: `1.3.0` → `1.3.1`
  - Azure.ResourceManager.DesktopVirtualization: `1.3.1` → `1.3.2`
  - Azure.ResourceManager.PostgreSql: `1.3.0` → `1.3.1`

## 0.5.5 (2025-08-12)

### Features Added

- Added support for listing ACR (Azure Container Registry) registries in a subscription via the command `azmcp-acr-registry-list`. [[#915](https://github.com/Azure/azure-mcp/issues/915)]
- Added the following Azure Storage commands:
  - `azmcp-storage-account-create`: Create a new Azure Storage account. [[#927](https://github.com/Azure/azure-mcp/issues/927)]
  - `azmcp-storage-queue-message-send`: Send a message to an Azure Storage queue. [[#794](https://github.com/Azure/azure-mcp/pull/794)]
  - `azmcp-storage-blob-details`: Get details about an Azure Storage blob. [[#930](https://github.com/Azure/azure-mcp/issues/930)]
  - `azmcp-storage-blob-container-create`: Create a new Azure Storage blob container. [[#937](https://github.com/Azure/azure-mcp/issues/937)]

### Breaking Changes

- The `azmcp-storage-account-list` command now returns account metadata objects instead of plain strings. Each item includes: `name`, `location`, `kind`, `skuName`, `skuTier`, `hnsEnabled`, `allowBlobPublicAccess`, `enableHttpsTrafficOnly`. Update scripts to read the `name` property. The underlying `IStorageService.GetStorageAccounts()` signature changed from `Task<List<string>>` to `Task<List<StorageAccountInfo>>`. [[#904](https://github.com/Azure/azure-mcp/issues/904)]

### Bugs Fixed

- Fixed best practices tool invocation failure when passing "all" action with "general" or "azurefunctions" resources. [[#757](https://github.com/Azure/azure-mcp/issues/757)]
- Updated metadata for CREATE and SET tools to `destructive = true`. [[#773](https://github.com/Azure/azure-mcp/pull/773)]

### Other Changes
- Consolidate "AzSubscriptionGuid" telemetry logic into `McpRuntime`. [[#935](https://github.com/Azure/azure-mcp/pull/935)]

## 0.5.4 (2025-08-07)

### Bugs Fixed

- Fixed subscription parameter handling across all Azure MCP service methods to consistently use `subscription` instead of `subscriptionId`, enabling proper support for both subscription IDs and subscription names. [[#877](https://github.com/Azure/azure-mcp/issues/877)]
- Fixed `ToolExecuted` telemetry activity being created twice. [[#741](https://github.com/Azure/azure-mcp/pull/741)]

### Other Changes

- Improved Azure MCP display name in VS Code from 'azure-mcp-server-ext' to 'Azure MCP' for better user experience in the Configure Tools interface. [[#871](https://github.com/Azure/azure-mcp/issues/871), [#876](https://github.com/Azure/azure-mcp/pull/876)]
- Updated the  following `CommandGroup` descriptions to improve their tool usage by Agents:
  - Azure AI Search [[#874](https://github.com/Azure/azure-mcp/pull/874)]
  - Storage [[#879](https://github.com/Azure/azure-mcp/pull/879)]

## 0.5.3 (2025-08-05)

### Features Added

- Added support for providing the `--content-type` and `--tags` properties to the `azmcp-appconfig-kv-set` command. [[#459](https://github.com/Azure/azure-mcp/pull/459)]
- Added `filter-path` and `recursive` capabilities to `azmcp-storage-datalake-file-system-list-paths`. [[#770](https://github.com/Azure/azure-mcp/issues/770)]
- Added support for listing files and directories in Azure File Shares via the `azmcp-storage-share-file-list` command. This command recursively lists all items in a specified file share directory with metadata including size, last modified date, and content type. [[#793](https://github.com/Azure/azure-mcp/pull/793)]
- Added support for Azure Virtual Desktop with new commands: [[#653](https://github.com/Azure/azure-mcp/pull/653)]
  - `azmcp-virtualdesktop-hostpool-list` - List all host pools in a subscription
  - `azmcp-virtualdesktop-sessionhost-list` - List all session hosts in a host pool
  - `azmcp-virtualdesktop-sessionhost-usersession-list` - List all user sessions on a specific session host
- Added support for creating and publishing DevDeviceId in telemetry. [[#810](https://github.com/Azure/azure-mcp/pull/810/)]

### Breaking Changes

- **Parameter Name Changes**: Removed unnecessary "-name" suffixes from command parameters across 25+ parameters in 12+ Azure service areas to improve consistency and usability. Users will need to update their command-line usage and scripts. [[#853](https://github.com/Azure/azure-mcp/pull/853)]
  - **AppConfig**: `--account-name` → `--account`
  - **Search**: `--service-name` → `--service`, `--index-name` → `--index`
  - **Cosmos**: `--account-name` → `--account`, `--database-name` → `--database`, `--container-name` → `--container`
  - **Kusto**: `--cluster-name` → `--cluster`, `--database-name` → `--database`, `--table-name` → `--table`
  - **AKS**: `--cluster-name` → `--cluster`
  - **Postgres**: `--user-name` → `--user`
  - **ServiceBus**: `--queue-name` → `--queue`, `--topic-name` → `--topic`
  - **Storage**: `--account-name` → `--account`, `--container-name` → `--container`, `--table-name` → `--table`, `--file-system-name` → `--file-system`, `--tier-name` → `--tier`
  - **Monitor**: `--table-name` → `--table`, `--model` → `--health-model`, `--resource-name` → `--resource`
  - **Foundry**: `--deployment-name` → `--deployment`, `--publisher-name` → `--publisher`, `--license-name` → `--license`, `--sku-name` → `--sku`, `--azure-ai-services-name` → `--azure-ai-services`

### Bugs Fixed

- Fixed an issue where the `azmcp-storage-blob-batch-set-tier` command did not correctly handle the `--tier` parameter when setting the access tier for multiple blobs. [[#808](https://github.com/Azure/azure-mcp/pull/808)]

### Other Changes

- Implemented centralized HttpClient service with proxy support for better resource management and enterprise compatibility. [[#857](https://github.com/Azure/azure-mcp/pull/857)]
- Added caching for Cosmos DB databases and containers. [[#813](https://github.com/Azure/azure-mcp/pull/813)]
- Refactored PostgreSQL commands to follow ObjectVerb naming pattern, fix command hierarchy, and ensure all commands end with verbs. This improves consistency and discoverability across all postgres commands. [[#865](https://github.com/Azure/azure-mcp/issues/865)] [[#866](https://github.com/Azure/azure-mcp/pull/866)]

#### Dependency Updates

- Updated the following dependencies to improve .NET Ahead-of-Time (AOT) compilation support. AOT will enable shipping Azure MCP Server as self-contained native executable.
  - Azure.Core: `1.46.2` → `1.47.1`
  - Azure.ResourceManager: `1.13.1` → `1.13.2`
  - Azure.ResourceManager.ApplicationInsights: `1.0.1` → `1.1.0-beta.1`
  - Azure.ResourceManager.AppConfiguration: `1.4.0` → `1.4.1`
  - Azure.ResourceManager.Authorization: `1.1.4` → `1.1.5`
  - Azure.ResourceManager.ContainerService: `1.2.3` → `1.2.5`
  - Azure.ResourceManager.Kusto: `1.6.0` → `1.6.1`
  - Azure.ResourceManager.CognitiveServices: `1.4.0` → `1.5.1`
  - Azure.ResourceManager.Redis: `1.5.0` → `1.5.1`
  - Azure.ResourceManager.RedisEnterprise: `1.1.0` → `1.2.1`
  - Azure.ResourceManager.LoadTesting: `1.1.1` → `1.1.2`
  - Azure.ResourceManager.Sql: `1.3.0` → `1.4.0-beta.3`
  - Azure.ResourceManager.Datadog: `1.0.0-beta.5` → `1.0.0-beta.6`
  - Azure.ResourceManager.CosmosDB: `1.3.2` → `1.4.0-beta.13`
  - Azure.ResourceManager.OperationalInsights: `1.3.0` → `1.3.1`
  - Azure.ResourceManager.Search: `1.2.3` → `1.3.0`
  - Azure.ResourceManager.Storage: `1.4.2` → `1.4.4`
  - Azure.ResourceManager.Grafana: `1.1.1` → `1.2.0-beta.2`
  - Azure.ResourceManager.ResourceGraph: `1.1.0-beta.3` → `1.1.0-beta.4`

## 0.5.2 (2025-07-31)

### Features Added

- Added support for batch setting access tier for multiple Azure Storage blobs via the `azmcp-storage-blob-batch-set-tier` command. This command efficiently changes the storage tier (Hot, Cool, Archive, etc) for multiple blobs simultaneously in a single operation. [[#735](https://github.com/Azure/azure-mcp/issues/735)]
- Added descriptions to all Azure MCP command groups to improve discoverability and usability when running the server with `--mode single` or `--mode namespace`. [[#791](https://github.com/Azure/azure-mcp/pull/791)]

### Breaking Changes

- Removed `--partner-tenant-id` option from `azmcp-marketplace-product-get` command. [[#656](https://github.com/Azure/azure-mcp/pull/656)]

## 0.5.1 (2025-07-29)

### Features Added

- Added support for listing SQL databases via the command: `azmcp-sql-db-list`. [[#746](https://github.com/Azure/azure-mcp/pull/746)]
- Added support for reading `AZURE_SUBSCRIPTION_ID` from the environment variables if a subscription is not provided. [[#533](https://github.com/Azure/azure-mcp/pull/533)]

### Breaking Changes

- Removed the following Key Vault operations: [[#768](https://github.com/Azure/azure-mcp/pull/768)]
  - `azmcp-keyvault-secret-get`
  - `azmcp-keyvault-key-get`

### Other Changes

- Improved the MAC address search logic for telemetry by making it more robust in finding a valid network interface. [[#759](https://github.com/Azure/azure-mcp/pull/759)]
- Major repository structure change:
  - Service areas moved from `/src/areas/{Area}` and `/tests/areas/{Area}` into `/areas/{area}/src` and `/areas/{area}/tests`
  - Common code moved into `/core/src` and `/core/tests`

## 0.5.0 (2025-07-24)

### Features Added

- Added a new VS Code extension (VSIX installer) for the VS Code Marketplace. [[#661](https://github.com/Azure/azure-mcp/pull/661)]
- Added `--mode all` startup option to expose all Azure MCP tools individually. [[#689](https://github.com/Azure/azure-mcp/issues/689)]
- Added more tools for Azure Key Vault: [[#517](https://github.com/Azure/azure-mcp/pull/517)]
  - `azmcp-keyvault-certificate-list` - List certificates in a key vault
  - `azmcp-keyvault-certificate-get` - Get details of a specific certificate
  - `azmcp-keyvault-certificate-create` - Create a new certificate
  - `azmcp-keyvault-secret-list` - List secrets in a key vault
  - `azmcp-keyvault-secret-create` - Create a new secret
- Added support for Azure Workbooks management operations: [[#629](https://github.com/Azure/azure-mcp/pull/629)]
  - `azmcp-workbooks-list` - List workbooks in a resource group with optional filtering
  - `azmcp-workbooks-show` - Get detailed information about a specific workbook
  - `azmcp-workbooks-create` - Create new workbooks with custom visualizations and content
  - `azmcp-workbooks-update` - Update existing workbook configurations and metadata
  - `azmcp-workbooks-delete` - Delete workbooks when no longer needed
- Added support for creating a directory in Azure Storage DataLake via the `azmcp-storage-datalake-directory-create` command. [[#647](https://github.com/Azure/azure-mcp/pull/647)]
- Added support for getting the details of an Azure Kubernetes Service (AKS) cluster via the `azmcp-aks-cluster-get` command. [[#700](https://github.com/Azure/azure-mcp/pull/700)]

### Breaking Changes

- Changed the default startup mode to list tools at the namespace level instead of at an individual level, reducing total tool count from around 128 tools to 25. Use `--mode all` to restore the previous behavior of exposing all tools individually. [[#689](https://github.com/Azure/azure-mcp/issues/689)]
- Consolidated Azure best practices commands into the command `azmcp-bestpractices-get` with `--resource` and `--action` parameters: [[#677](https://github.com/Azure/azure-mcp/pull/677)]
  - Removed `azmcp-bestpractices-general-get`, `azmcp-bestpractices-azurefunctions-get-code-generation` and `azmcp-bestpractices-azurefunctions-get-deployment`
  - Use `--resource general --action code-generation` for general Azure code generation best practices
  - Use `--resource general --action deployment` for general Azure deployment best practices
  - Use `--resource azurefunctions --action code-generation` instead of the old azurefunctions code-generation command
  - Use `--resource azurefunctions --action deployment` instead of the old azurefunctions deployment command
  - Use `--resource static-web-app --action all` to get Static Web Apps development and deployment best practices

### Bugs Fixed

- Fixes tool discovery race condition causing "tool not found" errors in MCP clients that use different processes to start and use the server, like LangGraph. [[#556](https://github.com/Azure/azure-mcp/issues/556)]

## 0.4.1 (2025-07-17)

### Features Added

- Added support for the following Azure Load Testing operations: [[#315](https://github.com/Azure/azure-mcp/pull/315)]
  - `azmcp-loadtesting-testresource-list` - List Azure Load testing resources.
  - `azmcp-loadtesting-testresource-create` - Create a new Azure Load testing resource.
  - `azmcp-loadtesting-test-get` - Get details of a specific load test configuration.
  - `azmcp-loadtesting-test-create` - Create a new load test configuration.
  - `azmcp-loadtesting-testrun-get` - Get details of a specific load test run.
  - `azmcp-loadtesting-testrun-list` - List all load test runs for a specific test.
  - `azmcp-loadtesting-testrun-create` - Create a new load test run.
  - `azmcp-loadtesting-testrun-delete` - Delete a specific load test run.
- Added support for scanning Azure resources for compliance recommendations using the Azure Quick Review CLI via the command: `azmcp-extension-azqr`. [[#510](https://github.com/Azure/azure-mcp/pull/510)]
- Added support for listing paths in Data Lake file systems via the command: `azmcp-storage-datalake-file-system-list-paths`. [[#608](https://github.com/Azure/azure-mcp/pull/608)]
- Added support for listing SQL elastic pools via the command: `azmcp-sql-elastic-pool-list`. [[#606](https://github.com/Azure/azure-mcp/pull/606)]
- Added support for listing SQL server firewall rules via the command: `azmcp-sql-firewall-rule-list`. [[#610](https://github.com/Azure/azure-mcp/pull/610)]
- Added new commands for obtaining Azure Functions best practices via the following commands: [[#630](https://github.com/Azure/azure-mcp/pull/630)]
  - `azmcp-bestpractices-azurefunctions-get-code-generation` - Get code generation best practices for Azure Functions.
  - `azmcp-bestpractices-azurefunctions-get-deployment` - Get deployment best practices for Azure Functions.
- Added support for get details about a product in the Azure Marketplace via the command: `azmcp-marketplace-product-get`. [[#442](https://github.com/Azure/azure-mcp/pull/442)]

### Breaking Changes

- Renamed the command `azmcp-bestpractices-get` to `azmcp-bestpractices-general-get`. [[#630](https://github.com/Azure/azure-mcp/pull/630)]

### Bugs Fixed

- Fixed an issue with Azure CLI executable path resolution on Windows. [[#611](https://github.com/Azure/azure-mcp/issues/611)]
- Fixed a tool discovery timing issue when calling tools on fresh server instances. [[#604](https://github.com/Azure/azure-mcp/issues/604)]
- Fixed issue where unrecognizable json would be sent to MCP clients in STDIO mode at startup. [[#644](https://github.com/Azure/azure-mcp/issues/644)]

### Other Changes

- Changed `engines.node` in `package.json` to require Node.js version `>=20.0.0`. [[#628](https://github.com/Azure/azure-mcp/pull/628)]

## 0.4.0 (2025-07-15)

### Features Added

- Added support for listing Azure Kubernetes Service (AKS) clusters via the command `azmcp-aks-cluster-list`. [[#560](https://github.com/Azure/azure-mcp/pull/560)]
- Made the following Ahead of Time (AOT) compilation improvements saving `6.96 MB` in size total:
  - Switched to the trimmer-friendly `CreateSlimBuilder` API from `CreateBuilder`, saving `0.63 MB` in size for the native executable. [[#564](https://github.com/Azure/azure-mcp/pull/564)]
  - Switched to the trimmer-friendly `npgsql` API, saving `2.69 MB` in size for the native executable. [[#592](https://github.com/Azure/azure-mcp/pull/592)]
  - Enabled `IlcFoldIdenticalMethodBodies` to fold identical method bodies, saving `3.64 MB` in size for the native executable. [[#598](https://github.com/Azure/azure-mcp/pull/598)]
- Added support for using the hyphen/dash ("-") character in command names. [[#531](https://github.com/Azure/azure-mcp/pull/531)]
- Added support for authenticating with the Azure account used to log into VS Code. Authentication now prioritizes the VS Code broker credential when in the context of VS Code. [[#452](https://github.com/Azure/azure-mcp/pull/452)]

### Breaking Changes

- Removed SSE (Server-Sent Events) transport support. Now, only stdio transport is supported as SSE is no longer part of the MCP specification. [[#593](https://github.com/Azure/azure-mcp/issues/593)]
- Renamed `azmcp-sql-server-entraadmin-list` to `azmcp-sql-server-entra-admin-list` for better readability. [[#602](https://github.com/Azure/azure-mcp/pull/602)]

### Bugs Fixed

- Added a post-install script to ensure platform-specific versions like `@azure/mcp-${platform}-${arch}` can be resolved. Otherwise, fail install to prevent npx caching of `@azure/mcp`. [[#597](https://github.com/Azure/azure-mcp/pull/597)]
- Improved install reliability and error handling when missing platform packages on Ubuntu. [[#394](https://github.com/Azure/azure-mcp/pull/394)]

### Other Changes
- Updated `engines.node` in `package.json` to require Node.js version `>=22.0.0`.

#### Dependency Updates

- Updated the `ModelContextProtocol.AspNetCore` version from `0.3.0-preview.1` to `0.3.0-preview.2`. [[#519](https://github.com/Azure/azure-mcp/pull/519)]

## 0.3.2 (2025-07-10)

### Features Added

- Added support for listing Azure Managed Grafana details via the command: `azmcp-grafana-list`. [[#532](https://github.com/Azure/azure-mcp/pull/532)]
- Added agent best practices for Azure Terraform commands. [[#420](https://github.com/Azure/azure-mcp/pull/420)]

### Bugs Fixed

- Fixed issue where trace logs could be collected as telemetry. [[#540](https://github.com/Azure/azure-mcp/pull/540/)]
- Fixed an issue that prevented the Azure MCP from finding the Azure CLI if it was installed on a path other than the default global one. [[#351](https://github.com/Azure/azure-mcp/issues/351)]

## 0.3.1 (2025-07-08)

### Features Added

- Added support for the following SQL operations:
  - `azmcp-sql-db-show` - Show details of a SQL Database [[#516](https://github.com/Azure/azure-mcp/pull/516)]
  - `azmcp-sql-server-entra-admin-list` - List Microsoft Entra ID administrators for a SQL server [[#529](https://github.com/Azure/azure-mcp/pull/529)]
- Updates Azure MCP tool loading configurations at launch time. [[#513](https://github.com/Azure/azure-mcp/pull/513)]

### Breaking Changes

- Deprecated the `--service` flag. Use `--namespace` and `--mode` options to specify the service and mode the server will run in. [[#513](https://github.com/Azure/azure-mcp/pull/513)]

## 0.3.0 (2025-07-03)

### Features Added

- Added support for Azure AI Foundry [[#274](https://github.com/Azure/azure-mcp/pull/274)]. The following tools are now available:
  - `azmcp-foundry-models-list`
  - `azmcp-foundry-models-deploy`
  - `azmcp-foundry-models-deployments-list`
- Added support for telemetry [[#386](https://github.com/Azure/azure-mcp/pull/386)]. Telemetry is enabled by default but can be disabled by setting `AZURE_MCP_COLLECT_TELEMETRY` to `false`.

### Bugs Fixed

- Fixed a bug where `CallToolResult` was always successful. [[#511](https://github.com/Azure/azure-mcp/pull/511)]

## 0.2.6 (2025-07-01)

### Other Changes

- Updated the descriptions of the following tools to improve their usage by Agents: [[#492](https://github.com/Azure/azure-mcp/pull/492)]
  - `azmcp-datadog-monitoredresources-list`
  - `azmcp-kusto-cluster-list`
  - `azmcp-kusto-database-list`
  - `azmcp-kusto-sample`
  - `azmcp-kusto-table-list`
  - `azmcp-kusto-table-schema`

## 0.2.5 (2025-06-26)

### Bugs Fixed

- Fixed issue where tool listing incorrectly returned resources instead of text. [#465](https://github.com/Azure/azure-mcp/issues/465)
- Fixed invalid modification to HttpClient in KustoClient. [#433](https://github.com/Azure/azure-mcp/issues/433)

## 0.2.4 (2025-06-24)

### Features Added

- Added new command for resource-centric logs query in Azure Monitor with command path `azmcp-monitor-resource-logs-query` - https://github.com/Azure/azure-mcp/pull/413
- Added support for starting the server with a subset of services using the `--service` flag - https://github.com/Azure/azure-mcp/pull/424
- Improved index schema handling in Azure AI Search (index descriptions, facetable fields, etc.) - https://github.com/Azure/azure-mcp/pull/440
- Added new commands for querying metrics with Azure Monitor with command paths `azmcp-monitor-metrics-query` and `azmcp-monitor-metrics-definitions`. - https://github.com/Azure/azure-mcp/pull/428

### Breaking Changes

- Changed the command for workspace-based logs query in Azure Monitor from `azmcp-monitor-log-query` to `azmcp-monitor-workspace-logs-query`

### Bugs Fixed

- Fixed handling of non-retrievable fields in Azure AI Search. [#416](https://github.com/Azure/azure-mcp/issues/416)

### Other Changes

- Repository structure changed to organize all of an Azure service's code into a single "area" folder. ([426](https://github.com/Azure/azure-mcp/pull/426))
- Upgraded Azure.Messaging.ServiceBus to 7.20.1 and Azure.Core to 1.46.2. ([441](https://github.com/Azure/azure-mcp/pull/441/))
- Updated to ModelContextProtocol 0.3.0-preview1, which brings support for the 06-18-2025 MCP specification. ([431](https://github.com/Azure/azure-mcp/pull/431))

## 0.2.3 (2025-06-19)

### Features Added

- Adds support to launch MCP server in readonly mode - https://github.com/Azure/azure-mcp/pull/410

### Bugs Fixed

- MCP tools now expose annotations to clients https://github.com/Azure/azure-mcp/pull/388

## 0.2.2 (2025-06-17)

### Features Added

- Support for Azure ISV Services https://github.com/Azure/azure-mcp/pull/199/
- Support for Azure RBAC https://github.com/Azure/azure-mcp/pull/266
- Support for Key Vault Secrets https://github.com/Azure/azure-mcp/pull/173


## 0.2.1 (2025-06-12)

### Bugs Fixed

- Fixed the issue where queries containing double quotes failed to execute. https://github.com/Azure/azure-mcp/pull/338
- Enables dynamic proxy mode within single "azure" tool. https://github.com/Azure/azure-mcp/pull/325

## 0.2.0 (2025-06-09)

### Features Added

- Support for launching smaller service level MCP servers. https://github.com/Azure/azure-mcp/pull/324

### Bugs Fixed

- Fixed failure starting Docker image. https://github.com/Azure/azure-mcp/pull/301

## 0.1.2 (2025-06-03)

### Bugs Fixed

- Monitor Query Logs Failing.  Fixed with https://github.com/Azure/azure-mcp/pull/280

## 0.1.1 (2025-05-30)

### Bugs Fixed

- Fixed return value of `tools/list` to use JSON object names. https://github.com/Azure/azure-mcp/pull/275

### Other Changes

- Update .NET SDK version to 9.0.300 https://github.com/Azure/azure-mcp/pull/278

## 0.1.0 (2025-05-28)

### Breaking Changes

- `azmcp tool list` "args" changes to "options"

### Other Changes

- Removed "Arguments" from code base in favor of "Options" to align with System. CommandLine semantics. https://github.com/Azure/azure-mcp/pull/232

## 0.0.21 (2025-05-22)

### Features Added

- Support for Azure Redis Caches and Clusters https://github.com/Azure/azure-mcp/pull/198
- Support for Azure Monitor Health Models https://github.com/Azure/azure-mcp/pull/208

### Bugs Fixed

- Updates the usage patterns of Azure Developer CLI (azd) when invoked from MCP. https://github.com/Azure/azure-mcp/pull/203
- Fixes server binding issue when using SSE transport in Docker by replacing `ListenLocalhost` with `ListenAnyIP`, allowing external access via port mapping. https://github.com/Azure/azure-mcp/pull/233

### Other Changes

- Updated to the latest ModelContextProtocol library. https://github.com/Azure/azure-mcp/pull/220

## 0.0.20 (2025-05-17)

### Bugs Fixed

- Improve the formatting in the ParseJsonOutput method and refactor it to utilize a ParseError record. https://github.com/Azure/azure-mcp/pull/218
- Added dummy argument for best practices tool, so the schema is properly generated for Python Open API use cases. https://github.com/Azure/azure-mcp/pull/219

## 0.0.19 (2025-05-15)

### Bugs Fixed

- Fixes Service Bus host name parameter description. https://github.com/Azure/azure-mcp/pull/209/

## 0.0.18 (2025-05-14)

### Bugs Fixed

- Include option to exclude managed keys. https://github.com/Azure/azure-mcp/pull/202

## 0.0.17 (2025-05-13)

### Bugs Fixed

- Added an opt-in timeout for browser-based authentication to handle cases where the process waits indefinitely if the user closes the browser. https://github.com/Azure/azure-mcp/pull/189

## 0.0.16 (2025-05-13)

### Bugs Fixed

- Fixed being able to pass args containing spaces through an npx call to the cli

### Other Changes

- Updated to the latest ModelContextProtocol library. https://github.com/Azure/azure-mcp/pull/161

## 0.0.15 (2025-05-09)

### Features Added

- Support for getting properties and runtime information for Azure Service Bus queues, topics, and subscriptions. https://github.com/Azure/azure-mcp/pull/150/
- Support for peeking at Azure Service Bus messages from queues or subscriptions. https://github.com/Azure/azure-mcp/pull/144
- Adds Best Practices tool that provides guidance to LLMs for effective code generation. https://github.com/Azure/azure-mcp/pull/153 https://github.com/Azure/azure-mcp/pull/156

### Other Changes

- Disabled Parallel testing in the ADO pipeline for Live Tests https://github.com/Azure/azure-mcp/pull/151

## 0.0.14 (2025-05-07)

### Features Added

- Support for Azure Key Vault keys https://github.com/Azure/azure-mcp/pull/119
- Support for Azure Data Explorer  https://github.com/Azure/azure-mcp/pull/21

## 0.0.13 (2025-05-06)

### Features Added

- Support for Azure PostgreSQL. https://github.com/Azure/azure-mcp/pull/81

## 0.0.12 (2025-05-05)

### Features Added

- Azure Search Tools https://github.com/Azure/azure-mcp/pull/83

### Other Changes

- Arguments no longer echoed in response: https://github.com/Azure/azure-mcp/pull/79
- Editorconfig and gitattributes updated: https://github.com/Azure/azure-mcp/pull/91

## 0.0.11 (2025-04-29)

### Features Added

### Breaking Changes

### Bugs Fixed
- Bug fixes to existing MCP commands
- See https://github.com/Azure/azure-mcp/releases/tag/0.0.11

### Other Changes

## 0.0.10 (2025-04-17)

### Features Added
- Support for Azure Cosmos DB (NoSQL databases).
- Support for Azure Storage.
- Support for Azure Monitor (Log Analytics).
- Support for Azure App Configuration.
- Support for Azure Resource Groups.
- Support for Azure CLI.
- Support for Azure Developer CLI (azd).

### Breaking Changes

### Bugs Fixed
- See https://github.com/Azure/azure-mcp/releases/tag/0.0.10

### Other Changes
- See Blog post for details https://devblogs.microsoft.com/azure-sdk/introducing-the-azure-mcp-server/<|MERGE_RESOLUTION|>--- conflicted
+++ resolved
@@ -26,11 +26,8 @@
 - Updated `Azure.Identity` and `Azure.Identity.Broker` dependencies. [[#352](https://github.com/microsoft/mcp/pull/352)]
 - Updated the following dependencies to improve .NET Ahead-of-Time (AOT) compilation support: 
   - Azure.ResourceManager.StorageCache: `1.3.1` → `1.3.2`
-<<<<<<< HEAD
+- Aded telemetry to log parameter values for bestpractices tool. Note that only valid values will be logged. [[#375](https://github.com/microsoft/mcp/pull/375)]
 - Updated tool annotations. [[#377](https://github.com/microsoft/mcp/pull/377)]
-=======
-- Aded telemetry to log parameter values for bestpractices tool. Note that only valid values will be logged. [[#375](https://github.com/microsoft/mcp/pull/375)]
->>>>>>> db642cd1
 
 ## 0.5.12 (2025-09-04)
 
