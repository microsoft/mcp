--- conflicted
+++ resolved
@@ -2,12 +2,15 @@
 
 The Azure MCP Server updates automatically by default whenever a new release comes out 🚀. We ship updates twice a week on Tuesdays and Thursdays 😊
 
+## 0.9.0 (unreleased)
+
+### Features Added
+
+- Added support for retrieving account settings of an Azure Key Vault via the command `azmcp-keyvault-admin-settings-get`.
+
 ## 0.8.0 (2025-09-18)
 
 ### Features Added
-<<<<<<< HEAD
-- Added support for retrieving account settings of an Azure Key Vault via the command `azmcp-keyvault-admin-settings-get`.
-=======
  
 - Added the `--insecure-disable-elicitation` server startup switch. When enabled, the server will bypass user confirmation (elicitation) for tools marked as handling secrets and execute them immediately. This is **INSECURE** and meant only for controlled automation scenarios (e.g., CI or disposable test environments) because it removes a safety barrier that helps prevent accidental disclosure of sensitive data. [[#486](https://github.com/microsoft/mcp/pull/486)]
 - Enhanced Azure authentication with targeted credential selection via the `AZURE_TOKEN_CREDENTIALS` environment variable: [[#56](https://github.com/microsoft/mcp/pull/56)]
@@ -26,7 +29,6 @@
 - Restored support for the following Key Vault commands: [[#506](https://github.com/microsoft/mcp/pull/506)]
   - `azmcp_keyvault_key_get`
   - `azmcp_keyvault_secret_get`
->>>>>>> fd4568f1
 
 ### Breaking Changes
 
