--- conflicted
+++ resolved
@@ -9,10 +9,7 @@
 - Added support for Azure Developer CLI (azd) MCP tools when azd CLI is installed locally - [[#566](https://github.com/microsoft/mcp/issues/566)]
 - Adds support to proxy MCP capabilities when child servers leverage sampling or elicitation. [[#581](https://github.com/microsoft/mcp/pull/581)]
 - Added support for publishing custom events to Event Grid topics via the command `azmcp_eventgrid_events_publish`. Supports EventGrid, CloudEvents, and custom schemas with structured event data delivery for event-driven architectures. [[#514](https://github.com/microsoft/mcp/pull/514)]
-<<<<<<< HEAD
-- Added support for creating Azure Function Apps via the command `azmcp_functionapp_create`. Supports multiple hosting plans (Consumption, Flex Consumption, Premium, App Service, Container App) with automatic provisioning of dependencies and runtime defaults.
-=======
->>>>>>> ace91b7e
+- Added support for creating Azure Function Apps via the command `azmcp_functionapp_create`. Supports multiple hosting plans (Consumption, Flex Consumption, Premium, App Service, Container App) with automatic provisioning of dependencies and runtime defaults. [[#604](https://github.com/microsoft/mcp/pull/604)]
 
 ### Breaking Changes
 
