# CHANGELOG 📝

The Azure MCP Server updates automatically by default whenever a new release comes out 🚀. We ship updates twice a week on Tuesdays and Thursdays 😊

## 2.0.0-beta.4 (Unreleased)

<<<<<<< HEAD
- Added a `CancellationToken` parameter to async methods to more `I[SomeService]` interfaces [[#1133](https://github.com/microsoft/mcp/pull/1133)]
- Upgraded dependency version of coverlet.collector from 6.0.2 to 6.0.4. [[#1153](https://github.com/microsoft/mcp/pull/1153)]
=======
### Features Added

### Breaking Changes

### Bugs Fixed

### Other Changes

- Added a `CancellationToken` parameter to async methods to more `I[SomeService]` interfaces. [[#1133](https://github.com/microsoft/mcp/pull/1133)]
>>>>>>> 52c245fd

## 2.0.0-beta.3 (2025-11-11)

### Features Added

- Added Azure AI Best Practices toolset providing comprehensive guidance for building AI apps with Azure AI Foundry and Microsoft Agent Framework. Includes model selection guidance, SDK recommendations, and implementation patterns for agent development. [[#1031](https://github.com/microsoft/mcp/pull/1031)]
- Added support for text-to-speech synthesis via the command `speech_tts_synthesize`. [[#902](https://github.com/microsoft/mcp/pull/902)]

### Breaking Changes

- PostgreSQL MCP tools now require SSL and verify the server's full certificate chain before creating database connections. This SSL mode provides both `eavesdropping protection` and `man-in-the-middle protection`. See [SSL Mode VerifyFull](https://www.npgsql.org/doc/security.html?tabs=tabid-1#encryption-ssltls) for more details. [[#1023](https://github.com/microsoft/mcp/pull/1023)]

### Bugs Fixed

- Updated a codepath `--mode namespace` where `learn=true` wouldn't always result in agent learning happening. [[#1122](https://github.com/microsoft/mcp/pull/1122)]
- Use the correct `Assembly` to find `Version` for telemetry. [[#1122](https://github.com/microsoft/mcp/pull/1122)]

### Other Changes

- Refactored duplicate elicitation handling code in `CommandFactoryToolLoader` and `NamespaceToolLoader` into a shared `BaseToolLoader.HandleSecretElicitationAsync` method. [[#1028](https://github.com/microsoft/mcp/pull/1028)]

## 2.0.0-beta.2 (2025-11-06)

### Features Added

- Added support for speech recognition from an audio file with Fast Transcription via the command `azmcp_speech_stt_recognize`. [[#1054](https://github.com/microsoft/mcp/pull/1054)]
- Added support for User-Assigned Managed Identity via the `AZURE_CLIENT_ID` environment variable. [[#1033](https://github.com/microsoft/mcp/pull/1033)]
- Added the following features for deploying as a `Remote MCP Server`:
    - Added support for HTTP transport, including both incoming and outgoing authentication. Incoming authentication uses Entra ID, while outgoing authentication can either use Entra On-Behalf-Of (OBO) or the authentication configured in the host environment. [[#1020](https://github.com/microsoft/mcp/pull/1020)]
    - Added support for the `--dangerously-disable-http-incoming-auth` command-line option to disable the built-in incoming authentication. Use this option only if you plan to provide your own incoming authentication mechanism, and with caution, as it exposes the server to unauthenticated access. [[#1037](https://github.com/microsoft/mcp/pull/1037)]
- Enhanced the `tools list` command with new filtering and output options: [[#741](https://github.com/microsoft/mcp/pull/741)]
  - Added the `--namespace` option to filter tools by one or more service namespaces (e.g., 'storage', 'keyvault').
  - Added the `--name-only` option to return only tool names without descriptions or metadata.
- Added the following AI Foundry tools: [[#945](https://github.com/microsoft/mcp/pull/945)]
  - `foundry_agents_create`: Create a new AI Foundry agent.
  - `foundry_agents_get-sdk-sample`: Get a code sample to interact with a Foundry Agent using the AI Foundry SDK.
  - `foundry_threads_create`: Create a new AI Foundry Agent Thread.
  - `foundry_threads_list`: List all AI Foundry Agent Threads.
  - `foundry_threads_get-messages`: Get messages in an AI Foundry Agent Thread.

### Breaking Changes

- Renamed the `--namespaces` option to `--namespace-mode` in the `tools list` command for better clarity when listing top-level service namespaces. [[#741](https://github.com/microsoft/mcp/pull/741)]

### Bugs Fixed

- Fixed an issue that spawned child processes per namespace for consolidated mode. [[#1002](https://github.com/microsoft/mcp/pull/1002)]
- Improved the agent learning experience by ignoring the `command` parameter, which resulted in neither learning nor a tool call to happen. Learning is now always invoked when `learn=true` is passed. [[#1057](https://github.com/microsoft/mcp/pull/1057)]
- Added descriptions to tool metadata to ensure enough information is present in the CLI to generate docs for metadata. [[#1043](https://github.com/microsoft/mcp/pull/1043)]

### Other Changes

- Added a `CancellationToken` parameter to `IBaseCommand.ExecuteAsync()` [[#1056](https://github.com/microsoft/mcp/pull/1056)]
- Added a `CancellationToken` parameter to async methods to many, but not yet all, `I[SomeService]` interfaces [[#1056](https://github.com/microsoft/mcp/pull/1056)]
- Telemetry:
  - Added `ToolId` into telemetry, based on `IBaseCommand.Id`, a unique GUID for each command. [[#1018](https://github.com/microsoft/mcp/pull/1018)]
  - Added support for exporting telemetry to OTLP exporters by configuring the environment variable `AZURE_MCP_ENABLE_OTLP_EXPORTER=true`. [[#1018](https://github.com/microsoft/mcp/pull/1018)]
  - Disabled telemetry for the HTTP transport. [[#1072](https://github.com/microsoft/mcp/pull/1072)]

## 2.0.0-beta.1 (2025-10-29)

- Initial beta release to validate updated release infrastructure and versioning strategy. No functional changes from 1.x series.

## 1.0.0 (2025-10-27)

**🎉 First Stable Release**

We're excited to announce the first stable release of the Azure MCP Server! This milestone represents months of development, extensive testing, and valuable feedback from our community. The Azure MCP Server provides seamless integration between AI agents and 40+ Azure services through the Model Context Protocol (MCP) specification.

### What's Included in 1.0.0

The Azure MCP Server now offers:

- **Comprehensive Azure Service Coverage**: Support for 40+ Azure services including Storage, Key Vault, Cosmos DB, SQL, Kubernetes (AKS), AI Foundry, Event Hubs, Service Bus, PostgreSQL, MySQL, Redis, Azure Monitor, Application Insights, and many more
- **Multiple Installation Methods**: Available through NuGet, NPM, and Docker; or as an extension/plugin for VS Code, Visual Studio 2022, and IntelliJ IDEA.
- **Flexible Server Modes**:
  - Namespace mode (default): Organizes tools by service for easy discovery
  - Consolidated mode: Groups tools by tasks and actions for streamlined workflows
  - Single mode: All tools behind one unified "azure" tool
  - All mode: Exposes every tool individually for maximum control
- **Advanced Authentication**: Supports multiple Azure authentication methods with credential chaining
- **Production Ready**: Includes comprehensive error handling, retry policies, telemetry, and extensive test coverage
- **Developer Friendly**: Native AOT compilation support, read-only mode for safe exploration, and detailed documentation

### Key Features

- **170+ Azure Commands** across Storage, Databases, AI Services, Monitoring, and more
- **Enterprise Support**: Proxy configuration, managed identity authentication, and secure credential handling
- **Performance Optimizations**: Selective caching for expensive operations and efficient HTTP client management

### Getting Started

Install the Azure MCP Server from your preferred platform:

- **VS Code**: Install the [Azure MCP Server extension](https://marketplace.visualstudio.com/items?itemName=ms-azuretools.vscode-azure-mcp-server)
- **Visual Studio 2022**: Install [GitHub Copilot for Azure](https://marketplace.visualstudio.com/items?itemName=github-copilot-azure.GitHubCopilotForAzure2022)
- **IntelliJ IDEA**: Install [Azure Toolkit for IntelliJ](https://plugins.jetbrains.com/plugin/8053-azure-toolkit-for-intellij)
- **NuGet**: `dotnet tool install -g Azure.Mcp --version 1.0.0`
- **npm**: `npx @azure/mcp@1.0.0`
- **Docker**: `docker pull mcr.microsoft.com/azure-mcp:1.0.0`

### Documentation

- [Complete Command Reference](https://github.com/microsoft/mcp/blob/release/azure/1.x/servers/Azure.Mcp.Server/docs/azmcp-commands.md)
- [Authentication Guide](https://github.com/microsoft/mcp/blob/release/azure/1.x/docs/Authentication.md)
- [Troubleshooting](https://github.com/microsoft/mcp/blob/release/azure/1.x/servers/Azure.Mcp.Server/TROUBLESHOOTING.md)
- [Contributing Guidelines](https://github.com/microsoft/mcp/blob/release/azure/1.x/CONTRIBUTING.md)

### Thank You

This release wouldn't have been possible without the contributions from our community, extensive testing from early adopters, and collaboration with the MCP ecosystem. Thank you for your feedback, bug reports, and feature requests that helped shape this stable release.

For a complete history of pre-release changes, see versions [0.9.9](#099-2025-10-24) through [0.0.10](#0010-2025-04-17) below.

## 0.9.9 (2025-10-24)

### Other Changes

- Set telemetry fields for `ToolArea` and `ToolName` when "single" mode is used. [[#952](https://github.com/microsoft/mcp/pull/952)]
- Added instructions on when to not use azd init [[#942](https://github.com/microsoft/mcp/pull/942)]

## 0.9.8 (2025-10-23)

### Features Added

- Adds unique identifier to MCP tools. [[#940](https://github.com/microsoft/mcp/pull/940/)]

### Bugs Fixed

- Fixed SKU configuration bug in SQL database create and update commands. [[#925](https://github.com/microsoft/mcp/pull/925)]
- Fixed a serialization issue with Foundry tools. [[#904](https://github.com/microsoft/mcp/pull/904)]

### Other Changes

- Set telemetry fields for `ToolArea` and `ToolName` when "consolidated" mode is used or a server is loaded from `registry.json`. [[#933](https://github.com/microsoft/mcp/pull/933)]

## 0.9.7 (2025-10-22)

### Bugs Fixed

- Increased Kusto `HttpClient` timeout from 100 seconds to 240 seconds to support long-running queries. [[#907](https://github.com/microsoft/mcp/pull/907)]
- Provide installation instructions when azd or other registry components are missing. [[#926](https://github.com/microsoft/mcp/pull/926)]

### Other Changes

- Improved the following tool namespace descriptions for better LLM tool selection, including usage patterns, messaging scenarios, and when not to use their tools:
  - Service Bus [[#923](https://github.com/microsoft/mcp/pull/923)]
  - Application Insights [[#928](https://github.com/microsoft/mcp/pull/928)]
- Updated the description of the `azmcp_appservice_database_add` command to decrease ambiguity and increase selection accuracy by LLMs. [[#912](https://github.com/microsoft/mcp/pull/912)]

## 0.9.6 (2025-10-21)

### Features Added

- Added instructions to the best practices tool for the GitHub coding agent on how to configure the Azure MCP Server. [[#888](https://github.com/microsoft/mcp/pull/888)]

### Bugs Fixed

- Fixed an issue where `azmcp_entra_administrator_list` was not listing administrators correctly. [[#891](https://github.com/microsoft/mcp/pull/891)]
- Fixed an issue where `azmcp_sql_server_firewall_rule_list` was not listing firewall rules correctly. [[#891](https://github.com/microsoft/mcp/pull/891)]
- Fixed an issue preventing the `ServerStarted` telemetry event from being published. [[#905](https://github.com/microsoft/mcp/pull/905)]
- Fixed an issue where MCP tools were missing the 'title' metadata, causing Visual Studio to display raw tool names instead of user-friendly titles. [[#898](https://github.com/microsoft/mcp/pull/898)]

### Other Changes

- Added tool name length validation to ensure all tool names stay within 48 character limit for compatibility with MCP clients. [[#881](https://github.com/microsoft/mcp/pull/881)]

#### Dependency Updates

- Updated the following libraries:
  - `ModelContextProtocol.AspNetCore`: `0.4.0-preview.2` → `0.4.0-preview.3`. [[#887](https://github.com/Azure/azure-mcp/pull/887)]

## 0.9.5 (2025-10-20)

### Bugs Fixed

- Update the `server.json` file in the NuGet distribution to match the `2025-09-29` schema version (latest from the MCP Registry). [[#870](https://github.com/microsoft/mcp/pull/870)]

### Other Changes

- Updated how `IsServerCommandInvoked` telemetry is captured to more correctly report whether learning or tool call was performed. [[#874](https://github.com/microsoft/mcp/pull/874)]
- Added tool name length validation to ensure all tool names stay within 48 character limit for compatibility with MCP clients. [[#881](https://github.com/microsoft/mcp/pull/881)]

## 0.9.4 (2025-10-17)

### Features Added

- Added a new server startup "consolidated" mode, which groups Azure MCP tools by tasks and actions tools conduct. This can be enabled by using the `--consolidated` flag. [[#784](https://github.com/microsoft/mcp/pull/784)]

### Breaking Changes

- Removes the `azmcp_` prefix from all commands. [[#868](https://github.com/microsoft/mcp/pull/868)]

### Other Changes

#### Dependency Updates

- Updated the following dependencies: [[864](https://github.com/microsoft/mcp/pull/864)]
  - Azure.ResourceManager.ResourceGraph: `1.1.0-beta.4` → `1.1.0`
  - Azure.Core: `1.48.0` → `1.49.0`

## 0.9.3 (2025-10-16)

### Bugs Fixed

- Fixed a bug where user confirmation (elicitation) stopped working between versions `0.8.5` and `0.9.2`. [[#824](https://github.com/microsoft/mcp/issues/824)]
- Fixed `IsServerCommandInvoked` always appearing to be true. [[#837](https://github.com/microsoft/mcp/pull/837)]
- Fixed `ToolName` always showing up as the tool area even if an MCP tool was invoked. [[#837](https://github.com/microsoft/mcp/pull/837)]
- Update the `server.json` in the NuGet distribution to match the 2025-09-29 server.json schema version (latest from the MCP Registry). [[#870](https://github.com/microsoft/mcp/pull/870)]

### Other Changes

- Updated the description of the following Communications commands to decrease ambiguity and increase selection accuracy by LLMs: [[#804](https://github.com/microsoft/mcp/pull/804)]
  - `azmcp_communication_email_send`
  - `azmcp_communication_sms_send`
- Improved the description of the `--enable-insecure-transports` server startup option. [[#839](https://github.com/microsoft/mcp/pull/839)]

## 0.9.2 (2025-10-15)

### Bugs Fixed

- Fixed retained-buffer leaks across services (Kusto, EventGrid, AppLens, Speech, Cosmos, Foundry, NetworkResourceProvider) and tool loaders (BaseToolLoader, ServerToolLoader, NamespaceToolLoader, SingleProxyToolLoader) by disposing `JsonDocument`/`HttpResponseMessage` instances and cloning returned `JsonElements`. ([#817](https://github.com/microsoft/mcp/pull/817))

### Other Changes

- Telemetry capture is disabled in non-release builds. ([#783](https://github.com/microsoft/mcp/pull/783))

## 0.9.1 (2025-10-14)

### Bugs Fixed

- Fixed an issue where `azmcp_sql_db_rename` would not work as expected. [[#615](https://github.com/microsoft/mcp/issues/615)]

### Other Changes

- MCP server start options are now included in telemetry logs. ([#794](https://github.com/microsoft/mcp/pull/794))
- Updated the description of the following Workbook commands to decrease ambiguity and increase selection accuracy by LLMs: [[#787](https://github.com/microsoft/mcp/pull/787)]
  - `azmcp_workbook_show`
  - `azmcp_workbook_update`

## 0.9.0 (2025-10-13)

### Features Added

- Added support for sending an email via Azure Communication Services via the command `azmcp_communication_email_send`. [[#690](https://github.com/microsoft/mcp/pull/690)]
- Added the following Event Hubs commands: [[#750](https://github.com/microsoft/mcp/pull/750)]
  - `azmcp_eventhubs_consumergroup_update`: Create or update a consumer group for an Event Hub.
  - `azmcp_eventhubs_consumergroup_get`: Get details of a consumer group for an Event Hub
  - `azmcp_eventhubs_consumergroup_delete`: Delete a consumer group from an Event Hub
  - `azmcp_eventhubs_eventhub_update`: Create or update an Event Hub within a namespace
  - `azmcp_eventhubs_eventhub_get`: Get details of an Event Hub within a namespace
  - `azmcp_eventhubs_eventhub_delete`: Delete an Event Hub from a namespace
  - `azmcp_eventhubs_namespace_update`: Create or update an Event Hubs namespace
  - `azmcp_eventhubs_namespace_delete`: Delete an existing Event Hubs namespace.
- Added support for listing Azure AI Foundry (Cognitive Services) resources or getting details of a specific one via the command `azmcp_foundry_resource_get`. [[#762](https://github.com/microsoft/mcp/pull/762)]
- Added support for Azure Monitor Web Tests management operations: [[#529](https://github.com/microsoft/mcp/issues/529)]
  - `azmcp_monitor_webtests_create`: Create a new web test in Azure Monitor
  - `azmcp_monitor_webtests_get`: Get details for a specific web test
  - `azmcp_monitor_webtests_list`: List all web tests in a subscription or optionally, within a resource group
  - `azmcp_monitor_webtests_update`: Update an existing web test in Azure Monitor
- Added the following Azure CLI commands:
  - `azmcp_extension_cli_generate`: Generate Azure CLI commands based on user intent. [[#203](https://github.com/microsoft/mcp/issues/203)]
  - `azmcp_extension_cli_install`: Get installation instructions for Azure CLI, Azure Developer CLI and Azure Functions Core Tools. [[#74](https://github.com/microsoft/mcp/issues/74)]
- Added support for Azure AI Search knowledge bases and knowledge sources commands: [[#719](https://github.com/Azure/azure-mcp/pull/719)]
  - `azmcp_search_knowledge_base_list`: List knowledge bases defined in an Azure AI Search service.
  - `azmcp_search_knowledge_base_retrieve`: Execute a retrieval operation using a specified knowledge base with optional multi-turn conversation history.
  - `azmcp_search_knowledge_source_list`: List knowledge sources defined in an Azure AI Search service.

### Breaking Changes

- Replaced `azmcp_redis_cache_list` and `azmcp_redis_cluster_list` with a unified `azmcp_redis_list` command that lists all Redis resources in a subscription. [[#756](https://github.com/microsoft/mcp/issues/756)]
  - Flattened `azmcp_redis_cache_accesspolicy_list` and `azmcp_redis_cluster_database_list` into the aforementioned `azmcp_redis_list` command. [[#757](https://github.com/microsoft/mcp/issues/757)]

### Bugs Fixed

- Fix flow of `Activity.Current` in telemetry service by changing `ITelemetryService`'s activity calls to synchronous. [[#558](https://github.com/microsoft/mcp/pull/558)]

### Other Changes

- Added more deployment related best practices. [[#698](https://github.com/microsoft/mcp/issues/698)]
- Added `IsServerCommandInvoked` telemetry field indicating that the MCP tool call resulted in a command invocation. [[#751](https://github.com/microsoft/mcp/pull/751)]
- Updated the description of the following commands to decrease ambiguity and increase selection accuracy by LLMs:
  - AKS (Azure Kubernetes Service): [[#771](https://github.com/microsoft/mcp/pull/771)]
    - `azmcp_aks_cluster_get`
    - `azmcp_aks_nodepool_get`
  - Marketplace: [[#761](https://github.com/microsoft/mcp/pull/761)]
    - `azmcp_marketplace_product_list`
  - Storage: [[#650](https://github.com/microsoft/mcp/pull/650)]
    - `azmcp_storage_account_get`
    - `azmcp_storage_blob_get`
    - `azmcp_storage_blob_container_create`
    - `azmcp_storage_blob_container_get`

#### Dependency Updates

- Updated the following libraries:
  - `Azure.Search.Documents`: `11.7.0-beta.6` → `11.7.0-beta.7`. [[#719](https://github.com/Azure/azure-mcp/pull/719)]
  - `ModelContextProtocol.AspNetCore`: `0.4.0-preview.1` → `0.4.0-preview.2`. [[#767](https://github.com/Azure/azure-mcp/pull/767)]

## 0.8.6 (2025-10-09)

### Features Added

- Added `--tool` option to start Azure MCP server with only specific tools by name, providing fine-grained control over tool exposure. This option switches server mode to `--all` automatically. The `--namespace` and `--tool` options cannot be used together. [[#685](https://github.com/microsoft/mcp/issues/685)]
- Added support for getting ledger entries on Azure Confidential Ledger via the command `azmcp_confidentialledger_entries_get`. [[#705](https://github.com/microsoft/mcp/pull/723)]
- Added support for listing an Azure resource's activity logs via the command `azmcp_monitor_activitylog_list`. [[#720](https://github.com/microsoft/mcp/pull/720)]

### Breaking Changes

- Unified required parameter validation: null or empty values now always throw `ArgumentException` with an improved message listing all invalid parameters. Previously this would throw either `ArgumentNullException` or `ArgumentException` for only the first invalid value. [[#718](https://github.com/microsoft/mcp/pull/718)]

### Other Changes

- Telemetry:
  - Added `ServerMode` telemetry tag to distinguish start-up modes for the MCP server. [[#738](https://github.com/microsoft/mcp/pull/738)]
  - Updated `ToolArea` telemetry field to be populated for namespace (and intent/learn) calls. [[#739](https://github.com/microsoft/mcp/pull/739)]

## 0.8.5 (2025-10-07)

### Features Added

- Added the following OpenAI commands: [[#647](https://github.com/microsoft/mcp/pull/647)]
  - `azmcp_foundry_openai_chat-completions-create`: Create interactive chat completions using Azure OpenAI chat models in AI Foundry.
  - `azmcp_foundry_openai_embeddings-create`: Generate vector embeddings using Azure OpenAI embedding models in AI Foundry
  - `azmcp_foundry_openai_models-list`: List all available OpenAI models and deployments in an Azure resource.
- Added support for sending SMS messages via Azure Communication Services with the command `azmcp_communication_sms_send`. [[#473](https://github.com/microsoft/mcp/pull/473)]
- Added support for appending tamper-proof ledger entries backed by TEEs and blockchain-style integrity guarantees in Azure Confidential Ledger via the command `azmcp_confidentialledger_entries_append`. [[#705](https://github.com/microsoft/mcp/pull/705)]
- Added the following Azure Managed Lustre commands:
  - `azmcp_azuremanagedlustre_filesystem_subnetsize_validate`: Check if the subnet can host the target Azure Managed Lustre SKU and size [[#110](https://github.com/microsoft/mcp/issues/110)].
  - `azmcp_azuremanagedlustre_filesystem_create`: Create an Azure Managed Lustre filesystem. [[#50](https://github.com/microsoft/mcp/issues/50)]
  - `azmcp_azuremanagedlustre_filesystem_update`: Update an Azure Managed Lustre filesystem. [[#50](https://github.com/microsoft/mcp/issues/50)]
- Added support for listing all Azure SignalR runtime instances or getting detailed information about a single one via the command `azmcp_signalr_runtime_get`. [[#83](https://github.com/microsoft/mcp/pull/83)]

### Breaking Changes

- Renamed `azmcp_azuremanagedlustre` commands to `azmcp_managedlustre`. [[#345](https://github.com/microsoft/mcp/issues/345)]
  - Renamed `azmcp_managedlustre_filesystem_required-subnet-size` to `azmcp_managedlustre_filesystem_subnetsize_ask`. [[#111](https://github.com/microsoft/mcp/issues/111)]
- Merged the following Azure Kubernetes Service (AKS) tools: [[#591](https://github.com/microsoft/mcp/issues/591)]
  - Merged `azmcp_aks_cluster_list` into `azmcp_aks_cluster_get`, which can perform both operations based on whether `--cluster` is passed.
  - Merged `azmcp_aks_nodepool_list` into `azmcp_aks_nodepool_get`, which can perform both operations based on whether `--nodepool` is passed.

### Bugs Fixed

- Improved description of Load Test commands. [[#92](https://github.com/microsoft/mcp/pull/92)]
- Fixed an issue where Azure Subscription tools were not available in the default (namespace) server mode. [[#634](https://github.com/microsoft/mcp/pull/634)]
- Improved error message for macOS users when interactive browser authentication fails due to broker threading requirements. The error now provides clear guidance to use Azure CLI, Azure PowerShell, or Azure Developer CLI for authentication instead. [[#684](https://github.com/microsoft/mcp/pull/684)]
- Added validation for the Cosmos query command `azmcp_cosmos_database_container_item_query`. [[#524](https://github.com/microsoft/mcp/pull/524)]
- Fixed the construction of Azure Resource Graph queries for App Configuration in the `FindAppConfigStore` method. The name filter is now correctly passed via the `additionalFilter` parameter instead of `tableName`, resolving "ExactlyOneStartingOperatorRequired" and "BadRequest" errors when setting key-value pairs. [[#670](https://github.com/microsoft/mcp/pull/670)]
- Updated the description of the Monitor tool and corrected the prompt for command `azmcp_monitor_healthmodels_entity_gethealth` to ensure that the LLM picks up the correct tool. [[#630](https://github.com/microsoft/mcp/pull/630)]
- Fixed "BadRequest" error in Azure Container Registry to get a registry, and in EventHubs to get a namespace. [[#729](https://github.com/microsoft/mcp/pull/729)]
- Added redundancy in Dockerfile to ensure the azmcp in the Docker image is actually executable. [[#732](https://github.com/microsoft/mcp/pull/732)]

### Other Changes

- Updated the description of `azmcp_bicepschema_get` to increase selection accuracy by LLMs. [[#649](https://github.com/microsoft/mcp/pull/649)]
- Update the `ToolName` telemetry field to use the normalized command name when the `CommandFactory` tool is used. [[#716](https://github.com/microsoft/mcp/pull/716)]
- Updated the default tool loading behavior to execute namespace tool calls directly instead of spawning separate child processes for each namespace. [[#704](https://github.com/microsoft/mcp/pull/704)]

#### Dependency updates

- Updated `Microsoft.Azure.Cosmos.Aot` from `0.1.2-preview.2` to `0.1.4-preview.2`, which upgrades the transitive Newtonsoft.Json dependency to `13.0.4`. [[#662](https://github.com/microsoft/mcp/pull/662)]

## 0.8.4 (2025-10-02)

### Features Added

- Added support to return metadata when using the `azmcp_tool_list` command. [[#564](https://github.com/microsoft/mcp/issues/564)]
- Added support for returning a list of tool namespaces instead of individual tools when using the `azmcp_tool_list` command with the `--namespaces` option. [[#496](https://github.com/microsoft/mcp/issues/496)]

### Breaking Changes

- Merged `azmcp_appconfig_kv_list` and `azmcp_appconfig_kv_show` into `azmcp_appconfig_kv_get` which can handle both listing and filtering key-values and getting a specific key-value. [[#505](https://github.com/microsoft/mcp/pull/505)]

### Bugs Fixed

- Fixed the name of the Key Vault Managed HSM settings get command from `azmcp_keyvault_admin_get` to `azmcp_keyvault_admin_settings_get`. [[#643](https://github.com/microsoft/mcp/issues/643)]
- Removed redundant DI instantiation of MCP server providers, as these are expected to be instantiated by the MCP server discovery mechanism. [[#644](https://github.com/microsoft/mcp/pull/644)]
- Fixed App Lens having a runtime error for reflection-based serialization when using native AoT MCP build. [[#639](https://github.com/microsoft/mcp/pull/639)]
- Added validation for the PostgreSQL database query command `azmcp_postgres_database_query`.[[#518](https://github.com/microsoft/mcp/pull/518)]

### Other Changes

- Change base Docker image from `bookworm-slim` to `alpine`. [[#651](https://github.com/microsoft/mcp/pull/651)]
- Refactored tool implementation to use Azure Resource Graph queries instead of direct ARM API calls:
  - Grafana [[#628](https://github.com/microsoft/mcp/pull/628)]
- Updated the description of the following commands to increase selection accuracy by LLMs:
  - App Deployment: `azmcp_deploy_app_logs_get` [[#640](https://github.com/microsoft/mcp/pull/640)]
  - Kusto: [[#666](https://github.com/microsoft/mcp/pull/666)]
    - `azmcp_kusto_cluster_get`
    - `azmcp_kusto_cluster_list`
    - `azmcp_kusto_database_list`
    - `azmcp_kusto_query`
    - `azmcp_kusto_sample`
    - `azmcp_kusto_table_list`
    - `azmcp_kusto_table_schema`
  - Redis: [[#655](https://github.com/microsoft/mcp/pull/655)]
    - `azmcp_redis_cache_list`
    - `azmcp_redis_cluster_list`
  - Service Bus: `azmcp_servicebus_topic_details` [[#642](https://github.com/microsoft/mcp/pull/642)]

#### Dependency Updates

- Updated the `ModelContextProtocol.AspNetCore` version from `0.3.0-preview.4` to `0.4.0-preview.1`. [[#576](https://github.com/Azure/azure-mcp/pull/576)]
- Removed the following dependencies:
  - `Azure.ResourceManager.Grafana` [[#628](https://github.com/microsoft/mcp/pull/622)]

## 0.8.3 (2025-09-30)

### Features Added

- Added support for Azure Developer CLI (azd) MCP tools when azd CLI is installed locally - [[#566](https://github.com/microsoft/mcp/issues/566)]
- Added support to proxy MCP capabilities when child servers leverage sampling or elicitation. [[#581](https://github.com/microsoft/mcp/pull/581)]
- Added support for publishing custom events to Event Grid topics via the command `azmcp_eventgrid_events_publish`. [[#514](https://github.com/microsoft/mcp/pull/514)]
- Added support for generating text completions using deployed Azure OpenAI models in AI Foundry via the command `azmcp_foundry_openai_create-completion`. [[#54](https://github.com/microsoft/mcp/pull/54)]
- Added support for speech recognition from an audio file with Azure AI Services Speech via the command `azmcp_speech_stt_recognize`. [[#436](https://github.com/microsoft/mcp/pull/436)]
- Added support for getting the details of an Azure Event Hubs namespace via the command `azmcp_eventhubs_namespace_get`. [[#105](https://github.com/microsoft/mcp/pull/105)]

### Breaking Changes

### Bugs Fixed

- Fixed an issue with the help option (`--help`) and enabled it across all commands and command groups. [[#583](https://github.com/microsoft/mcp/pull/583)]
- Fixed the following issues with Kusto commands:
  - `azmcp_kusto_cluster_list` and `azmcp_kusto_cluster_get` now accept the correct parameters expected by the service. [[#589](https://github.com/microsoft/mcp/issues/589)]
  - `azmcp_kusto_table_schema` now returns the correct table schema. [[#530](https://github.com/microsoft/mcp/issues/530)]
  - `azmcp_kusto_query` does not fail when the subscription id in the input query is enclosed in double quotes anymore. [[#152](https://github.com/microsoft/mcp/issues/152)]
  - All commands now return enough details in error messages when input parameters are invalid or missing. [[#575](https://github.com/microsoft/mcp/issues/575)]

### Other Changes

- Refactored tool implementation to use Azure Resource Graph queries instead of direct ARM API calls:
  - Authorization [[607](https://github.com/microsoft/mcp/pull/607)]
  - AppConfig [[606](https://github.com/microsoft/mcp/pull/606)]
  - ACR [[622](https://github.com/microsoft/mcp/pull/622)]
- Fixed the names of the following MySQL and Postgres commands: [[#614](https://github.com/microsoft/mcp/pull/614)]
  - `azmcp_mysql_server_config_config`    → `azmcp_mysql_server_config_get`
  - `azmcp_mysql_server_param_param`      → `azmcp_mysql_server_param_get`
  - `azmcp_mysql_table_schema_schema`     → `azmcp_mysql_table_schema_get`
  - `azmcp_postgres_server_config_config` → `azmcp_postgres_server_config_get`
  - `azmcp_postgres_server_param_param`   → `azmcp_postgres_server_param_get`
  - `azmcp_postgres_table_schema_schema`  → `azmcp_postgres_table_schema_get`
- Updated the description of the following commands to increase selection accuracy by LLMs:
  - AI Foundry: [[#599](https://github.com/microsoft/mcp/pull/599)]
    - `azmcp_foundry_agents_connect`
    - `azmcp_foundry_models_deploy`
    - `azmcp_foundry_models_deployments_list`
  - App Lens: `azmcp_applens_resource_diagnose` [[#556](https://github.com/microsoft/mcp/pull/556)]
  - Cloud Architect: `azmcp_cloudarchitect_design` [[#587](https://github.com/microsoft/mcp/pull/587)]
  - Cosmos DB: `azmcp_cosmos_database_container_item_query` [[#625](https://github.com/microsoft/mcp/pull/625)]
  - Event Grid: [[#552](https://github.com/microsoft/mcp/pull/552)]
    - `azmcp_eventgrid_subscription_list`
    - `azmcp_eventgrid_topic_list`
  - Key Vault: [[#608](https://github.com/microsoft/mcp/pull/608)]
    - `azmcp_keyvault_certificate_create`
    - `azmcp_keyvault_certificate_import`
    - `azmcp_keyvault_certificate_get`
    - `azmcp_keyvault_certificate_list`
    - `azmcp_keyvault_key_create`
    - `azmcp_keyvault_key_get`
    - `azmcp_keyvault_key_list`
    - `azmcp_keyvault_secret_create`
    - `azmcp_keyvault_secret_get`
    - `azmcp_keyvault_secret_list`
  - MySQL: [[#614](https://github.com/microsoft/mcp/pull/614)]
    - `azmcp_mysql_server_param_set`
  - Postgres: [[#562](https://github.com/microsoft/mcp/pull/562)]
    - `azmcp_postgres_database_query`
    - `azmcp_postgres_server_param_set`
  - Resource Health: [[#588](https://github.com/microsoft/mcp/pull/588)]
    - `azmcp_resourcehealth_availability-status_get`
    - `azmcp_resourcehealth_service-health-events_list`
  - SQL: [[#594](https://github.com/microsoft/mcp/pull/594)]
    - `azmcp_sql_db_delete`
    - `azmcp_sql_db_update`
    - `azmcp_sql_server_delete`
  - Subscriptions: `azmcp_subscription_list` [[#559](https://github.com/microsoft/mcp/pull/559)]

#### Dependency Updates

- Removed the following dependencies:
  - `Azure.ResourceManager.Authorization` [[#607](https://github.com/microsoft/mcp/pull/607)]
  - `Azure.ResourceManager.AppConfiguration` [[#606](https://github.com/microsoft/mcp/pull/606)]
  - `Azure.ResourceManager.ContainerRegistry` [[#622](https://github.com/microsoft/mcp/pull/622)]

## 0.8.2 (2025-09-25)

### Bugs Fixed

- Fixed `azmcp_subscription_list` to return empty enumerable instead of `null` when no subscriptions are found. [[#508](https://github.com/microsoft/mcp/pull/508)]

## 0.8.1 (2025-09-23)

### Features Added

- Added support for listing SQL servers in a subscription and resource group via the command `azmcp_sql_server_list`. [[#503](https://github.com/microsoft/mcp/issues/503)]
- Added support for renaming Azure SQL databases within a server while retaining configuration via the `azmcp sql db rename` command. [[#542](https://github.com/microsoft/mcp/pull/542)]
- Added support for Azure App Service database management via the command `azmcp_appservice_database_add`. [[#59](https://github.com/microsoft/mcp/pull/59)]
- Added the following Azure Foundry agents commands: [[#55](https://github.com/microsoft/mcp/pull/55)]
  - `azmcp_foundry_agents_connect`: Connect to an agent in an AI Foundry project and query it
  - `azmcp_foundry_agents_evaluate`: Evaluate a response from an agent by passing query and response inline
  - `azmcp_foundry_agents_query_and_evaluate`: Connect to an agent in an AI Foundry project, query it, and evaluate the response in one step
- Enhanced AKS managed cluster information with comprehensive properties. [[#490](https://github.com/microsoft/mcp/pull/490)]
- Added support retrieving Key Vault Managed HSM account settings via the command `azmcp-keyvault-admin-settings-get`. [[#358](https://github.com/microsoft/mcp/pull/358)]

### Breaking Changes

- Removed the following Storage tools: [[#500](https://github.com/microsoft/mcp/pull/500)]
  - `azmcp_storage_blob_batch_set-tier`
  - `azmcp_storage_datalake_directory_create`
  - `azmcp_storage_datalake_file-system_list-paths`
  - `azmcp_storage_queue_message_send`
  - `azmcp_storage_share_file_list`
  - `azmcp_storage_table_list`
- Updated the `OpenWorld` and `Destructive` hints for all tools. [[#510](https://github.com/microsoft/mcp/pull/510)]

### Bugs Fixed

- Fixed MCP server hanging on invalid transport arguments. Server now exits gracefully with clear error messages instead of hanging indefinitely. [[#511](https://github.com/microsoft/mcp/pull/511)]

### Other Changes

- Refactored Kusto service implementation to use Azure Resource Graph queries instead of direct ARM API calls. [[#528](https://github.com/microsoft/mcp/pull/528)]
- Refactored Storage service implementation [[#539](https://github.com/microsoft/mcp/pull/539)]
  - Replaced direct ARM API calls in `azmcp_storage_account_get` with Azure Resource Graph queries.
  - Updated `azmcp_storage_account_create` to use the GenericResource approach instead of direct ARM API calls.
- Updated `IAreaSetup` API so the area's command tree is returned rather than modifying an existing object. It's also more DI-testing friendly. [[#478](https://github.com/microsoft/mcp/pull/478)]
- Updated `CommandFactory.GetServiceArea` to check for a tool's service area with or without the root `azmcp` prefix. [[#478](https://github.com/microsoft/mcp/pull/478)]

#### Dependency Updates

- Removed the following dependencies:
  - `Azure.ResourceManager.Kusto` [[#528](https://github.com/microsoft/mcp/pull/528)]

## 0.8.0 (2025-09-18)

### Features Added

- Added the `--insecure-disable-elicitation` server startup switch. When enabled, the server will bypass user confirmation (elicitation) for tools marked as handling secrets and execute them immediately. This is **INSECURE** and meant only for controlled automation scenarios (e.g., CI or disposable test environments) because it removes a safety barrier that helps prevent accidental disclosure of sensitive data. [[#486](https://github.com/microsoft/mcp/pull/486)]
- Enhanced Azure authentication with targeted credential selection via the `AZURE_TOKEN_CREDENTIALS` environment variable: [[#56](https://github.com/microsoft/mcp/pull/56)]
  - `"dev"`: Development credentials (Visual Studio → Visual Studio Code → Azure CLI → Azure PowerShell → Azure Developer CLI)
  - `"prod"`: Production credentials (Environment → Workload Identity → Managed Identity)
  - Specific credential names (e.g., `"AzureCliCredential"`): Target only that credential
  - Improved Visual Studio Code credential error handling with proper exception wrapping for credential chaining
  - Replaced custom `DefaultAzureCredential` implementation with explicit credential chain for better control and transparency
  - For more details, see [Controlling Authentication Methods with AZURE_TOKEN_CREDENTIALS](https://github.com/microsoft/mcp/blob/main/servers/Azure.Mcp.Server/TROUBLESHOOTING.md#controlling-authentication-methods-with-azure_token_credentials)
- Enhanced AKS nodepool information with comprehensive properties. [[#454](https://github.com/microsoft/mcp/pull/454)]
- Added support for updating Azure SQL databases via the command `azmcp_sql_db_update`. [[#488](https://github.com/microsoft/mcp/pull/488)]
- Added support for listing Event Grid subscriptions via the command `azmcp_eventgrid_subscription_list`. [[#364](https://github.com/microsoft/mcp/pull/364)]
- Added support for listing Application Insights code optimization recommendations across components via the command `azmcp_applicationinsights_recommendation_list`. [#387](https://github.com/microsoft/mcp/pull/387)
- **Errata**: The following was announced as part of release `0.7.0, but was not actually included then.
  - Added support for creating and deleting SQL databases via the commands `azmcp_sql_db_create` and `azmcp_sql_db_delete`. [[#434](https://github.com/microsoft/mcp/pull/434)]
- Restored support for the following Key Vault commands: [[#506](https://github.com/microsoft/mcp/pull/506)]
  - `azmcp_keyvault_key_get`
  - `azmcp_keyvault_secret_get`

### Breaking Changes

- Redesigned how conditionally required options are handled. Commands now use explicit option registration via extension methods (`.AsRequired()`, `.AsOptional()`) instead of legacy patterns (`UseResourceGroup()`, `RequireResourceGroup()`). [[#452](https://github.com/microsoft/mcp/pull/452)]
- Removed support for the `AZURE_MCP_INCLUDE_PRODUCTION_CREDENTIALS` environment variable. Use `AZURE_TOKEN_CREDENTIALS` instead for more flexible credential selection. For migration details, see [Controlling Authentication Methods with AZURE_TOKEN_CREDENTIALS](https://github.com/microsoft/mcp/blob/main/servers/Azure.Mcp.Server/TROUBLESHOOTING.md#controlling-authentication-methods-with-azure_token_credentials). [[#56](https://github.com/microsoft/mcp/pull/56)]
- Merged `azmcp_appconfig_kv_lock` and `azmcp_appconfig_kv_unlock` into `azmcp_appconfig_kv_lock_set` which can handle locking or unlocking a key-value based on the `--lock` parameter. [[#485](https://github.com/microsoft/mcp/pull/485)]


### Other Changes

- Update `azmcp_foundry_models_deploy` to use "GenericResource" for deploying models to Azure AI Services. [[#456](https://github.com/microsoft/mcp/pull/456)]

#### Dependency Updates

- Replaced the `Azure.Bicep.Types.Az` dependency with `Microsoft.Azure.Mcp.AzTypes.Internal.Compact`. [[#472](https://github.com/microsoft/mcp/pull/472)]

## 0.7.0 (2025-09-16)

### Features Added

- Added support for getting a node pool in an AKS managed cluster via the command `azmcp_aks_nodepool_get`. [[#394](https://github.com/microsoft/mcp/pull/394)]
- Added support for diagnosing Azure Resources using the App Lens API via the command `azmcp_applens_resource_diagnose`. [[#356](https://github.com/microsoft/mcp/pull/356)]
- Added elicitation support. An elicitation request is sent if the tool annotation `secret` hint is true. [[#404](https://github.com/microsoft/mcp/pull/404)]
- Added `azmcp_sql_server_create`, `azmcp_sql_server_delete`, `azmcp_sql_server_show` to support SQL server create, delete, and show commands. [[#312](https://github.com/microsoft/mcp/pull/312)]
- Added the support for getting information about Azure Managed Lustre SKUs via the following command `azmcp_azuremanagedlustre_filesystem_get_sku_info`. [[#100](https://github.com/microsoft/mcp/issues/100)]
- Added support for creating and deleting SQL databases via the commands `azmcp_sql_db_create` and `azmcp_sql_db_delete`. [[#434](https://github.com/microsoft/mcp/pull/434)]
- `azmcp_functionapp_get` can now list Function Apps on a resource group level. [[#427](https://github.com/microsoft/mcp/pull/427)]

### Breaking Changes

- Merged `azmcp_functionapp_list` into `azmcp_functionapp_get`, which can perform both operations based on whether `--function-app` is passed. [[#427](https://github.com/microsoft/mcp/pull/427)]
- Removed Azure CLI (`az`) and Azure Developer CLI (`azd`) extension tools to reduce complexity and focus on native Azure service operations. [[#404](https://github.com/microsoft/mcp/pull/404)].

### Bugs Fixed

- Marked the `secret` hint of `azmcp_keyvault_secret_create` tool to "true". [[#430](https://github.com/microsoft/mcp/pull/430)]

### Other Changes

- Replaced bicep tool dependency on Azure.Bicep.Types.Az package with Microsoft.Azure.Mcp.AzTypes.Internal.Compact package. [[#472](https://github.com/microsoft/mcp/pull/472)]

## 0.6.0 (2025-09-11)

### Features Added

- **The Azure MCP Server is now also available on NuGet.org** [[#368](https://github.com/microsoft/mcp/pull/368)]
- Added support for listing node pools in an AKS managed cluster via the command `azmcp_aks_nodepool_list`. [[#360](https://github.com/microsoft/mcp/pull/360)]

### Breaking Changes

- To improve performance, packages now ship with trimmed binaries that have unused code and dependencies removed, resulting in significantly smaller file sizes, faster startup times, and reduced memory footprint. [Learn more](https://learn.microsoft.com/dotnet/core/deploying/trimming/trim-self-contained). [[#405](https://github.com/microsoft/mcp/pull/405)]
- Merged `azmcp_search_index_describe` and `azmcp_search_index_list` into `azmcp_search_index_get`, which can perform both operations based on whether `--index` is passed. [[#378](https://github.com/microsoft/mcp/pull/378)]
- Merged the following Storage tools: [[#376](https://github.com/microsoft/mcp/pull/376)]
  - `azmcp_storage_account_details` and `azmcp_storage_account_list` into `azmcp_storage_account_get`, which supports the behaviors of both tools based on whether `--account` is passed.
  - `azmcp_storage_blob_details` and `azmcp_storage_blob_list` into `azmcp_storage_blob_get`, which supports the behaviors of both tools based on whether `--blob` is passed.
  - `azmcp_storage_blob_container_details` and `azmcp_storage_blob_container_list` into `azmcp_storage_blob_container_get`, which supports the behaviors of both tools based on whether `--container` is passed.
- Updated the descriptions of all Storage tools. [[#376](https://github.com/microsoft/mcp/pull/376)]

### Other Changes

#### Dependency updates

- Updated the following dependencies: [[#380](https://github.com/microsoft/mcp/pull/380)]
  - Azure.Core: `1.47.1` → `1.48.0`
  - Azure.Identity: `1.15.0` → `1.16.0`

## 0.5.13 (2025-09-10)

### Features Added

- Added support for listing all Event Grid topics in a subscription via the command `azmcp_eventgrid_topic_list`. [[#43](https://github.com/microsoft/mcp/pull/43)]
- Added support for retrieving knowledge index schema information in Azure AI Foundry projects via the command `azmcp_foundry_knowledge_index_schema`. [[#41](https://github.com/microsoft/mcp/pull/41)]
- Added support for listing service health events in a subscription via the command `azmcp_resourcehealth_service-health-events_list`. [[#367](https://github.com/microsoft/mcp/pull/367)]

### Breaking Changes

- Updated/removed options for the following commands: [[#108](https://github.com/microsoft/mcp/pull/108)]
  - `azmcp_storage_account_create`: Removed the ability to configure `enable-https-traffic-only` (always `true` now), `allow-blob-public-access` (always `false` now), and `kind` (always `StorageV2` now).
  - `azmcp_storage_blob_container_create`: Removed the ability to configure `blob-container-public-access` (always `false` now).
  - `azmcp_storage_blob_upload`: Removed the ability to configure `overwrite` (always `false` now).

### Bugs Fixed

- Fixed telemetry bug where "ToolArea" was incorrectly populated in with "ToolName". [[#346](https://github.com/microsoft/mcp/pull/346)]

### Other Changes

- Added telemetry to log parameter values for the `azmcp_bestpractices_get` tool. [[#375](https://github.com/microsoft/mcp/pull/375)]
- Updated tool annotations. [[#377](https://github.com/microsoft/mcp/pull/377)]

#### Dependency updates

- Updated the following dependencies:
  - Azure.Identity: `1.14.0` → `1.15.0` [[#352](https://github.com/microsoft/mcp/pull/352)]
  - Azure.Identity.Broker: `1.2.0` → `1.3.0` [[#352](https://github.com/microsoft/mcp/pull/352)]
  - Microsoft.Azure.Cosmos.Aot: `0.1.1-preview.1` → `0.1.2-preview.1` [[#383](https://github.com/microsoft/mcp/pull/383)]
- Updated the following dependency to improve .NET Ahead-of-Time (AOT) compilation support: [[#363](https://github.com/microsoft/mcp/pull/363)]
  - Azure.ResourceManager.StorageCache: `1.3.1` → `1.3.2`

## 0.5.12 (2025-09-04)

### Features Added

- Added `azmcp_sql_server_firewall-rule_create` and `azmcp_sql_server_firewall-rule_delete` commands. [[#121](https://github.com/microsoft/mcp/pull/121)]

### Bugs Fixed

- Fixed a bug in MySQL query validation logic. [[#81](https://github.com/microsoft/mcp/pull/81)]

### Other Changes

AOT- Added a verb to the namespace name for bestpractices [[#109](https://github.com/microsoft/mcp/pull/109)]
- Added instructions about consumption plan for azure functions deployment best practices [[#218](https://github.com/microsoft/mcp/pull/218)]

## 0.5.11 (2025-09-02)

### Other Changes

- Fixed VSIX signing [[#91](https://github.com/microsoft/mcp/pull/91)]
- Included native packages in build artifacts and pack/release scripts. [[#51](https://github.com/microsoft/mcp/pull/51)]

## 0.5.10 (2025-08-28)

### Bugs fixed

- Fixed a bug with telemetry collection related to AppConfig tools. [[#44](https://github.com/microsoft/mcp/pull/44)]

## 0.5.9 (2025-08-26)

### Other Changes

#### Dependency Updates

- Updated the following dependencies to improve .NET Ahead-of-Time (AOT) compilation support:
  - Microsoft.Azure.Cosmos `3.51.0` → Microsoft.Azure.Cosmos.Aot `0.1.1-preview.1`. [[#37](https://github.com/microsoft/mcp/pull/37)]

## 0.5.8 (2025-08-21)

### Features Added

- Added support for listing knowledge indexes in Azure AI Foundry projects via the command `azmcp_foundry_knowledge_index_list`. [[#1004](https://github.com/Azure/azure-mcp/pull/1004)]
- Added support for getting details of an Azure Function App via the command `azmcp_functionapp_get`. [[#970](https://github.com/Azure/azure-mcp/pull/970)]
- Added the following Azure Managed Lustre commands: [[#1003](https://github.com/Azure/azure-mcp/issues/1003)]
  - `azmcp_azuremanagedlustre_filesystem_list`: List available Azure Managed Lustre filesystems.
  - `azmcp_azuremanagedlustre_filesystem_required-subnet-size`: Returns the number of IP addresses required for a specific SKU and size of Azure Managed Lustre filesystem.
- Added support for designing Azure Cloud Architecture through guided questions via the command `azmcp_cloudarchitect_design`. [[#890](https://github.com/Azure/azure-mcp/pull/890)]
- Added support for the following Azure MySQL operations: [[#855](https://github.com/Azure/azure-mcp/issues/855)]
  - `azmcp_mysql_database_list` - List all databases in a MySQL server.
  - `azmcp_mysql_database_query` - Executes a SELECT query on a MySQL Database. The query must start with SELECT and cannot contain any destructive SQL operations for security reasons.
  - `azmcp_mysql_table_list` - List all tables in a MySQL database.
  - `azmcp_mysql_table_schema_get` - Get the schema of a specific table in a MySQL database.
  - `azmcp_mysql_server_config_get` - Retrieve the configuration of a MySQL server.
  - `azmcp_mysql_server_list` - List all MySQL servers in a subscription & resource group.
  - `azmcp_mysql_server_param_get` - Retrieve a specific parameter of a MySQL server.
  - `azmcp_mysql_server_param_set` - Set a specific parameter of a MySQL server to a specific value.
- Added telemetry for tracking service area when calling tools. [[#1024](https://github.com/Azure/azure-mcp/pull/1024)]

### Breaking Changes

- Renamed the following Storage tool option names: [[#1015](https://github.com/Azure/azure-mcp/pull/1015)]
  - `azmcp_storage_account_create`: `account-name` → `account`.
  - `azmcp_storage_blob_batch_set-tier`: `blob-names` → `blobs`.

### Bugs Fixed

- Fixed SQL service test assertions to use case-insensitive string comparisons for resource type validation. [[#938](https://github.com/Azure/azure-mcp/pull/938)]
- Fixed HttpClient service test assertions to properly validate NoProxy collection handling instead of expecting a single string value. [[#938](https://github.com/Azure/azure-mcp/pull/938)]

### Other Changes

- Introduced the `BaseAzureResourceService` class to allow performing Azure Resource read operations using Azure Resource Graph queries. [[#938](https://github.com/Azure/azure-mcp/pull/938)]
- Refactored SQL service implementation to use Azure Resource Graph queries instead of direct ARM API calls. [[#938](https://github.com/Azure/azure-mcp/pull/938)]
  - Removed dependency on `Azure.ResourceManager.Sql` package by migrating to Azure Resource Graph queries, reducing package size and improving startup performance.
- Enhanced `BaseAzureService` with `EscapeKqlString` method for safe KQL query construction across all Azure services. [[#938](https://github.com/Azure/azure-mcp/pull/938)]
  - Fixed KQL string escaping in Workbooks service queries.
- Standardized Azure Storage command descriptions, option names, and parameter names for consistency across all storage commands. Updated JSON serialization context to remove unused model types and improve organization. [[#1015](https://github.com/Azure/azure-mcp/pull/1015)]
- Updated to .NET 10 SDK to prepare for .NET tool packing. [[#1023](https://github.com/Azure/azure-mcp/pull/1023)]
- Enhanced `bestpractices` and `azureterraformbestpractices` tool descriptions to better work with the vscode copilot tool grouping feature. [[#1029](https://github.com/Azure/azure-mcp/pull/1029)]
- The Azure MCP Server can now be packaged as a .NET SDK Tool for easier use by users with the .NET 10 SDK installed. [[#422](https://github.com/Azure/azure-mcp/issues/422)]

#### Dependency Updates

- Updated the following dependencies to improve .NET Ahead-of-Time (AOT) compilation support: [[#1031](https://github.com/Azure/azure-mcp/pull/1031)]
  - Azure.ResourceManager.ResourceHealth: `1.0.0` → `1.1.0-beta.5`

## 0.5.7 (2025-08-19)

### Features Added
- Added support for the following Azure Deploy and Azure Quota operations: [[#626](https://github.com/Azure/azure-mcp/pull/626)]
  - `azmcp_deploy_app_logs_get` - Get logs from Azure applications deployed using azd.
  - `azmcp_deploy_iac_rules_get` - Get Infrastructure as Code rules.
  - `azmcp_deploy_pipeline_guidance-get` - Get guidance for creating CI/CD pipelines to provision Azure resources and deploy applications.
  - `azmcp_deploy_plan_get` - Generate deployment plans to construct infrastructure and deploy applications on Azure.
  - `azmcp_deploy_architecture_diagram-generate` - Generate Azure service architecture diagrams based on application topology.
  - `azmcp_quota_region_availability-list` - List available Azure regions for specific resource types.
  - `azmcp_quota_usage_check` - Check Azure resource usage and quota information for specific resource types and regions.
- Added support for listing Azure Function Apps via the command `azmcp-functionapp-list`. [[#863](https://github.com/Azure/azure-mcp/pull/863)]
- Added support for importing existing certificates into Azure Key Vault via the command `azmcp-keyvault-certificate-import`. [[#968](https://github.com/Azure/azure-mcp/issues/968)]
- Added support for uploading a local file to an Azure Storage blob via the command `azmcp-storage-blob-upload`. [[#960](https://github.com/Azure/azure-mcp/pull/960)]
- Added support for the following Azure Service Health operations: [[#998](https://github.com/Azure/azure-mcp/pull/998)]
  - `azmcp-resourcehealth-availability-status-get` - Get the availability status for a specific resource.
  - `azmcp-resourcehealth-availability-status-list` - List availability statuses for all resources in a subscription or resource group.
- Added support for listing repositories in Azure Container Registries via the command `azmcp-acr-registry-repository-list`. [[#983](https://github.com/Azure/azure-mcp/pull/983)]

### Other Changes

- Improved guidance for LLM interactions with Azure MCP server by adding rules around bestpractices tool calling to server instructions. [[#1007](https://github.com/Azure/azure-mcp/pull/1007)]

#### Dependency Updates

- Updated the following dependencies to improve .NET Ahead-of-Time (AOT) compilation support: [[#893](https://github.com/Azure/azure-mcp/pull/893)]
  - Azure.Bicep.Types: `0.5.110` → `0.6.1`
  - Azure.Bicep.Types.Az: `0.2.771` → `0.2.792`
- Added the following dependencies to support Azure Managed Lustre
  - Azure.ResourceManager.StorageCache:  `1.3.1`

## 0.5.6 (2025-08-14)

### Features Added

- Added support for listing Azure Function Apps via the command `azmcp-functionapp-list`. [[#863](https://github.com/Azure/azure-mcp/pull/863)]
- Added support for getting details about an Azure Storage Account via the command `azmcp-storage-account-details`. [[#934](https://github.com/Azure/azure-mcp/issues/934)]

### Other Changes

- Refactored resource group option (`--resource-group`) handling and validation for all commands to a centralized location. [[#961](https://github.com/Azure/azure-mcp/issues/961)]

#### Dependency Updates

- Updated the following dependencies to improve .NET Ahead-of-Time (AOT) compilation support: [[#967](https://github.com/Azure/azure-mcp/issues/967)] [[#969](https://github.com/Azure/azure-mcp/issues/969)]
  - Azure.Monitor.Query: `1.6.0` → `1.7.1`
  - Azure.Monitor.Ingestion: `1.1.2` → `1.2.0`
  - Azure.Search.Documents: `11.7.0-beta.4` → `11.7.0-beta.6`
  - Azure.ResourceManager.ContainerRegistry: `1.3.0` → `1.3.1`
  - Azure.ResourceManager.DesktopVirtualization: `1.3.1` → `1.3.2`
  - Azure.ResourceManager.PostgreSql: `1.3.0` → `1.3.1`

## 0.5.5 (2025-08-12)

### Features Added

- Added support for listing ACR (Azure Container Registry) registries in a subscription via the command `azmcp-acr-registry-list`. [[#915](https://github.com/Azure/azure-mcp/issues/915)]
- Added the following Azure Storage commands:
  - `azmcp-storage-account-create`: Create a new Azure Storage account. [[#927](https://github.com/Azure/azure-mcp/issues/927)]
  - `azmcp-storage-queue-message-send`: Send a message to an Azure Storage queue. [[#794](https://github.com/Azure/azure-mcp/pull/794)]
  - `azmcp-storage-blob-details`: Get details about an Azure Storage blob. [[#930](https://github.com/Azure/azure-mcp/issues/930)]
  - `azmcp-storage-blob-container-create`: Create a new Azure Storage blob container. [[#937](https://github.com/Azure/azure-mcp/issues/937)]

### Breaking Changes

- The `azmcp-storage-account-list` command now returns account metadata objects instead of plain strings. Each item includes: `name`, `location`, `kind`, `skuName`, `skuTier`, `hnsEnabled`, `allowBlobPublicAccess`, `enableHttpsTrafficOnly`. Update scripts to read the `name` property. The underlying `IStorageService.GetStorageAccounts()` signature changed from `Task<List<string>>` to `Task<List<StorageAccountInfo>>`. [[#904](https://github.com/Azure/azure-mcp/issues/904)]

### Bugs Fixed

- Fixed best practices tool invocation failure when passing "all" action with "general" or "azurefunctions" resources. [[#757](https://github.com/Azure/azure-mcp/issues/757)]
- Updated metadata for CREATE and SET tools to `destructive = true`. [[#773](https://github.com/Azure/azure-mcp/pull/773)]

### Other Changes
- Consolidate "AzSubscriptionGuid" telemetry logic into `McpRuntime`. [[#935](https://github.com/Azure/azure-mcp/pull/935)]

## 0.5.4 (2025-08-07)

### Bugs Fixed

- Fixed subscription parameter handling across all Azure MCP service methods to consistently use `subscription` instead of `subscriptionId`, enabling proper support for both subscription IDs and subscription names. [[#877](https://github.com/Azure/azure-mcp/issues/877)]
- Fixed `ToolExecuted` telemetry activity being created twice. [[#741](https://github.com/Azure/azure-mcp/pull/741)]

### Other Changes

- Improved Azure MCP display name in VS Code from 'azure-mcp-server-ext' to 'Azure MCP' for better user experience in the Configure Tools interface. [[#871](https://github.com/Azure/azure-mcp/issues/871), [#876](https://github.com/Azure/azure-mcp/pull/876)]
- Updated the  following `CommandGroup` descriptions to improve their tool usage by Agents:
  - Azure AI Search [[#874](https://github.com/Azure/azure-mcp/pull/874)]
  - Storage [[#879](https://github.com/Azure/azure-mcp/pull/879)]

## 0.5.3 (2025-08-05)

### Features Added

- Added support for providing the `--content-type` and `--tags` properties to the `azmcp-appconfig-kv-set` command. [[#459](https://github.com/Azure/azure-mcp/pull/459)]
- Added `filter-path` and `recursive` capabilities to `azmcp-storage-datalake-file-system-list-paths`. [[#770](https://github.com/Azure/azure-mcp/issues/770)]
- Added support for listing files and directories in Azure File Shares via the `azmcp-storage-share-file-list` command. This command recursively lists all items in a specified file share directory with metadata including size, last modified date, and content type. [[#793](https://github.com/Azure/azure-mcp/pull/793)]
- Added support for Azure Virtual Desktop with new commands: [[#653](https://github.com/Azure/azure-mcp/pull/653)]
  - `azmcp-virtualdesktop-hostpool-list` - List all host pools in a subscription
  - `azmcp-virtualdesktop-sessionhost-list` - List all session hosts in a host pool
  - `azmcp-virtualdesktop-sessionhost-usersession-list` - List all user sessions on a specific session host
- Added support for creating and publishing DevDeviceId in telemetry. [[#810](https://github.com/Azure/azure-mcp/pull/810/)]

### Breaking Changes

- **Parameter Name Changes**: Removed unnecessary "-name" suffixes from command parameters across 25+ parameters in 12+ Azure service areas to improve consistency and usability. Users will need to update their command-line usage and scripts. [[#853](https://github.com/Azure/azure-mcp/pull/853)]
  - **AppConfig**: `--account-name` → `--account`
  - **Search**: `--service-name` → `--service`, `--index-name` → `--index`
  - **Cosmos**: `--account-name` → `--account`, `--database-name` → `--database`, `--container-name` → `--container`
  - **Kusto**: `--cluster-name` → `--cluster`, `--database-name` → `--database`, `--table-name` → `--table`
  - **AKS**: `--cluster-name` → `--cluster`
  - **Postgres**: `--user-name` → `--user`
  - **ServiceBus**: `--queue-name` → `--queue`, `--topic-name` → `--topic`
  - **Storage**: `--account-name` → `--account`, `--container-name` → `--container`, `--table-name` → `--table`, `--file-system-name` → `--file-system`, `--tier-name` → `--tier`
  - **Monitor**: `--table-name` → `--table`, `--model` → `--health-model`, `--resource-name` → `--resource`
  - **Foundry**: `--deployment-name` → `--deployment`, `--publisher-name` → `--publisher`, `--license-name` → `--license`, `--sku-name` → `--sku`, `--azure-ai-services-name` → `--azure-ai-services`

### Bugs Fixed

- Fixed an issue where the `azmcp-storage-blob-batch-set-tier` command did not correctly handle the `--tier` parameter when setting the access tier for multiple blobs. [[#808](https://github.com/Azure/azure-mcp/pull/808)]

### Other Changes

- Implemented centralized HttpClient service with proxy support for better resource management and enterprise compatibility. [[#857](https://github.com/Azure/azure-mcp/pull/857)]
- Added caching for Cosmos DB databases and containers. [[#813](https://github.com/Azure/azure-mcp/pull/813)]
- Refactored PostgreSQL commands to follow ObjectVerb naming pattern, fix command hierarchy, and ensure all commands end with verbs. This improves consistency and discoverability across all postgres commands. [[#865](https://github.com/Azure/azure-mcp/issues/865)] [[#866](https://github.com/Azure/azure-mcp/pull/866)]

#### Dependency Updates

- Updated the following dependencies to improve .NET Ahead-of-Time (AOT) compilation support. AOT will enable shipping Azure MCP Server as self-contained native executable.
  - Azure.Core: `1.46.2` → `1.47.1`
  - Azure.ResourceManager: `1.13.1` → `1.13.2`
  - Azure.ResourceManager.ApplicationInsights: `1.0.1` → `1.1.0-beta.1`
  - Azure.ResourceManager.AppConfiguration: `1.4.0` → `1.4.1`
  - Azure.ResourceManager.Authorization: `1.1.4` → `1.1.5`
  - Azure.ResourceManager.ContainerService: `1.2.3` → `1.2.5`
  - Azure.ResourceManager.Kusto: `1.6.0` → `1.6.1`
  - Azure.ResourceManager.CognitiveServices: `1.4.0` → `1.5.1`
  - Azure.ResourceManager.Redis: `1.5.0` → `1.5.1`
  - Azure.ResourceManager.RedisEnterprise: `1.1.0` → `1.2.1`
  - Azure.ResourceManager.LoadTesting: `1.1.1` → `1.1.2`
  - Azure.ResourceManager.Sql: `1.3.0` → `1.4.0-beta.3`
  - Azure.ResourceManager.Datadog: `1.0.0-beta.5` → `1.0.0-beta.6`
  - Azure.ResourceManager.CosmosDB: `1.3.2` → `1.4.0-beta.13`
  - Azure.ResourceManager.OperationalInsights: `1.3.0` → `1.3.1`
  - Azure.ResourceManager.Search: `1.2.3` → `1.3.0`
  - Azure.ResourceManager.Storage: `1.4.2` → `1.4.4`
  - Azure.ResourceManager.Grafana: `1.1.1` → `1.2.0-beta.2`
  - Azure.ResourceManager.ResourceGraph: `1.1.0-beta.3` → `1.1.0-beta.4`

## 0.5.2 (2025-07-31)

### Features Added

- Added support for batch setting access tier for multiple Azure Storage blobs via the `azmcp-storage-blob-batch-set-tier` command. This command efficiently changes the storage tier (Hot, Cool, Archive, etc) for multiple blobs simultaneously in a single operation. [[#735](https://github.com/Azure/azure-mcp/issues/735)]
- Added descriptions to all Azure MCP command groups to improve discoverability and usability when running the server with `--mode single` or `--mode namespace`. [[#791](https://github.com/Azure/azure-mcp/pull/791)]

### Breaking Changes

- Removed `--partner-tenant-id` option from `azmcp-marketplace-product-get` command. [[#656](https://github.com/Azure/azure-mcp/pull/656)]

## 0.5.1 (2025-07-29)

### Features Added

- Added support for listing SQL databases via the command: `azmcp-sql-db-list`. [[#746](https://github.com/Azure/azure-mcp/pull/746)]
- Added support for reading `AZURE_SUBSCRIPTION_ID` from the environment variables if a subscription is not provided. [[#533](https://github.com/Azure/azure-mcp/pull/533)]

### Breaking Changes

- Removed the following Key Vault operations: [[#768](https://github.com/Azure/azure-mcp/pull/768)]
  - `azmcp-keyvault-secret-get`
  - `azmcp-keyvault-key-get`

### Other Changes

- Improved the MAC address search logic for telemetry by making it more robust in finding a valid network interface. [[#759](https://github.com/Azure/azure-mcp/pull/759)]
- Major repository structure change:
  - Service areas moved from `/src/areas/{Area}` and `/tests/areas/{Area}` into `/areas/{area}/src` and `/areas/{area}/tests`
  - Common code moved into `/core/src` and `/core/tests`

## 0.5.0 (2025-07-24)

### Features Added

- Added a new VS Code extension (VSIX installer) for the VS Code Marketplace. [[#661](https://github.com/Azure/azure-mcp/pull/661)]
- Added `--mode all` startup option to expose all Azure MCP tools individually. [[#689](https://github.com/Azure/azure-mcp/issues/689)]
- Added more tools for Azure Key Vault: [[#517](https://github.com/Azure/azure-mcp/pull/517)]
  - `azmcp-keyvault-certificate-list` - List certificates in a key vault
  - `azmcp-keyvault-certificate-get` - Get details of a specific certificate
  - `azmcp-keyvault-certificate-create` - Create a new certificate
  - `azmcp-keyvault-secret-list` - List secrets in a key vault
  - `azmcp-keyvault-secret-create` - Create a new secret
- Added support for Azure Workbooks management operations: [[#629](https://github.com/Azure/azure-mcp/pull/629)]
  - `azmcp-workbooks-list` - List workbooks in a resource group with optional filtering
  - `azmcp-workbooks-show` - Get detailed information about a specific workbook
  - `azmcp-workbooks-create` - Create new workbooks with custom visualizations and content
  - `azmcp-workbooks-update` - Update existing workbook configurations and metadata
  - `azmcp-workbooks-delete` - Delete workbooks when no longer needed
- Added support for creating a directory in Azure Storage DataLake via the `azmcp-storage-datalake-directory-create` command. [[#647](https://github.com/Azure/azure-mcp/pull/647)]
- Added support for getting the details of an Azure Kubernetes Service (AKS) cluster via the `azmcp-aks-cluster-get` command. [[#700](https://github.com/Azure/azure-mcp/pull/700)]

### Breaking Changes

- Changed the default startup mode to list tools at the namespace level instead of at an individual level, reducing total tool count from around 128 tools to 25. Use `--mode all` to restore the previous behavior of exposing all tools individually. [[#689](https://github.com/Azure/azure-mcp/issues/689)]
- Consolidated Azure best practices commands into the command `azmcp-bestpractices-get` with `--resource` and `--action` parameters: [[#677](https://github.com/Azure/azure-mcp/pull/677)]
  - Removed `azmcp-bestpractices-general-get`, `azmcp-bestpractices-azurefunctions-get-code-generation` and `azmcp-bestpractices-azurefunctions-get-deployment`
  - Use `--resource general --action code-generation` for general Azure code generation best practices
  - Use `--resource general --action deployment` for general Azure deployment best practices
  - Use `--resource azurefunctions --action code-generation` instead of the old azurefunctions code-generation command
  - Use `--resource azurefunctions --action deployment` instead of the old azurefunctions deployment command
  - Use `--resource static-web-app --action all` to get Static Web Apps development and deployment best practices

### Bugs Fixed

- Fixes tool discovery race condition causing "tool not found" errors in MCP clients that use different processes to start and use the server, like LangGraph. [[#556](https://github.com/Azure/azure-mcp/issues/556)]

## 0.4.1 (2025-07-17)

### Features Added

- Added support for the following Azure Load Testing operations: [[#315](https://github.com/Azure/azure-mcp/pull/315)]
  - `azmcp-loadtesting-testresource-list` - List Azure Load testing resources.
  - `azmcp-loadtesting-testresource-create` - Create a new Azure Load testing resource.
  - `azmcp-loadtesting-test-get` - Get details of a specific load test configuration.
  - `azmcp-loadtesting-test-create` - Create a new load test configuration.
  - `azmcp-loadtesting-testrun-get` - Get details of a specific load test run.
  - `azmcp-loadtesting-testrun-list` - List all load test runs for a specific test.
  - `azmcp-loadtesting-testrun-create` - Create a new load test run.
  - `azmcp-loadtesting-testrun-delete` - Delete a specific load test run.
- Added support for scanning Azure resources for compliance recommendations using the Azure Quick Review CLI via the command: `azmcp-extension-azqr`. [[#510](https://github.com/Azure/azure-mcp/pull/510)]
- Added support for listing paths in Data Lake file systems via the command: `azmcp-storage-datalake-file-system-list-paths`. [[#608](https://github.com/Azure/azure-mcp/pull/608)]
- Added support for listing SQL elastic pools via the command: `azmcp-sql-elastic-pool-list`. [[#606](https://github.com/Azure/azure-mcp/pull/606)]
- Added support for listing SQL server firewall rules via the command: `azmcp-sql-firewall-rule-list`. [[#610](https://github.com/Azure/azure-mcp/pull/610)]
- Added new commands for obtaining Azure Functions best practices via the following commands: [[#630](https://github.com/Azure/azure-mcp/pull/630)]
  - `azmcp-bestpractices-azurefunctions-get-code-generation` - Get code generation best practices for Azure Functions.
  - `azmcp-bestpractices-azurefunctions-get-deployment` - Get deployment best practices for Azure Functions.
- Added support for get details about a product in the Azure Marketplace via the command: `azmcp-marketplace-product-get`. [[#442](https://github.com/Azure/azure-mcp/pull/442)]

### Breaking Changes

- Renamed the command `azmcp-bestpractices-get` to `azmcp-bestpractices-general-get`. [[#630](https://github.com/Azure/azure-mcp/pull/630)]

### Bugs Fixed

- Fixed an issue with Azure CLI executable path resolution on Windows. [[#611](https://github.com/Azure/azure-mcp/issues/611)]
- Fixed a tool discovery timing issue when calling tools on fresh server instances. [[#604](https://github.com/Azure/azure-mcp/issues/604)]
- Fixed issue where unrecognizable json would be sent to MCP clients in STDIO mode at startup. [[#644](https://github.com/Azure/azure-mcp/issues/644)]

### Other Changes

- Changed `engines.node` in `package.json` to require Node.js version `>=20.0.0`. [[#628](https://github.com/Azure/azure-mcp/pull/628)]

## 0.4.0 (2025-07-15)

### Features Added

- Added support for listing Azure Kubernetes Service (AKS) clusters via the command `azmcp-aks-cluster-list`. [[#560](https://github.com/Azure/azure-mcp/pull/560)]
- Made the following Ahead of Time (AOT) compilation improvements saving `6.96 MB` in size total:
  - Switched to the trimmer-friendly `CreateSlimBuilder` API from `CreateBuilder`, saving `0.63 MB` in size for the native executable. [[#564](https://github.com/Azure/azure-mcp/pull/564)]
  - Switched to the trimmer-friendly `npgsql` API, saving `2.69 MB` in size for the native executable. [[#592](https://github.com/Azure/azure-mcp/pull/592)]
  - Enabled `IlcFoldIdenticalMethodBodies` to fold identical method bodies, saving `3.64 MB` in size for the native executable. [[#598](https://github.com/Azure/azure-mcp/pull/598)]
- Added support for using the hyphen/dash ("-") character in command names. [[#531](https://github.com/Azure/azure-mcp/pull/531)]
- Added support for authenticating with the Azure account used to log into VS Code. Authentication now prioritizes the VS Code broker credential when in the context of VS Code. [[#452](https://github.com/Azure/azure-mcp/pull/452)]

### Breaking Changes

- Removed SSE (Server-Sent Events) transport support. Now, only stdio transport is supported as SSE is no longer part of the MCP specification. [[#593](https://github.com/Azure/azure-mcp/issues/593)]
- Renamed `azmcp-sql-server-entraadmin-list` to `azmcp-sql-server-entra-admin-list` for better readability. [[#602](https://github.com/Azure/azure-mcp/pull/602)]

### Bugs Fixed

- Added a post-install script to ensure platform-specific versions like `@azure/mcp-${platform}-${arch}` can be resolved. Otherwise, fail install to prevent npx caching of `@azure/mcp`. [[#597](https://github.com/Azure/azure-mcp/pull/597)]
- Improved install reliability and error handling when missing platform packages on Ubuntu. [[#394](https://github.com/Azure/azure-mcp/pull/394)]

### Other Changes
- Updated `engines.node` in `package.json` to require Node.js version `>=22.0.0`.

#### Dependency Updates

- Updated the `ModelContextProtocol.AspNetCore` version from `0.3.0-preview.1` to `0.3.0-preview.2`. [[#519](https://github.com/Azure/azure-mcp/pull/519)]

## 0.3.2 (2025-07-10)

### Features Added

- Added support for listing Azure Managed Grafana details via the command: `azmcp-grafana-list`. [[#532](https://github.com/Azure/azure-mcp/pull/532)]
- Added agent best practices for Azure Terraform commands. [[#420](https://github.com/Azure/azure-mcp/pull/420)]

### Bugs Fixed

- Fixed issue where trace logs could be collected as telemetry. [[#540](https://github.com/Azure/azure-mcp/pull/540/)]
- Fixed an issue that prevented the Azure MCP from finding the Azure CLI if it was installed on a path other than the default global one. [[#351](https://github.com/Azure/azure-mcp/issues/351)]

## 0.3.1 (2025-07-08)

### Features Added

- Added support for the following SQL operations:
  - `azmcp-sql-db-show` - Show details of a SQL Database [[#516](https://github.com/Azure/azure-mcp/pull/516)]
  - `azmcp-sql-server-entra-admin-list` - List Microsoft Entra ID administrators for a SQL server [[#529](https://github.com/Azure/azure-mcp/pull/529)]
- Updates Azure MCP tool loading configurations at launch time. [[#513](https://github.com/Azure/azure-mcp/pull/513)]

### Breaking Changes

- Deprecated the `--service` flag. Use `--namespace` and `--mode` options to specify the service and mode the server will run in. [[#513](https://github.com/Azure/azure-mcp/pull/513)]

## 0.3.0 (2025-07-03)

### Features Added

- Added support for Azure AI Foundry [[#274](https://github.com/Azure/azure-mcp/pull/274)]. The following tools are now available:
  - `azmcp-foundry-models-list`
  - `azmcp-foundry-models-deploy`
  - `azmcp-foundry-models-deployments-list`
- Added support for telemetry [[#386](https://github.com/Azure/azure-mcp/pull/386)]. Telemetry is enabled by default but can be disabled by setting `AZURE_MCP_COLLECT_TELEMETRY` to `false`.

### Bugs Fixed

- Fixed a bug where `CallToolResult` was always successful. [[#511](https://github.com/Azure/azure-mcp/pull/511)]

## 0.2.6 (2025-07-01)

### Other Changes

- Updated the descriptions of the following tools to improve their usage by Agents: [[#492](https://github.com/Azure/azure-mcp/pull/492)]
  - `azmcp-datadog-monitoredresources-list`
  - `azmcp-kusto-cluster-list`
  - `azmcp-kusto-database-list`
  - `azmcp-kusto-sample`
  - `azmcp-kusto-table-list`
  - `azmcp-kusto-table-schema`

## 0.2.5 (2025-06-26)

### Bugs Fixed

- Fixed issue where tool listing incorrectly returned resources instead of text. [#465](https://github.com/Azure/azure-mcp/issues/465)
- Fixed invalid modification to HttpClient in KustoClient. [#433](https://github.com/Azure/azure-mcp/issues/433)

## 0.2.4 (2025-06-24)

### Features Added

- Added new command for resource-centric logs query in Azure Monitor with command path `azmcp-monitor-resource-logs-query` - https://github.com/Azure/azure-mcp/pull/413
- Added support for starting the server with a subset of services using the `--service` flag - https://github.com/Azure/azure-mcp/pull/424
- Improved index schema handling in Azure AI Search (index descriptions, facetable fields, etc.) - https://github.com/Azure/azure-mcp/pull/440
- Added new commands for querying metrics with Azure Monitor with command paths `azmcp-monitor-metrics-query` and `azmcp-monitor-metrics-definitions`. - https://github.com/Azure/azure-mcp/pull/428

### Breaking Changes

- Changed the command for workspace-based logs query in Azure Monitor from `azmcp-monitor-log-query` to `azmcp-monitor-workspace-logs-query`

### Bugs Fixed

- Fixed handling of non-retrievable fields in Azure AI Search. [#416](https://github.com/Azure/azure-mcp/issues/416)

### Other Changes

- Repository structure changed to organize all of an Azure service's code into a single "area" folder. ([426](https://github.com/Azure/azure-mcp/pull/426))
- Upgraded Azure.Messaging.ServiceBus to 7.20.1 and Azure.Core to 1.46.2. ([441](https://github.com/Azure/azure-mcp/pull/441/))
- Updated to ModelContextProtocol 0.3.0-preview1, which brings support for the 06-18-2025 MCP specification. ([431](https://github.com/Azure/azure-mcp/pull/431))

## 0.2.3 (2025-06-19)

### Features Added

- Adds support to launch MCP server in readonly mode - https://github.com/Azure/azure-mcp/pull/410

### Bugs Fixed

- MCP tools now expose annotations to clients https://github.com/Azure/azure-mcp/pull/388

## 0.2.2 (2025-06-17)

### Features Added

- Support for Azure ISV Services https://github.com/Azure/azure-mcp/pull/199/
- Support for Azure RBAC https://github.com/Azure/azure-mcp/pull/266
- Support for Key Vault Secrets https://github.com/Azure/azure-mcp/pull/173


## 0.2.1 (2025-06-12)

### Bugs Fixed

- Fixed the issue where queries containing double quotes failed to execute. https://github.com/Azure/azure-mcp/pull/338
- Enables dynamic proxy mode within single "azure" tool. https://github.com/Azure/azure-mcp/pull/325

## 0.2.0 (2025-06-09)

### Features Added

- Support for launching smaller service level MCP servers. https://github.com/Azure/azure-mcp/pull/324

### Bugs Fixed

- Fixed failure starting Docker image. https://github.com/Azure/azure-mcp/pull/301

## 0.1.2 (2025-06-03)

### Bugs Fixed

- Monitor Query Logs Failing.  Fixed with https://github.com/Azure/azure-mcp/pull/280

## 0.1.1 (2025-05-30)

### Bugs Fixed

- Fixed return value of `tools/list` to use JSON object names. https://github.com/Azure/azure-mcp/pull/275

### Other Changes

- Update .NET SDK version to 9.0.300 https://github.com/Azure/azure-mcp/pull/278

## 0.1.0 (2025-05-28)

### Breaking Changes

- `azmcp tool list` "args" changes to "options"

### Other Changes

- Removed "Arguments" from code base in favor of "Options" to align with System. CommandLine semantics. https://github.com/Azure/azure-mcp/pull/232

## 0.0.21 (2025-05-22)

### Features Added

- Support for Azure Redis Caches and Clusters https://github.com/Azure/azure-mcp/pull/198
- Support for Azure Monitor Health Models https://github.com/Azure/azure-mcp/pull/208

### Bugs Fixed

- Updates the usage patterns of Azure Developer CLI (azd) when invoked from MCP. https://github.com/Azure/azure-mcp/pull/203
- Fixes server binding issue when using SSE transport in Docker by replacing `ListenLocalhost` with `ListenAnyIP`, allowing external access via port mapping. https://github.com/Azure/azure-mcp/pull/233

### Other Changes

- Updated to the latest ModelContextProtocol library. https://github.com/Azure/azure-mcp/pull/220

## 0.0.20 (2025-05-17)

### Bugs Fixed

- Improve the formatting in the ParseJsonOutput method and refactor it to utilize a ParseError record. https://github.com/Azure/azure-mcp/pull/218
- Added dummy argument for best practices tool, so the schema is properly generated for Python Open API use cases. https://github.com/Azure/azure-mcp/pull/219

## 0.0.19 (2025-05-15)

### Bugs Fixed

- Fixes Service Bus host name parameter description. https://github.com/Azure/azure-mcp/pull/209/

## 0.0.18 (2025-05-14)

### Bugs Fixed

- Include option to exclude managed keys. https://github.com/Azure/azure-mcp/pull/202

## 0.0.17 (2025-05-13)

### Bugs Fixed

- Added an opt-in timeout for browser-based authentication to handle cases where the process waits indefinitely if the user closes the browser. https://github.com/Azure/azure-mcp/pull/189

## 0.0.16 (2025-05-13)

### Bugs Fixed

- Fixed being able to pass args containing spaces through an npx call to the cli

### Other Changes

- Updated to the latest ModelContextProtocol library. https://github.com/Azure/azure-mcp/pull/161

## 0.0.15 (2025-05-09)

### Features Added

- Support for getting properties and runtime information for Azure Service Bus queues, topics, and subscriptions. https://github.com/Azure/azure-mcp/pull/150/
- Support for peeking at Azure Service Bus messages from queues or subscriptions. https://github.com/Azure/azure-mcp/pull/144
- Adds Best Practices tool that provides guidance to LLMs for effective code generation. https://github.com/Azure/azure-mcp/pull/153 https://github.com/Azure/azure-mcp/pull/156

### Other Changes

- Disabled Parallel testing in the ADO pipeline for Live Tests https://github.com/Azure/azure-mcp/pull/151

## 0.0.14 (2025-05-07)

### Features Added

- Support for Azure Key Vault keys https://github.com/Azure/azure-mcp/pull/119
- Support for Azure Data Explorer  https://github.com/Azure/azure-mcp/pull/21

## 0.0.13 (2025-05-06)

### Features Added

- Support for Azure PostgreSQL. https://github.com/Azure/azure-mcp/pull/81

## 0.0.12 (2025-05-05)

### Features Added

- Azure Search Tools https://github.com/Azure/azure-mcp/pull/83

### Other Changes

- Arguments no longer echoed in response: https://github.com/Azure/azure-mcp/pull/79
- Editorconfig and gitattributes updated: https://github.com/Azure/azure-mcp/pull/91

## 0.0.11 (2025-04-29)

### Features Added

### Breaking Changes

### Bugs Fixed
- Bug fixes to existing MCP commands
- See https://github.com/Azure/azure-mcp/releases/tag/0.0.11

### Other Changes

## 0.0.10 (2025-04-17)

### Features Added
- Support for Azure Cosmos DB (NoSQL databases).
- Support for Azure Storage.
- Support for Azure Monitor (Log Analytics).
- Support for Azure App Configuration.
- Support for Azure Resource Groups.
- Support for Azure CLI.
- Support for Azure Developer CLI (azd).

### Breaking Changes

### Bugs Fixed
- See https://github.com/Azure/azure-mcp/releases/tag/0.0.10

### Other Changes
- See blog post for details https://devblogs.microsoft.com/azure-sdk/introducing-the-azure-mcp-server/<|MERGE_RESOLUTION|>--- conflicted
+++ resolved
@@ -4,20 +4,18 @@
 
 ## 2.0.0-beta.4 (Unreleased)
 
-<<<<<<< HEAD
 - Added a `CancellationToken` parameter to async methods to more `I[SomeService]` interfaces [[#1133](https://github.com/microsoft/mcp/pull/1133)]
+
+### Features Added
+
+### Breaking Changes
+
+### Bugs Fixed
+
+### Other Changes
+
+- Added a `CancellationToken` parameter to async methods to more `I[SomeService]` interfaces. [[#1133](https://github.com/microsoft/mcp/pull/1133)]
 - Upgraded dependency version of coverlet.collector from 6.0.2 to 6.0.4. [[#1153](https://github.com/microsoft/mcp/pull/1153)]
-=======
-### Features Added
-
-### Breaking Changes
-
-### Bugs Fixed
-
-### Other Changes
-
-- Added a `CancellationToken` parameter to async methods to more `I[SomeService]` interfaces. [[#1133](https://github.com/microsoft/mcp/pull/1133)]
->>>>>>> 52c245fd
 
 ## 2.0.0-beta.3 (2025-11-11)
 
