# CHANGELOG 📝

The Azure MCP Server updates automatically by default whenever a new release comes out 🚀. We ship updates twice a week on Tuesdays and Thursdays 😊

<<<<<<< HEAD
## 0.9.0 (unreleased)

### Features Added

- Added support for retrieving account settings of an Azure Key Vault via the command `azmcp-keyvault-admin-settings-get`.
=======
## 0.8.1 (Unreleased)

### Features Added

- Added support for `azmcp sql server list` command to list SQL servers in a subscription and resource group. [[#503](https://github.com/microsoft/mcp/issues/503)]
- Added support for Azure App Service database management via the command:
  - `azmcp_appservice_database_add`: Add a database connection to an App Service web app (does not create the database itself; only adds the connection).
        This enables prompt-driven addition of database connections for Azure App Service web apps.

### Breaking Changes

- Removed the following Storage tools:
  - `azmcp_storage_blob_batch_set-tier`
  - `azmcp_storage_datalake_directory_create`
  - `azmcp_storage_datalake_file-system_list-paths`
  - `azmcp_storage_queue_message_send`
  - `azmcp_storage_share_file_list`
  - `azmcp_storage_table_list`

### Bugs Fixed

- Fixed MCP server hanging on invalid transport arguments. Server now exits gracefully with clear error messages instead of hanging indefinitely. [[#311](https://github.com/microsoft/mcp/issues/311)] [[#511](https://github.com/microsoft/mcp/pull/511)]

### Other Changes

- Refactored Kusto service implementation to use Azure Resource Graph queries instead of direct ARM API calls. [[#528](https://github.com/microsoft/mcp/pull/528)]

#### Dependency Updates

- Removed the following dependencies:
  - Azure.ResourceManager.Kusto [[#528](https://github.com/microsoft/mcp/pull/528)]
>>>>>>> 4351197b

## 0.8.0 (2025-09-18)

### Features Added

- Added the `--insecure-disable-elicitation` server startup switch. When enabled, the server will bypass user confirmation (elicitation) for tools marked as handling secrets and execute them immediately. This is **INSECURE** and meant only for controlled automation scenarios (e.g., CI or disposable test environments) because it removes a safety barrier that helps prevent accidental disclosure of sensitive data. [[#486](https://github.com/microsoft/mcp/pull/486)]
- Enhanced Azure authentication with targeted credential selection via the `AZURE_TOKEN_CREDENTIALS` environment variable: [[#56](https://github.com/microsoft/mcp/pull/56)]
  - `"dev"`: Development credentials (Visual Studio → Visual Studio Code → Azure CLI → Azure PowerShell → Azure Developer CLI)
  - `"prod"`: Production credentials (Environment → Workload Identity → Managed Identity)
  - Specific credential names (e.g., `"AzureCliCredential"`): Target only that credential
  - Improved Visual Studio Code credential error handling with proper exception wrapping for credential chaining
  - Replaced custom `DefaultAzureCredential` implementation with explicit credential chain for better control and transparency
  - For more details, see [Controlling Authentication Methods with AZURE_TOKEN_CREDENTIALS](https://github.com/microsoft/mcp/blob/main/servers/Azure.Mcp.Server/TROUBLESHOOTING.md#controlling-authentication-methods-with-azure_token_credentials)
- Enhanced AKS nodepool information with comprehensive properties. [[#454](https://github.com/microsoft/mcp/pull/454)]
- Added support for updating Azure SQL databases via the command `azmcp_sql_db_update`. [[#488](https://github.com/microsoft/mcp/pull/488)]
- Added support for listing Event Grid subscriptions via the command `azmcp_eventgrid_subscription_list`. [[#364](https://github.com/microsoft/mcp/pull/364)]
- Added support for listing Application Insights code optimization recommendations across components via the command `azmcp_applicationinsights_recommendation_list`. [#387](https://github.com/microsoft/mcp/pull/387)
- **Errata**: The following was announced as part of release `0.7.0, but was not actually included then.
  - Added support for creating and deleting SQL databases via the commands `azmcp_sql_db_create` and `azmcp_sql_db_delete`. [[#434](https://github.com/microsoft/mcp/pull/434)]
- Restored support for the following Key Vault commands: [[#506](https://github.com/microsoft/mcp/pull/506)]
  - `azmcp_keyvault_key_get`
  - `azmcp_keyvault_secret_get`

### Breaking Changes

- Redesigned how conditionally required options are handled. Commands now use explicit option registration via extension methods (`.AsRequired()`, `.AsOptional()`) instead of legacy patterns (`UseResourceGroup()`, `RequireResourceGroup()`). [[#452](https://github.com/microsoft/mcp/pull/452)]
- Removed support for the `AZURE_MCP_INCLUDE_PRODUCTION_CREDENTIALS` environment variable. Use `AZURE_TOKEN_CREDENTIALS` instead for more flexible credential selection. For migration details, see [Controlling Authentication Methods with AZURE_TOKEN_CREDENTIALS](https://github.com/microsoft/mcp/blob/main/servers/Azure.Mcp.Server/TROUBLESHOOTING.md#controlling-authentication-methods-with-azure_token_credentials). [[#56](https://github.com/microsoft/mcp/pull/56)]
- Merged `azmcp_appconfig_kv_lock` and `azmcp_appconfig_kv_unlock` into `azmcp_appconfig_kv_lock_set` which can handle locking or unlocking a key-value based on the `--lock` parameter. [[#485](https://github.com/microsoft/mcp/pull/485)]


### Other Changes

- Update `azmcp_foundry_models_deploy` to use "GenericResource" for deploying models to Azure AI Services. [[#456](https://github.com/microsoft/mcp/pull/456)]

#### Dependency Updates

- Replaced the `Azure.Bicep.Types.Az` dependency with `Microsoft.Azure.Mcp.AzTypes.Internal.Compact`. [[#472](https://github.com/microsoft/mcp/pull/472)]

## 0.7.0 (2025-09-16)

### Features Added

- Added support for getting a node pool in an AKS managed cluster via the command `azmcp_aks_nodepool_get`. [[#394](https://github.com/microsoft/mcp/pull/394)]
- Added support for diagnosing Azure Resources using the App Lens API via the command `azmcp_applens_resource_diagnose`. [[#356](https://github.com/microsoft/mcp/pull/356)]
- Added elicitation support. An elicitation request is sent if the tool annotation `secret` hint is true. [[#404](https://github.com/microsoft/mcp/pull/404)]
- Added `azmcp_sql_server_create`, `azmcp_sql_server_delete`, `azmcp_sql_server_show` to support SQL server create, delete, and show commands. [[#312](https://github.com/microsoft/mcp/pull/312)]
- Added the support for getting information about Azure Managed Lustre SKUs via the following command `azmcp_azuremanagedlustre_filesystem_get_sku_info`. [[#100](https://github.com/microsoft/mcp/issues/100)]
- Added support for creating and deleting SQL databases via the commands `azmcp_sql_db_create` and `azmcp_sql_db_delete`. [[#434](https://github.com/microsoft/mcp/pull/434)]
- `azmcp_functionapp_get` can now list Function Apps on a resource group level. [[#427](https://github.com/microsoft/mcp/pull/427)]

### Breaking Changes

- Merged `azmcp_functionapp_list` into `azmcp_functionapp_get`, which can perform both operations based on whether `--function-app` is passed. [[#427](https://github.com/microsoft/mcp/pull/427)]
- Removed Azure CLI (`az`) and Azure Developer CLI (`azd`) extension tools to reduce complexity and focus on native Azure service operations. [[#404](https://github.com/microsoft/mcp/pull/404)].

### Bugs Fixed

- Marked the `secret` hint of `azmcp_keyvault_secret_create` tool to "true". [[#430](https://github.com/microsoft/mcp/pull/430)]

### Other Changes

- Replaced bicep tool dependency on Azure.Bicep.Types.Az package with Microsoft.Azure.Mcp.AzTypes.Internal.Compact package. [[#472](https://github.com/microsoft/mcp/pull/472)]

## 0.6.0 (2025-09-11)

### Features Added

- **The Azure MCP Server is now also available on NuGet.org** [[#368](https://github.com/microsoft/mcp/pull/368)]
- Added support for listing node pools in an AKS managed cluster via the command `azmcp_aks_nodepool_list`. [[#360](https://github.com/microsoft/mcp/pull/360)]

### Breaking Changes

- To improve performance, packages now ship with trimmed binaries that have unused code and dependencies removed, resulting in significantly smaller file sizes, faster startup times, and reduced memory footprint. [Learn more](https://learn.microsoft.com/dotnet/core/deploying/trimming/trim-self-contained). [[#405](https://github.com/microsoft/mcp/pull/405)]
- Merged `azmcp_search_index_describe` and `azmcp_search_index_list` into `azmcp_search_index_get`, which can perform both operations based on whether `--index` is passed. [[#378](https://github.com/microsoft/mcp/pull/378)]
- Merged the following Storage tools: [[#376](https://github.com/microsoft/mcp/pull/376)]
  - `azmcp_storage_account_details` and `azmcp_storage_account_list` into `azmcp_storage_account_get`, which supports the behaviors of both tools based on whether `--account` is passed.
  - `azmcp_storage_blob_details` and `azmcp_storage_blob_list` into `azmcp_storage_blob_get`, which supports the behaviors of both tools based on whether `--blob` is passed.
  - `azmcp_storage_blob_container_details` and `azmcp_storage_blob_container_list` into `azmcp_storage_blob_container_get`, which supports the behaviors of both tools based on whether `--container` is passed.
- Updated the descriptions of all Storage tools. [[#376](https://github.com/microsoft/mcp/pull/376)]

### Other Changes

#### Dependency updates

- Updated the following dependencies: [[#380](https://github.com/microsoft/mcp/pull/380)]
  - Azure.Core: `1.47.1` → `1.48.0`
  - Azure.Identity: `1.15.0` → `1.16.0`

## 0.5.13 (2025-09-10)

### Features Added

- Added support for listing all Event Grid topics in a subscription via the command `azmcp_eventgrid_topic_list`. [[#43](https://github.com/microsoft/mcp/pull/43)]
- Added support for retrieving knowledge index schema information in Azure AI Foundry projects via the command `azmcp_foundry_knowledge_index_schema`. [[#41](https://github.com/microsoft/mcp/pull/41)]
- Added support for listing service health events in a subscription via the command `azmcp_resourcehealth_service-health-events_list`. [[#367](https://github.com/microsoft/mcp/pull/367)]

### Breaking Changes

- Updated/removed options for the following commands: [[#108](https://github.com/microsoft/mcp/pull/108)]
  - `azmcp_storage_account_create`: Removed the ability to configure `enable-https-traffic-only` (always `true` now), `allow-blob-public-access` (always `false` now), and `kind` (always `StorageV2` now).
  - `azmcp_storage_blob_container_create`: Removed the ability to configure `blob-container-public-access` (always `false` now).
  - `azmcp_storage_blob_upload`: Removed the ability to configure `overwrite` (always `false` now).

### Bugs Fixed

- Fixed telemetry bug where "ToolArea" was incorrectly populated in with "ToolName". [[#346](https://github.com/microsoft/mcp/pull/346)]

### Other Changes

- Added telemetry to log parameter values for the `azmcp_bestpractices_get` tool. [[#375](https://github.com/microsoft/mcp/pull/375)]
- Updated tool annotations. [[#377](https://github.com/microsoft/mcp/pull/377)]

#### Dependency updates

- Updated the following dependencies:
  - Azure.Identity: `1.14.0` → `1.15.0` [[#352](https://github.com/microsoft/mcp/pull/352)]
  - Azure.Identity.Broker: `1.2.0` → `1.3.0` [[#352](https://github.com/microsoft/mcp/pull/352)]
  - Microsoft.Azure.Cosmos.Aot: `0.1.1-preview.1` → `0.1.2-preview.1` [[#383](https://github.com/microsoft/mcp/pull/383)]
- Updated the following dependency to improve .NET Ahead-of-Time (AOT) compilation support: [[#363](https://github.com/microsoft/mcp/pull/363)]
  - Azure.ResourceManager.StorageCache: `1.3.1` → `1.3.2`

## 0.5.12 (2025-09-04)

### Features Added

- Added `azmcp_sql_server_firewall-rule_create` and `azmcp_sql_server_firewall-rule_delete` commands. [[#121](https://github.com/microsoft/mcp/pull/121)]

### Bugs Fixed

- Fixed a bug in MySQL query validation logic. [[#81](https://github.com/microsoft/mcp/pull/81)]

### Other Changes

AOT- Added a verb to the namespace name for bestpractices [[#109](https://github.com/microsoft/mcp/pull/109)]
- Added instructions about consumption plan for azure functions deployment best practices [[#218](https://github.com/microsoft/mcp/pull/218)]

## 0.5.11 (2025-09-02)

### Other Changes

- Fixed VSIX signing [[#91](https://github.com/microsoft/mcp/pull/91)]
- Included native packages in build artifacts and pack/release scripts. [[#51](https://github.com/microsoft/mcp/pull/51)]

## 0.5.10 (2025-08-28)

### Bugs fixed

- Fixed a bug with telemetry collection related to AppConfig tools. [[#44](https://github.com/microsoft/mcp/pull/44)]

## 0.5.9 (2025-08-26)

### Other Changes

#### Dependency Updates

- Updated the following dependencies to improve .NET Ahead-of-Time (AOT) compilation support:
  - Microsoft.Azure.Cosmos `3.51.0` → Microsoft.Azure.Cosmos.Aot `0.1.1-preview.1`. [[#37](https://github.com/microsoft/mcp/pull/37)]

## 0.5.8 (2025-08-21)

### Features Added

- Added support for listing knowledge indexes in Azure AI Foundry projects via the command `azmcp_foundry_knowledge_index_list`. [[#1004](https://github.com/Azure/azure-mcp/pull/1004)]
- Added support for getting details of an Azure Function App via the command `azmcp_functionapp_get`. [[#970](https://github.com/Azure/azure-mcp/pull/970)]
- Added the following Azure Managed Lustre commands: [[#1003](https://github.com/Azure/azure-mcp/issues/1003)]
  - `azmcp_azuremanagedlustre_filesystem_list`: List available Azure Managed Lustre filesystems.
  - `azmcp_azuremanagedlustre_filesystem_required-subnet-size`: Returns the number of IP addresses required for a specific SKU and size of Azure Managed Lustre filesystem.
- Added support for designing Azure Cloud Architecture through guided questions via the command `azmcp_cloudarchitect_design`. [[#890](https://github.com/Azure/azure-mcp/pull/890)]
- Added support for the following Azure MySQL operations: [[#855](https://github.com/Azure/azure-mcp/issues/855)]
  - `azmcp_mysql_database_list` - List all databases in a MySQL server.
  - `azmcp_mysql_database_query` - Executes a SELECT query on a MySQL Database. The query must start with SELECT and cannot contain any destructive SQL operations for security reasons.
  - `azmcp_mysql_table_list` - List all tables in a MySQL database.
  - `azmcp_mysql_table_schema_get` - Get the schema of a specific table in a MySQL database.
  - `azmcp_mysql_server_config_get` - Retrieve the configuration of a MySQL server.
  - `azmcp_mysql_server_list` - List all MySQL servers in a subscription & resource group.
  - `azmcp_mysql_server_param_get` - Retrieve a specific parameter of a MySQL server.
  - `azmcp_mysql_server_param_set` - Set a specific parameter of a MySQL server to a specific value.
- Added telemetry for tracking service area when calling tools. [[#1024](https://github.com/Azure/azure-mcp/pull/1024)]

### Breaking Changes

- Renamed the following Storage tool option names: [[#1015](https://github.com/Azure/azure-mcp/pull/1015)]
  - `azmcp_storage_account_create`: `account-name` → `account`.
  - `azmcp_storage_blob_batch_set-tier`: `blob-names` → `blobs`.

### Bugs Fixed

- Fixed SQL service test assertions to use case-insensitive string comparisons for resource type validation. [[#938](https://github.com/Azure/azure-mcp/pull/938)]
- Fixed HttpClient service test assertions to properly validate NoProxy collection handling instead of expecting a single string value. [[#938](https://github.com/Azure/azure-mcp/pull/938)]

### Other Changes

- Introduced the `BaseAzureResourceService` class to allow performing Azure Resource read operations using Azure Resource Graph queries. [[#938](https://github.com/Azure/azure-mcp/pull/938)]
- Refactored SQL service implementation to use Azure Resource Graph queries instead of direct ARM API calls. [[#938](https://github.com/Azure/azure-mcp/pull/938)]
  - Removed dependency on `Azure.ResourceManager.Sql` package by migrating to Azure Resource Graph queries, reducing package size and improving startup performance.
- Enhanced `BaseAzureService` with `EscapeKqlString` method for safe KQL query construction across all Azure services. [[#938](https://github.com/Azure/azure-mcp/pull/938)]
  - Fixed KQL string escaping in Workbooks service queries.
- Standardized Azure Storage command descriptions, option names, and parameter names for consistency across all storage commands. Updated JSON serialization context to remove unused model types and improve organization. [[#1015](https://github.com/Azure/azure-mcp/pull/1015)]
- Updated to .NET 10 SDK to prepare for .NET tool packing. [[#1023](https://github.com/Azure/azure-mcp/pull/1023)]
- Enhanced `bestpractices` and `azureterraformbestpractices` tool descriptions to better work with the vscode copilot tool grouping feature. [[#1029](https://github.com/Azure/azure-mcp/pull/1029)]
- The Azure MCP Server can now be packaged as a .NET SDK Tool for easier use by users with the .NET 10 SDK installed. [[#422](https://github.com/Azure/azure-mcp/issues/422)]

#### Dependency Updates

- Updated the following dependencies to improve .NET Ahead-of-Time (AOT) compilation support: [[#1031](https://github.com/Azure/azure-mcp/pull/1031)]
  - Azure.ResourceManager.ResourceHealth: `1.0.0` → `1.1.0-beta.5`

## 0.5.7 (2025-08-19)

### Features Added
- Added support for the following Azure Deploy and Azure Quota operations: [[#626](https://github.com/Azure/azure-mcp/pull/626)]
  - `azmcp_deploy_app_logs_get` - Get logs from Azure applications deployed using azd.
  - `azmcp_deploy_iac_rules_get` - Get Infrastructure as Code rules.
  - `azmcp_deploy_pipeline_guidance-get` - Get guidance for creating CI/CD pipelines to provision Azure resources and deploy applications.
  - `azmcp_deploy_plan_get` - Generate deployment plans to construct infrastructure and deploy applications on Azure.
  - `azmcp_deploy_architecture_diagram-generate` - Generate Azure service architecture diagrams based on application topology.
  - `azmcp_quota_region_availability-list` - List available Azure regions for specific resource types.
  - `azmcp_quota_usage_check` - Check Azure resource usage and quota information for specific resource types and regions.
- Added support for listing Azure Function Apps via the command `azmcp-functionapp-list`. [[#863](https://github.com/Azure/azure-mcp/pull/863)]
- Added support for importing existing certificates into Azure Key Vault via the command `azmcp-keyvault-certificate-import`. [[#968](https://github.com/Azure/azure-mcp/issues/968)]
- Added support for uploading a local file to an Azure Storage blob via the command `azmcp-storage-blob-upload`. [[#960](https://github.com/Azure/azure-mcp/pull/960)]
- Added support for the following Azure Service Health operations: [[#998](https://github.com/Azure/azure-mcp/pull/998)]
  - `azmcp-resourcehealth-availability-status-get` - Get the availability status for a specific resource.
  - `azmcp-resourcehealth-availability-status-list` - List availability statuses for all resources in a subscription or resource group.
- Added support for listing repositories in Azure Container Registries via the command `azmcp-acr-registry-repository-list`. [[#983](https://github.com/Azure/azure-mcp/pull/983)]

### Other Changes

- Improved guidance for LLM interactions with Azure MCP server by adding rules around bestpractices tool calling to server instructions. [[#1007](https://github.com/Azure/azure-mcp/pull/1007)]

#### Dependency Updates

- Updated the following dependencies to improve .NET Ahead-of-Time (AOT) compilation support: [[#893](https://github.com/Azure/azure-mcp/pull/893)]
  - Azure.Bicep.Types: `0.5.110` → `0.6.1`
  - Azure.Bicep.Types.Az: `0.2.771` → `0.2.792`
- Added the following dependencies to support Azure Managed Lustre
  - Azure.ResourceManager.StorageCache:  `1.3.1`

## 0.5.6 (2025-08-14)

### Features Added

- Added support for listing Azure Function Apps via the command `azmcp-functionapp-list`. [[#863](https://github.com/Azure/azure-mcp/pull/863)]
- Added support for getting details about an Azure Storage Account via the command `azmcp-storage-account-details`. [[#934](https://github.com/Azure/azure-mcp/issues/934)]

### Other Changes

- Refactored resource group option (`--resource-group`) handling and validation for all commands to a centralized location. [[#961](https://github.com/Azure/azure-mcp/issues/961)]

#### Dependency Updates

- Updated the following dependencies to improve .NET Ahead-of-Time (AOT) compilation support: [[#967](https://github.com/Azure/azure-mcp/issues/967)] [[#969](https://github.com/Azure/azure-mcp/issues/969)]
  - Azure.Monitor.Query: `1.6.0` → `1.7.1`
  - Azure.Monitor.Ingestion: `1.1.2` → `1.2.0`
  - Azure.Search.Documents: `11.7.0-beta.4` → `11.7.0-beta.6`
  - Azure.ResourceManager.ContainerRegistry: `1.3.0` → `1.3.1`
  - Azure.ResourceManager.DesktopVirtualization: `1.3.1` → `1.3.2`
  - Azure.ResourceManager.PostgreSql: `1.3.0` → `1.3.1`

## 0.5.5 (2025-08-12)

### Features Added

- Added support for listing ACR (Azure Container Registry) registries in a subscription via the command `azmcp-acr-registry-list`. [[#915](https://github.com/Azure/azure-mcp/issues/915)]
- Added the following Azure Storage commands:
  - `azmcp-storage-account-create`: Create a new Azure Storage account. [[#927](https://github.com/Azure/azure-mcp/issues/927)]
  - `azmcp-storage-queue-message-send`: Send a message to an Azure Storage queue. [[#794](https://github.com/Azure/azure-mcp/pull/794)]
  - `azmcp-storage-blob-details`: Get details about an Azure Storage blob. [[#930](https://github.com/Azure/azure-mcp/issues/930)]
  - `azmcp-storage-blob-container-create`: Create a new Azure Storage blob container. [[#937](https://github.com/Azure/azure-mcp/issues/937)]

### Breaking Changes

- The `azmcp-storage-account-list` command now returns account metadata objects instead of plain strings. Each item includes: `name`, `location`, `kind`, `skuName`, `skuTier`, `hnsEnabled`, `allowBlobPublicAccess`, `enableHttpsTrafficOnly`. Update scripts to read the `name` property. The underlying `IStorageService.GetStorageAccounts()` signature changed from `Task<List<string>>` to `Task<List<StorageAccountInfo>>`. [[#904](https://github.com/Azure/azure-mcp/issues/904)]

### Bugs Fixed

- Fixed best practices tool invocation failure when passing "all" action with "general" or "azurefunctions" resources. [[#757](https://github.com/Azure/azure-mcp/issues/757)]
- Updated metadata for CREATE and SET tools to `destructive = true`. [[#773](https://github.com/Azure/azure-mcp/pull/773)]

### Other Changes
- Consolidate "AzSubscriptionGuid" telemetry logic into `McpRuntime`. [[#935](https://github.com/Azure/azure-mcp/pull/935)]

## 0.5.4 (2025-08-07)

### Bugs Fixed

- Fixed subscription parameter handling across all Azure MCP service methods to consistently use `subscription` instead of `subscriptionId`, enabling proper support for both subscription IDs and subscription names. [[#877](https://github.com/Azure/azure-mcp/issues/877)]
- Fixed `ToolExecuted` telemetry activity being created twice. [[#741](https://github.com/Azure/azure-mcp/pull/741)]

### Other Changes

- Improved Azure MCP display name in VS Code from 'azure-mcp-server-ext' to 'Azure MCP' for better user experience in the Configure Tools interface. [[#871](https://github.com/Azure/azure-mcp/issues/871), [#876](https://github.com/Azure/azure-mcp/pull/876)]
- Updated the  following `CommandGroup` descriptions to improve their tool usage by Agents:
  - Azure AI Search [[#874](https://github.com/Azure/azure-mcp/pull/874)]
  - Storage [[#879](https://github.com/Azure/azure-mcp/pull/879)]

## 0.5.3 (2025-08-05)

### Features Added

- Added support for providing the `--content-type` and `--tags` properties to the `azmcp-appconfig-kv-set` command. [[#459](https://github.com/Azure/azure-mcp/pull/459)]
- Added `filter-path` and `recursive` capabilities to `azmcp-storage-datalake-file-system-list-paths`. [[#770](https://github.com/Azure/azure-mcp/issues/770)]
- Added support for listing files and directories in Azure File Shares via the `azmcp-storage-share-file-list` command. This command recursively lists all items in a specified file share directory with metadata including size, last modified date, and content type. [[#793](https://github.com/Azure/azure-mcp/pull/793)]
- Added support for Azure Virtual Desktop with new commands: [[#653](https://github.com/Azure/azure-mcp/pull/653)]
  - `azmcp-virtualdesktop-hostpool-list` - List all host pools in a subscription
  - `azmcp-virtualdesktop-sessionhost-list` - List all session hosts in a host pool
  - `azmcp-virtualdesktop-sessionhost-usersession-list` - List all user sessions on a specific session host
- Added support for creating and publishing DevDeviceId in telemetry. [[#810](https://github.com/Azure/azure-mcp/pull/810/)]

### Breaking Changes

- **Parameter Name Changes**: Removed unnecessary "-name" suffixes from command parameters across 25+ parameters in 12+ Azure service areas to improve consistency and usability. Users will need to update their command-line usage and scripts. [[#853](https://github.com/Azure/azure-mcp/pull/853)]
  - **AppConfig**: `--account-name` → `--account`
  - **Search**: `--service-name` → `--service`, `--index-name` → `--index`
  - **Cosmos**: `--account-name` → `--account`, `--database-name` → `--database`, `--container-name` → `--container`
  - **Kusto**: `--cluster-name` → `--cluster`, `--database-name` → `--database`, `--table-name` → `--table`
  - **AKS**: `--cluster-name` → `--cluster`
  - **Postgres**: `--user-name` → `--user`
  - **ServiceBus**: `--queue-name` → `--queue`, `--topic-name` → `--topic`
  - **Storage**: `--account-name` → `--account`, `--container-name` → `--container`, `--table-name` → `--table`, `--file-system-name` → `--file-system`, `--tier-name` → `--tier`
  - **Monitor**: `--table-name` → `--table`, `--model` → `--health-model`, `--resource-name` → `--resource`
  - **Foundry**: `--deployment-name` → `--deployment`, `--publisher-name` → `--publisher`, `--license-name` → `--license`, `--sku-name` → `--sku`, `--azure-ai-services-name` → `--azure-ai-services`

### Bugs Fixed

- Fixed an issue where the `azmcp-storage-blob-batch-set-tier` command did not correctly handle the `--tier` parameter when setting the access tier for multiple blobs. [[#808](https://github.com/Azure/azure-mcp/pull/808)]

### Other Changes

- Implemented centralized HttpClient service with proxy support for better resource management and enterprise compatibility. [[#857](https://github.com/Azure/azure-mcp/pull/857)]
- Added caching for Cosmos DB databases and containers. [[#813](https://github.com/Azure/azure-mcp/pull/813)]
- Refactored PostgreSQL commands to follow ObjectVerb naming pattern, fix command hierarchy, and ensure all commands end with verbs. This improves consistency and discoverability across all postgres commands. [[#865](https://github.com/Azure/azure-mcp/issues/865)] [[#866](https://github.com/Azure/azure-mcp/pull/866)]

#### Dependency Updates

- Updated the following dependencies to improve .NET Ahead-of-Time (AOT) compilation support. AOT will enable shipping Azure MCP Server as self-contained native executable.
  - Azure.Core: `1.46.2` → `1.47.1`
  - Azure.ResourceManager: `1.13.1` → `1.13.2`
  - Azure.ResourceManager.ApplicationInsights: `1.0.1` → `1.1.0-beta.1`
  - Azure.ResourceManager.AppConfiguration: `1.4.0` → `1.4.1`
  - Azure.ResourceManager.Authorization: `1.1.4` → `1.1.5`
  - Azure.ResourceManager.ContainerService: `1.2.3` → `1.2.5`
  - Azure.ResourceManager.Kusto: `1.6.0` → `1.6.1`
  - Azure.ResourceManager.CognitiveServices: `1.4.0` → `1.5.1`
  - Azure.ResourceManager.Redis: `1.5.0` → `1.5.1`
  - Azure.ResourceManager.RedisEnterprise: `1.1.0` → `1.2.1`
  - Azure.ResourceManager.LoadTesting: `1.1.1` → `1.1.2`
  - Azure.ResourceManager.Sql: `1.3.0` → `1.4.0-beta.3`
  - Azure.ResourceManager.Datadog: `1.0.0-beta.5` → `1.0.0-beta.6`
  - Azure.ResourceManager.CosmosDB: `1.3.2` → `1.4.0-beta.13`
  - Azure.ResourceManager.OperationalInsights: `1.3.0` → `1.3.1`
  - Azure.ResourceManager.Search: `1.2.3` → `1.3.0`
  - Azure.ResourceManager.Storage: `1.4.2` → `1.4.4`
  - Azure.ResourceManager.Grafana: `1.1.1` → `1.2.0-beta.2`
  - Azure.ResourceManager.ResourceGraph: `1.1.0-beta.3` → `1.1.0-beta.4`

## 0.5.2 (2025-07-31)

### Features Added

- Added support for batch setting access tier for multiple Azure Storage blobs via the `azmcp-storage-blob-batch-set-tier` command. This command efficiently changes the storage tier (Hot, Cool, Archive, etc) for multiple blobs simultaneously in a single operation. [[#735](https://github.com/Azure/azure-mcp/issues/735)]
- Added descriptions to all Azure MCP command groups to improve discoverability and usability when running the server with `--mode single` or `--mode namespace`. [[#791](https://github.com/Azure/azure-mcp/pull/791)]

### Breaking Changes

- Removed `--partner-tenant-id` option from `azmcp-marketplace-product-get` command. [[#656](https://github.com/Azure/azure-mcp/pull/656)]

## 0.5.1 (2025-07-29)

### Features Added

- Added support for listing SQL databases via the command: `azmcp-sql-db-list`. [[#746](https://github.com/Azure/azure-mcp/pull/746)]
- Added support for reading `AZURE_SUBSCRIPTION_ID` from the environment variables if a subscription is not provided. [[#533](https://github.com/Azure/azure-mcp/pull/533)]

### Breaking Changes

- Removed the following Key Vault operations: [[#768](https://github.com/Azure/azure-mcp/pull/768)]
  - `azmcp-keyvault-secret-get`
  - `azmcp-keyvault-key-get`

### Other Changes

- Improved the MAC address search logic for telemetry by making it more robust in finding a valid network interface. [[#759](https://github.com/Azure/azure-mcp/pull/759)]
- Major repository structure change:
  - Service areas moved from `/src/areas/{Area}` and `/tests/areas/{Area}` into `/areas/{area}/src` and `/areas/{area}/tests`
  - Common code moved into `/core/src` and `/core/tests`

## 0.5.0 (2025-07-24)

### Features Added

- Added a new VS Code extension (VSIX installer) for the VS Code Marketplace. [[#661](https://github.com/Azure/azure-mcp/pull/661)]
- Added `--mode all` startup option to expose all Azure MCP tools individually. [[#689](https://github.com/Azure/azure-mcp/issues/689)]
- Added more tools for Azure Key Vault: [[#517](https://github.com/Azure/azure-mcp/pull/517)]
  - `azmcp-keyvault-certificate-list` - List certificates in a key vault
  - `azmcp-keyvault-certificate-get` - Get details of a specific certificate
  - `azmcp-keyvault-certificate-create` - Create a new certificate
  - `azmcp-keyvault-secret-list` - List secrets in a key vault
  - `azmcp-keyvault-secret-create` - Create a new secret
- Added support for Azure Workbooks management operations: [[#629](https://github.com/Azure/azure-mcp/pull/629)]
  - `azmcp-workbooks-list` - List workbooks in a resource group with optional filtering
  - `azmcp-workbooks-show` - Get detailed information about a specific workbook
  - `azmcp-workbooks-create` - Create new workbooks with custom visualizations and content
  - `azmcp-workbooks-update` - Update existing workbook configurations and metadata
  - `azmcp-workbooks-delete` - Delete workbooks when no longer needed
- Added support for creating a directory in Azure Storage DataLake via the `azmcp-storage-datalake-directory-create` command. [[#647](https://github.com/Azure/azure-mcp/pull/647)]
- Added support for getting the details of an Azure Kubernetes Service (AKS) cluster via the `azmcp-aks-cluster-get` command. [[#700](https://github.com/Azure/azure-mcp/pull/700)]

### Breaking Changes

- Changed the default startup mode to list tools at the namespace level instead of at an individual level, reducing total tool count from around 128 tools to 25. Use `--mode all` to restore the previous behavior of exposing all tools individually. [[#689](https://github.com/Azure/azure-mcp/issues/689)]
- Consolidated Azure best practices commands into the command `azmcp-bestpractices-get` with `--resource` and `--action` parameters: [[#677](https://github.com/Azure/azure-mcp/pull/677)]
  - Removed `azmcp-bestpractices-general-get`, `azmcp-bestpractices-azurefunctions-get-code-generation` and `azmcp-bestpractices-azurefunctions-get-deployment`
  - Use `--resource general --action code-generation` for general Azure code generation best practices
  - Use `--resource general --action deployment` for general Azure deployment best practices
  - Use `--resource azurefunctions --action code-generation` instead of the old azurefunctions code-generation command
  - Use `--resource azurefunctions --action deployment` instead of the old azurefunctions deployment command
  - Use `--resource static-web-app --action all` to get Static Web Apps development and deployment best practices

### Bugs Fixed

- Fixes tool discovery race condition causing "tool not found" errors in MCP clients that use different processes to start and use the server, like LangGraph. [[#556](https://github.com/Azure/azure-mcp/issues/556)]

## 0.4.1 (2025-07-17)

### Features Added

- Added support for the following Azure Load Testing operations: [[#315](https://github.com/Azure/azure-mcp/pull/315)]
  - `azmcp-loadtesting-testresource-list` - List Azure Load testing resources.
  - `azmcp-loadtesting-testresource-create` - Create a new Azure Load testing resource.
  - `azmcp-loadtesting-test-get` - Get details of a specific load test configuration.
  - `azmcp-loadtesting-test-create` - Create a new load test configuration.
  - `azmcp-loadtesting-testrun-get` - Get details of a specific load test run.
  - `azmcp-loadtesting-testrun-list` - List all load test runs for a specific test.
  - `azmcp-loadtesting-testrun-create` - Create a new load test run.
  - `azmcp-loadtesting-testrun-delete` - Delete a specific load test run.
- Added support for scanning Azure resources for compliance recommendations using the Azure Quick Review CLI via the command: `azmcp-extension-azqr`. [[#510](https://github.com/Azure/azure-mcp/pull/510)]
- Added support for listing paths in Data Lake file systems via the command: `azmcp-storage-datalake-file-system-list-paths`. [[#608](https://github.com/Azure/azure-mcp/pull/608)]
- Added support for listing SQL elastic pools via the command: `azmcp-sql-elastic-pool-list`. [[#606](https://github.com/Azure/azure-mcp/pull/606)]
- Added support for listing SQL server firewall rules via the command: `azmcp-sql-firewall-rule-list`. [[#610](https://github.com/Azure/azure-mcp/pull/610)]
- Added new commands for obtaining Azure Functions best practices via the following commands: [[#630](https://github.com/Azure/azure-mcp/pull/630)]
  - `azmcp-bestpractices-azurefunctions-get-code-generation` - Get code generation best practices for Azure Functions.
  - `azmcp-bestpractices-azurefunctions-get-deployment` - Get deployment best practices for Azure Functions.
- Added support for get details about a product in the Azure Marketplace via the command: `azmcp-marketplace-product-get`. [[#442](https://github.com/Azure/azure-mcp/pull/442)]

### Breaking Changes

- Renamed the command `azmcp-bestpractices-get` to `azmcp-bestpractices-general-get`. [[#630](https://github.com/Azure/azure-mcp/pull/630)]

### Bugs Fixed

- Fixed an issue with Azure CLI executable path resolution on Windows. [[#611](https://github.com/Azure/azure-mcp/issues/611)]
- Fixed a tool discovery timing issue when calling tools on fresh server instances. [[#604](https://github.com/Azure/azure-mcp/issues/604)]
- Fixed issue where unrecognizable json would be sent to MCP clients in STDIO mode at startup. [[#644](https://github.com/Azure/azure-mcp/issues/644)]

### Other Changes

- Changed `engines.node` in `package.json` to require Node.js version `>=20.0.0`. [[#628](https://github.com/Azure/azure-mcp/pull/628)]

## 0.4.0 (2025-07-15)

### Features Added

- Added support for listing Azure Kubernetes Service (AKS) clusters via the command `azmcp-aks-cluster-list`. [[#560](https://github.com/Azure/azure-mcp/pull/560)]
- Made the following Ahead of Time (AOT) compilation improvements saving `6.96 MB` in size total:
  - Switched to the trimmer-friendly `CreateSlimBuilder` API from `CreateBuilder`, saving `0.63 MB` in size for the native executable. [[#564](https://github.com/Azure/azure-mcp/pull/564)]
  - Switched to the trimmer-friendly `npgsql` API, saving `2.69 MB` in size for the native executable. [[#592](https://github.com/Azure/azure-mcp/pull/592)]
  - Enabled `IlcFoldIdenticalMethodBodies` to fold identical method bodies, saving `3.64 MB` in size for the native executable. [[#598](https://github.com/Azure/azure-mcp/pull/598)]
- Added support for using the hyphen/dash ("-") character in command names. [[#531](https://github.com/Azure/azure-mcp/pull/531)]
- Added support for authenticating with the Azure account used to log into VS Code. Authentication now prioritizes the VS Code broker credential when in the context of VS Code. [[#452](https://github.com/Azure/azure-mcp/pull/452)]

### Breaking Changes

- Removed SSE (Server-Sent Events) transport support. Now, only stdio transport is supported as SSE is no longer part of the MCP specification. [[#593](https://github.com/Azure/azure-mcp/issues/593)]
- Renamed `azmcp-sql-server-entraadmin-list` to `azmcp-sql-server-entra-admin-list` for better readability. [[#602](https://github.com/Azure/azure-mcp/pull/602)]

### Bugs Fixed

- Added a post-install script to ensure platform-specific versions like `@azure/mcp-${platform}-${arch}` can be resolved. Otherwise, fail install to prevent npx caching of `@azure/mcp`. [[#597](https://github.com/Azure/azure-mcp/pull/597)]
- Improved install reliability and error handling when missing platform packages on Ubuntu. [[#394](https://github.com/Azure/azure-mcp/pull/394)]

### Other Changes
- Updated `engines.node` in `package.json` to require Node.js version `>=22.0.0`.

#### Dependency Updates

- Updated the `ModelContextProtocol.AspNetCore` version from `0.3.0-preview.1` to `0.3.0-preview.2`. [[#519](https://github.com/Azure/azure-mcp/pull/519)]

## 0.3.2 (2025-07-10)

### Features Added

- Added support for listing Azure Managed Grafana details via the command: `azmcp-grafana-list`. [[#532](https://github.com/Azure/azure-mcp/pull/532)]
- Added agent best practices for Azure Terraform commands. [[#420](https://github.com/Azure/azure-mcp/pull/420)]

### Bugs Fixed

- Fixed issue where trace logs could be collected as telemetry. [[#540](https://github.com/Azure/azure-mcp/pull/540/)]
- Fixed an issue that prevented the Azure MCP from finding the Azure CLI if it was installed on a path other than the default global one. [[#351](https://github.com/Azure/azure-mcp/issues/351)]

## 0.3.1 (2025-07-08)

### Features Added

- Added support for the following SQL operations:
  - `azmcp-sql-db-show` - Show details of a SQL Database [[#516](https://github.com/Azure/azure-mcp/pull/516)]
  - `azmcp-sql-server-entra-admin-list` - List Microsoft Entra ID administrators for a SQL server [[#529](https://github.com/Azure/azure-mcp/pull/529)]
- Updates Azure MCP tool loading configurations at launch time. [[#513](https://github.com/Azure/azure-mcp/pull/513)]

### Breaking Changes

- Deprecated the `--service` flag. Use `--namespace` and `--mode` options to specify the service and mode the server will run in. [[#513](https://github.com/Azure/azure-mcp/pull/513)]

## 0.3.0 (2025-07-03)

### Features Added

- Added support for Azure AI Foundry [[#274](https://github.com/Azure/azure-mcp/pull/274)]. The following tools are now available:
  - `azmcp-foundry-models-list`
  - `azmcp-foundry-models-deploy`
  - `azmcp-foundry-models-deployments-list`
- Added support for telemetry [[#386](https://github.com/Azure/azure-mcp/pull/386)]. Telemetry is enabled by default but can be disabled by setting `AZURE_MCP_COLLECT_TELEMETRY` to `false`.

### Bugs Fixed

- Fixed a bug where `CallToolResult` was always successful. [[#511](https://github.com/Azure/azure-mcp/pull/511)]

## 0.2.6 (2025-07-01)

### Other Changes

- Updated the descriptions of the following tools to improve their usage by Agents: [[#492](https://github.com/Azure/azure-mcp/pull/492)]
  - `azmcp-datadog-monitoredresources-list`
  - `azmcp-kusto-cluster-list`
  - `azmcp-kusto-database-list`
  - `azmcp-kusto-sample`
  - `azmcp-kusto-table-list`
  - `azmcp-kusto-table-schema`

## 0.2.5 (2025-06-26)

### Bugs Fixed

- Fixed issue where tool listing incorrectly returned resources instead of text. [#465](https://github.com/Azure/azure-mcp/issues/465)
- Fixed invalid modification to HttpClient in KustoClient. [#433](https://github.com/Azure/azure-mcp/issues/433)

## 0.2.4 (2025-06-24)

### Features Added

- Added new command for resource-centric logs query in Azure Monitor with command path `azmcp-monitor-resource-logs-query` - https://github.com/Azure/azure-mcp/pull/413
- Added support for starting the server with a subset of services using the `--service` flag - https://github.com/Azure/azure-mcp/pull/424
- Improved index schema handling in Azure AI Search (index descriptions, facetable fields, etc.) - https://github.com/Azure/azure-mcp/pull/440
- Added new commands for querying metrics with Azure Monitor with command paths `azmcp-monitor-metrics-query` and `azmcp-monitor-metrics-definitions`. - https://github.com/Azure/azure-mcp/pull/428

### Breaking Changes

- Changed the command for workspace-based logs query in Azure Monitor from `azmcp-monitor-log-query` to `azmcp-monitor-workspace-logs-query`

### Bugs Fixed

- Fixed handling of non-retrievable fields in Azure AI Search. [#416](https://github.com/Azure/azure-mcp/issues/416)

### Other Changes

- Repository structure changed to organize all of an Azure service's code into a single "area" folder. ([426](https://github.com/Azure/azure-mcp/pull/426))
- Upgraded Azure.Messaging.ServiceBus to 7.20.1 and Azure.Core to 1.46.2. ([441](https://github.com/Azure/azure-mcp/pull/441/))
- Updated to ModelContextProtocol 0.3.0-preview1, which brings support for the 06-18-2025 MCP specification. ([431](https://github.com/Azure/azure-mcp/pull/431))

## 0.2.3 (2025-06-19)

### Features Added

- Adds support to launch MCP server in readonly mode - https://github.com/Azure/azure-mcp/pull/410

### Bugs Fixed

- MCP tools now expose annotations to clients https://github.com/Azure/azure-mcp/pull/388

## 0.2.2 (2025-06-17)

### Features Added

- Support for Azure ISV Services https://github.com/Azure/azure-mcp/pull/199/
- Support for Azure RBAC https://github.com/Azure/azure-mcp/pull/266
- Support for Key Vault Secrets https://github.com/Azure/azure-mcp/pull/173


## 0.2.1 (2025-06-12)

### Bugs Fixed

- Fixed the issue where queries containing double quotes failed to execute. https://github.com/Azure/azure-mcp/pull/338
- Enables dynamic proxy mode within single "azure" tool. https://github.com/Azure/azure-mcp/pull/325

## 0.2.0 (2025-06-09)

### Features Added

- Support for launching smaller service level MCP servers. https://github.com/Azure/azure-mcp/pull/324

### Bugs Fixed

- Fixed failure starting Docker image. https://github.com/Azure/azure-mcp/pull/301

## 0.1.2 (2025-06-03)

### Bugs Fixed

- Monitor Query Logs Failing.  Fixed with https://github.com/Azure/azure-mcp/pull/280

## 0.1.1 (2025-05-30)

### Bugs Fixed

- Fixed return value of `tools/list` to use JSON object names. https://github.com/Azure/azure-mcp/pull/275

### Other Changes

- Update .NET SDK version to 9.0.300 https://github.com/Azure/azure-mcp/pull/278

## 0.1.0 (2025-05-28)

### Breaking Changes

- `azmcp tool list` "args" changes to "options"

### Other Changes

- Removed "Arguments" from code base in favor of "Options" to align with System. CommandLine semantics. https://github.com/Azure/azure-mcp/pull/232

## 0.0.21 (2025-05-22)

### Features Added

- Support for Azure Redis Caches and Clusters https://github.com/Azure/azure-mcp/pull/198
- Support for Azure Monitor Health Models https://github.com/Azure/azure-mcp/pull/208

### Bugs Fixed

- Updates the usage patterns of Azure Developer CLI (azd) when invoked from MCP. https://github.com/Azure/azure-mcp/pull/203
- Fixes server binding issue when using SSE transport in Docker by replacing `ListenLocalhost` with `ListenAnyIP`, allowing external access via port mapping. https://github.com/Azure/azure-mcp/pull/233

### Other Changes

- Updated to the latest ModelContextProtocol library. https://github.com/Azure/azure-mcp/pull/220

## 0.0.20 (2025-05-17)

### Bugs Fixed

- Improve the formatting in the ParseJsonOutput method and refactor it to utilize a ParseError record. https://github.com/Azure/azure-mcp/pull/218
- Added dummy argument for best practices tool, so the schema is properly generated for Python Open API use cases. https://github.com/Azure/azure-mcp/pull/219

## 0.0.19 (2025-05-15)

### Bugs Fixed

- Fixes Service Bus host name parameter description. https://github.com/Azure/azure-mcp/pull/209/

## 0.0.18 (2025-05-14)

### Bugs Fixed

- Include option to exclude managed keys. https://github.com/Azure/azure-mcp/pull/202

## 0.0.17 (2025-05-13)

### Bugs Fixed

- Added an opt-in timeout for browser-based authentication to handle cases where the process waits indefinitely if the user closes the browser. https://github.com/Azure/azure-mcp/pull/189

## 0.0.16 (2025-05-13)

### Bugs Fixed

- Fixed being able to pass args containing spaces through an npx call to the cli

### Other Changes

- Updated to the latest ModelContextProtocol library. https://github.com/Azure/azure-mcp/pull/161

## 0.0.15 (2025-05-09)

### Features Added

- Support for getting properties and runtime information for Azure Service Bus queues, topics, and subscriptions. https://github.com/Azure/azure-mcp/pull/150/
- Support for peeking at Azure Service Bus messages from queues or subscriptions. https://github.com/Azure/azure-mcp/pull/144
- Adds Best Practices tool that provides guidance to LLMs for effective code generation. https://github.com/Azure/azure-mcp/pull/153 https://github.com/Azure/azure-mcp/pull/156

### Other Changes

- Disabled Parallel testing in the ADO pipeline for Live Tests https://github.com/Azure/azure-mcp/pull/151

## 0.0.14 (2025-05-07)

### Features Added

- Support for Azure Key Vault keys https://github.com/Azure/azure-mcp/pull/119
- Support for Azure Data Explorer  https://github.com/Azure/azure-mcp/pull/21

## 0.0.13 (2025-05-06)

### Features Added

- Support for Azure PostgreSQL. https://github.com/Azure/azure-mcp/pull/81

## 0.0.12 (2025-05-05)

### Features Added

- Azure Search Tools https://github.com/Azure/azure-mcp/pull/83

### Other Changes

- Arguments no longer echoed in response: https://github.com/Azure/azure-mcp/pull/79
- Editorconfig and gitattributes updated: https://github.com/Azure/azure-mcp/pull/91

## 0.0.11 (2025-04-29)

### Features Added

### Breaking Changes

### Bugs Fixed
- Bug fixes to existing MCP commands
- See https://github.com/Azure/azure-mcp/releases/tag/0.0.11

### Other Changes

## 0.0.10 (2025-04-17)

### Features Added
- Support for Azure Cosmos DB (NoSQL databases).
- Support for Azure Storage.
- Support for Azure Monitor (Log Analytics).
- Support for Azure App Configuration.
- Support for Azure Resource Groups.
- Support for Azure CLI.
- Support for Azure Developer CLI (azd).

### Breaking Changes

### Bugs Fixed
- See https://github.com/Azure/azure-mcp/releases/tag/0.0.10

### Other Changes
- See Blog post for details https://devblogs.microsoft.com/azure-sdk/introducing-the-azure-mcp-server/<|MERGE_RESOLUTION|>--- conflicted
+++ resolved
@@ -2,13 +2,6 @@
 
 The Azure MCP Server updates automatically by default whenever a new release comes out 🚀. We ship updates twice a week on Tuesdays and Thursdays 😊
 
-<<<<<<< HEAD
-## 0.9.0 (unreleased)
-
-### Features Added
-
-- Added support for retrieving account settings of an Azure Key Vault via the command `azmcp-keyvault-admin-settings-get`.
-=======
 ## 0.8.1 (Unreleased)
 
 ### Features Added
@@ -17,6 +10,7 @@
 - Added support for Azure App Service database management via the command:
   - `azmcp_appservice_database_add`: Add a database connection to an App Service web app (does not create the database itself; only adds the connection).
         This enables prompt-driven addition of database connections for Azure App Service web apps.
+- Added support for retrieving account settings of an Azure Key Vault Managed HSM via the command `azmcp-keyvault-admin-settings-get`.
 
 ### Breaking Changes
 
@@ -40,7 +34,6 @@
 
 - Removed the following dependencies:
   - Azure.ResourceManager.Kusto [[#528](https://github.com/microsoft/mcp/pull/528)]
->>>>>>> 4351197b
 
 ## 0.8.0 (2025-09-18)
 
