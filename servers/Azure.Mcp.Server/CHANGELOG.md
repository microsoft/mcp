--- conflicted
+++ resolved
@@ -5,8 +5,6 @@
 ## 2.0.0-beta.5 (Unreleased)
 
 ### Features Added
-<<<<<<< HEAD
-=======
 
 ### Breaking Changes
 
@@ -18,7 +16,6 @@
 
 ### Features Added
 - Updated UserAgent string to include transport type (stdio or http) for better telemetry and monitoring of Azure service calls. [[#1146](https://github.com/microsoft/mcp/pull/1146)]
->>>>>>> 7e194c0e
 - PostgreSQL MCP tools now support both Microsoft Entra authentication and native database authentication. The default is Entra authentication, users can switch to native database authentication by providing the `--auth-type` parameter with the value `PostgreSQL`. If native authentication is selected, the user must also provide the user password via the `--password` parameter. [[#1011](https://github.com/microsoft/mcp/pull/1011)]
 - Telemetry: [[#1150](https://github.com/microsoft/mcp/pull/1150)]
   - Enabled telemetry collection for the HTTP transport mode.
