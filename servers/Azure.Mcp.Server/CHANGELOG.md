--- conflicted
+++ resolved
@@ -2,23 +2,16 @@
 
 The Azure MCP Server updates automatically by default whenever a new release comes out 🚀. We ship updates twice a week on Tuesdays and Thursdays 😊
 
-<<<<<<< HEAD
-## 0.9.9 (Unreleased)
-=======
-## 1.0.1-beta.1 (Unreleased)
->>>>>>> 9552c182
-
-### Features Added
-
-### Breaking Changes
-
-### Bugs Fixed
-
-### Other Changes
-
-<<<<<<< HEAD
-- Set telemetry fields for `ToolArea` and `ToolName` when "single" mode is used. [[#952](https://github.com/microsoft/mcp/pull/952)]
-=======
+## 2.0.0-beta.1 (Unreleased)
+
+### Features Added
+
+### Breaking Changes
+
+### Bugs Fixed
+
+### Other Changes
+
 ## 1.0.0 (2025-10-27)
 
 **🎉 First Stable Release**
@@ -76,7 +69,6 @@
 
 - Set telemetry fields for `ToolArea` and `ToolName` when "single" mode is used. [[#952](https://github.com/microsoft/mcp/pull/952)]
 - Added instructions on when to not use azd init [[#942](https://github.com/microsoft/mcp/pull/942)]
->>>>>>> 9552c182
 
 ## 0.9.8 (2025-10-23)
 
@@ -92,10 +84,6 @@
 ### Other Changes
 
 - Set telemetry fields for `ToolArea` and `ToolName` when "consolidated" mode is used or a server is loaded from `registry.json`. [[#933](https://github.com/microsoft/mcp/pull/933)]
-<<<<<<< HEAD
-- Added instructions on when to not use azd init [[#942](https://github.com/microsoft/mcp/pull/942)]
-=======
->>>>>>> 9552c182
 
 ## 0.9.7 (2025-10-22)
 
