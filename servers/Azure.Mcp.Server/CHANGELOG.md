# CHANGELOG 📝

The Azure MCP Server updates automatically by default whenever a new release comes out 🚀. We ship updates twice a week on Tuesdays and Thursdays 😊

## 0.8.3 (Unreleased)

### Features Added

<<<<<<< HEAD
- Added support for `azmcp sql server list` command to list SQL servers in a subscription and resource group. [[#503](https://github.com/microsoft/mcp/issues/503)]
- Added validation for the PostgreSQL database query command `azmcp_postgres_database_query`.[[#518](https://github.com/microsoft/mcp/pull/518)]
=======
- Added support for Azure Developer CLI (azd) MCP tools when azd CLI is installed locally - [[#566](https://github.com/microsoft/mcp/issues/566)]
- Adds support to proxy MCP capabilities when child servers leverage sampling or elicitation. [[#581](https://github.com/microsoft/mcp/pull/581)]
- Added support for publishing custom events to Event Grid topics via the command `azmcp_eventgrid_events_publish`. Supports EventGrid, CloudEvents, and custom schemas with structured event data delivery for event-driven architectures. [[#514](https://github.com/microsoft/mcp/pull/514)]
>>>>>>> ace91b7e

### Breaking Changes

### Bugs Fixed

- Fixed problem where help option (`--help`) was showing an error and enabling it across all commands and command groups. [[#583](https://github.com/microsoft/mcp/pull/583)]

- Fixed `azmcp_kusto_table_schema` to return table schema. [[#530](https://github.com/microsoft/mcp/issues/530)]

### Other Changes

## 0.8.2 (2025-09-25)

### Bugs Fixed

- Fixed `azmcp_subscription_list` to return empty enumerable instead of `null` when no subscriptions are found. [[#508](https://github.com/microsoft/mcp/pull/508)]

## 0.8.1 (2025-09-23)

### Features Added

- Added support for listing SQL servers in a subscription and resource group via the command `azmcp_sql_server_list`. [[#503](https://github.com/microsoft/mcp/issues/503)]
- Added support for renaming Azure SQL databases within a server while retaining configuration via the `azmcp sql db rename` command. [[#542](https://github.com/microsoft/mcp/pull/542)]
- Added support for Azure App Service database management via the command `azmcp_appservice_database_add`. [[#59](https://github.com/microsoft/mcp/pull/59)]
- Added the following Azure Foundry agents commands: [[#55](https://github.com/microsoft/mcp/pull/55)]
  - `azmcp_foundry_agents_connect`: Connect to an agent in an AI Foundry project and query it
  - `azmcp_foundry_agents_evaluate`: Evaluate a response from an agent by passing query and response inline
  - `azmcp_foundry_agents_query_and_evaluate`: Connect to an agent in an AI Foundry project, query it, and evaluate the response in one step
- Enhanced AKS managed cluster information with comprehensive properties. [[#490](https://github.com/microsoft/mcp/pull/490)]
- Added support retrieving Key Vault Managed HSM account settings via the command `azmcp-keyvault-admin-settings-get`. [[358](https://github.com/microsoft/mcp/pull/358)]

### Breaking Changes

- Removed the following Storage tools: [[#500](https://github.com/microsoft/mcp/pull/500)]
  - `azmcp_storage_blob_batch_set-tier`
  - `azmcp_storage_datalake_directory_create`
  - `azmcp_storage_datalake_file-system_list-paths`
  - `azmcp_storage_queue_message_send`
  - `azmcp_storage_share_file_list`
  - `azmcp_storage_table_list`
- Updated the `OpenWorld` and `Destructive` hints for all tools. [[#510](https://github.com/microsoft/mcp/pull/510)]

### Bugs Fixed

- Fixed MCP server hanging on invalid transport arguments. Server now exits gracefully with clear error messages instead of hanging indefinitely. [[#511](https://github.com/microsoft/mcp/pull/511)]

### Other Changes

- Refactored Kusto service implementation to use Azure Resource Graph queries instead of direct ARM API calls. [[#528](https://github.com/microsoft/mcp/pull/528)]
- Refactored Storage service implementation [[#539](https://github.com/microsoft/mcp/pull/539)]
  - Replaced direct ARM API calls in `azmcp_storage_account_get` with Azure Resource Graph queries.
  - Updated `azmcp_storage_account_create` to use the GenericResource approach instead of direct ARM API calls.
- Updated `IAreaSetup` API so the area's command tree is returned rather than modifying an existing object. It's also more DI-testing friendly. [[#478](https://github.com/microsoft/mcp/pull/478)]
- Updated `CommandFactory.GetServiceArea` to check for a tool's service area with or without the root `azmcp` prefix. [[#478](https://github.com/microsoft/mcp/pull/478)]

#### Dependency Updates

- Removed the following dependencies:
  - `Azure.ResourceManager.Kusto` [[#528](https://github.com/microsoft/mcp/pull/528)]

## 0.8.0 (2025-09-18)

### Features Added

- Added the `--insecure-disable-elicitation` server startup switch. When enabled, the server will bypass user confirmation (elicitation) for tools marked as handling secrets and execute them immediately. This is **INSECURE** and meant only for controlled automation scenarios (e.g., CI or disposable test environments) because it removes a safety barrier that helps prevent accidental disclosure of sensitive data. [[#486](https://github.com/microsoft/mcp/pull/486)]
- Enhanced Azure authentication with targeted credential selection via the `AZURE_TOKEN_CREDENTIALS` environment variable: [[#56](https://github.com/microsoft/mcp/pull/56)]
  - `"dev"`: Development credentials (Visual Studio → Visual Studio Code → Azure CLI → Azure PowerShell → Azure Developer CLI)
  - `"prod"`: Production credentials (Environment → Workload Identity → Managed Identity)
  - Specific credential names (e.g., `"AzureCliCredential"`): Target only that credential
  - Improved Visual Studio Code credential error handling with proper exception wrapping for credential chaining
  - Replaced custom `DefaultAzureCredential` implementation with explicit credential chain for better control and transparency
  - For more details, see [Controlling Authentication Methods with AZURE_TOKEN_CREDENTIALS](https://github.com/microsoft/mcp/blob/main/servers/Azure.Mcp.Server/TROUBLESHOOTING.md#controlling-authentication-methods-with-azure_token_credentials)
- Enhanced AKS nodepool information with comprehensive properties. [[#454](https://github.com/microsoft/mcp/pull/454)]
- Added support for updating Azure SQL databases via the command `azmcp_sql_db_update`. [[#488](https://github.com/microsoft/mcp/pull/488)]
- Added support for listing Event Grid subscriptions via the command `azmcp_eventgrid_subscription_list`. [[#364](https://github.com/microsoft/mcp/pull/364)]
- Added support for listing Application Insights code optimization recommendations across components via the command `azmcp_applicationinsights_recommendation_list`. [#387](https://github.com/microsoft/mcp/pull/387)
- **Errata**: The following was announced as part of release `0.7.0, but was not actually included then.
  - Added support for creating and deleting SQL databases via the commands `azmcp_sql_db_create` and `azmcp_sql_db_delete`. [[#434](https://github.com/microsoft/mcp/pull/434)]
- Restored support for the following Key Vault commands: [[#506](https://github.com/microsoft/mcp/pull/506)]
  - `azmcp_keyvault_key_get`
  - `azmcp_keyvault_secret_get`

### Breaking Changes

- Redesigned how conditionally required options are handled. Commands now use explicit option registration via extension methods (`.AsRequired()`, `.AsOptional()`) instead of legacy patterns (`UseResourceGroup()`, `RequireResourceGroup()`). [[#452](https://github.com/microsoft/mcp/pull/452)]
- Removed support for the `AZURE_MCP_INCLUDE_PRODUCTION_CREDENTIALS` environment variable. Use `AZURE_TOKEN_CREDENTIALS` instead for more flexible credential selection. For migration details, see [Controlling Authentication Methods with AZURE_TOKEN_CREDENTIALS](https://github.com/microsoft/mcp/blob/main/servers/Azure.Mcp.Server/TROUBLESHOOTING.md#controlling-authentication-methods-with-azure_token_credentials). [[#56](https://github.com/microsoft/mcp/pull/56)]
- Merged `azmcp_appconfig_kv_lock` and `azmcp_appconfig_kv_unlock` into `azmcp_appconfig_kv_lock_set` which can handle locking or unlocking a key-value based on the `--lock` parameter. [[#485](https://github.com/microsoft/mcp/pull/485)]


### Other Changes

- Update `azmcp_foundry_models_deploy` to use "GenericResource" for deploying models to Azure AI Services. [[#456](https://github.com/microsoft/mcp/pull/456)]

#### Dependency Updates

- Replaced the `Azure.Bicep.Types.Az` dependency with `Microsoft.Azure.Mcp.AzTypes.Internal.Compact`. [[#472](https://github.com/microsoft/mcp/pull/472)]

## 0.7.0 (2025-09-16)

### Features Added

- Added support for getting a node pool in an AKS managed cluster via the command `azmcp_aks_nodepool_get`. [[#394](https://github.com/microsoft/mcp/pull/394)]
- Added support for diagnosing Azure Resources using the App Lens API via the command `azmcp_applens_resource_diagnose`. [[#356](https://github.com/microsoft/mcp/pull/356)]
- Added elicitation support. An elicitation request is sent if the tool annotation `secret` hint is true. [[#404](https://github.com/microsoft/mcp/pull/404)]
- Added `azmcp_sql_server_create`, `azmcp_sql_server_delete`, `azmcp_sql_server_show` to support SQL server create, delete, and show commands. [[#312](https://github.com/microsoft/mcp/pull/312)]
- Added the support for getting information about Azure Managed Lustre SKUs via the following command `azmcp_azuremanagedlustre_filesystem_get_sku_info`. [[#100](https://github.com/microsoft/mcp/issues/100)]
- Added support for creating and deleting SQL databases via the commands `azmcp_sql_db_create` and `azmcp_sql_db_delete`. [[#434](https://github.com/microsoft/mcp/pull/434)]
- `azmcp_functionapp_get` can now list Function Apps on a resource group level. [[#427](https://github.com/microsoft/mcp/pull/427)]

### Breaking Changes

- Merged `azmcp_functionapp_list` into `azmcp_functionapp_get`, which can perform both operations based on whether `--function-app` is passed. [[#427](https://github.com/microsoft/mcp/pull/427)]
- Removed Azure CLI (`az`) and Azure Developer CLI (`azd`) extension tools to reduce complexity and focus on native Azure service operations. [[#404](https://github.com/microsoft/mcp/pull/404)].

### Bugs Fixed

- Marked the `secret` hint of `azmcp_keyvault_secret_create` tool to "true". [[#430](https://github.com/microsoft/mcp/pull/430)]

### Other Changes

- Replaced bicep tool dependency on Azure.Bicep.Types.Az package with Microsoft.Azure.Mcp.AzTypes.Internal.Compact package. [[#472](https://github.com/microsoft/mcp/pull/472)]

## 0.6.0 (2025-09-11)

### Features Added

- **The Azure MCP Server is now also available on NuGet.org** [[#368](https://github.com/microsoft/mcp/pull/368)]
- Added support for listing node pools in an AKS managed cluster via the command `azmcp_aks_nodepool_list`. [[#360](https://github.com/microsoft/mcp/pull/360)]

### Breaking Changes

- To improve performance, packages now ship with trimmed binaries that have unused code and dependencies removed, resulting in significantly smaller file sizes, faster startup times, and reduced memory footprint. [Learn more](https://learn.microsoft.com/dotnet/core/deploying/trimming/trim-self-contained). [[#405](https://github.com/microsoft/mcp/pull/405)]
- Merged `azmcp_search_index_describe` and `azmcp_search_index_list` into `azmcp_search_index_get`, which can perform both operations based on whether `--index` is passed. [[#378](https://github.com/microsoft/mcp/pull/378)]
- Merged the following Storage tools: [[#376](https://github.com/microsoft/mcp/pull/376)]
  - `azmcp_storage_account_details` and `azmcp_storage_account_list` into `azmcp_storage_account_get`, which supports the behaviors of both tools based on whether `--account` is passed.
  - `azmcp_storage_blob_details` and `azmcp_storage_blob_list` into `azmcp_storage_blob_get`, which supports the behaviors of both tools based on whether `--blob` is passed.
  - `azmcp_storage_blob_container_details` and `azmcp_storage_blob_container_list` into `azmcp_storage_blob_container_get`, which supports the behaviors of both tools based on whether `--container` is passed.
- Updated the descriptions of all Storage tools. [[#376](https://github.com/microsoft/mcp/pull/376)]

### Other Changes

#### Dependency updates

- Updated the following dependencies: [[#380](https://github.com/microsoft/mcp/pull/380)]
  - Azure.Core: `1.47.1` → `1.48.0`
  - Azure.Identity: `1.15.0` → `1.16.0`

## 0.5.13 (2025-09-10)

### Features Added

- Added support for listing all Event Grid topics in a subscription via the command `azmcp_eventgrid_topic_list`. [[#43](https://github.com/microsoft/mcp/pull/43)]
- Added support for retrieving knowledge index schema information in Azure AI Foundry projects via the command `azmcp_foundry_knowledge_index_schema`. [[#41](https://github.com/microsoft/mcp/pull/41)]
- Added support for listing service health events in a subscription via the command `azmcp_resourcehealth_service-health-events_list`. [[#367](https://github.com/microsoft/mcp/pull/367)]

### Breaking Changes

- Updated/removed options for the following commands: [[#108](https://github.com/microsoft/mcp/pull/108)]
  - `azmcp_storage_account_create`: Removed the ability to configure `enable-https-traffic-only` (always `true` now), `allow-blob-public-access` (always `false` now), and `kind` (always `StorageV2` now).
  - `azmcp_storage_blob_container_create`: Removed the ability to configure `blob-container-public-access` (always `false` now).
  - `azmcp_storage_blob_upload`: Removed the ability to configure `overwrite` (always `false` now).

### Bugs Fixed

- Fixed telemetry bug where "ToolArea" was incorrectly populated in with "ToolName". [[#346](https://github.com/microsoft/mcp/pull/346)]

### Other Changes

- Added telemetry to log parameter values for the `azmcp_bestpractices_get` tool. [[#375](https://github.com/microsoft/mcp/pull/375)]
- Updated tool annotations. [[#377](https://github.com/microsoft/mcp/pull/377)]

#### Dependency updates

- Updated the following dependencies:
  - Azure.Identity: `1.14.0` → `1.15.0` [[#352](https://github.com/microsoft/mcp/pull/352)]
  - Azure.Identity.Broker: `1.2.0` → `1.3.0` [[#352](https://github.com/microsoft/mcp/pull/352)]
  - Microsoft.Azure.Cosmos.Aot: `0.1.1-preview.1` → `0.1.2-preview.1` [[#383](https://github.com/microsoft/mcp/pull/383)]
- Updated the following dependency to improve .NET Ahead-of-Time (AOT) compilation support: [[#363](https://github.com/microsoft/mcp/pull/363)]
  - Azure.ResourceManager.StorageCache: `1.3.1` → `1.3.2`

## 0.5.12 (2025-09-04)

### Features Added

- Added `azmcp_sql_server_firewall-rule_create` and `azmcp_sql_server_firewall-rule_delete` commands. [[#121](https://github.com/microsoft/mcp/pull/121)]

### Bugs Fixed

- Fixed a bug in MySQL query validation logic. [[#81](https://github.com/microsoft/mcp/pull/81)]

### Other Changes

AOT- Added a verb to the namespace name for bestpractices [[#109](https://github.com/microsoft/mcp/pull/109)]
- Added instructions about consumption plan for azure functions deployment best practices [[#218](https://github.com/microsoft/mcp/pull/218)]

## 0.5.11 (2025-09-02)

### Other Changes

- Fixed VSIX signing [[#91](https://github.com/microsoft/mcp/pull/91)]
- Included native packages in build artifacts and pack/release scripts. [[#51](https://github.com/microsoft/mcp/pull/51)]

## 0.5.10 (2025-08-28)

### Bugs fixed

- Fixed a bug with telemetry collection related to AppConfig tools. [[#44](https://github.com/microsoft/mcp/pull/44)]

## 0.5.9 (2025-08-26)

### Other Changes

#### Dependency Updates

- Updated the following dependencies to improve .NET Ahead-of-Time (AOT) compilation support:
  - Microsoft.Azure.Cosmos `3.51.0` → Microsoft.Azure.Cosmos.Aot `0.1.1-preview.1`. [[#37](https://github.com/microsoft/mcp/pull/37)]

## 0.5.8 (2025-08-21)

### Features Added

- Added support for listing knowledge indexes in Azure AI Foundry projects via the command `azmcp_foundry_knowledge_index_list`. [[#1004](https://github.com/Azure/azure-mcp/pull/1004)]
- Added support for getting details of an Azure Function App via the command `azmcp_functionapp_get`. [[#970](https://github.com/Azure/azure-mcp/pull/970)]
- Added the following Azure Managed Lustre commands: [[#1003](https://github.com/Azure/azure-mcp/issues/1003)]
  - `azmcp_azuremanagedlustre_filesystem_list`: List available Azure Managed Lustre filesystems.
  - `azmcp_azuremanagedlustre_filesystem_required-subnet-size`: Returns the number of IP addresses required for a specific SKU and size of Azure Managed Lustre filesystem.
- Added support for designing Azure Cloud Architecture through guided questions via the command `azmcp_cloudarchitect_design`. [[#890](https://github.com/Azure/azure-mcp/pull/890)]
- Added support for the following Azure MySQL operations: [[#855](https://github.com/Azure/azure-mcp/issues/855)]
  - `azmcp_mysql_database_list` - List all databases in a MySQL server.
  - `azmcp_mysql_database_query` - Executes a SELECT query on a MySQL Database. The query must start with SELECT and cannot contain any destructive SQL operations for security reasons.
  - `azmcp_mysql_table_list` - List all tables in a MySQL database.
  - `azmcp_mysql_table_schema_get` - Get the schema of a specific table in a MySQL database.
  - `azmcp_mysql_server_config_get` - Retrieve the configuration of a MySQL server.
  - `azmcp_mysql_server_list` - List all MySQL servers in a subscription & resource group.
  - `azmcp_mysql_server_param_get` - Retrieve a specific parameter of a MySQL server.
  - `azmcp_mysql_server_param_set` - Set a specific parameter of a MySQL server to a specific value.
- Added telemetry for tracking service area when calling tools. [[#1024](https://github.com/Azure/azure-mcp/pull/1024)]

### Breaking Changes

- Renamed the following Storage tool option names: [[#1015](https://github.com/Azure/azure-mcp/pull/1015)]
  - `azmcp_storage_account_create`: `account-name` → `account`.
  - `azmcp_storage_blob_batch_set-tier`: `blob-names` → `blobs`.

### Bugs Fixed

- Fixed SQL service test assertions to use case-insensitive string comparisons for resource type validation. [[#938](https://github.com/Azure/azure-mcp/pull/938)]
- Fixed HttpClient service test assertions to properly validate NoProxy collection handling instead of expecting a single string value. [[#938](https://github.com/Azure/azure-mcp/pull/938)]

### Other Changes

- Introduced the `BaseAzureResourceService` class to allow performing Azure Resource read operations using Azure Resource Graph queries. [[#938](https://github.com/Azure/azure-mcp/pull/938)]
- Refactored SQL service implementation to use Azure Resource Graph queries instead of direct ARM API calls. [[#938](https://github.com/Azure/azure-mcp/pull/938)]
  - Removed dependency on `Azure.ResourceManager.Sql` package by migrating to Azure Resource Graph queries, reducing package size and improving startup performance.
- Enhanced `BaseAzureService` with `EscapeKqlString` method for safe KQL query construction across all Azure services. [[#938](https://github.com/Azure/azure-mcp/pull/938)]
  - Fixed KQL string escaping in Workbooks service queries.
- Standardized Azure Storage command descriptions, option names, and parameter names for consistency across all storage commands. Updated JSON serialization context to remove unused model types and improve organization. [[#1015](https://github.com/Azure/azure-mcp/pull/1015)]
- Updated to .NET 10 SDK to prepare for .NET tool packing. [[#1023](https://github.com/Azure/azure-mcp/pull/1023)]
- Enhanced `bestpractices` and `azureterraformbestpractices` tool descriptions to better work with the vscode copilot tool grouping feature. [[#1029](https://github.com/Azure/azure-mcp/pull/1029)]
- The Azure MCP Server can now be packaged as a .NET SDK Tool for easier use by users with the .NET 10 SDK installed. [[#422](https://github.com/Azure/azure-mcp/issues/422)]

#### Dependency Updates

- Updated the following dependencies to improve .NET Ahead-of-Time (AOT) compilation support: [[#1031](https://github.com/Azure/azure-mcp/pull/1031)]
  - Azure.ResourceManager.ResourceHealth: `1.0.0` → `1.1.0-beta.5`

## 0.5.7 (2025-08-19)

### Features Added
- Added support for the following Azure Deploy and Azure Quota operations: [[#626](https://github.com/Azure/azure-mcp/pull/626)]
  - `azmcp_deploy_app_logs_get` - Get logs from Azure applications deployed using azd.
  - `azmcp_deploy_iac_rules_get` - Get Infrastructure as Code rules.
  - `azmcp_deploy_pipeline_guidance-get` - Get guidance for creating CI/CD pipelines to provision Azure resources and deploy applications.
  - `azmcp_deploy_plan_get` - Generate deployment plans to construct infrastructure and deploy applications on Azure.
  - `azmcp_deploy_architecture_diagram-generate` - Generate Azure service architecture diagrams based on application topology.
  - `azmcp_quota_region_availability-list` - List available Azure regions for specific resource types.
  - `azmcp_quota_usage_check` - Check Azure resource usage and quota information for specific resource types and regions.
- Added support for listing Azure Function Apps via the command `azmcp-functionapp-list`. [[#863](https://github.com/Azure/azure-mcp/pull/863)]
- Added support for importing existing certificates into Azure Key Vault via the command `azmcp-keyvault-certificate-import`. [[#968](https://github.com/Azure/azure-mcp/issues/968)]
- Added support for uploading a local file to an Azure Storage blob via the command `azmcp-storage-blob-upload`. [[#960](https://github.com/Azure/azure-mcp/pull/960)]
- Added support for the following Azure Service Health operations: [[#998](https://github.com/Azure/azure-mcp/pull/998)]
  - `azmcp-resourcehealth-availability-status-get` - Get the availability status for a specific resource.
  - `azmcp-resourcehealth-availability-status-list` - List availability statuses for all resources in a subscription or resource group.
- Added support for listing repositories in Azure Container Registries via the command `azmcp-acr-registry-repository-list`. [[#983](https://github.com/Azure/azure-mcp/pull/983)]

### Other Changes

- Improved guidance for LLM interactions with Azure MCP server by adding rules around bestpractices tool calling to server instructions. [[#1007](https://github.com/Azure/azure-mcp/pull/1007)]

#### Dependency Updates

- Updated the following dependencies to improve .NET Ahead-of-Time (AOT) compilation support: [[#893](https://github.com/Azure/azure-mcp/pull/893)]
  - Azure.Bicep.Types: `0.5.110` → `0.6.1`
  - Azure.Bicep.Types.Az: `0.2.771` → `0.2.792`
- Added the following dependencies to support Azure Managed Lustre
  - Azure.ResourceManager.StorageCache:  `1.3.1`

## 0.5.6 (2025-08-14)

### Features Added

- Added support for listing Azure Function Apps via the command `azmcp-functionapp-list`. [[#863](https://github.com/Azure/azure-mcp/pull/863)]
- Added support for getting details about an Azure Storage Account via the command `azmcp-storage-account-details`. [[#934](https://github.com/Azure/azure-mcp/issues/934)]

### Other Changes

- Refactored resource group option (`--resource-group`) handling and validation for all commands to a centralized location. [[#961](https://github.com/Azure/azure-mcp/issues/961)]

#### Dependency Updates

- Updated the following dependencies to improve .NET Ahead-of-Time (AOT) compilation support: [[#967](https://github.com/Azure/azure-mcp/issues/967)] [[#969](https://github.com/Azure/azure-mcp/issues/969)]
  - Azure.Monitor.Query: `1.6.0` → `1.7.1`
  - Azure.Monitor.Ingestion: `1.1.2` → `1.2.0`
  - Azure.Search.Documents: `11.7.0-beta.4` → `11.7.0-beta.6`
  - Azure.ResourceManager.ContainerRegistry: `1.3.0` → `1.3.1`
  - Azure.ResourceManager.DesktopVirtualization: `1.3.1` → `1.3.2`
  - Azure.ResourceManager.PostgreSql: `1.3.0` → `1.3.1`

## 0.5.5 (2025-08-12)

### Features Added

- Added support for listing ACR (Azure Container Registry) registries in a subscription via the command `azmcp-acr-registry-list`. [[#915](https://github.com/Azure/azure-mcp/issues/915)]
- Added the following Azure Storage commands:
  - `azmcp-storage-account-create`: Create a new Azure Storage account. [[#927](https://github.com/Azure/azure-mcp/issues/927)]
  - `azmcp-storage-queue-message-send`: Send a message to an Azure Storage queue. [[#794](https://github.com/Azure/azure-mcp/pull/794)]
  - `azmcp-storage-blob-details`: Get details about an Azure Storage blob. [[#930](https://github.com/Azure/azure-mcp/issues/930)]
  - `azmcp-storage-blob-container-create`: Create a new Azure Storage blob container. [[#937](https://github.com/Azure/azure-mcp/issues/937)]

### Breaking Changes

- The `azmcp-storage-account-list` command now returns account metadata objects instead of plain strings. Each item includes: `name`, `location`, `kind`, `skuName`, `skuTier`, `hnsEnabled`, `allowBlobPublicAccess`, `enableHttpsTrafficOnly`. Update scripts to read the `name` property. The underlying `IStorageService.GetStorageAccounts()` signature changed from `Task<List<string>>` to `Task<List<StorageAccountInfo>>`. [[#904](https://github.com/Azure/azure-mcp/issues/904)]

### Bugs Fixed

- Fixed best practices tool invocation failure when passing "all" action with "general" or "azurefunctions" resources. [[#757](https://github.com/Azure/azure-mcp/issues/757)]
- Updated metadata for CREATE and SET tools to `destructive = true`. [[#773](https://github.com/Azure/azure-mcp/pull/773)]

### Other Changes
- Consolidate "AzSubscriptionGuid" telemetry logic into `McpRuntime`. [[#935](https://github.com/Azure/azure-mcp/pull/935)]

## 0.5.4 (2025-08-07)

### Bugs Fixed

- Fixed subscription parameter handling across all Azure MCP service methods to consistently use `subscription` instead of `subscriptionId`, enabling proper support for both subscription IDs and subscription names. [[#877](https://github.com/Azure/azure-mcp/issues/877)]
- Fixed `ToolExecuted` telemetry activity being created twice. [[#741](https://github.com/Azure/azure-mcp/pull/741)]

### Other Changes

- Improved Azure MCP display name in VS Code from 'azure-mcp-server-ext' to 'Azure MCP' for better user experience in the Configure Tools interface. [[#871](https://github.com/Azure/azure-mcp/issues/871), [#876](https://github.com/Azure/azure-mcp/pull/876)]
- Updated the  following `CommandGroup` descriptions to improve their tool usage by Agents:
  - Azure AI Search [[#874](https://github.com/Azure/azure-mcp/pull/874)]
  - Storage [[#879](https://github.com/Azure/azure-mcp/pull/879)]

## 0.5.3 (2025-08-05)

### Features Added

- Added support for providing the `--content-type` and `--tags` properties to the `azmcp-appconfig-kv-set` command. [[#459](https://github.com/Azure/azure-mcp/pull/459)]
- Added `filter-path` and `recursive` capabilities to `azmcp-storage-datalake-file-system-list-paths`. [[#770](https://github.com/Azure/azure-mcp/issues/770)]
- Added support for listing files and directories in Azure File Shares via the `azmcp-storage-share-file-list` command. This command recursively lists all items in a specified file share directory with metadata including size, last modified date, and content type. [[#793](https://github.com/Azure/azure-mcp/pull/793)]
- Added support for Azure Virtual Desktop with new commands: [[#653](https://github.com/Azure/azure-mcp/pull/653)]
  - `azmcp-virtualdesktop-hostpool-list` - List all host pools in a subscription
  - `azmcp-virtualdesktop-sessionhost-list` - List all session hosts in a host pool
  - `azmcp-virtualdesktop-sessionhost-usersession-list` - List all user sessions on a specific session host
- Added support for creating and publishing DevDeviceId in telemetry. [[#810](https://github.com/Azure/azure-mcp/pull/810/)]

### Breaking Changes

- **Parameter Name Changes**: Removed unnecessary "-name" suffixes from command parameters across 25+ parameters in 12+ Azure service areas to improve consistency and usability. Users will need to update their command-line usage and scripts. [[#853](https://github.com/Azure/azure-mcp/pull/853)]
  - **AppConfig**: `--account-name` → `--account`
  - **Search**: `--service-name` → `--service`, `--index-name` → `--index`
  - **Cosmos**: `--account-name` → `--account`, `--database-name` → `--database`, `--container-name` → `--container`
  - **Kusto**: `--cluster-name` → `--cluster`, `--database-name` → `--database`, `--table-name` → `--table`
  - **AKS**: `--cluster-name` → `--cluster`
  - **Postgres**: `--user-name` → `--user`
  - **ServiceBus**: `--queue-name` → `--queue`, `--topic-name` → `--topic`
  - **Storage**: `--account-name` → `--account`, `--container-name` → `--container`, `--table-name` → `--table`, `--file-system-name` → `--file-system`, `--tier-name` → `--tier`
  - **Monitor**: `--table-name` → `--table`, `--model` → `--health-model`, `--resource-name` → `--resource`
  - **Foundry**: `--deployment-name` → `--deployment`, `--publisher-name` → `--publisher`, `--license-name` → `--license`, `--sku-name` → `--sku`, `--azure-ai-services-name` → `--azure-ai-services`

### Bugs Fixed

- Fixed an issue where the `azmcp-storage-blob-batch-set-tier` command did not correctly handle the `--tier` parameter when setting the access tier for multiple blobs. [[#808](https://github.com/Azure/azure-mcp/pull/808)]

### Other Changes

- Implemented centralized HttpClient service with proxy support for better resource management and enterprise compatibility. [[#857](https://github.com/Azure/azure-mcp/pull/857)]
- Added caching for Cosmos DB databases and containers. [[#813](https://github.com/Azure/azure-mcp/pull/813)]
- Refactored PostgreSQL commands to follow ObjectVerb naming pattern, fix command hierarchy, and ensure all commands end with verbs. This improves consistency and discoverability across all postgres commands. [[#865](https://github.com/Azure/azure-mcp/issues/865)] [[#866](https://github.com/Azure/azure-mcp/pull/866)]

#### Dependency Updates

- Updated the following dependencies to improve .NET Ahead-of-Time (AOT) compilation support. AOT will enable shipping Azure MCP Server as self-contained native executable.
  - Azure.Core: `1.46.2` → `1.47.1`
  - Azure.ResourceManager: `1.13.1` → `1.13.2`
  - Azure.ResourceManager.ApplicationInsights: `1.0.1` → `1.1.0-beta.1`
  - Azure.ResourceManager.AppConfiguration: `1.4.0` → `1.4.1`
  - Azure.ResourceManager.Authorization: `1.1.4` → `1.1.5`
  - Azure.ResourceManager.ContainerService: `1.2.3` → `1.2.5`
  - Azure.ResourceManager.Kusto: `1.6.0` → `1.6.1`
  - Azure.ResourceManager.CognitiveServices: `1.4.0` → `1.5.1`
  - Azure.ResourceManager.Redis: `1.5.0` → `1.5.1`
  - Azure.ResourceManager.RedisEnterprise: `1.1.0` → `1.2.1`
  - Azure.ResourceManager.LoadTesting: `1.1.1` → `1.1.2`
  - Azure.ResourceManager.Sql: `1.3.0` → `1.4.0-beta.3`
  - Azure.ResourceManager.Datadog: `1.0.0-beta.5` → `1.0.0-beta.6`
  - Azure.ResourceManager.CosmosDB: `1.3.2` → `1.4.0-beta.13`
  - Azure.ResourceManager.OperationalInsights: `1.3.0` → `1.3.1`
  - Azure.ResourceManager.Search: `1.2.3` → `1.3.0`
  - Azure.ResourceManager.Storage: `1.4.2` → `1.4.4`
  - Azure.ResourceManager.Grafana: `1.1.1` → `1.2.0-beta.2`
  - Azure.ResourceManager.ResourceGraph: `1.1.0-beta.3` → `1.1.0-beta.4`

## 0.5.2 (2025-07-31)

### Features Added

- Added support for batch setting access tier for multiple Azure Storage blobs via the `azmcp-storage-blob-batch-set-tier` command. This command efficiently changes the storage tier (Hot, Cool, Archive, etc) for multiple blobs simultaneously in a single operation. [[#735](https://github.com/Azure/azure-mcp/issues/735)]
- Added descriptions to all Azure MCP command groups to improve discoverability and usability when running the server with `--mode single` or `--mode namespace`. [[#791](https://github.com/Azure/azure-mcp/pull/791)]

### Breaking Changes

- Removed `--partner-tenant-id` option from `azmcp-marketplace-product-get` command. [[#656](https://github.com/Azure/azure-mcp/pull/656)]

## 0.5.1 (2025-07-29)

### Features Added

- Added support for listing SQL databases via the command: `azmcp-sql-db-list`. [[#746](https://github.com/Azure/azure-mcp/pull/746)]
- Added support for reading `AZURE_SUBSCRIPTION_ID` from the environment variables if a subscription is not provided. [[#533](https://github.com/Azure/azure-mcp/pull/533)]

### Breaking Changes

- Removed the following Key Vault operations: [[#768](https://github.com/Azure/azure-mcp/pull/768)]
  - `azmcp-keyvault-secret-get`
  - `azmcp-keyvault-key-get`

### Other Changes

- Improved the MAC address search logic for telemetry by making it more robust in finding a valid network interface. [[#759](https://github.com/Azure/azure-mcp/pull/759)]
- Major repository structure change:
  - Service areas moved from `/src/areas/{Area}` and `/tests/areas/{Area}` into `/areas/{area}/src` and `/areas/{area}/tests`
  - Common code moved into `/core/src` and `/core/tests`

## 0.5.0 (2025-07-24)

### Features Added

- Added a new VS Code extension (VSIX installer) for the VS Code Marketplace. [[#661](https://github.com/Azure/azure-mcp/pull/661)]
- Added `--mode all` startup option to expose all Azure MCP tools individually. [[#689](https://github.com/Azure/azure-mcp/issues/689)]
- Added more tools for Azure Key Vault: [[#517](https://github.com/Azure/azure-mcp/pull/517)]
  - `azmcp-keyvault-certificate-list` - List certificates in a key vault
  - `azmcp-keyvault-certificate-get` - Get details of a specific certificate
  - `azmcp-keyvault-certificate-create` - Create a new certificate
  - `azmcp-keyvault-secret-list` - List secrets in a key vault
  - `azmcp-keyvault-secret-create` - Create a new secret
- Added support for Azure Workbooks management operations: [[#629](https://github.com/Azure/azure-mcp/pull/629)]
  - `azmcp-workbooks-list` - List workbooks in a resource group with optional filtering
  - `azmcp-workbooks-show` - Get detailed information about a specific workbook
  - `azmcp-workbooks-create` - Create new workbooks with custom visualizations and content
  - `azmcp-workbooks-update` - Update existing workbook configurations and metadata
  - `azmcp-workbooks-delete` - Delete workbooks when no longer needed
- Added support for creating a directory in Azure Storage DataLake via the `azmcp-storage-datalake-directory-create` command. [[#647](https://github.com/Azure/azure-mcp/pull/647)]
- Added support for getting the details of an Azure Kubernetes Service (AKS) cluster via the `azmcp-aks-cluster-get` command. [[#700](https://github.com/Azure/azure-mcp/pull/700)]

### Breaking Changes

- Changed the default startup mode to list tools at the namespace level instead of at an individual level, reducing total tool count from around 128 tools to 25. Use `--mode all` to restore the previous behavior of exposing all tools individually. [[#689](https://github.com/Azure/azure-mcp/issues/689)]
- Consolidated Azure best practices commands into the command `azmcp-bestpractices-get` with `--resource` and `--action` parameters: [[#677](https://github.com/Azure/azure-mcp/pull/677)]
  - Removed `azmcp-bestpractices-general-get`, `azmcp-bestpractices-azurefunctions-get-code-generation` and `azmcp-bestpractices-azurefunctions-get-deployment`
  - Use `--resource general --action code-generation` for general Azure code generation best practices
  - Use `--resource general --action deployment` for general Azure deployment best practices
  - Use `--resource azurefunctions --action code-generation` instead of the old azurefunctions code-generation command
  - Use `--resource azurefunctions --action deployment` instead of the old azurefunctions deployment command
  - Use `--resource static-web-app --action all` to get Static Web Apps development and deployment best practices

### Bugs Fixed

- Fixes tool discovery race condition causing "tool not found" errors in MCP clients that use different processes to start and use the server, like LangGraph. [[#556](https://github.com/Azure/azure-mcp/issues/556)]

## 0.4.1 (2025-07-17)

### Features Added

- Added support for the following Azure Load Testing operations: [[#315](https://github.com/Azure/azure-mcp/pull/315)]
  - `azmcp-loadtesting-testresource-list` - List Azure Load testing resources.
  - `azmcp-loadtesting-testresource-create` - Create a new Azure Load testing resource.
  - `azmcp-loadtesting-test-get` - Get details of a specific load test configuration.
  - `azmcp-loadtesting-test-create` - Create a new load test configuration.
  - `azmcp-loadtesting-testrun-get` - Get details of a specific load test run.
  - `azmcp-loadtesting-testrun-list` - List all load test runs for a specific test.
  - `azmcp-loadtesting-testrun-create` - Create a new load test run.
  - `azmcp-loadtesting-testrun-delete` - Delete a specific load test run.
- Added support for scanning Azure resources for compliance recommendations using the Azure Quick Review CLI via the command: `azmcp-extension-azqr`. [[#510](https://github.com/Azure/azure-mcp/pull/510)]
- Added support for listing paths in Data Lake file systems via the command: `azmcp-storage-datalake-file-system-list-paths`. [[#608](https://github.com/Azure/azure-mcp/pull/608)]
- Added support for listing SQL elastic pools via the command: `azmcp-sql-elastic-pool-list`. [[#606](https://github.com/Azure/azure-mcp/pull/606)]
- Added support for listing SQL server firewall rules via the command: `azmcp-sql-firewall-rule-list`. [[#610](https://github.com/Azure/azure-mcp/pull/610)]
- Added new commands for obtaining Azure Functions best practices via the following commands: [[#630](https://github.com/Azure/azure-mcp/pull/630)]
  - `azmcp-bestpractices-azurefunctions-get-code-generation` - Get code generation best practices for Azure Functions.
  - `azmcp-bestpractices-azurefunctions-get-deployment` - Get deployment best practices for Azure Functions.
- Added support for get details about a product in the Azure Marketplace via the command: `azmcp-marketplace-product-get`. [[#442](https://github.com/Azure/azure-mcp/pull/442)]

### Breaking Changes

- Renamed the command `azmcp-bestpractices-get` to `azmcp-bestpractices-general-get`. [[#630](https://github.com/Azure/azure-mcp/pull/630)]

### Bugs Fixed

- Fixed an issue with Azure CLI executable path resolution on Windows. [[#611](https://github.com/Azure/azure-mcp/issues/611)]
- Fixed a tool discovery timing issue when calling tools on fresh server instances. [[#604](https://github.com/Azure/azure-mcp/issues/604)]
- Fixed issue where unrecognizable json would be sent to MCP clients in STDIO mode at startup. [[#644](https://github.com/Azure/azure-mcp/issues/644)]

### Other Changes

- Changed `engines.node` in `package.json` to require Node.js version `>=20.0.0`. [[#628](https://github.com/Azure/azure-mcp/pull/628)]

## 0.4.0 (2025-07-15)

### Features Added

- Added support for listing Azure Kubernetes Service (AKS) clusters via the command `azmcp-aks-cluster-list`. [[#560](https://github.com/Azure/azure-mcp/pull/560)]
- Made the following Ahead of Time (AOT) compilation improvements saving `6.96 MB` in size total:
  - Switched to the trimmer-friendly `CreateSlimBuilder` API from `CreateBuilder`, saving `0.63 MB` in size for the native executable. [[#564](https://github.com/Azure/azure-mcp/pull/564)]
  - Switched to the trimmer-friendly `npgsql` API, saving `2.69 MB` in size for the native executable. [[#592](https://github.com/Azure/azure-mcp/pull/592)]
  - Enabled `IlcFoldIdenticalMethodBodies` to fold identical method bodies, saving `3.64 MB` in size for the native executable. [[#598](https://github.com/Azure/azure-mcp/pull/598)]
- Added support for using the hyphen/dash ("-") character in command names. [[#531](https://github.com/Azure/azure-mcp/pull/531)]
- Added support for authenticating with the Azure account used to log into VS Code. Authentication now prioritizes the VS Code broker credential when in the context of VS Code. [[#452](https://github.com/Azure/azure-mcp/pull/452)]

### Breaking Changes

- Removed SSE (Server-Sent Events) transport support. Now, only stdio transport is supported as SSE is no longer part of the MCP specification. [[#593](https://github.com/Azure/azure-mcp/issues/593)]
- Renamed `azmcp-sql-server-entraadmin-list` to `azmcp-sql-server-entra-admin-list` for better readability. [[#602](https://github.com/Azure/azure-mcp/pull/602)]

### Bugs Fixed

- Added a post-install script to ensure platform-specific versions like `@azure/mcp-${platform}-${arch}` can be resolved. Otherwise, fail install to prevent npx caching of `@azure/mcp`. [[#597](https://github.com/Azure/azure-mcp/pull/597)]
- Improved install reliability and error handling when missing platform packages on Ubuntu. [[#394](https://github.com/Azure/azure-mcp/pull/394)]

### Other Changes
- Updated `engines.node` in `package.json` to require Node.js version `>=22.0.0`.

#### Dependency Updates

- Updated the `ModelContextProtocol.AspNetCore` version from `0.3.0-preview.1` to `0.3.0-preview.2`. [[#519](https://github.com/Azure/azure-mcp/pull/519)]

## 0.3.2 (2025-07-10)

### Features Added

- Added support for listing Azure Managed Grafana details via the command: `azmcp-grafana-list`. [[#532](https://github.com/Azure/azure-mcp/pull/532)]
- Added agent best practices for Azure Terraform commands. [[#420](https://github.com/Azure/azure-mcp/pull/420)]

### Bugs Fixed

- Fixed issue where trace logs could be collected as telemetry. [[#540](https://github.com/Azure/azure-mcp/pull/540/)]
- Fixed an issue that prevented the Azure MCP from finding the Azure CLI if it was installed on a path other than the default global one. [[#351](https://github.com/Azure/azure-mcp/issues/351)]

## 0.3.1 (2025-07-08)

### Features Added

- Added support for the following SQL operations:
  - `azmcp-sql-db-show` - Show details of a SQL Database [[#516](https://github.com/Azure/azure-mcp/pull/516)]
  - `azmcp-sql-server-entra-admin-list` - List Microsoft Entra ID administrators for a SQL server [[#529](https://github.com/Azure/azure-mcp/pull/529)]
- Updates Azure MCP tool loading configurations at launch time. [[#513](https://github.com/Azure/azure-mcp/pull/513)]

### Breaking Changes

- Deprecated the `--service` flag. Use `--namespace` and `--mode` options to specify the service and mode the server will run in. [[#513](https://github.com/Azure/azure-mcp/pull/513)]

## 0.3.0 (2025-07-03)

### Features Added

- Added support for Azure AI Foundry [[#274](https://github.com/Azure/azure-mcp/pull/274)]. The following tools are now available:
  - `azmcp-foundry-models-list`
  - `azmcp-foundry-models-deploy`
  - `azmcp-foundry-models-deployments-list`
- Added support for telemetry [[#386](https://github.com/Azure/azure-mcp/pull/386)]. Telemetry is enabled by default but can be disabled by setting `AZURE_MCP_COLLECT_TELEMETRY` to `false`.

### Bugs Fixed

- Fixed a bug where `CallToolResult` was always successful. [[#511](https://github.com/Azure/azure-mcp/pull/511)]

## 0.2.6 (2025-07-01)

### Other Changes

- Updated the descriptions of the following tools to improve their usage by Agents: [[#492](https://github.com/Azure/azure-mcp/pull/492)]
  - `azmcp-datadog-monitoredresources-list`
  - `azmcp-kusto-cluster-list`
  - `azmcp-kusto-database-list`
  - `azmcp-kusto-sample`
  - `azmcp-kusto-table-list`
  - `azmcp-kusto-table-schema`

## 0.2.5 (2025-06-26)

### Bugs Fixed

- Fixed issue where tool listing incorrectly returned resources instead of text. [#465](https://github.com/Azure/azure-mcp/issues/465)
- Fixed invalid modification to HttpClient in KustoClient. [#433](https://github.com/Azure/azure-mcp/issues/433)

## 0.2.4 (2025-06-24)

### Features Added

- Added new command for resource-centric logs query in Azure Monitor with command path `azmcp-monitor-resource-logs-query` - https://github.com/Azure/azure-mcp/pull/413
- Added support for starting the server with a subset of services using the `--service` flag - https://github.com/Azure/azure-mcp/pull/424
- Improved index schema handling in Azure AI Search (index descriptions, facetable fields, etc.) - https://github.com/Azure/azure-mcp/pull/440
- Added new commands for querying metrics with Azure Monitor with command paths `azmcp-monitor-metrics-query` and `azmcp-monitor-metrics-definitions`. - https://github.com/Azure/azure-mcp/pull/428

### Breaking Changes

- Changed the command for workspace-based logs query in Azure Monitor from `azmcp-monitor-log-query` to `azmcp-monitor-workspace-logs-query`

### Bugs Fixed

- Fixed handling of non-retrievable fields in Azure AI Search. [#416](https://github.com/Azure/azure-mcp/issues/416)

### Other Changes

- Repository structure changed to organize all of an Azure service's code into a single "area" folder. ([426](https://github.com/Azure/azure-mcp/pull/426))
- Upgraded Azure.Messaging.ServiceBus to 7.20.1 and Azure.Core to 1.46.2. ([441](https://github.com/Azure/azure-mcp/pull/441/))
- Updated to ModelContextProtocol 0.3.0-preview1, which brings support for the 06-18-2025 MCP specification. ([431](https://github.com/Azure/azure-mcp/pull/431))

## 0.2.3 (2025-06-19)

### Features Added

- Adds support to launch MCP server in readonly mode - https://github.com/Azure/azure-mcp/pull/410

### Bugs Fixed

- MCP tools now expose annotations to clients https://github.com/Azure/azure-mcp/pull/388

## 0.2.2 (2025-06-17)

### Features Added

- Support for Azure ISV Services https://github.com/Azure/azure-mcp/pull/199/
- Support for Azure RBAC https://github.com/Azure/azure-mcp/pull/266
- Support for Key Vault Secrets https://github.com/Azure/azure-mcp/pull/173


## 0.2.1 (2025-06-12)

### Bugs Fixed

- Fixed the issue where queries containing double quotes failed to execute. https://github.com/Azure/azure-mcp/pull/338
- Enables dynamic proxy mode within single "azure" tool. https://github.com/Azure/azure-mcp/pull/325

## 0.2.0 (2025-06-09)

### Features Added

- Support for launching smaller service level MCP servers. https://github.com/Azure/azure-mcp/pull/324

### Bugs Fixed

- Fixed failure starting Docker image. https://github.com/Azure/azure-mcp/pull/301

## 0.1.2 (2025-06-03)

### Bugs Fixed

- Monitor Query Logs Failing.  Fixed with https://github.com/Azure/azure-mcp/pull/280

## 0.1.1 (2025-05-30)

### Bugs Fixed

- Fixed return value of `tools/list` to use JSON object names. https://github.com/Azure/azure-mcp/pull/275

### Other Changes

- Update .NET SDK version to 9.0.300 https://github.com/Azure/azure-mcp/pull/278

## 0.1.0 (2025-05-28)

### Breaking Changes

- `azmcp tool list` "args" changes to "options"

### Other Changes

- Removed "Arguments" from code base in favor of "Options" to align with System. CommandLine semantics. https://github.com/Azure/azure-mcp/pull/232

## 0.0.21 (2025-05-22)

### Features Added

- Support for Azure Redis Caches and Clusters https://github.com/Azure/azure-mcp/pull/198
- Support for Azure Monitor Health Models https://github.com/Azure/azure-mcp/pull/208

### Bugs Fixed

- Updates the usage patterns of Azure Developer CLI (azd) when invoked from MCP. https://github.com/Azure/azure-mcp/pull/203
- Fixes server binding issue when using SSE transport in Docker by replacing `ListenLocalhost` with `ListenAnyIP`, allowing external access via port mapping. https://github.com/Azure/azure-mcp/pull/233

### Other Changes

- Updated to the latest ModelContextProtocol library. https://github.com/Azure/azure-mcp/pull/220

## 0.0.20 (2025-05-17)

### Bugs Fixed

- Improve the formatting in the ParseJsonOutput method and refactor it to utilize a ParseError record. https://github.com/Azure/azure-mcp/pull/218
- Added dummy argument for best practices tool, so the schema is properly generated for Python Open API use cases. https://github.com/Azure/azure-mcp/pull/219

## 0.0.19 (2025-05-15)

### Bugs Fixed

- Fixes Service Bus host name parameter description. https://github.com/Azure/azure-mcp/pull/209/

## 0.0.18 (2025-05-14)

### Bugs Fixed

- Include option to exclude managed keys. https://github.com/Azure/azure-mcp/pull/202

## 0.0.17 (2025-05-13)

### Bugs Fixed

- Added an opt-in timeout for browser-based authentication to handle cases where the process waits indefinitely if the user closes the browser. https://github.com/Azure/azure-mcp/pull/189

## 0.0.16 (2025-05-13)

### Bugs Fixed

- Fixed being able to pass args containing spaces through an npx call to the cli

### Other Changes

- Updated to the latest ModelContextProtocol library. https://github.com/Azure/azure-mcp/pull/161

## 0.0.15 (2025-05-09)

### Features Added

- Support for getting properties and runtime information for Azure Service Bus queues, topics, and subscriptions. https://github.com/Azure/azure-mcp/pull/150/
- Support for peeking at Azure Service Bus messages from queues or subscriptions. https://github.com/Azure/azure-mcp/pull/144
- Adds Best Practices tool that provides guidance to LLMs for effective code generation. https://github.com/Azure/azure-mcp/pull/153 https://github.com/Azure/azure-mcp/pull/156

### Other Changes

- Disabled Parallel testing in the ADO pipeline for Live Tests https://github.com/Azure/azure-mcp/pull/151

## 0.0.14 (2025-05-07)

### Features Added

- Support for Azure Key Vault keys https://github.com/Azure/azure-mcp/pull/119
- Support for Azure Data Explorer  https://github.com/Azure/azure-mcp/pull/21

## 0.0.13 (2025-05-06)

### Features Added

- Support for Azure PostgreSQL. https://github.com/Azure/azure-mcp/pull/81

## 0.0.12 (2025-05-05)

### Features Added

- Azure Search Tools https://github.com/Azure/azure-mcp/pull/83

### Other Changes

- Arguments no longer echoed in response: https://github.com/Azure/azure-mcp/pull/79
- Editorconfig and gitattributes updated: https://github.com/Azure/azure-mcp/pull/91

## 0.0.11 (2025-04-29)

### Features Added

### Breaking Changes

### Bugs Fixed
- Bug fixes to existing MCP commands
- See https://github.com/Azure/azure-mcp/releases/tag/0.0.11

### Other Changes

## 0.0.10 (2025-04-17)

### Features Added
- Support for Azure Cosmos DB (NoSQL databases).
- Support for Azure Storage.
- Support for Azure Monitor (Log Analytics).
- Support for Azure App Configuration.
- Support for Azure Resource Groups.
- Support for Azure CLI.
- Support for Azure Developer CLI (azd).

### Breaking Changes

### Bugs Fixed
- See https://github.com/Azure/azure-mcp/releases/tag/0.0.10

### Other Changes
- See Blog post for details https://devblogs.microsoft.com/azure-sdk/introducing-the-azure-mcp-server/<|MERGE_RESOLUTION|>--- conflicted
+++ resolved
@@ -6,14 +6,10 @@
 
 ### Features Added
 
-<<<<<<< HEAD
-- Added support for `azmcp sql server list` command to list SQL servers in a subscription and resource group. [[#503](https://github.com/microsoft/mcp/issues/503)]
-- Added validation for the PostgreSQL database query command `azmcp_postgres_database_query`.[[#518](https://github.com/microsoft/mcp/pull/518)]
-=======
 - Added support for Azure Developer CLI (azd) MCP tools when azd CLI is installed locally - [[#566](https://github.com/microsoft/mcp/issues/566)]
 - Adds support to proxy MCP capabilities when child servers leverage sampling or elicitation. [[#581](https://github.com/microsoft/mcp/pull/581)]
 - Added support for publishing custom events to Event Grid topics via the command `azmcp_eventgrid_events_publish`. Supports EventGrid, CloudEvents, and custom schemas with structured event data delivery for event-driven architectures. [[#514](https://github.com/microsoft/mcp/pull/514)]
->>>>>>> ace91b7e
+- Added validation for the PostgreSQL database query command `azmcp_postgres_database_query`.[[#518](https://github.com/microsoft/mcp/pull/518)]
 
 ### Breaking Changes
 
