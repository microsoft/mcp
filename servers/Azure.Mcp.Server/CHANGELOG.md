# CHANGELOG 📝

The Azure MCP Server updates automatically by default whenever a new release comes out 🚀. We ship updates twice a week on Tuesdays and Thursdays 😊

## 2.0.0-beta.6 (Unreleased)

### Features Added

- Added [Hidden] command `azmcp server info` to provide server information (name, version) so server metadata is programmatically parsed in telemetry. [[#1164](https://github.com/microsoft/mcp/pull/1164/)]

### Breaking Changes

### Bugs Fixed

### Other Changes

<<<<<<< HEAD
- Added version display to CLI help output. The version now appears on the first line when running any help command (e.g., `azmcp --help`). [[#1161](https://github.com/microsoft/mcp/pull/1161)]
=======
- Begin capturing information for the MCP client request's `_meta` store. [[#1154](https://github.com/microsoft/mcp/pull/1154)]
>>>>>>> 937c2f51

## 2.0.0-beta.5 (2025-11-14)

### Features Added

- Enabled HTTPS redirection by default when running `server start --transport http`. This can be opted-out with `AZURE_MCP_DANGEROUSLY_DISABLE_HTTPS_REDIRECTION` when not needed. [[#1169](https://github.com/microsoft/mcp/pull/1169)]
- Updated the `User-Agent` string to include transport type (stdio or http) for better telemetry and monitoring of Azure service calls. [[#1146](https://github.com/microsoft/mcp/pull/1146)]
- Added support for creating new Redis resources via the `redis_create` command. [[#1093](https://github.com/microsoft/mcp/issues/1093)]

### Breaking Changes

- Updated `HttpClientService` to ignore the `DefaultUserAgent` string set in `HttpClientOptions`. [[#1146](https://github.com/microsoft/mcp/pull/1146)]

### Bugs Fixed

- Removed the `DefaultUserAgent` configuration from `ApplicationInsightsSetup` that had a hardcoded version and set the `User-Agent` string for all other service areas that used the `HttpClientService`. [[#1146](https://github.com/microsoft/mcp/pull/1146)]

### Other Changes

- Added a `CancellationToken` parameter to async methods to more `I[SomeService]` interfaces. [[#1178](https://github.com/microsoft/mcp/pull/1178)]

## 2.0.0-beta.4 (2025-11-13)

### Features Added

- PostgreSQL MCP tools now support both Microsoft Entra authentication and native database authentication. The default is Entra authentication, users can switch to native database authentication by providing the `--auth-type` parameter with the value `PostgreSQL`. If native authentication is selected, the user must also provide the user password via the `--password` parameter. [[#1011](https://github.com/microsoft/mcp/pull/1011)]
- Telemetry: [[#1150](https://github.com/microsoft/mcp/pull/1150)]
  - Enabled telemetry collection for the HTTP transport mode.
  - Refactored Azure Monitor exporter configuration to support multiple exporters with separate user-provided and Microsoft telemetry streams.
  - Added the `AZURE_MCP_COLLECT_TELEMETRY_MICROSOFT` environment variable to control Microsoft-specific telemetry collection (enabled by default).

### Bugs Fixed

- PostgreSQL MCP tools has improved the error message reported in case of failure deserializing some of the columns returned by a query. Non out-of-the-box types like `vector` cannot be deserialized and will now report a clear error message indicating which column caused the issue and an action plan so AI agents can recover from it. [[#1024](https://github.com/microsoft/mcp/pull/1024)]
- Fixed exit code when invoking `--help` flag. Commands like `tools list --help` now correctly return exit code `0` instead of `1` when successfully displaying help output. [[#1118](https://github.com/microsoft/mcp/pull/1118)]

### Other Changes

- Added a `CancellationToken` parameter to async methods to more `I[SomeService]` interfaces. [[#1133](https://github.com/microsoft/mcp/pull/1133)]
- Upgraded dependency version of `coverlet.collector` from `6.0.2` to `6.0.4`. [[#1153](https://github.com/microsoft/mcp/pull/1153)]

## 2.0.0-beta.3 (2025-11-11)

### Features Added

- Added Azure AI Best Practices toolset providing comprehensive guidance for building AI apps with Azure AI Foundry and Microsoft Agent Framework. Includes model selection guidance, SDK recommendations, and implementation patterns for agent development. [[#1031](https://github.com/microsoft/mcp/pull/1031)]
- Added support for text-to-speech synthesis via the command `speech_tts_synthesize`. [[#902](https://github.com/microsoft/mcp/pull/902)]

### Breaking Changes

- PostgreSQL MCP tools now require SSL and verify the server's full certificate chain before creating database connections. This SSL mode provides both `eavesdropping protection` and `man-in-the-middle protection`. See [SSL Mode VerifyFull](https://www.npgsql.org/doc/security.html?tabs=tabid-1#encryption-ssltls) for more details. [[#1023](https://github.com/microsoft/mcp/pull/1023)]


### Bugs Fixed

- Updated a codepath `--mode namespace` where `learn=true` wouldn't always result in agent learning happening. [[#1122](https://github.com/microsoft/mcp/pull/1122)]
- Use the correct `Assembly` to find `Version` for telemetry. [[#1122](https://github.com/microsoft/mcp/pull/1122)]


### Other Changes

- Refactored duplicate elicitation handling code in `CommandFactoryToolLoader` and `NamespaceToolLoader` into a shared `BaseToolLoader.HandleSecretElicitationAsync` method. [[#1028](https://github.com/microsoft/mcp/pull/1028)]

## 2.0.0-beta.2 (2025-11-06)

### Features Added

- Added support for speech recognition from an audio file with Fast Transcription via the command `azmcp_speech_stt_recognize`. [[#1054](https://github.com/microsoft/mcp/pull/1054)]
- Added support for User-Assigned Managed Identity via the `AZURE_CLIENT_ID` environment variable. [[#1033](https://github.com/microsoft/mcp/pull/1033)]
- Added the following features for deploying as a `Remote MCP Server`:
    - Added support for HTTP transport, including both incoming and outgoing authentication. Incoming authentication uses Entra ID, while outgoing authentication can either use Entra On-Behalf-Of (OBO) or the authentication configured in the host environment. [[#1020](https://github.com/microsoft/mcp/pull/1020)]
    - Added support for the `--dangerously-disable-http-incoming-auth` command-line option to disable the built-in incoming authentication. Use this option only if you plan to provide your own incoming authentication mechanism, and with caution, as it exposes the server to unauthenticated access. [[#1037](https://github.com/microsoft/mcp/pull/1037)]
- Enhanced the `tools list` command with new filtering and output options: [[#741](https://github.com/microsoft/mcp/pull/741)]
  - Added the `--namespace` option to filter tools by one or more service namespaces (e.g., 'storage', 'keyvault').
  - Added the `--name-only` option to return only tool names without descriptions or metadata.
- Added the following AI Foundry tools: [[#945](https://github.com/microsoft/mcp/pull/945)]
  - `foundry_agents_create`: Create a new AI Foundry agent.
  - `foundry_agents_get-sdk-sample`: Get a code sample to interact with a Foundry Agent using the AI Foundry SDK.
  - `foundry_threads_create`: Create a new AI Foundry Agent Thread.
  - `foundry_threads_list`: List all AI Foundry Agent Threads.
  - `foundry_threads_get-messages`: Get messages in an AI Foundry Agent Thread.

### Breaking Changes

- Renamed the `--namespaces` option to `--namespace-mode` in the `tools list` command for better clarity when listing top-level service namespaces. [[#741](https://github.com/microsoft/mcp/pull/741)]

### Bugs Fixed

- Fixed an issue that spawned child processes per namespace for consolidated mode. [[#1002](https://github.com/microsoft/mcp/pull/1002)]
- Improved the agent learning experience by ignoring the `command` parameter, which resulted in neither learning nor a tool call to happen. Learning is now always invoked when `learn=true` is passed. [[#1057](https://github.com/microsoft/mcp/pull/1057)]
- Added descriptions to tool metadata to ensure enough information is present in the CLI to generate docs for metadata. [[#1043](https://github.com/microsoft/mcp/pull/1043)]

### Other Changes

- Added a `CancellationToken` parameter to `IBaseCommand.ExecuteAsync()` [[#1056](https://github.com/microsoft/mcp/pull/1056)]
- Added a `CancellationToken` parameter to async methods to many, but not yet all, `I[SomeService]` interfaces [[#1056](https://github.com/microsoft/mcp/pull/1056)]
- Telemetry:
  - Added `ToolId` into telemetry, based on `IBaseCommand.Id`, a unique GUID for each command. [[#1018](https://github.com/microsoft/mcp/pull/1018)]
  - Added support for exporting telemetry to OTLP exporters by configuring the environment variable `AZURE_MCP_ENABLE_OTLP_EXPORTER=true`. [[#1018](https://github.com/microsoft/mcp/pull/1018)]
  - Disabled telemetry for the HTTP transport. [[#1072](https://github.com/microsoft/mcp/pull/1072)]

## 2.0.0-beta.1 (2025-10-29)

- Initial beta release to validate updated release infrastructure and versioning strategy. No functional changes from 1.x series.

## 1.0.0 (2025-10-27)

**🎉 First Stable Release**

We're excited to announce the first stable release of the Azure MCP Server! This milestone represents months of development, extensive testing, and valuable feedback from our community. The Azure MCP Server provides seamless integration between AI agents and 40+ Azure services through the Model Context Protocol (MCP) specification.

### What's Included in 1.0.0

The Azure MCP Server now offers:

- **Comprehensive Azure Service Coverage**: Support for 40+ Azure services including Storage, Key Vault, Cosmos DB, SQL, Kubernetes (AKS), AI Foundry, Event Hubs, Service Bus, PostgreSQL, MySQL, Redis, Azure Monitor, Application Insights, and many more
- **Multiple Installation Methods**: Available through NuGet, NPM, and Docker; or as an extension/plugin for VS Code, Visual Studio 2022, and IntelliJ IDEA.
- **Flexible Server Modes**:
  - Namespace mode (default): Organizes tools by service for easy discovery
  - Consolidated mode: Groups tools by tasks and actions for streamlined workflows
  - Single mode: All tools behind one unified "azure" tool
  - All mode: Exposes every tool individually for maximum control
- **Advanced Authentication**: Supports multiple Azure authentication methods with credential chaining
- **Production Ready**: Includes comprehensive error handling, retry policies, telemetry, and extensive test coverage
- **Developer Friendly**: Native AOT compilation support, read-only mode for safe exploration, and detailed documentation

### Key Features

- **170+ Azure Commands** across Storage, Databases, AI Services, Monitoring, and more
- **Enterprise Support**: Proxy configuration, managed identity authentication, and secure credential handling
- **Performance Optimizations**: Selective caching for expensive operations and efficient HTTP client management

### Getting Started

Install the Azure MCP Server from your preferred platform:

- **VS Code**: Install the [Azure MCP Server extension](https://marketplace.visualstudio.com/items?itemName=ms-azuretools.vscode-azure-mcp-server)
- **Visual Studio 2022**: Install [GitHub Copilot for Azure](https://marketplace.visualstudio.com/items?itemName=github-copilot-azure.GitHubCopilotForAzure2022)
- **IntelliJ IDEA**: Install [Azure Toolkit for IntelliJ](https://plugins.jetbrains.com/plugin/8053-azure-toolkit-for-intellij)
- **NuGet**: `dotnet tool install -g Azure.Mcp --version 1.0.0`
- **npm**: `npx @azure/mcp@1.0.0`
- **Docker**: `docker pull mcr.microsoft.com/azure-mcp:1.0.0`

### Documentation

- [Complete Command Reference](https://github.com/microsoft/mcp/blob/release/azure/1.x/servers/Azure.Mcp.Server/docs/azmcp-commands.md)
- [Authentication Guide](https://github.com/microsoft/mcp/blob/release/azure/1.x/docs/Authentication.md)
- [Troubleshooting](https://github.com/microsoft/mcp/blob/release/azure/1.x/servers/Azure.Mcp.Server/TROUBLESHOOTING.md)
- [Contributing Guidelines](https://github.com/microsoft/mcp/blob/release/azure/1.x/CONTRIBUTING.md)

### Thank You

This release wouldn't have been possible without the contributions from our community, extensive testing from early adopters, and collaboration with the MCP ecosystem. Thank you for your feedback, bug reports, and feature requests that helped shape this stable release.

For a complete history of pre-release changes, see versions [0.9.9](#099-2025-10-24) through [0.0.10](#0010-2025-04-17) below.

## 0.9.9 (2025-10-24)

### Other Changes

- Set telemetry fields for `ToolArea` and `ToolName` when "single" mode is used. [[#952](https://github.com/microsoft/mcp/pull/952)]
- Added instructions on when to not use azd init [[#942](https://github.com/microsoft/mcp/pull/942)]

## 0.9.8 (2025-10-23)

### Features Added

- Adds unique identifier to MCP tools. [[#940](https://github.com/microsoft/mcp/pull/940/)]

### Bugs Fixed

- Fixed SKU configuration bug in SQL database create and update commands. [[#925](https://github.com/microsoft/mcp/pull/925)]
- Fixed a serialization issue with Foundry tools. [[#904](https://github.com/microsoft/mcp/pull/904)]

### Other Changes

- Set telemetry fields for `ToolArea` and `ToolName` when "consolidated" mode is used or a server is loaded from `registry.json`. [[#933](https://github.com/microsoft/mcp/pull/933)]

## 0.9.7 (2025-10-22)

### Bugs Fixed

- Increased Kusto `HttpClient` timeout from 100 seconds to 240 seconds to support long-running queries. [[#907](https://github.com/microsoft/mcp/pull/907)]
- Provide installation instructions when azd or other registry components are missing. [[#926](https://github.com/microsoft/mcp/pull/926)]

### Other Changes

- Improved the following tool namespace descriptions for better LLM tool selection, including usage patterns, messaging scenarios, and when not to use their tools:
  - Service Bus [[#923](https://github.com/microsoft/mcp/pull/923)]
  - Application Insights [[#928](https://github.com/microsoft/mcp/pull/928)]
- Updated the description of the `azmcp_appservice_database_add` command to decrease ambiguity and increase selection accuracy by LLMs. [[#912](https://github.com/microsoft/mcp/pull/912)]

## 0.9.6 (2025-10-21)

### Features Added

- Added instructions to the best practices tool for the GitHub coding agent on how to configure the Azure MCP Server. [[#888](https://github.com/microsoft/mcp/pull/888)]

### Bugs Fixed

- Fixed an issue where `azmcp_entra_administrator_list` was not listing administrators correctly. [[#891](https://github.com/microsoft/mcp/pull/891)]
- Fixed an issue where `azmcp_sql_server_firewall_rule_list` was not listing firewall rules correctly. [[#891](https://github.com/microsoft/mcp/pull/891)]
- Fixed an issue preventing the `ServerStarted` telemetry event from being published. [[#905](https://github.com/microsoft/mcp/pull/905)]
- Fixed an issue where MCP tools were missing the 'title' metadata, causing Visual Studio to display raw tool names instead of user-friendly titles. [[#898](https://github.com/microsoft/mcp/pull/898)]

### Other Changes

- Added tool name length validation to ensure all tool names stay within 48 character limit for compatibility with MCP clients. [[#881](https://github.com/microsoft/mcp/pull/881)]

#### Dependency Updates

- Updated the following libraries:
  - `ModelContextProtocol.AspNetCore`: `0.4.0-preview.2` → `0.4.0-preview.3`. [[#887](https://github.com/Azure/azure-mcp/pull/887)]

## 0.9.5 (2025-10-20)

### Bugs Fixed

- Update the `server.json` file in the NuGet distribution to match the `2025-09-29` schema version (latest from the MCP Registry). [[#870](https://github.com/microsoft/mcp/pull/870)]

### Other Changes

- Updated how `IsServerCommandInvoked` telemetry is captured to more correctly report whether learning or tool call was performed. [[#874](https://github.com/microsoft/mcp/pull/874)]
- Added tool name length validation to ensure all tool names stay within 48 character limit for compatibility with MCP clients. [[#881](https://github.com/microsoft/mcp/pull/881)]

## 0.9.4 (2025-10-17)

### Features Added

- Added a new server startup "consolidated" mode, which groups Azure MCP tools by tasks and actions tools conduct. This can be enabled by using the `--consolidated` flag. [[#784](https://github.com/microsoft/mcp/pull/784)]

### Breaking Changes

- Removes the `azmcp_` prefix from all commands. [[#868](https://github.com/microsoft/mcp/pull/868)]

### Other Changes

#### Dependency Updates

- Updated the following dependencies: [[864](https://github.com/microsoft/mcp/pull/864)]
  - Azure.ResourceManager.ResourceGraph: `1.1.0-beta.4` → `1.1.0`
  - Azure.Core: `1.48.0` → `1.49.0`

## 0.9.3 (2025-10-16)

### Bugs Fixed

- Fixed a bug where user confirmation (elicitation) stopped working between versions `0.8.5` and `0.9.2`. [[#824](https://github.com/microsoft/mcp/issues/824)]
- Fixed `IsServerCommandInvoked` always appearing to be true. [[#837](https://github.com/microsoft/mcp/pull/837)]
- Fixed `ToolName` always showing up as the tool area even if an MCP tool was invoked. [[#837](https://github.com/microsoft/mcp/pull/837)]
- Update the `server.json` in the NuGet distribution to match the 2025-09-29 server.json schema version (latest from the MCP Registry). [[#870](https://github.com/microsoft/mcp/pull/870)]

### Other Changes

- Updated the description of the following Communications commands to decrease ambiguity and increase selection accuracy by LLMs: [[#804](https://github.com/microsoft/mcp/pull/804)]
  - `azmcp_communication_email_send`
  - `azmcp_communication_sms_send`
- Improved the description of the `--enable-insecure-transports` server startup option. [[#839](https://github.com/microsoft/mcp/pull/839)]

## 0.9.2 (2025-10-15)

### Bugs Fixed

- Fixed retained-buffer leaks across services (Kusto, EventGrid, AppLens, Speech, Cosmos, Foundry, NetworkResourceProvider) and tool loaders (BaseToolLoader, ServerToolLoader, NamespaceToolLoader, SingleProxyToolLoader) by disposing `JsonDocument`/`HttpResponseMessage` instances and cloning returned `JsonElements`. ([#817](https://github.com/microsoft/mcp/pull/817))

### Other Changes

- Telemetry capture is disabled in non-release builds. ([#783](https://github.com/microsoft/mcp/pull/783))

## 0.9.1 (2025-10-14)

### Bugs Fixed

- Fixed an issue where `azmcp_sql_db_rename` would not work as expected. [[#615](https://github.com/microsoft/mcp/issues/615)]

### Other Changes

- MCP server start options are now included in telemetry logs. ([#794](https://github.com/microsoft/mcp/pull/794))
- Updated the description of the following Workbook commands to decrease ambiguity and increase selection accuracy by LLMs: [[#787](https://github.com/microsoft/mcp/pull/787)]
  - `azmcp_workbook_show`
  - `azmcp_workbook_update`

## 0.9.0 (2025-10-13)

### Features Added

- Added support for sending an email via Azure Communication Services via the command `azmcp_communication_email_send`. [[#690](https://github.com/microsoft/mcp/pull/690)]
- Added the following Event Hubs commands: [[#750](https://github.com/microsoft/mcp/pull/750)]
  - `azmcp_eventhubs_consumergroup_update`: Create or update a consumer group for an Event Hub.
  - `azmcp_eventhubs_consumergroup_get`: Get details of a consumer group for an Event Hub
  - `azmcp_eventhubs_consumergroup_delete`: Delete a consumer group from an Event Hub
  - `azmcp_eventhubs_eventhub_update`: Create or update an Event Hub within a namespace
  - `azmcp_eventhubs_eventhub_get`: Get details of an Event Hub within a namespace
  - `azmcp_eventhubs_eventhub_delete`: Delete an Event Hub from a namespace
  - `azmcp_eventhubs_namespace_update`: Create or update an Event Hubs namespace
  - `azmcp_eventhubs_namespace_delete`: Delete an existing Event Hubs namespace.
- Added support for listing Azure AI Foundry (Cognitive Services) resources or getting details of a specific one via the command `azmcp_foundry_resource_get`. [[#762](https://github.com/microsoft/mcp/pull/762)]
- Added support for Azure Monitor Web Tests management operations: [[#529](https://github.com/microsoft/mcp/issues/529)]
  - `azmcp_monitor_webtests_create`: Create a new web test in Azure Monitor
  - `azmcp_monitor_webtests_get`: Get details for a specific web test
  - `azmcp_monitor_webtests_list`: List all web tests in a subscription or optionally, within a resource group
  - `azmcp_monitor_webtests_update`: Update an existing web test in Azure Monitor
- Added the following Azure CLI commands:
  - `azmcp_extension_cli_generate`: Generate Azure CLI commands based on user intent. [[#203](https://github.com/microsoft/mcp/issues/203)]
  - `azmcp_extension_cli_install`: Get installation instructions for Azure CLI, Azure Developer CLI and Azure Functions Core Tools. [[#74](https://github.com/microsoft/mcp/issues/74)]
- Added support for Azure AI Search knowledge bases and knowledge sources commands: [[#719](https://github.com/Azure/azure-mcp/pull/719)]
  - `azmcp_search_knowledge_base_list`: List knowledge bases defined in an Azure AI Search service.
  - `azmcp_search_knowledge_base_retrieve`: Execute a retrieval operation using a specified knowledge base with optional multi-turn conversation history.
  - `azmcp_search_knowledge_source_list`: List knowledge sources defined in an Azure AI Search service.

### Breaking Changes

- Replaced `azmcp_redis_cache_list` and `azmcp_redis_cluster_list` with a unified `azmcp_redis_list` command that lists all Redis resources in a subscription. [[#756](https://github.com/microsoft/mcp/issues/756)]
  - Flattened `azmcp_redis_cache_accesspolicy_list` and `azmcp_redis_cluster_database_list` into the aforementioned `azmcp_redis_list` command. [[#757](https://github.com/microsoft/mcp/issues/757)]

### Bugs Fixed

- Fix flow of `Activity.Current` in telemetry service by changing `ITelemetryService`'s activity calls to synchronous. [[#558](https://github.com/microsoft/mcp/pull/558)]

### Other Changes

- Added more deployment related best practices. [[#698](https://github.com/microsoft/mcp/issues/698)]
- Added `IsServerCommandInvoked` telemetry field indicating that the MCP tool call resulted in a command invocation. [[#751](https://github.com/microsoft/mcp/pull/751)]
- Updated the description of the following commands to decrease ambiguity and increase selection accuracy by LLMs:
  - AKS (Azure Kubernetes Service): [[#771](https://github.com/microsoft/mcp/pull/771)]
    - `azmcp_aks_cluster_get`
    - `azmcp_aks_nodepool_get`
  - Marketplace: [[#761](https://github.com/microsoft/mcp/pull/761)]
    - `azmcp_marketplace_product_list`
  - Storage: [[#650](https://github.com/microsoft/mcp/pull/650)]
    - `azmcp_storage_account_get`
    - `azmcp_storage_blob_get`
    - `azmcp_storage_blob_container_create`
    - `azmcp_storage_blob_container_get`

#### Dependency Updates

- Updated the following libraries:
  - `Azure.Search.Documents`: `11.7.0-beta.6` → `11.7.0-beta.7`. [[#719](https://github.com/Azure/azure-mcp/pull/719)]
  - `ModelContextProtocol.AspNetCore`: `0.4.0-preview.1` → `0.4.0-preview.2`. [[#767](https://github.com/Azure/azure-mcp/pull/767)]

## 0.8.6 (2025-10-09)

### Features Added

- Added `--tool` option to start Azure MCP server with only specific tools by name, providing fine-grained control over tool exposure. This option switches server mode to `--all` automatically. The `--namespace` and `--tool` options cannot be used together. [[#685](https://github.com/microsoft/mcp/issues/685)]
- Added support for getting ledger entries on Azure Confidential Ledger via the command `azmcp_confidentialledger_entries_get`. [[#705](https://github.com/microsoft/mcp/pull/723)]
- Added support for listing an Azure resource's activity logs via the command `azmcp_monitor_activitylog_list`. [[#720](https://github.com/microsoft/mcp/pull/720)]

### Breaking Changes

- Unified required parameter validation: null or empty values now always throw `ArgumentException` with an improved message listing all invalid parameters. Previously this would throw either `ArgumentNullException` or `ArgumentException` for only the first invalid value. [[#718](https://github.com/microsoft/mcp/pull/718)]

### Other Changes

- Telemetry:
  - Added `ServerMode` telemetry tag to distinguish start-up modes for the MCP server. [[#738](https://github.com/microsoft/mcp/pull/738)]
  - Updated `ToolArea` telemetry field to be populated for namespace (and intent/learn) calls. [[#739](https://github.com/microsoft/mcp/pull/739)]

## 0.8.5 (2025-10-07)

### Features Added

- Added the following OpenAI commands: [[#647](https://github.com/microsoft/mcp/pull/647)]
  - `azmcp_foundry_openai_chat-completions-create`: Create interactive chat completions using Azure OpenAI chat models in AI Foundry.
  - `azmcp_foundry_openai_embeddings-create`: Generate vector embeddings using Azure OpenAI embedding models in AI Foundry
  - `azmcp_foundry_openai_models-list`: List all available OpenAI models and deployments in an Azure resource.
- Added support for sending SMS messages via Azure Communication Services with the command `azmcp_communication_sms_send`. [[#473](https://github.com/microsoft/mcp/pull/473)]
- Added support for appending tamper-proof ledger entries backed by TEEs and blockchain-style integrity guarantees in Azure Confidential Ledger via the command `azmcp_confidentialledger_entries_append`. [[#705](https://github.com/microsoft/mcp/pull/705)]
- Added the following Azure Managed Lustre commands:
  - `azmcp_azuremanagedlustre_filesystem_subnetsize_validate`: Check if the subnet can host the target Azure Managed Lustre SKU and size [[#110](https://github.com/microsoft/mcp/issues/110)].
  - `azmcp_azuremanagedlustre_filesystem_create`: Create an Azure Managed Lustre filesystem. [[#50](https://github.com/microsoft/mcp/issues/50)]
  - `azmcp_azuremanagedlustre_filesystem_update`: Update an Azure Managed Lustre filesystem. [[#50](https://github.com/microsoft/mcp/issues/50)]
- Added support for listing all Azure SignalR runtime instances or getting detailed information about a single one via the command `azmcp_signalr_runtime_get`. [[#83](https://github.com/microsoft/mcp/pull/83)]

### Breaking Changes

- Renamed `azmcp_azuremanagedlustre` commands to `azmcp_managedlustre`. [[#345](https://github.com/microsoft/mcp/issues/345)]
  - Renamed `azmcp_managedlustre_filesystem_required-subnet-size` to `azmcp_managedlustre_filesystem_subnetsize_ask`. [[#111](https://github.com/microsoft/mcp/issues/111)]
- Merged the following Azure Kubernetes Service (AKS) tools: [[#591](https://github.com/microsoft/mcp/issues/591)]
  - Merged `azmcp_aks_cluster_list` into `azmcp_aks_cluster_get`, which can perform both operations based on whether `--cluster` is passed.
  - Merged `azmcp_aks_nodepool_list` into `azmcp_aks_nodepool_get`, which can perform both operations based on whether `--nodepool` is passed.

### Bugs Fixed

- Improved description of Load Test commands. [[#92](https://github.com/microsoft/mcp/pull/92)]
- Fixed an issue where Azure Subscription tools were not available in the default (namespace) server mode. [[#634](https://github.com/microsoft/mcp/pull/634)]
- Improved error message for macOS users when interactive browser authentication fails due to broker threading requirements. The error now provides clear guidance to use Azure CLI, Azure PowerShell, or Azure Developer CLI for authentication instead. [[#684](https://github.com/microsoft/mcp/pull/684)]
- Added validation for the Cosmos query command `azmcp_cosmos_database_container_item_query`. [[#524](https://github.com/microsoft/mcp/pull/524)]
- Fixed the construction of Azure Resource Graph queries for App Configuration in the `FindAppConfigStore` method. The name filter is now correctly passed via the `additionalFilter` parameter instead of `tableName`, resolving "ExactlyOneStartingOperatorRequired" and "BadRequest" errors when setting key-value pairs. [[#670](https://github.com/microsoft/mcp/pull/670)]
- Updated the description of the Monitor tool and corrected the prompt for command `azmcp_monitor_healthmodels_entity_gethealth` to ensure that the LLM picks up the correct tool. [[#630](https://github.com/microsoft/mcp/pull/630)]
- Fixed "BadRequest" error in Azure Container Registry to get a registry, and in EventHubs to get a namespace. [[#729](https://github.com/microsoft/mcp/pull/729)]
- Added redundancy in Dockerfile to ensure the azmcp in the Docker image is actually executable. [[#732](https://github.com/microsoft/mcp/pull/732)]

### Other Changes

- Updated the description of `azmcp_bicepschema_get` to increase selection accuracy by LLMs. [[#649](https://github.com/microsoft/mcp/pull/649)]
- Update the `ToolName` telemetry field to use the normalized command name when the `CommandFactory` tool is used. [[#716](https://github.com/microsoft/mcp/pull/716)]
- Updated the default tool loading behavior to execute namespace tool calls directly instead of spawning separate child processes for each namespace. [[#704](https://github.com/microsoft/mcp/pull/704)]

#### Dependency updates

- Updated `Microsoft.Azure.Cosmos.Aot` from `0.1.2-preview.2` to `0.1.4-preview.2`, which upgrades the transitive Newtonsoft.Json dependency to `13.0.4`. [[#662](https://github.com/microsoft/mcp/pull/662)]

## 0.8.4 (2025-10-02)

### Features Added

- Added support to return metadata when using the `azmcp_tool_list` command. [[#564](https://github.com/microsoft/mcp/issues/564)]
- Added support for returning a list of tool namespaces instead of individual tools when using the `azmcp_tool_list` command with the `--namespaces` option. [[#496](https://github.com/microsoft/mcp/issues/496)]

### Breaking Changes

- Merged `azmcp_appconfig_kv_list` and `azmcp_appconfig_kv_show` into `azmcp_appconfig_kv_get` which can handle both listing and filtering key-values and getting a specific key-value. [[#505](https://github.com/microsoft/mcp/pull/505)]

### Bugs Fixed

- Fixed the name of the Key Vault Managed HSM settings get command from `azmcp_keyvault_admin_get` to `azmcp_keyvault_admin_settings_get`. [[#643](https://github.com/microsoft/mcp/issues/643)]
- Removed redundant DI instantiation of MCP server providers, as these are expected to be instantiated by the MCP server discovery mechanism. [[#644](https://github.com/microsoft/mcp/pull/644)]
- Fixed App Lens having a runtime error for reflection-based serialization when using native AoT MCP build. [[#639](https://github.com/microsoft/mcp/pull/639)]
- Added validation for the PostgreSQL database query command `azmcp_postgres_database_query`.[[#518](https://github.com/microsoft/mcp/pull/518)]

### Other Changes

- Change base Docker image from `bookworm-slim` to `alpine`. [[#651](https://github.com/microsoft/mcp/pull/651)]
- Refactored tool implementation to use Azure Resource Graph queries instead of direct ARM API calls:
  - Grafana [[#628](https://github.com/microsoft/mcp/pull/628)]
- Updated the description of the following commands to increase selection accuracy by LLMs:
  - App Deployment: `azmcp_deploy_app_logs_get` [[#640](https://github.com/microsoft/mcp/pull/640)]
  - Kusto: [[#666](https://github.com/microsoft/mcp/pull/666)]
    - `azmcp_kusto_cluster_get`
    - `azmcp_kusto_cluster_list`
    - `azmcp_kusto_database_list`
    - `azmcp_kusto_query`
    - `azmcp_kusto_sample`
    - `azmcp_kusto_table_list`
    - `azmcp_kusto_table_schema`
  - Redis: [[#655](https://github.com/microsoft/mcp/pull/655)]
    - `azmcp_redis_cache_list`
    - `azmcp_redis_cluster_list`
  - Service Bus: `azmcp_servicebus_topic_details` [[#642](https://github.com/microsoft/mcp/pull/642)]

#### Dependency Updates

- Updated the `ModelContextProtocol.AspNetCore` version from `0.3.0-preview.4` to `0.4.0-preview.1`. [[#576](https://github.com/Azure/azure-mcp/pull/576)]
- Removed the following dependencies:
  - `Azure.ResourceManager.Grafana` [[#628](https://github.com/microsoft/mcp/pull/622)]

## 0.8.3 (2025-09-30)

### Features Added

- Added support for Azure Developer CLI (azd) MCP tools when azd CLI is installed locally - [[#566](https://github.com/microsoft/mcp/issues/566)]
- Added support to proxy MCP capabilities when child servers leverage sampling or elicitation. [[#581](https://github.com/microsoft/mcp/pull/581)]
- Added support for publishing custom events to Event Grid topics via the command `azmcp_eventgrid_events_publish`. [[#514](https://github.com/microsoft/mcp/pull/514)]
- Added support for generating text completions using deployed Azure OpenAI models in AI Foundry via the command `azmcp_foundry_openai_create-completion`. [[#54](https://github.com/microsoft/mcp/pull/54)]
- Added support for speech recognition from an audio file with Azure AI Services Speech via the command `azmcp_speech_stt_recognize`. [[#436](https://github.com/microsoft/mcp/pull/436)]
- Added support for getting the details of an Azure Event Hubs namespace via the command `azmcp_eventhubs_namespace_get`. [[#105](https://github.com/microsoft/mcp/pull/105)]

### Breaking Changes

### Bugs Fixed

- Fixed an issue with the help option (`--help`) and enabled it across all commands and command groups. [[#583](https://github.com/microsoft/mcp/pull/583)]
- Fixed the following issues with Kusto commands:
  - `azmcp_kusto_cluster_list` and `azmcp_kusto_cluster_get` now accept the correct parameters expected by the service. [[#589](https://github.com/microsoft/mcp/issues/589)]
  - `azmcp_kusto_table_schema` now returns the correct table schema. [[#530](https://github.com/microsoft/mcp/issues/530)]
  - `azmcp_kusto_query` does not fail when the subscription id in the input query is enclosed in double quotes anymore. [[#152](https://github.com/microsoft/mcp/issues/152)]
  - All commands now return enough details in error messages when input parameters are invalid or missing. [[#575](https://github.com/microsoft/mcp/issues/575)]

### Other Changes

- Refactored tool implementation to use Azure Resource Graph queries instead of direct ARM API calls:
  - Authorization [[607](https://github.com/microsoft/mcp/pull/607)]
  - AppConfig [[606](https://github.com/microsoft/mcp/pull/606)]
  - ACR [[622](https://github.com/microsoft/mcp/pull/622)]
- Fixed the names of the following MySQL and Postgres commands: [[#614](https://github.com/microsoft/mcp/pull/614)]
  - `azmcp_mysql_server_config_config`    → `azmcp_mysql_server_config_get`
  - `azmcp_mysql_server_param_param`      → `azmcp_mysql_server_param_get`
  - `azmcp_mysql_table_schema_schema`     → `azmcp_mysql_table_schema_get`
  - `azmcp_postgres_server_config_config` → `azmcp_postgres_server_config_get`
  - `azmcp_postgres_server_param_param`   → `azmcp_postgres_server_param_get`
  - `azmcp_postgres_table_schema_schema`  → `azmcp_postgres_table_schema_get`
- Updated the description of the following commands to increase selection accuracy by LLMs:
  - AI Foundry: [[#599](https://github.com/microsoft/mcp/pull/599)]
    - `azmcp_foundry_agents_connect`
    - `azmcp_foundry_models_deploy`
    - `azmcp_foundry_models_deployments_list`
  - App Lens: `azmcp_applens_resource_diagnose` [[#556](https://github.com/microsoft/mcp/pull/556)]
  - Cloud Architect: `azmcp_cloudarchitect_design` [[#587](https://github.com/microsoft/mcp/pull/587)]
  - Cosmos DB: `azmcp_cosmos_database_container_item_query` [[#625](https://github.com/microsoft/mcp/pull/625)]
  - Event Grid: [[#552](https://github.com/microsoft/mcp/pull/552)]
    - `azmcp_eventgrid_subscription_list`
    - `azmcp_eventgrid_topic_list`
  - Key Vault: [[#608](https://github.com/microsoft/mcp/pull/608)]
    - `azmcp_keyvault_certificate_create`
    - `azmcp_keyvault_certificate_import`
    - `azmcp_keyvault_certificate_get`
    - `azmcp_keyvault_certificate_list`
    - `azmcp_keyvault_key_create`
    - `azmcp_keyvault_key_get`
    - `azmcp_keyvault_key_list`
    - `azmcp_keyvault_secret_create`
    - `azmcp_keyvault_secret_get`
    - `azmcp_keyvault_secret_list`
  - MySQL: [[#614](https://github.com/microsoft/mcp/pull/614)]
    - `azmcp_mysql_server_param_set`
  - Postgres: [[#562](https://github.com/microsoft/mcp/pull/562)]
    - `azmcp_postgres_database_query`
    - `azmcp_postgres_server_param_set`
  - Resource Health: [[#588](https://github.com/microsoft/mcp/pull/588)]
    - `azmcp_resourcehealth_availability-status_get`
    - `azmcp_resourcehealth_service-health-events_list`
  - SQL: [[#594](https://github.com/microsoft/mcp/pull/594)]
    - `azmcp_sql_db_delete`
    - `azmcp_sql_db_update`
    - `azmcp_sql_server_delete`
  - Subscriptions: `azmcp_subscription_list` [[#559](https://github.com/microsoft/mcp/pull/559)]

#### Dependency Updates

- Removed the following dependencies:
  - `Azure.ResourceManager.Authorization` [[#607](https://github.com/microsoft/mcp/pull/607)]
  - `Azure.ResourceManager.AppConfiguration` [[#606](https://github.com/microsoft/mcp/pull/606)]
  - `Azure.ResourceManager.ContainerRegistry` [[#622](https://github.com/microsoft/mcp/pull/622)]

## 0.8.2 (2025-09-25)

### Bugs Fixed

- Fixed `azmcp_subscription_list` to return empty enumerable instead of `null` when no subscriptions are found. [[#508](https://github.com/microsoft/mcp/pull/508)]

## 0.8.1 (2025-09-23)

### Features Added

- Added support for listing SQL servers in a subscription and resource group via the command `azmcp_sql_server_list`. [[#503](https://github.com/microsoft/mcp/issues/503)]
- Added support for renaming Azure SQL databases within a server while retaining configuration via the `azmcp sql db rename` command. [[#542](https://github.com/microsoft/mcp/pull/542)]
- Added support for Azure App Service database management via the command `azmcp_appservice_database_add`. [[#59](https://github.com/microsoft/mcp/pull/59)]
- Added the following Azure Foundry agents commands: [[#55](https://github.com/microsoft/mcp/pull/55)]
  - `azmcp_foundry_agents_connect`: Connect to an agent in an AI Foundry project and query it
  - `azmcp_foundry_agents_evaluate`: Evaluate a response from an agent by passing query and response inline
  - `azmcp_foundry_agents_query_and_evaluate`: Connect to an agent in an AI Foundry project, query it, and evaluate the response in one step
- Enhanced AKS managed cluster information with comprehensive properties. [[#490](https://github.com/microsoft/mcp/pull/490)]
- Added support retrieving Key Vault Managed HSM account settings via the command `azmcp-keyvault-admin-settings-get`. [[#358](https://github.com/microsoft/mcp/pull/358)]

### Breaking Changes

- Removed the following Storage tools: [[#500](https://github.com/microsoft/mcp/pull/500)]
  - `azmcp_storage_blob_batch_set-tier`
  - `azmcp_storage_datalake_directory_create`
  - `azmcp_storage_datalake_file-system_list-paths`
  - `azmcp_storage_queue_message_send`
  - `azmcp_storage_share_file_list`
  - `azmcp_storage_table_list`
- Updated the `OpenWorld` and `Destructive` hints for all tools. [[#510](https://github.com/microsoft/mcp/pull/510)]

### Bugs Fixed

- Fixed MCP server hanging on invalid transport arguments. Server now exits gracefully with clear error messages instead of hanging indefinitely. [[#511](https://github.com/microsoft/mcp/pull/511)]

### Other Changes

- Refactored Kusto service implementation to use Azure Resource Graph queries instead of direct ARM API calls. [[#528](https://github.com/microsoft/mcp/pull/528)]
- Refactored Storage service implementation [[#539](https://github.com/microsoft/mcp/pull/539)]
  - Replaced direct ARM API calls in `azmcp_storage_account_get` with Azure Resource Graph queries.
  - Updated `azmcp_storage_account_create` to use the GenericResource approach instead of direct ARM API calls.
- Updated `IAreaSetup` API so the area's command tree is returned rather than modifying an existing object. It's also more DI-testing friendly. [[#478](https://github.com/microsoft/mcp/pull/478)]
- Updated `CommandFactory.GetServiceArea` to check for a tool's service area with or without the root `azmcp` prefix. [[#478](https://github.com/microsoft/mcp/pull/478)]

#### Dependency Updates

- Removed the following dependencies:
  - `Azure.ResourceManager.Kusto` [[#528](https://github.com/microsoft/mcp/pull/528)]

## 0.8.0 (2025-09-18)

### Features Added

- Added the `--insecure-disable-elicitation` server startup switch. When enabled, the server will bypass user confirmation (elicitation) for tools marked as handling secrets and execute them immediately. This is **INSECURE** and meant only for controlled automation scenarios (e.g., CI or disposable test environments) because it removes a safety barrier that helps prevent accidental disclosure of sensitive data. [[#486](https://github.com/microsoft/mcp/pull/486)]
- Enhanced Azure authentication with targeted credential selection via the `AZURE_TOKEN_CREDENTIALS` environment variable: [[#56](https://github.com/microsoft/mcp/pull/56)]
  - `"dev"`: Development credentials (Visual Studio → Visual Studio Code → Azure CLI → Azure PowerShell → Azure Developer CLI)
  - `"prod"`: Production credentials (Environment → Workload Identity → Managed Identity)
  - Specific credential names (e.g., `"AzureCliCredential"`): Target only that credential
  - Improved Visual Studio Code credential error handling with proper exception wrapping for credential chaining
  - Replaced custom `DefaultAzureCredential` implementation with explicit credential chain for better control and transparency
  - For more details, see [Controlling Authentication Methods with AZURE_TOKEN_CREDENTIALS](https://github.com/microsoft/mcp/blob/main/servers/Azure.Mcp.Server/TROUBLESHOOTING.md#controlling-authentication-methods-with-azure_token_credentials)
- Enhanced AKS nodepool information with comprehensive properties. [[#454](https://github.com/microsoft/mcp/pull/454)]
- Added support for updating Azure SQL databases via the command `azmcp_sql_db_update`. [[#488](https://github.com/microsoft/mcp/pull/488)]
- Added support for listing Event Grid subscriptions via the command `azmcp_eventgrid_subscription_list`. [[#364](https://github.com/microsoft/mcp/pull/364)]
- Added support for listing Application Insights code optimization recommendations across components via the command `azmcp_applicationinsights_recommendation_list`. [#387](https://github.com/microsoft/mcp/pull/387)
- **Errata**: The following was announced as part of release `0.7.0, but was not actually included then.
  - Added support for creating and deleting SQL databases via the commands `azmcp_sql_db_create` and `azmcp_sql_db_delete`. [[#434](https://github.com/microsoft/mcp/pull/434)]
- Restored support for the following Key Vault commands: [[#506](https://github.com/microsoft/mcp/pull/506)]
  - `azmcp_keyvault_key_get`
  - `azmcp_keyvault_secret_get`

### Breaking Changes

- Redesigned how conditionally required options are handled. Commands now use explicit option registration via extension methods (`.AsRequired()`, `.AsOptional()`) instead of legacy patterns (`UseResourceGroup()`, `RequireResourceGroup()`). [[#452](https://github.com/microsoft/mcp/pull/452)]
- Removed support for the `AZURE_MCP_INCLUDE_PRODUCTION_CREDENTIALS` environment variable. Use `AZURE_TOKEN_CREDENTIALS` instead for more flexible credential selection. For migration details, see [Controlling Authentication Methods with AZURE_TOKEN_CREDENTIALS](https://github.com/microsoft/mcp/blob/main/servers/Azure.Mcp.Server/TROUBLESHOOTING.md#controlling-authentication-methods-with-azure_token_credentials). [[#56](https://github.com/microsoft/mcp/pull/56)]
- Merged `azmcp_appconfig_kv_lock` and `azmcp_appconfig_kv_unlock` into `azmcp_appconfig_kv_lock_set` which can handle locking or unlocking a key-value based on the `--lock` parameter. [[#485](https://github.com/microsoft/mcp/pull/485)]


### Other Changes

- Update `azmcp_foundry_models_deploy` to use "GenericResource" for deploying models to Azure AI Services. [[#456](https://github.com/microsoft/mcp/pull/456)]

#### Dependency Updates

- Replaced the `Azure.Bicep.Types.Az` dependency with `Microsoft.Azure.Mcp.AzTypes.Internal.Compact`. [[#472](https://github.com/microsoft/mcp/pull/472)]

## 0.7.0 (2025-09-16)

### Features Added

- Added support for getting a node pool in an AKS managed cluster via the command `azmcp_aks_nodepool_get`. [[#394](https://github.com/microsoft/mcp/pull/394)]
- Added support for diagnosing Azure Resources using the App Lens API via the command `azmcp_applens_resource_diagnose`. [[#356](https://github.com/microsoft/mcp/pull/356)]
- Added elicitation support. An elicitation request is sent if the tool annotation `secret` hint is true. [[#404](https://github.com/microsoft/mcp/pull/404)]
- Added `azmcp_sql_server_create`, `azmcp_sql_server_delete`, `azmcp_sql_server_show` to support SQL server create, delete, and show commands. [[#312](https://github.com/microsoft/mcp/pull/312)]
- Added the support for getting information about Azure Managed Lustre SKUs via the following command `azmcp_azuremanagedlustre_filesystem_get_sku_info`. [[#100](https://github.com/microsoft/mcp/issues/100)]
- Added support for creating and deleting SQL databases via the commands `azmcp_sql_db_create` and `azmcp_sql_db_delete`. [[#434](https://github.com/microsoft/mcp/pull/434)]
- `azmcp_functionapp_get` can now list Function Apps on a resource group level. [[#427](https://github.com/microsoft/mcp/pull/427)]

### Breaking Changes

- Merged `azmcp_functionapp_list` into `azmcp_functionapp_get`, which can perform both operations based on whether `--function-app` is passed. [[#427](https://github.com/microsoft/mcp/pull/427)]
- Removed Azure CLI (`az`) and Azure Developer CLI (`azd`) extension tools to reduce complexity and focus on native Azure service operations. [[#404](https://github.com/microsoft/mcp/pull/404)].

### Bugs Fixed

- Marked the `secret` hint of `azmcp_keyvault_secret_create` tool to "true". [[#430](https://github.com/microsoft/mcp/pull/430)]

### Other Changes

- Replaced bicep tool dependency on Azure.Bicep.Types.Az package with Microsoft.Azure.Mcp.AzTypes.Internal.Compact package. [[#472](https://github.com/microsoft/mcp/pull/472)]

## 0.6.0 (2025-09-11)

### Features Added

- **The Azure MCP Server is now also available on NuGet.org** [[#368](https://github.com/microsoft/mcp/pull/368)]
- Added support for listing node pools in an AKS managed cluster via the command `azmcp_aks_nodepool_list`. [[#360](https://github.com/microsoft/mcp/pull/360)]

### Breaking Changes

- To improve performance, packages now ship with trimmed binaries that have unused code and dependencies removed, resulting in significantly smaller file sizes, faster startup times, and reduced memory footprint. [Learn more](https://learn.microsoft.com/dotnet/core/deploying/trimming/trim-self-contained). [[#405](https://github.com/microsoft/mcp/pull/405)]
- Merged `azmcp_search_index_describe` and `azmcp_search_index_list` into `azmcp_search_index_get`, which can perform both operations based on whether `--index` is passed. [[#378](https://github.com/microsoft/mcp/pull/378)]
- Merged the following Storage tools: [[#376](https://github.com/microsoft/mcp/pull/376)]
  - `azmcp_storage_account_details` and `azmcp_storage_account_list` into `azmcp_storage_account_get`, which supports the behaviors of both tools based on whether `--account` is passed.
  - `azmcp_storage_blob_details` and `azmcp_storage_blob_list` into `azmcp_storage_blob_get`, which supports the behaviors of both tools based on whether `--blob` is passed.
  - `azmcp_storage_blob_container_details` and `azmcp_storage_blob_container_list` into `azmcp_storage_blob_container_get`, which supports the behaviors of both tools based on whether `--container` is passed.
- Updated the descriptions of all Storage tools. [[#376](https://github.com/microsoft/mcp/pull/376)]

### Other Changes

#### Dependency updates

- Updated the following dependencies: [[#380](https://github.com/microsoft/mcp/pull/380)]
  - Azure.Core: `1.47.1` → `1.48.0`
  - Azure.Identity: `1.15.0` → `1.16.0`

## 0.5.13 (2025-09-10)

### Features Added

- Added support for listing all Event Grid topics in a subscription via the command `azmcp_eventgrid_topic_list`. [[#43](https://github.com/microsoft/mcp/pull/43)]
- Added support for retrieving knowledge index schema information in Azure AI Foundry projects via the command `azmcp_foundry_knowledge_index_schema`. [[#41](https://github.com/microsoft/mcp/pull/41)]
- Added support for listing service health events in a subscription via the command `azmcp_resourcehealth_service-health-events_list`. [[#367](https://github.com/microsoft/mcp/pull/367)]

### Breaking Changes

- Updated/removed options for the following commands: [[#108](https://github.com/microsoft/mcp/pull/108)]
  - `azmcp_storage_account_create`: Removed the ability to configure `enable-https-traffic-only` (always `true` now), `allow-blob-public-access` (always `false` now), and `kind` (always `StorageV2` now).
  - `azmcp_storage_blob_container_create`: Removed the ability to configure `blob-container-public-access` (always `false` now).
  - `azmcp_storage_blob_upload`: Removed the ability to configure `overwrite` (always `false` now).

### Bugs Fixed

- Fixed telemetry bug where "ToolArea" was incorrectly populated in with "ToolName". [[#346](https://github.com/microsoft/mcp/pull/346)]

### Other Changes

- Added telemetry to log parameter values for the `azmcp_bestpractices_get` tool. [[#375](https://github.com/microsoft/mcp/pull/375)]
- Updated tool annotations. [[#377](https://github.com/microsoft/mcp/pull/377)]

#### Dependency updates

- Updated the following dependencies:
  - Azure.Identity: `1.14.0` → `1.15.0` [[#352](https://github.com/microsoft/mcp/pull/352)]
  - Azure.Identity.Broker: `1.2.0` → `1.3.0` [[#352](https://github.com/microsoft/mcp/pull/352)]
  - Microsoft.Azure.Cosmos.Aot: `0.1.1-preview.1` → `0.1.2-preview.1` [[#383](https://github.com/microsoft/mcp/pull/383)]
- Updated the following dependency to improve .NET Ahead-of-Time (AOT) compilation support: [[#363](https://github.com/microsoft/mcp/pull/363)]
  - Azure.ResourceManager.StorageCache: `1.3.1` → `1.3.2`

## 0.5.12 (2025-09-04)

### Features Added

- Added `azmcp_sql_server_firewall-rule_create` and `azmcp_sql_server_firewall-rule_delete` commands. [[#121](https://github.com/microsoft/mcp/pull/121)]

### Bugs Fixed

- Fixed a bug in MySQL query validation logic. [[#81](https://github.com/microsoft/mcp/pull/81)]

### Other Changes

AOT- Added a verb to the namespace name for bestpractices [[#109](https://github.com/microsoft/mcp/pull/109)]
- Added instructions about consumption plan for azure functions deployment best practices [[#218](https://github.com/microsoft/mcp/pull/218)]

## 0.5.11 (2025-09-02)

### Other Changes

- Fixed VSIX signing [[#91](https://github.com/microsoft/mcp/pull/91)]
- Included native packages in build artifacts and pack/release scripts. [[#51](https://github.com/microsoft/mcp/pull/51)]

## 0.5.10 (2025-08-28)

### Bugs fixed

- Fixed a bug with telemetry collection related to AppConfig tools. [[#44](https://github.com/microsoft/mcp/pull/44)]

## 0.5.9 (2025-08-26)

### Other Changes

#### Dependency Updates

- Updated the following dependencies to improve .NET Ahead-of-Time (AOT) compilation support:
  - Microsoft.Azure.Cosmos `3.51.0` → Microsoft.Azure.Cosmos.Aot `0.1.1-preview.1`. [[#37](https://github.com/microsoft/mcp/pull/37)]

## 0.5.8 (2025-08-21)

### Features Added

- Added support for listing knowledge indexes in Azure AI Foundry projects via the command `azmcp_foundry_knowledge_index_list`. [[#1004](https://github.com/Azure/azure-mcp/pull/1004)]
- Added support for getting details of an Azure Function App via the command `azmcp_functionapp_get`. [[#970](https://github.com/Azure/azure-mcp/pull/970)]
- Added the following Azure Managed Lustre commands: [[#1003](https://github.com/Azure/azure-mcp/issues/1003)]
  - `azmcp_azuremanagedlustre_filesystem_list`: List available Azure Managed Lustre filesystems.
  - `azmcp_azuremanagedlustre_filesystem_required-subnet-size`: Returns the number of IP addresses required for a specific SKU and size of Azure Managed Lustre filesystem.
- Added support for designing Azure Cloud Architecture through guided questions via the command `azmcp_cloudarchitect_design`. [[#890](https://github.com/Azure/azure-mcp/pull/890)]
- Added support for the following Azure MySQL operations: [[#855](https://github.com/Azure/azure-mcp/issues/855)]
  - `azmcp_mysql_database_list` - List all databases in a MySQL server.
  - `azmcp_mysql_database_query` - Executes a SELECT query on a MySQL Database. The query must start with SELECT and cannot contain any destructive SQL operations for security reasons.
  - `azmcp_mysql_table_list` - List all tables in a MySQL database.
  - `azmcp_mysql_table_schema_get` - Get the schema of a specific table in a MySQL database.
  - `azmcp_mysql_server_config_get` - Retrieve the configuration of a MySQL server.
  - `azmcp_mysql_server_list` - List all MySQL servers in a subscription & resource group.
  - `azmcp_mysql_server_param_get` - Retrieve a specific parameter of a MySQL server.
  - `azmcp_mysql_server_param_set` - Set a specific parameter of a MySQL server to a specific value.
- Added telemetry for tracking service area when calling tools. [[#1024](https://github.com/Azure/azure-mcp/pull/1024)]

### Breaking Changes

- Renamed the following Storage tool option names: [[#1015](https://github.com/Azure/azure-mcp/pull/1015)]
  - `azmcp_storage_account_create`: `account-name` → `account`.
  - `azmcp_storage_blob_batch_set-tier`: `blob-names` → `blobs`.

### Bugs Fixed

- Fixed SQL service test assertions to use case-insensitive string comparisons for resource type validation. [[#938](https://github.com/Azure/azure-mcp/pull/938)]
- Fixed HttpClient service test assertions to properly validate NoProxy collection handling instead of expecting a single string value. [[#938](https://github.com/Azure/azure-mcp/pull/938)]

### Other Changes

- Introduced the `BaseAzureResourceService` class to allow performing Azure Resource read operations using Azure Resource Graph queries. [[#938](https://github.com/Azure/azure-mcp/pull/938)]
- Refactored SQL service implementation to use Azure Resource Graph queries instead of direct ARM API calls. [[#938](https://github.com/Azure/azure-mcp/pull/938)]
  - Removed dependency on `Azure.ResourceManager.Sql` package by migrating to Azure Resource Graph queries, reducing package size and improving startup performance.
- Enhanced `BaseAzureService` with `EscapeKqlString` method for safe KQL query construction across all Azure services. [[#938](https://github.com/Azure/azure-mcp/pull/938)]
  - Fixed KQL string escaping in Workbooks service queries.
- Standardized Azure Storage command descriptions, option names, and parameter names for consistency across all storage commands. Updated JSON serialization context to remove unused model types and improve organization. [[#1015](https://github.com/Azure/azure-mcp/pull/1015)]
- Updated to .NET 10 SDK to prepare for .NET tool packing. [[#1023](https://github.com/Azure/azure-mcp/pull/1023)]
- Enhanced `bestpractices` and `azureterraformbestpractices` tool descriptions to better work with the vscode copilot tool grouping feature. [[#1029](https://github.com/Azure/azure-mcp/pull/1029)]
- The Azure MCP Server can now be packaged as a .NET SDK Tool for easier use by users with the .NET 10 SDK installed. [[#422](https://github.com/Azure/azure-mcp/issues/422)]

#### Dependency Updates

- Updated the following dependencies to improve .NET Ahead-of-Time (AOT) compilation support: [[#1031](https://github.com/Azure/azure-mcp/pull/1031)]
  - Azure.ResourceManager.ResourceHealth: `1.0.0` → `1.1.0-beta.5`

## 0.5.7 (2025-08-19)

### Features Added
- Added support for the following Azure Deploy and Azure Quota operations: [[#626](https://github.com/Azure/azure-mcp/pull/626)]
  - `azmcp_deploy_app_logs_get` - Get logs from Azure applications deployed using azd.
  - `azmcp_deploy_iac_rules_get` - Get Infrastructure as Code rules.
  - `azmcp_deploy_pipeline_guidance-get` - Get guidance for creating CI/CD pipelines to provision Azure resources and deploy applications.
  - `azmcp_deploy_plan_get` - Generate deployment plans to construct infrastructure and deploy applications on Azure.
  - `azmcp_deploy_architecture_diagram-generate` - Generate Azure service architecture diagrams based on application topology.
  - `azmcp_quota_region_availability-list` - List available Azure regions for specific resource types.
  - `azmcp_quota_usage_check` - Check Azure resource usage and quota information for specific resource types and regions.
- Added support for listing Azure Function Apps via the command `azmcp-functionapp-list`. [[#863](https://github.com/Azure/azure-mcp/pull/863)]
- Added support for importing existing certificates into Azure Key Vault via the command `azmcp-keyvault-certificate-import`. [[#968](https://github.com/Azure/azure-mcp/issues/968)]
- Added support for uploading a local file to an Azure Storage blob via the command `azmcp-storage-blob-upload`. [[#960](https://github.com/Azure/azure-mcp/pull/960)]
- Added support for the following Azure Service Health operations: [[#998](https://github.com/Azure/azure-mcp/pull/998)]
  - `azmcp-resourcehealth-availability-status-get` - Get the availability status for a specific resource.
  - `azmcp-resourcehealth-availability-status-list` - List availability statuses for all resources in a subscription or resource group.
- Added support for listing repositories in Azure Container Registries via the command `azmcp-acr-registry-repository-list`. [[#983](https://github.com/Azure/azure-mcp/pull/983)]

### Other Changes

- Improved guidance for LLM interactions with Azure MCP server by adding rules around bestpractices tool calling to server instructions. [[#1007](https://github.com/Azure/azure-mcp/pull/1007)]

#### Dependency Updates

- Updated the following dependencies to improve .NET Ahead-of-Time (AOT) compilation support: [[#893](https://github.com/Azure/azure-mcp/pull/893)]
  - Azure.Bicep.Types: `0.5.110` → `0.6.1`
  - Azure.Bicep.Types.Az: `0.2.771` → `0.2.792`
- Added the following dependencies to support Azure Managed Lustre
  - Azure.ResourceManager.StorageCache:  `1.3.1`

## 0.5.6 (2025-08-14)

### Features Added

- Added support for listing Azure Function Apps via the command `azmcp-functionapp-list`. [[#863](https://github.com/Azure/azure-mcp/pull/863)]
- Added support for getting details about an Azure Storage Account via the command `azmcp-storage-account-details`. [[#934](https://github.com/Azure/azure-mcp/issues/934)]

### Other Changes

- Refactored resource group option (`--resource-group`) handling and validation for all commands to a centralized location. [[#961](https://github.com/Azure/azure-mcp/issues/961)]

#### Dependency Updates

- Updated the following dependencies to improve .NET Ahead-of-Time (AOT) compilation support: [[#967](https://github.com/Azure/azure-mcp/issues/967)] [[#969](https://github.com/Azure/azure-mcp/issues/969)]
  - Azure.Monitor.Query: `1.6.0` → `1.7.1`
  - Azure.Monitor.Ingestion: `1.1.2` → `1.2.0`
  - Azure.Search.Documents: `11.7.0-beta.4` → `11.7.0-beta.6`
  - Azure.ResourceManager.ContainerRegistry: `1.3.0` → `1.3.1`
  - Azure.ResourceManager.DesktopVirtualization: `1.3.1` → `1.3.2`
  - Azure.ResourceManager.PostgreSql: `1.3.0` → `1.3.1`

## 0.5.5 (2025-08-12)

### Features Added

- Added support for listing ACR (Azure Container Registry) registries in a subscription via the command `azmcp-acr-registry-list`. [[#915](https://github.com/Azure/azure-mcp/issues/915)]
- Added the following Azure Storage commands:
  - `azmcp-storage-account-create`: Create a new Azure Storage account. [[#927](https://github.com/Azure/azure-mcp/issues/927)]
  - `azmcp-storage-queue-message-send`: Send a message to an Azure Storage queue. [[#794](https://github.com/Azure/azure-mcp/pull/794)]
  - `azmcp-storage-blob-details`: Get details about an Azure Storage blob. [[#930](https://github.com/Azure/azure-mcp/issues/930)]
  - `azmcp-storage-blob-container-create`: Create a new Azure Storage blob container. [[#937](https://github.com/Azure/azure-mcp/issues/937)]

### Breaking Changes

- The `azmcp-storage-account-list` command now returns account metadata objects instead of plain strings. Each item includes: `name`, `location`, `kind`, `skuName`, `skuTier`, `hnsEnabled`, `allowBlobPublicAccess`, `enableHttpsTrafficOnly`. Update scripts to read the `name` property. The underlying `IStorageService.GetStorageAccounts()` signature changed from `Task<List<string>>` to `Task<List<StorageAccountInfo>>`. [[#904](https://github.com/Azure/azure-mcp/issues/904)]

### Bugs Fixed

- Fixed best practices tool invocation failure when passing "all" action with "general" or "azurefunctions" resources. [[#757](https://github.com/Azure/azure-mcp/issues/757)]
- Updated metadata for CREATE and SET tools to `destructive = true`. [[#773](https://github.com/Azure/azure-mcp/pull/773)]

### Other Changes
- Consolidate "AzSubscriptionGuid" telemetry logic into `McpRuntime`. [[#935](https://github.com/Azure/azure-mcp/pull/935)]

## 0.5.4 (2025-08-07)

### Bugs Fixed

- Fixed subscription parameter handling across all Azure MCP service methods to consistently use `subscription` instead of `subscriptionId`, enabling proper support for both subscription IDs and subscription names. [[#877](https://github.com/Azure/azure-mcp/issues/877)]
- Fixed `ToolExecuted` telemetry activity being created twice. [[#741](https://github.com/Azure/azure-mcp/pull/741)]

### Other Changes

- Improved Azure MCP display name in VS Code from 'azure-mcp-server-ext' to 'Azure MCP' for better user experience in the Configure Tools interface. [[#871](https://github.com/Azure/azure-mcp/issues/871), [#876](https://github.com/Azure/azure-mcp/pull/876)]
- Updated the  following `CommandGroup` descriptions to improve their tool usage by Agents:
  - Azure AI Search [[#874](https://github.com/Azure/azure-mcp/pull/874)]
  - Storage [[#879](https://github.com/Azure/azure-mcp/pull/879)]

## 0.5.3 (2025-08-05)

### Features Added

- Added support for providing the `--content-type` and `--tags` properties to the `azmcp-appconfig-kv-set` command. [[#459](https://github.com/Azure/azure-mcp/pull/459)]
- Added `filter-path` and `recursive` capabilities to `azmcp-storage-datalake-file-system-list-paths`. [[#770](https://github.com/Azure/azure-mcp/issues/770)]
- Added support for listing files and directories in Azure File Shares via the `azmcp-storage-share-file-list` command. This command recursively lists all items in a specified file share directory with metadata including size, last modified date, and content type. [[#793](https://github.com/Azure/azure-mcp/pull/793)]
- Added support for Azure Virtual Desktop with new commands: [[#653](https://github.com/Azure/azure-mcp/pull/653)]
  - `azmcp-virtualdesktop-hostpool-list` - List all host pools in a subscription
  - `azmcp-virtualdesktop-sessionhost-list` - List all session hosts in a host pool
  - `azmcp-virtualdesktop-sessionhost-usersession-list` - List all user sessions on a specific session host
- Added support for creating and publishing DevDeviceId in telemetry. [[#810](https://github.com/Azure/azure-mcp/pull/810/)]

### Breaking Changes

- **Parameter Name Changes**: Removed unnecessary "-name" suffixes from command parameters across 25+ parameters in 12+ Azure service areas to improve consistency and usability. Users will need to update their command-line usage and scripts. [[#853](https://github.com/Azure/azure-mcp/pull/853)]
  - **AppConfig**: `--account-name` → `--account`
  - **Search**: `--service-name` → `--service`, `--index-name` → `--index`
  - **Cosmos**: `--account-name` → `--account`, `--database-name` → `--database`, `--container-name` → `--container`
  - **Kusto**: `--cluster-name` → `--cluster`, `--database-name` → `--database`, `--table-name` → `--table`
  - **AKS**: `--cluster-name` → `--cluster`
  - **Postgres**: `--user-name` → `--user`
  - **ServiceBus**: `--queue-name` → `--queue`, `--topic-name` → `--topic`
  - **Storage**: `--account-name` → `--account`, `--container-name` → `--container`, `--table-name` → `--table`, `--file-system-name` → `--file-system`, `--tier-name` → `--tier`
  - **Monitor**: `--table-name` → `--table`, `--model` → `--health-model`, `--resource-name` → `--resource`
  - **Foundry**: `--deployment-name` → `--deployment`, `--publisher-name` → `--publisher`, `--license-name` → `--license`, `--sku-name` → `--sku`, `--azure-ai-services-name` → `--azure-ai-services`

### Bugs Fixed

- Fixed an issue where the `azmcp-storage-blob-batch-set-tier` command did not correctly handle the `--tier` parameter when setting the access tier for multiple blobs. [[#808](https://github.com/Azure/azure-mcp/pull/808)]

### Other Changes

- Implemented centralized HttpClient service with proxy support for better resource management and enterprise compatibility. [[#857](https://github.com/Azure/azure-mcp/pull/857)]
- Added caching for Cosmos DB databases and containers. [[#813](https://github.com/Azure/azure-mcp/pull/813)]
- Refactored PostgreSQL commands to follow ObjectVerb naming pattern, fix command hierarchy, and ensure all commands end with verbs. This improves consistency and discoverability across all postgres commands. [[#865](https://github.com/Azure/azure-mcp/issues/865)] [[#866](https://github.com/Azure/azure-mcp/pull/866)]

#### Dependency Updates

- Updated the following dependencies to improve .NET Ahead-of-Time (AOT) compilation support. AOT will enable shipping Azure MCP Server as self-contained native executable.
  - Azure.Core: `1.46.2` → `1.47.1`
  - Azure.ResourceManager: `1.13.1` → `1.13.2`
  - Azure.ResourceManager.ApplicationInsights: `1.0.1` → `1.1.0-beta.1`
  - Azure.ResourceManager.AppConfiguration: `1.4.0` → `1.4.1`
  - Azure.ResourceManager.Authorization: `1.1.4` → `1.1.5`
  - Azure.ResourceManager.ContainerService: `1.2.3` → `1.2.5`
  - Azure.ResourceManager.Kusto: `1.6.0` → `1.6.1`
  - Azure.ResourceManager.CognitiveServices: `1.4.0` → `1.5.1`
  - Azure.ResourceManager.Redis: `1.5.0` → `1.5.1`
  - Azure.ResourceManager.RedisEnterprise: `1.1.0` → `1.2.1`
  - Azure.ResourceManager.LoadTesting: `1.1.1` → `1.1.2`
  - Azure.ResourceManager.Sql: `1.3.0` → `1.4.0-beta.3`
  - Azure.ResourceManager.Datadog: `1.0.0-beta.5` → `1.0.0-beta.6`
  - Azure.ResourceManager.CosmosDB: `1.3.2` → `1.4.0-beta.13`
  - Azure.ResourceManager.OperationalInsights: `1.3.0` → `1.3.1`
  - Azure.ResourceManager.Search: `1.2.3` → `1.3.0`
  - Azure.ResourceManager.Storage: `1.4.2` → `1.4.4`
  - Azure.ResourceManager.Grafana: `1.1.1` → `1.2.0-beta.2`
  - Azure.ResourceManager.ResourceGraph: `1.1.0-beta.3` → `1.1.0-beta.4`

## 0.5.2 (2025-07-31)

### Features Added

- Added support for batch setting access tier for multiple Azure Storage blobs via the `azmcp-storage-blob-batch-set-tier` command. This command efficiently changes the storage tier (Hot, Cool, Archive, etc) for multiple blobs simultaneously in a single operation. [[#735](https://github.com/Azure/azure-mcp/issues/735)]
- Added descriptions to all Azure MCP command groups to improve discoverability and usability when running the server with `--mode single` or `--mode namespace`. [[#791](https://github.com/Azure/azure-mcp/pull/791)]

### Breaking Changes

- Removed `--partner-tenant-id` option from `azmcp-marketplace-product-get` command. [[#656](https://github.com/Azure/azure-mcp/pull/656)]

## 0.5.1 (2025-07-29)

### Features Added

- Added support for listing SQL databases via the command: `azmcp-sql-db-list`. [[#746](https://github.com/Azure/azure-mcp/pull/746)]
- Added support for reading `AZURE_SUBSCRIPTION_ID` from the environment variables if a subscription is not provided. [[#533](https://github.com/Azure/azure-mcp/pull/533)]

### Breaking Changes

- Removed the following Key Vault operations: [[#768](https://github.com/Azure/azure-mcp/pull/768)]
  - `azmcp-keyvault-secret-get`
  - `azmcp-keyvault-key-get`

### Other Changes

- Improved the MAC address search logic for telemetry by making it more robust in finding a valid network interface. [[#759](https://github.com/Azure/azure-mcp/pull/759)]
- Major repository structure change:
  - Service areas moved from `/src/areas/{Area}` and `/tests/areas/{Area}` into `/areas/{area}/src` and `/areas/{area}/tests`
  - Common code moved into `/core/src` and `/core/tests`

## 0.5.0 (2025-07-24)

### Features Added

- Added a new VS Code extension (VSIX installer) for the VS Code Marketplace. [[#661](https://github.com/Azure/azure-mcp/pull/661)]
- Added `--mode all` startup option to expose all Azure MCP tools individually. [[#689](https://github.com/Azure/azure-mcp/issues/689)]
- Added more tools for Azure Key Vault: [[#517](https://github.com/Azure/azure-mcp/pull/517)]
  - `azmcp-keyvault-certificate-list` - List certificates in a key vault
  - `azmcp-keyvault-certificate-get` - Get details of a specific certificate
  - `azmcp-keyvault-certificate-create` - Create a new certificate
  - `azmcp-keyvault-secret-list` - List secrets in a key vault
  - `azmcp-keyvault-secret-create` - Create a new secret
- Added support for Azure Workbooks management operations: [[#629](https://github.com/Azure/azure-mcp/pull/629)]
  - `azmcp-workbooks-list` - List workbooks in a resource group with optional filtering
  - `azmcp-workbooks-show` - Get detailed information about a specific workbook
  - `azmcp-workbooks-create` - Create new workbooks with custom visualizations and content
  - `azmcp-workbooks-update` - Update existing workbook configurations and metadata
  - `azmcp-workbooks-delete` - Delete workbooks when no longer needed
- Added support for creating a directory in Azure Storage DataLake via the `azmcp-storage-datalake-directory-create` command. [[#647](https://github.com/Azure/azure-mcp/pull/647)]
- Added support for getting the details of an Azure Kubernetes Service (AKS) cluster via the `azmcp-aks-cluster-get` command. [[#700](https://github.com/Azure/azure-mcp/pull/700)]

### Breaking Changes

- Changed the default startup mode to list tools at the namespace level instead of at an individual level, reducing total tool count from around 128 tools to 25. Use `--mode all` to restore the previous behavior of exposing all tools individually. [[#689](https://github.com/Azure/azure-mcp/issues/689)]
- Consolidated Azure best practices commands into the command `azmcp-bestpractices-get` with `--resource` and `--action` parameters: [[#677](https://github.com/Azure/azure-mcp/pull/677)]
  - Removed `azmcp-bestpractices-general-get`, `azmcp-bestpractices-azurefunctions-get-code-generation` and `azmcp-bestpractices-azurefunctions-get-deployment`
  - Use `--resource general --action code-generation` for general Azure code generation best practices
  - Use `--resource general --action deployment` for general Azure deployment best practices
  - Use `--resource azurefunctions --action code-generation` instead of the old azurefunctions code-generation command
  - Use `--resource azurefunctions --action deployment` instead of the old azurefunctions deployment command
  - Use `--resource static-web-app --action all` to get Static Web Apps development and deployment best practices

### Bugs Fixed

- Fixes tool discovery race condition causing "tool not found" errors in MCP clients that use different processes to start and use the server, like LangGraph. [[#556](https://github.com/Azure/azure-mcp/issues/556)]

## 0.4.1 (2025-07-17)

### Features Added

- Added support for the following Azure Load Testing operations: [[#315](https://github.com/Azure/azure-mcp/pull/315)]
  - `azmcp-loadtesting-testresource-list` - List Azure Load testing resources.
  - `azmcp-loadtesting-testresource-create` - Create a new Azure Load testing resource.
  - `azmcp-loadtesting-test-get` - Get details of a specific load test configuration.
  - `azmcp-loadtesting-test-create` - Create a new load test configuration.
  - `azmcp-loadtesting-testrun-get` - Get details of a specific load test run.
  - `azmcp-loadtesting-testrun-list` - List all load test runs for a specific test.
  - `azmcp-loadtesting-testrun-create` - Create a new load test run.
  - `azmcp-loadtesting-testrun-delete` - Delete a specific load test run.
- Added support for scanning Azure resources for compliance recommendations using the Azure Quick Review CLI via the command: `azmcp-extension-azqr`. [[#510](https://github.com/Azure/azure-mcp/pull/510)]
- Added support for listing paths in Data Lake file systems via the command: `azmcp-storage-datalake-file-system-list-paths`. [[#608](https://github.com/Azure/azure-mcp/pull/608)]
- Added support for listing SQL elastic pools via the command: `azmcp-sql-elastic-pool-list`. [[#606](https://github.com/Azure/azure-mcp/pull/606)]
- Added support for listing SQL server firewall rules via the command: `azmcp-sql-firewall-rule-list`. [[#610](https://github.com/Azure/azure-mcp/pull/610)]
- Added new commands for obtaining Azure Functions best practices via the following commands: [[#630](https://github.com/Azure/azure-mcp/pull/630)]
  - `azmcp-bestpractices-azurefunctions-get-code-generation` - Get code generation best practices for Azure Functions.
  - `azmcp-bestpractices-azurefunctions-get-deployment` - Get deployment best practices for Azure Functions.
- Added support for get details about a product in the Azure Marketplace via the command: `azmcp-marketplace-product-get`. [[#442](https://github.com/Azure/azure-mcp/pull/442)]

### Breaking Changes

- Renamed the command `azmcp-bestpractices-get` to `azmcp-bestpractices-general-get`. [[#630](https://github.com/Azure/azure-mcp/pull/630)]

### Bugs Fixed

- Fixed an issue with Azure CLI executable path resolution on Windows. [[#611](https://github.com/Azure/azure-mcp/issues/611)]
- Fixed a tool discovery timing issue when calling tools on fresh server instances. [[#604](https://github.com/Azure/azure-mcp/issues/604)]
- Fixed issue where unrecognizable json would be sent to MCP clients in STDIO mode at startup. [[#644](https://github.com/Azure/azure-mcp/issues/644)]

### Other Changes

- Changed `engines.node` in `package.json` to require Node.js version `>=20.0.0`. [[#628](https://github.com/Azure/azure-mcp/pull/628)]

## 0.4.0 (2025-07-15)

### Features Added

- Added support for listing Azure Kubernetes Service (AKS) clusters via the command `azmcp-aks-cluster-list`. [[#560](https://github.com/Azure/azure-mcp/pull/560)]
- Made the following Ahead of Time (AOT) compilation improvements saving `6.96 MB` in size total:
  - Switched to the trimmer-friendly `CreateSlimBuilder` API from `CreateBuilder`, saving `0.63 MB` in size for the native executable. [[#564](https://github.com/Azure/azure-mcp/pull/564)]
  - Switched to the trimmer-friendly `npgsql` API, saving `2.69 MB` in size for the native executable. [[#592](https://github.com/Azure/azure-mcp/pull/592)]
  - Enabled `IlcFoldIdenticalMethodBodies` to fold identical method bodies, saving `3.64 MB` in size for the native executable. [[#598](https://github.com/Azure/azure-mcp/pull/598)]
- Added support for using the hyphen/dash ("-") character in command names. [[#531](https://github.com/Azure/azure-mcp/pull/531)]
- Added support for authenticating with the Azure account used to log into VS Code. Authentication now prioritizes the VS Code broker credential when in the context of VS Code. [[#452](https://github.com/Azure/azure-mcp/pull/452)]

### Breaking Changes

- Removed SSE (Server-Sent Events) transport support. Now, only stdio transport is supported as SSE is no longer part of the MCP specification. [[#593](https://github.com/Azure/azure-mcp/issues/593)]
- Renamed `azmcp-sql-server-entraadmin-list` to `azmcp-sql-server-entra-admin-list` for better readability. [[#602](https://github.com/Azure/azure-mcp/pull/602)]

### Bugs Fixed

- Added a post-install script to ensure platform-specific versions like `@azure/mcp-${platform}-${arch}` can be resolved. Otherwise, fail install to prevent npx caching of `@azure/mcp`. [[#597](https://github.com/Azure/azure-mcp/pull/597)]
- Improved install reliability and error handling when missing platform packages on Ubuntu. [[#394](https://github.com/Azure/azure-mcp/pull/394)]

### Other Changes
- Updated `engines.node` in `package.json` to require Node.js version `>=22.0.0`.

#### Dependency Updates

- Updated the `ModelContextProtocol.AspNetCore` version from `0.3.0-preview.1` to `0.3.0-preview.2`. [[#519](https://github.com/Azure/azure-mcp/pull/519)]

## 0.3.2 (2025-07-10)

### Features Added

- Added support for listing Azure Managed Grafana details via the command: `azmcp-grafana-list`. [[#532](https://github.com/Azure/azure-mcp/pull/532)]
- Added agent best practices for Azure Terraform commands. [[#420](https://github.com/Azure/azure-mcp/pull/420)]

### Bugs Fixed

- Fixed issue where trace logs could be collected as telemetry. [[#540](https://github.com/Azure/azure-mcp/pull/540/)]
- Fixed an issue that prevented the Azure MCP from finding the Azure CLI if it was installed on a path other than the default global one. [[#351](https://github.com/Azure/azure-mcp/issues/351)]

## 0.3.1 (2025-07-08)

### Features Added

- Added support for the following SQL operations:
  - `azmcp-sql-db-show` - Show details of a SQL Database [[#516](https://github.com/Azure/azure-mcp/pull/516)]
  - `azmcp-sql-server-entra-admin-list` - List Microsoft Entra ID administrators for a SQL server [[#529](https://github.com/Azure/azure-mcp/pull/529)]
- Updates Azure MCP tool loading configurations at launch time. [[#513](https://github.com/Azure/azure-mcp/pull/513)]

### Breaking Changes

- Deprecated the `--service` flag. Use `--namespace` and `--mode` options to specify the service and mode the server will run in. [[#513](https://github.com/Azure/azure-mcp/pull/513)]

## 0.3.0 (2025-07-03)

### Features Added

- Added support for Azure AI Foundry [[#274](https://github.com/Azure/azure-mcp/pull/274)]. The following tools are now available:
  - `azmcp-foundry-models-list`
  - `azmcp-foundry-models-deploy`
  - `azmcp-foundry-models-deployments-list`
- Added support for telemetry [[#386](https://github.com/Azure/azure-mcp/pull/386)]. Telemetry is enabled by default but can be disabled by setting `AZURE_MCP_COLLECT_TELEMETRY` to `false`.

### Bugs Fixed

- Fixed a bug where `CallToolResult` was always successful. [[#511](https://github.com/Azure/azure-mcp/pull/511)]

## 0.2.6 (2025-07-01)

### Other Changes

- Updated the descriptions of the following tools to improve their usage by Agents: [[#492](https://github.com/Azure/azure-mcp/pull/492)]
  - `azmcp-datadog-monitoredresources-list`
  - `azmcp-kusto-cluster-list`
  - `azmcp-kusto-database-list`
  - `azmcp-kusto-sample`
  - `azmcp-kusto-table-list`
  - `azmcp-kusto-table-schema`

## 0.2.5 (2025-06-26)

### Bugs Fixed

- Fixed issue where tool listing incorrectly returned resources instead of text. [#465](https://github.com/Azure/azure-mcp/issues/465)
- Fixed invalid modification to HttpClient in KustoClient. [#433](https://github.com/Azure/azure-mcp/issues/433)

## 0.2.4 (2025-06-24)

### Features Added

- Added new command for resource-centric logs query in Azure Monitor with command path `azmcp-monitor-resource-logs-query` - https://github.com/Azure/azure-mcp/pull/413
- Added support for starting the server with a subset of services using the `--service` flag - https://github.com/Azure/azure-mcp/pull/424
- Improved index schema handling in Azure AI Search (index descriptions, facetable fields, etc.) - https://github.com/Azure/azure-mcp/pull/440
- Added new commands for querying metrics with Azure Monitor with command paths `azmcp-monitor-metrics-query` and `azmcp-monitor-metrics-definitions`. - https://github.com/Azure/azure-mcp/pull/428

### Breaking Changes

- Changed the command for workspace-based logs query in Azure Monitor from `azmcp-monitor-log-query` to `azmcp-monitor-workspace-logs-query`

### Bugs Fixed

- Fixed handling of non-retrievable fields in Azure AI Search. [#416](https://github.com/Azure/azure-mcp/issues/416)

### Other Changes

- Repository structure changed to organize all of an Azure service's code into a single "area" folder. ([426](https://github.com/Azure/azure-mcp/pull/426))
- Upgraded Azure.Messaging.ServiceBus to 7.20.1 and Azure.Core to 1.46.2. ([441](https://github.com/Azure/azure-mcp/pull/441/))
- Updated to ModelContextProtocol 0.3.0-preview1, which brings support for the 06-18-2025 MCP specification. ([431](https://github.com/Azure/azure-mcp/pull/431))

## 0.2.3 (2025-06-19)

### Features Added

- Adds support to launch MCP server in readonly mode - https://github.com/Azure/azure-mcp/pull/410

### Bugs Fixed

- MCP tools now expose annotations to clients https://github.com/Azure/azure-mcp/pull/388

## 0.2.2 (2025-06-17)

### Features Added

- Support for Azure ISV Services https://github.com/Azure/azure-mcp/pull/199/
- Support for Azure RBAC https://github.com/Azure/azure-mcp/pull/266
- Support for Key Vault Secrets https://github.com/Azure/azure-mcp/pull/173


## 0.2.1 (2025-06-12)

### Bugs Fixed

- Fixed the issue where queries containing double quotes failed to execute. https://github.com/Azure/azure-mcp/pull/338
- Enables dynamic proxy mode within single "azure" tool. https://github.com/Azure/azure-mcp/pull/325

## 0.2.0 (2025-06-09)

### Features Added

- Support for launching smaller service level MCP servers. https://github.com/Azure/azure-mcp/pull/324

### Bugs Fixed

- Fixed failure starting Docker image. https://github.com/Azure/azure-mcp/pull/301

## 0.1.2 (2025-06-03)

### Bugs Fixed

- Monitor Query Logs Failing.  Fixed with https://github.com/Azure/azure-mcp/pull/280

## 0.1.1 (2025-05-30)

### Bugs Fixed

- Fixed return value of `tools/list` to use JSON object names. https://github.com/Azure/azure-mcp/pull/275

### Other Changes

- Update .NET SDK version to 9.0.300 https://github.com/Azure/azure-mcp/pull/278

## 0.1.0 (2025-05-28)

### Breaking Changes

- `azmcp tool list` "args" changes to "options"

### Other Changes

- Removed "Arguments" from code base in favor of "Options" to align with System. CommandLine semantics. https://github.com/Azure/azure-mcp/pull/232

## 0.0.21 (2025-05-22)

### Features Added

- Support for Azure Redis Caches and Clusters https://github.com/Azure/azure-mcp/pull/198
- Support for Azure Monitor Health Models https://github.com/Azure/azure-mcp/pull/208

### Bugs Fixed

- Updates the usage patterns of Azure Developer CLI (azd) when invoked from MCP. https://github.com/Azure/azure-mcp/pull/203
- Fixes server binding issue when using SSE transport in Docker by replacing `ListenLocalhost` with `ListenAnyIP`, allowing external access via port mapping. https://github.com/Azure/azure-mcp/pull/233

### Other Changes

- Updated to the latest ModelContextProtocol library. https://github.com/Azure/azure-mcp/pull/220

## 0.0.20 (2025-05-17)

### Bugs Fixed

- Improve the formatting in the ParseJsonOutput method and refactor it to utilize a ParseError record. https://github.com/Azure/azure-mcp/pull/218
- Added dummy argument for best practices tool, so the schema is properly generated for Python Open API use cases. https://github.com/Azure/azure-mcp/pull/219

## 0.0.19 (2025-05-15)

### Bugs Fixed

- Fixes Service Bus host name parameter description. https://github.com/Azure/azure-mcp/pull/209/

## 0.0.18 (2025-05-14)

### Bugs Fixed

- Include option to exclude managed keys. https://github.com/Azure/azure-mcp/pull/202

## 0.0.17 (2025-05-13)

### Bugs Fixed

- Added an opt-in timeout for browser-based authentication to handle cases where the process waits indefinitely if the user closes the browser. https://github.com/Azure/azure-mcp/pull/189

## 0.0.16 (2025-05-13)

### Bugs Fixed

- Fixed being able to pass args containing spaces through an npx call to the cli

### Other Changes

- Updated to the latest ModelContextProtocol library. https://github.com/Azure/azure-mcp/pull/161

## 0.0.15 (2025-05-09)

### Features Added

- Support for getting properties and runtime information for Azure Service Bus queues, topics, and subscriptions. https://github.com/Azure/azure-mcp/pull/150/
- Support for peeking at Azure Service Bus messages from queues or subscriptions. https://github.com/Azure/azure-mcp/pull/144
- Adds Best Practices tool that provides guidance to LLMs for effective code generation. https://github.com/Azure/azure-mcp/pull/153 https://github.com/Azure/azure-mcp/pull/156

### Other Changes

- Disabled Parallel testing in the ADO pipeline for Live Tests https://github.com/Azure/azure-mcp/pull/151

## 0.0.14 (2025-05-07)

### Features Added

- Support for Azure Key Vault keys https://github.com/Azure/azure-mcp/pull/119
- Support for Azure Data Explorer  https://github.com/Azure/azure-mcp/pull/21

## 0.0.13 (2025-05-06)

### Features Added

- Support for Azure PostgreSQL. https://github.com/Azure/azure-mcp/pull/81

## 0.0.12 (2025-05-05)

### Features Added

- Azure Search Tools https://github.com/Azure/azure-mcp/pull/83

### Other Changes

- Arguments no longer echoed in response: https://github.com/Azure/azure-mcp/pull/79
- Editorconfig and gitattributes updated: https://github.com/Azure/azure-mcp/pull/91

## 0.0.11 (2025-04-29)

### Features Added

### Breaking Changes

### Bugs Fixed
- Bug fixes to existing MCP commands
- See https://github.com/Azure/azure-mcp/releases/tag/0.0.11

### Other Changes

## 0.0.10 (2025-04-17)

### Features Added
- Support for Azure Cosmos DB (NoSQL databases).
- Support for Azure Storage.
- Support for Azure Monitor (Log Analytics).
- Support for Azure App Configuration.
- Support for Azure Resource Groups.
- Support for Azure CLI.
- Support for Azure Developer CLI (azd).

### Breaking Changes

### Bugs Fixed
- See https://github.com/Azure/azure-mcp/releases/tag/0.0.10

### Other Changes
- See blog post for details https://devblogs.microsoft.com/azure-sdk/introducing-the-azure-mcp-server/<|MERGE_RESOLUTION|>--- conflicted
+++ resolved
@@ -14,11 +14,8 @@
 
 ### Other Changes
 
-<<<<<<< HEAD
+- Begin capturing information for the MCP client request's `_meta` store. [[#1154](https://github.com/microsoft/mcp/pull/1154)]
 - Added version display to CLI help output. The version now appears on the first line when running any help command (e.g., `azmcp --help`). [[#1161](https://github.com/microsoft/mcp/pull/1161)]
-=======
-- Begin capturing information for the MCP client request's `_meta` store. [[#1154](https://github.com/microsoft/mcp/pull/1154)]
->>>>>>> 937c2f51
 
 ## 2.0.0-beta.5 (2025-11-14)
 
