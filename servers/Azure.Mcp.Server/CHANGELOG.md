# CHANGELOG 📝

The Azure MCP Server updates automatically by default whenever a new release comes out 🚀. We ship updates twice a week on Tuesdays and Thursdays 😊

<<<<<<< HEAD
## 0.8.3 (Unreleased)

### Features Added

- Added support for Azure Developer CLI (azd) MCP tools when azd CLI is installed locally - [[#566](https://github.com/microsoft/mcp/issues/566)]
=======
## 0.8.3 (unreleased)

### Features Added

- Adds support to proxy MCP capabilities when child servers leverage sampling or elicitation. [[#581](https://github.com/microsoft/mcp/pull/581)]
>>>>>>> 98292347

## 0.8.2 (2025-09-25)

### Features Added

-- Added support for publishing custom events to Event Grid topics via the command `azmcp_eventgrid_events_publish`. Supports EventGrid, CloudEvents, and custom schemas with structured event data delivery for event-driven architectures. [[#514](https://github.com/microsoft/mcp/pull/514)]

### Bugs Fixed

- Fixed `azmcp_subscription_list` to return empty enumerable instead of `null` when no subscriptions are found. [[#508](https://github.com/microsoft/mcp/pull/508)]

## 0.8.1 (2025-09-23)

### Features Added

- Added support for listing SQL servers in a subscription and resource group via the command `azmcp_sql_server_list`. [[#503](https://github.com/microsoft/mcp/issues/503)]
- Added support for renaming Azure SQL databases within a server while retaining configuration via the `azmcp sql db rename` command. [[#542](https://github.com/microsoft/mcp/pull/542)]
- Added support for Azure App Service database management via the command `azmcp_appservice_database_add`. [[#59](https://github.com/microsoft/mcp/pull/59)]
- Added the following Azure Foundry agents commands: [[#55](https://github.com/microsoft/mcp/pull/55)]
  - `azmcp_foundry_agents_connect`: Connect to an agent in an AI Foundry project and query it
  - `azmcp_foundry_agents_evaluate`: Evaluate a response from an agent by passing query and response inline
  - `azmcp_foundry_agents_query_and_evaluate`: Connect to an agent in an AI Foundry project, query it, and evaluate the response in one step
- Enhanced AKS managed cluster information with comprehensive properties. [[#490](https://github.com/microsoft/mcp/pull/490)]
- Added support retrieving Key Vault Managed HSM account settings via the command `azmcp-keyvault-admin-settings-get`. [[358](https://github.com/microsoft/mcp/pull/358)]

### Breaking Changes

- Removed the following Storage tools: [[#500](https://github.com/microsoft/mcp/pull/500)]
  - `azmcp_storage_blob_batch_set-tier`
  - `azmcp_storage_datalake_directory_create`
  - `azmcp_storage_datalake_file-system_list-paths`
  - `azmcp_storage_queue_message_send`
  - `azmcp_storage_share_file_list`
  - `azmcp_storage_table_list`
- Updated the `OpenWorld` and `Destructive` hints for all tools. [[#510](https://github.com/microsoft/mcp/pull/510)]

### Bugs Fixed

- Fixed MCP server hanging on invalid transport arguments. Server now exits gracefully with clear error messages instead of hanging indefinitely. [[#511](https://github.com/microsoft/mcp/pull/511)]

### Other Changes

- Refactored Kusto service implementation to use Azure Resource Graph queries instead of direct ARM API calls. [[#528](https://github.com/microsoft/mcp/pull/528)]
- Refactored Storage service implementation [[#539](https://github.com/microsoft/mcp/pull/539)]
  - Replaced direct ARM API calls in `azmcp_storage_account_get` with Azure Resource Graph queries.
  - Updated `azmcp_storage_account_create` to use the GenericResource approach instead of direct ARM API calls.
- Updated `IAreaSetup` API so the area's command tree is returned rather than modifying an existing object. It's also more DI-testing friendly. [[#478](https://github.com/microsoft/mcp/pull/478)]
- Updated `CommandFactory.GetServiceArea` to check for a tool's service area with or without the root `azmcp` prefix. [[#478](https://github.com/microsoft/mcp/pull/478)]

#### Dependency Updates

- Removed the following dependencies:
  - `Azure.ResourceManager.Kusto` [[#528](https://github.com/microsoft/mcp/pull/528)]

## 0.8.0 (2025-09-18)

### Features Added

- Added the `--insecure-disable-elicitation` server startup switch. When enabled, the server will bypass user confirmation (elicitation) for tools marked as handling secrets and execute them immediately. This is **INSECURE** and meant only for controlled automation scenarios (e.g., CI or disposable test environments) because it removes a safety barrier that helps prevent accidental disclosure of sensitive data. [[#486](https://github.com/microsoft/mcp/pull/486)]
- Enhanced Azure authentication with targeted credential selection via the `AZURE_TOKEN_CREDENTIALS` environment variable: [[#56](https://github.com/microsoft/mcp/pull/56)]
  - `"dev"`: Development credentials (Visual Studio → Visual Studio Code → Azure CLI → Azure PowerShell → Azure Developer CLI)
  - `"prod"`: Production credentials (Environment → Workload Identity → Managed Identity)
  - Specific credential names (e.g., `"AzureCliCredential"`): Target only that credential
  - Improved Visual Studio Code credential error handling with proper exception wrapping for credential chaining
  - Replaced custom `DefaultAzureCredential` implementation with explicit credential chain for better control and transparency
  - For more details, see [Controlling Authentication Methods with AZURE_TOKEN_CREDENTIALS](https://github.com/microsoft/mcp/blob/main/servers/Azure.Mcp.Server/TROUBLESHOOTING.md#controlling-authentication-methods-with-azure_token_credentials)
- Enhanced AKS nodepool information with comprehensive properties. [[#454](https://github.com/microsoft/mcp/pull/454)]
- Added support for updating Azure SQL databases via the command `azmcp_sql_db_update`. [[#488](https://github.com/microsoft/mcp/pull/488)]
- Added support for listing Event Grid subscriptions via the command `azmcp_eventgrid_subscription_list`. [[#364](https://github.com/microsoft/mcp/pull/364)]
- Added support for listing Application Insights code optimization recommendations across components via the command `azmcp_applicationinsights_recommendation_list`. [#387](https://github.com/microsoft/mcp/pull/387)
- **Errata**: The following was announced as part of release `0.7.0, but was not actually included then.
  - Added support for creating and deleting SQL databases via the commands `azmcp_sql_db_create` and `azmcp_sql_db_delete`. [[#434](https://github.com/microsoft/mcp/pull/434)]
- Restored support for the following Key Vault commands: [[#506](https://github.com/microsoft/mcp/pull/506)]
  - `azmcp_keyvault_key_get`
  - `azmcp_keyvault_secret_get`

### Breaking Changes

- Redesigned how conditionally required options are handled. Commands now use explicit option registration via extension methods (`.AsRequired()`, `.AsOptional()`) instead of legacy patterns (`UseResourceGroup()`, `RequireResourceGroup()`). [[#452](https://github.com/microsoft/mcp/pull/452)]
- Removed support for the `AZURE_MCP_INCLUDE_PRODUCTION_CREDENTIALS` environment variable. Use `AZURE_TOKEN_CREDENTIALS` instead for more flexible credential selection. For migration details, see [Controlling Authentication Methods with AZURE_TOKEN_CREDENTIALS](https://github.com/microsoft/mcp/blob/main/servers/Azure.Mcp.Server/TROUBLESHOOTING.md#controlling-authentication-methods-with-azure_token_credentials). [[#56](https://github.com/microsoft/mcp/pull/56)]
- Merged `azmcp_appconfig_kv_lock` and `azmcp_appconfig_kv_unlock` into `azmcp_appconfig_kv_lock_set` which can handle locking or unlocking a key-value based on the `--lock` parameter. [[#485](https://github.com/microsoft/mcp/pull/485)]


### Other Changes

- Update `azmcp_foundry_models_deploy` to use "GenericResource" for deploying models to Azure AI Services. [[#456](https://github.com/microsoft/mcp/pull/456)]

#### Dependency Updates

- Replaced the `Azure.Bicep.Types.Az` dependency with `Microsoft.Azure.Mcp.AzTypes.Internal.Compact`. [[#472](https://github.com/microsoft/mcp/pull/472)]

## 0.7.0 (2025-09-16)

### Features Added

- Added support for getting a node pool in an AKS managed cluster via the command `azmcp_aks_nodepool_get`. [[#394](https://github.com/microsoft/mcp/pull/394)]
- Added support for diagnosing Azure Resources using the App Lens API via the command `azmcp_applens_resource_diagnose`. [[#356](https://github.com/microsoft/mcp/pull/356)]
- Added elicitation support. An elicitation request is sent if the tool annotation `secret` hint is true. [[#404](https://github.com/microsoft/mcp/pull/404)]
- Added `azmcp_sql_server_create`, `azmcp_sql_server_delete`, `azmcp_sql_server_show` to support SQL server create, delete, and show commands. [[#312](https://github.com/microsoft/mcp/pull/312)]
- Added the support for getting information about Azure Managed Lustre SKUs via the following command `azmcp_azuremanagedlustre_filesystem_get_sku_info`. [[#100](https://github.com/microsoft/mcp/issues/100)]
- Added support for creating and deleting SQL databases via the commands `azmcp_sql_db_create` and `azmcp_sql_db_delete`. [[#434](https://github.com/microsoft/mcp/pull/434)]
- `azmcp_functionapp_get` can now list Function Apps on a resource group level. [[#427](https://github.com/microsoft/mcp/pull/427)]

### Breaking Changes

- Merged `azmcp_functionapp_list` into `azmcp_functionapp_get`, which can perform both operations based on whether `--function-app` is passed. [[#427](https://github.com/microsoft/mcp/pull/427)]
- Removed Azure CLI (`az`) and Azure Developer CLI (`azd`) extension tools to reduce complexity and focus on native Azure service operations. [[#404](https://github.com/microsoft/mcp/pull/404)].

### Bugs Fixed

- Marked the `secret` hint of `azmcp_keyvault_secret_create` tool to "true". [[#430](https://github.com/microsoft/mcp/pull/430)]

### Other Changes

- Replaced bicep tool dependency on Azure.Bicep.Types.Az package with Microsoft.Azure.Mcp.AzTypes.Internal.Compact package. [[#472](https://github.com/microsoft/mcp/pull/472)]

## 0.6.0 (2025-09-11)

### Features Added

- **The Azure MCP Server is now also available on NuGet.org** [[#368](https://github.com/microsoft/mcp/pull/368)]
- Added support for listing node pools in an AKS managed cluster via the command `azmcp_aks_nodepool_list`. [[#360](https://github.com/microsoft/mcp/pull/360)]

### Breaking Changes

- To improve performance, packages now ship with trimmed binaries that have unused code and dependencies removed, resulting in significantly smaller file sizes, faster startup times, and reduced memory footprint. [Learn more](https://learn.microsoft.com/dotnet/core/deploying/trimming/trim-self-contained). [[#405](https://github.com/microsoft/mcp/pull/405)]
- Merged `azmcp_search_index_describe` and `azmcp_search_index_list` into `azmcp_search_index_get`, which can perform both operations based on whether `--index` is passed. [[#378](https://github.com/microsoft/mcp/pull/378)]
- Merged the following Storage tools: [[#376](https://github.com/microsoft/mcp/pull/376)]
  - `azmcp_storage_account_details` and `azmcp_storage_account_list` into `azmcp_storage_account_get`, which supports the behaviors of both tools based on whether `--account` is passed.
  - `azmcp_storage_blob_details` and `azmcp_storage_blob_list` into `azmcp_storage_blob_get`, which supports the behaviors of both tools based on whether `--blob` is passed.
  - `azmcp_storage_blob_container_details` and `azmcp_storage_blob_container_list` into `azmcp_storage_blob_container_get`, which supports the behaviors of both tools based on whether `--container` is passed.
- Updated the descriptions of all Storage tools. [[#376](https://github.com/microsoft/mcp/pull/376)]

### Other Changes

#### Dependency updates

- Updated the following dependencies: [[#380](https://github.com/microsoft/mcp/pull/380)]
  - Azure.Core: `1.47.1` → `1.48.0`
  - Azure.Identity: `1.15.0` → `1.16.0`

## 0.5.13 (2025-09-10)

### Features Added

- Added support for listing all Event Grid topics in a subscription via the command `azmcp_eventgrid_topic_list`. [[#43](https://github.com/microsoft/mcp/pull/43)]
- Added support for retrieving knowledge index schema information in Azure AI Foundry projects via the command `azmcp_foundry_knowledge_index_schema`. [[#41](https://github.com/microsoft/mcp/pull/41)]
- Added support for listing service health events in a subscription via the command `azmcp_resourcehealth_service-health-events_list`. [[#367](https://github.com/microsoft/mcp/pull/367)]

### Breaking Changes

- Updated/removed options for the following commands: [[#108](https://github.com/microsoft/mcp/pull/108)]
  - `azmcp_storage_account_create`: Removed the ability to configure `enable-https-traffic-only` (always `true` now), `allow-blob-public-access` (always `false` now), and `kind` (always `StorageV2` now).
  - `azmcp_storage_blob_container_create`: Removed the ability to configure `blob-container-public-access` (always `false` now).
  - `azmcp_storage_blob_upload`: Removed the ability to configure `overwrite` (always `false` now).

### Bugs Fixed

- Fixed telemetry bug where "ToolArea" was incorrectly populated in with "ToolName". [[#346](https://github.com/microsoft/mcp/pull/346)]

### Other Changes

- Added telemetry to log parameter values for the `azmcp_bestpractices_get` tool. [[#375](https://github.com/microsoft/mcp/pull/375)]
- Updated tool annotations. [[#377](https://github.com/microsoft/mcp/pull/377)]

#### Dependency updates

- Updated the following dependencies:
  - Azure.Identity: `1.14.0` → `1.15.0` [[#352](https://github.com/microsoft/mcp/pull/352)]
  - Azure.Identity.Broker: `1.2.0` → `1.3.0` [[#352](https://github.com/microsoft/mcp/pull/352)]
  - Microsoft.Azure.Cosmos.Aot: `0.1.1-preview.1` → `0.1.2-preview.1` [[#383](https://github.com/microsoft/mcp/pull/383)]
- Updated the following dependency to improve .NET Ahead-of-Time (AOT) compilation support: [[#363](https://github.com/microsoft/mcp/pull/363)]
  - Azure.ResourceManager.StorageCache: `1.3.1` → `1.3.2`

## 0.5.12 (2025-09-04)

### Features Added

- Added `azmcp_sql_server_firewall-rule_create` and `azmcp_sql_server_firewall-rule_delete` commands. [[#121](https://github.com/microsoft/mcp/pull/121)]

### Bugs Fixed

- Fixed a bug in MySQL query validation logic. [[#81](https://github.com/microsoft/mcp/pull/81)]

### Other Changes

AOT- Added a verb to the namespace name for bestpractices [[#109](https://github.com/microsoft/mcp/pull/109)]
- Added instructions about consumption plan for azure functions deployment best practices [[#218](https://github.com/microsoft/mcp/pull/218)]

## 0.5.11 (2025-09-02)

### Other Changes

- Fixed VSIX signing [[#91](https://github.com/microsoft/mcp/pull/91)]
- Included native packages in build artifacts and pack/release scripts. [[#51](https://github.com/microsoft/mcp/pull/51)]

## 0.5.10 (2025-08-28)

### Bugs fixed

- Fixed a bug with telemetry collection related to AppConfig tools. [[#44](https://github.com/microsoft/mcp/pull/44)]

## 0.5.9 (2025-08-26)

### Other Changes

#### Dependency Updates

- Updated the following dependencies to improve .NET Ahead-of-Time (AOT) compilation support:
  - Microsoft.Azure.Cosmos `3.51.0` → Microsoft.Azure.Cosmos.Aot `0.1.1-preview.1`. [[#37](https://github.com/microsoft/mcp/pull/37)]

## 0.5.8 (2025-08-21)

### Features Added

- Added support for listing knowledge indexes in Azure AI Foundry projects via the command `azmcp_foundry_knowledge_index_list`. [[#1004](https://github.com/Azure/azure-mcp/pull/1004)]
- Added support for getting details of an Azure Function App via the command `azmcp_functionapp_get`. [[#970](https://github.com/Azure/azure-mcp/pull/970)]
- Added the following Azure Managed Lustre commands: [[#1003](https://github.com/Azure/azure-mcp/issues/1003)]
  - `azmcp_azuremanagedlustre_filesystem_list`: List available Azure Managed Lustre filesystems.
  - `azmcp_azuremanagedlustre_filesystem_required-subnet-size`: Returns the number of IP addresses required for a specific SKU and size of Azure Managed Lustre filesystem.
- Added support for designing Azure Cloud Architecture through guided questions via the command `azmcp_cloudarchitect_design`. [[#890](https://github.com/Azure/azure-mcp/pull/890)]
- Added support for the following Azure MySQL operations: [[#855](https://github.com/Azure/azure-mcp/issues/855)]
  - `azmcp_mysql_database_list` - List all databases in a MySQL server.
  - `azmcp_mysql_database_query` - Executes a SELECT query on a MySQL Database. The query must start with SELECT and cannot contain any destructive SQL operations for security reasons.
  - `azmcp_mysql_table_list` - List all tables in a MySQL database.
  - `azmcp_mysql_table_schema_get` - Get the schema of a specific table in a MySQL database.
  - `azmcp_mysql_server_config_get` - Retrieve the configuration of a MySQL server.
  - `azmcp_mysql_server_list` - List all MySQL servers in a subscription & resource group.
  - `azmcp_mysql_server_param_get` - Retrieve a specific parameter of a MySQL server.
  - `azmcp_mysql_server_param_set` - Set a specific parameter of a MySQL server to a specific value.
- Added telemetry for tracking service area when calling tools. [[#1024](https://github.com/Azure/azure-mcp/pull/1024)]

### Breaking Changes

- Renamed the following Storage tool option names: [[#1015](https://github.com/Azure/azure-mcp/pull/1015)]
  - `azmcp_storage_account_create`: `account-name` → `account`.
  - `azmcp_storage_blob_batch_set-tier`: `blob-names` → `blobs`.

### Bugs Fixed

- Fixed SQL service test assertions to use case-insensitive string comparisons for resource type validation. [[#938](https://github.com/Azure/azure-mcp/pull/938)]
- Fixed HttpClient service test assertions to properly validate NoProxy collection handling instead of expecting a single string value. [[#938](https://github.com/Azure/azure-mcp/pull/938)]

### Other Changes

- Introduced the `BaseAzureResourceService` class to allow performing Azure Resource read operations using Azure Resource Graph queries. [[#938](https://github.com/Azure/azure-mcp/pull/938)]
- Refactored SQL service implementation to use Azure Resource Graph queries instead of direct ARM API calls. [[#938](https://github.com/Azure/azure-mcp/pull/938)]
  - Removed dependency on `Azure.ResourceManager.Sql` package by migrating to Azure Resource Graph queries, reducing package size and improving startup performance.
- Enhanced `BaseAzureService` with `EscapeKqlString` method for safe KQL query construction across all Azure services. [[#938](https://github.com/Azure/azure-mcp/pull/938)]
  - Fixed KQL string escaping in Workbooks service queries.
- Standardized Azure Storage command descriptions, option names, and parameter names for consistency across all storage commands. Updated JSON serialization context to remove unused model types and improve organization. [[#1015](https://github.com/Azure/azure-mcp/pull/1015)]
- Updated to .NET 10 SDK to prepare for .NET tool packing. [[#1023](https://github.com/Azure/azure-mcp/pull/1023)]
- Enhanced `bestpractices` and `azureterraformbestpractices` tool descriptions to better work with the vscode copilot tool grouping feature. [[#1029](https://github.com/Azure/azure-mcp/pull/1029)]
- The Azure MCP Server can now be packaged as a .NET SDK Tool for easier use by users with the .NET 10 SDK installed. [[#422](https://github.com/Azure/azure-mcp/issues/422)]

#### Dependency Updates

- Updated the following dependencies to improve .NET Ahead-of-Time (AOT) compilation support: [[#1031](https://github.com/Azure/azure-mcp/pull/1031)]
  - Azure.ResourceManager.ResourceHealth: `1.0.0` → `1.1.0-beta.5`

## 0.5.7 (2025-08-19)

### Features Added
- Added support for the following Azure Deploy and Azure Quota operations: [[#626](https://github.com/Azure/azure-mcp/pull/626)]
  - `azmcp_deploy_app_logs_get` - Get logs from Azure applications deployed using azd.
  - `azmcp_deploy_iac_rules_get` - Get Infrastructure as Code rules.
  - `azmcp_deploy_pipeline_guidance-get` - Get guidance for creating CI/CD pipelines to provision Azure resources and deploy applications.
  - `azmcp_deploy_plan_get` - Generate deployment plans to construct infrastructure and deploy applications on Azure.
  - `azmcp_deploy_architecture_diagram-generate` - Generate Azure service architecture diagrams based on application topology.
  - `azmcp_quota_region_availability-list` - List available Azure regions for specific resource types.
  - `azmcp_quota_usage_check` - Check Azure resource usage and quota information for specific resource types and regions.
- Added support for listing Azure Function Apps via the command `azmcp-functionapp-list`. [[#863](https://github.com/Azure/azure-mcp/pull/863)]
- Added support for importing existing certificates into Azure Key Vault via the command `azmcp-keyvault-certificate-import`. [[#968](https://github.com/Azure/azure-mcp/issues/968)]
- Added support for uploading a local file to an Azure Storage blob via the command `azmcp-storage-blob-upload`. [[#960](https://github.com/Azure/azure-mcp/pull/960)]
- Added support for the following Azure Service Health operations: [[#998](https://github.com/Azure/azure-mcp/pull/998)]
  - `azmcp-resourcehealth-availability-status-get` - Get the availability status for a specific resource.
  - `azmcp-resourcehealth-availability-status-list` - List availability statuses for all resources in a subscription or resource group.
- Added support for listing repositories in Azure Container Registries via the command `azmcp-acr-registry-repository-list`. [[#983](https://github.com/Azure/azure-mcp/pull/983)]

### Other Changes

- Improved guidance for LLM interactions with Azure MCP server by adding rules around bestpractices tool calling to server instructions. [[#1007](https://github.com/Azure/azure-mcp/pull/1007)]

#### Dependency Updates

- Updated the following dependencies to improve .NET Ahead-of-Time (AOT) compilation support: [[#893](https://github.com/Azure/azure-mcp/pull/893)]
  - Azure.Bicep.Types: `0.5.110` → `0.6.1`
  - Azure.Bicep.Types.Az: `0.2.771` → `0.2.792`
- Added the following dependencies to support Azure Managed Lustre
  - Azure.ResourceManager.StorageCache:  `1.3.1`

## 0.5.6 (2025-08-14)

### Features Added

- Added support for listing Azure Function Apps via the command `azmcp-functionapp-list`. [[#863](https://github.com/Azure/azure-mcp/pull/863)]
- Added support for getting details about an Azure Storage Account via the command `azmcp-storage-account-details`. [[#934](https://github.com/Azure/azure-mcp/issues/934)]

### Other Changes

- Refactored resource group option (`--resource-group`) handling and validation for all commands to a centralized location. [[#961](https://github.com/Azure/azure-mcp/issues/961)]

#### Dependency Updates

- Updated the following dependencies to improve .NET Ahead-of-Time (AOT) compilation support: [[#967](https://github.com/Azure/azure-mcp/issues/967)] [[#969](https://github.com/Azure/azure-mcp/issues/969)]
  - Azure.Monitor.Query: `1.6.0` → `1.7.1`
  - Azure.Monitor.Ingestion: `1.1.2` → `1.2.0`
  - Azure.Search.Documents: `11.7.0-beta.4` → `11.7.0-beta.6`
  - Azure.ResourceManager.ContainerRegistry: `1.3.0` → `1.3.1`
  - Azure.ResourceManager.DesktopVirtualization: `1.3.1` → `1.3.2`
  - Azure.ResourceManager.PostgreSql: `1.3.0` → `1.3.1`

## 0.5.5 (2025-08-12)

### Features Added

- Added support for listing ACR (Azure Container Registry) registries in a subscription via the command `azmcp-acr-registry-list`. [[#915](https://github.com/Azure/azure-mcp/issues/915)]
- Added the following Azure Storage commands:
  - `azmcp-storage-account-create`: Create a new Azure Storage account. [[#927](https://github.com/Azure/azure-mcp/issues/927)]
  - `azmcp-storage-queue-message-send`: Send a message to an Azure Storage queue. [[#794](https://github.com/Azure/azure-mcp/pull/794)]
  - `azmcp-storage-blob-details`: Get details about an Azure Storage blob. [[#930](https://github.com/Azure/azure-mcp/issues/930)]
  - `azmcp-storage-blob-container-create`: Create a new Azure Storage blob container. [[#937](https://github.com/Azure/azure-mcp/issues/937)]

### Breaking Changes

- The `azmcp-storage-account-list` command now returns account metadata objects instead of plain strings. Each item includes: `name`, `location`, `kind`, `skuName`, `skuTier`, `hnsEnabled`, `allowBlobPublicAccess`, `enableHttpsTrafficOnly`. Update scripts to read the `name` property. The underlying `IStorageService.GetStorageAccounts()` signature changed from `Task<List<string>>` to `Task<List<StorageAccountInfo>>`. [[#904](https://github.com/Azure/azure-mcp/issues/904)]

### Bugs Fixed

- Fixed best practices tool invocation failure when passing "all" action with "general" or "azurefunctions" resources. [[#757](https://github.com/Azure/azure-mcp/issues/757)]
- Updated metadata for CREATE and SET tools to `destructive = true`. [[#773](https://github.com/Azure/azure-mcp/pull/773)]

### Other Changes
- Consolidate "AzSubscriptionGuid" telemetry logic into `McpRuntime`. [[#935](https://github.com/Azure/azure-mcp/pull/935)]

## 0.5.4 (2025-08-07)

### Bugs Fixed

- Fixed subscription parameter handling across all Azure MCP service methods to consistently use `subscription` instead of `subscriptionId`, enabling proper support for both subscription IDs and subscription names. [[#877](https://github.com/Azure/azure-mcp/issues/877)]
- Fixed `ToolExecuted` telemetry activity being created twice. [[#741](https://github.com/Azure/azure-mcp/pull/741)]

### Other Changes

- Improved Azure MCP display name in VS Code from 'azure-mcp-server-ext' to 'Azure MCP' for better user experience in the Configure Tools interface. [[#871](https://github.com/Azure/azure-mcp/issues/871), [#876](https://github.com/Azure/azure-mcp/pull/876)]
- Updated the  following `CommandGroup` descriptions to improve their tool usage by Agents:
  - Azure AI Search [[#874](https://github.com/Azure/azure-mcp/pull/874)]
  - Storage [[#879](https://github.com/Azure/azure-mcp/pull/879)]

## 0.5.3 (2025-08-05)

### Features Added

- Added support for providing the `--content-type` and `--tags` properties to the `azmcp-appconfig-kv-set` command. [[#459](https://github.com/Azure/azure-mcp/pull/459)]
- Added `filter-path` and `recursive` capabilities to `azmcp-storage-datalake-file-system-list-paths`. [[#770](https://github.com/Azure/azure-mcp/issues/770)]
- Added support for listing files and directories in Azure File Shares via the `azmcp-storage-share-file-list` command. This command recursively lists all items in a specified file share directory with metadata including size, last modified date, and content type. [[#793](https://github.com/Azure/azure-mcp/pull/793)]
- Added support for Azure Virtual Desktop with new commands: [[#653](https://github.com/Azure/azure-mcp/pull/653)]
  - `azmcp-virtualdesktop-hostpool-list` - List all host pools in a subscription
  - `azmcp-virtualdesktop-sessionhost-list` - List all session hosts in a host pool
  - `azmcp-virtualdesktop-sessionhost-usersession-list` - List all user sessions on a specific session host
- Added support for creating and publishing DevDeviceId in telemetry. [[#810](https://github.com/Azure/azure-mcp/pull/810/)]

### Breaking Changes

- **Parameter Name Changes**: Removed unnecessary "-name" suffixes from command parameters across 25+ parameters in 12+ Azure service areas to improve consistency and usability. Users will need to update their command-line usage and scripts. [[#853](https://github.com/Azure/azure-mcp/pull/853)]
  - **AppConfig**: `--account-name` → `--account`
  - **Search**: `--service-name` → `--service`, `--index-name` → `--index`
  - **Cosmos**: `--account-name` → `--account`, `--database-name` → `--database`, `--container-name` → `--container`
  - **Kusto**: `--cluster-name` → `--cluster`, `--database-name` → `--database`, `--table-name` → `--table`
  - **AKS**: `--cluster-name` → `--cluster`
  - **Postgres**: `--user-name` → `--user`
  - **ServiceBus**: `--queue-name` → `--queue`, `--topic-name` → `--topic`
  - **Storage**: `--account-name` → `--account`, `--container-name` → `--container`, `--table-name` → `--table`, `--file-system-name` → `--file-system`, `--tier-name` → `--tier`
  - **Monitor**: `--table-name` → `--table`, `--model` → `--health-model`, `--resource-name` → `--resource`
  - **Foundry**: `--deployment-name` → `--deployment`, `--publisher-name` → `--publisher`, `--license-name` → `--license`, `--sku-name` → `--sku`, `--azure-ai-services-name` → `--azure-ai-services`

### Bugs Fixed

- Fixed an issue where the `azmcp-storage-blob-batch-set-tier` command did not correctly handle the `--tier` parameter when setting the access tier for multiple blobs. [[#808](https://github.com/Azure/azure-mcp/pull/808)]

### Other Changes

- Implemented centralized HttpClient service with proxy support for better resource management and enterprise compatibility. [[#857](https://github.com/Azure/azure-mcp/pull/857)]
- Added caching for Cosmos DB databases and containers. [[#813](https://github.com/Azure/azure-mcp/pull/813)]
- Refactored PostgreSQL commands to follow ObjectVerb naming pattern, fix command hierarchy, and ensure all commands end with verbs. This improves consistency and discoverability across all postgres commands. [[#865](https://github.com/Azure/azure-mcp/issues/865)] [[#866](https://github.com/Azure/azure-mcp/pull/866)]

#### Dependency Updates

- Updated the following dependencies to improve .NET Ahead-of-Time (AOT) compilation support. AOT will enable shipping Azure MCP Server as self-contained native executable.
  - Azure.Core: `1.46.2` → `1.47.1`
  - Azure.ResourceManager: `1.13.1` → `1.13.2`
  - Azure.ResourceManager.ApplicationInsights: `1.0.1` → `1.1.0-beta.1`
  - Azure.ResourceManager.AppConfiguration: `1.4.0` → `1.4.1`
  - Azure.ResourceManager.Authorization: `1.1.4` → `1.1.5`
  - Azure.ResourceManager.ContainerService: `1.2.3` → `1.2.5`
  - Azure.ResourceManager.Kusto: `1.6.0` → `1.6.1`
  - Azure.ResourceManager.CognitiveServices: `1.4.0` → `1.5.1`
  - Azure.ResourceManager.Redis: `1.5.0` → `1.5.1`
  - Azure.ResourceManager.RedisEnterprise: `1.1.0` → `1.2.1`
  - Azure.ResourceManager.LoadTesting: `1.1.1` → `1.1.2`
  - Azure.ResourceManager.Sql: `1.3.0` → `1.4.0-beta.3`
  - Azure.ResourceManager.Datadog: `1.0.0-beta.5` → `1.0.0-beta.6`
  - Azure.ResourceManager.CosmosDB: `1.3.2` → `1.4.0-beta.13`
  - Azure.ResourceManager.OperationalInsights: `1.3.0` → `1.3.1`
  - Azure.ResourceManager.Search: `1.2.3` → `1.3.0`
  - Azure.ResourceManager.Storage: `1.4.2` → `1.4.4`
  - Azure.ResourceManager.Grafana: `1.1.1` → `1.2.0-beta.2`
  - Azure.ResourceManager.ResourceGraph: `1.1.0-beta.3` → `1.1.0-beta.4`

## 0.5.2 (2025-07-31)

### Features Added

- Added support for batch setting access tier for multiple Azure Storage blobs via the `azmcp-storage-blob-batch-set-tier` command. This command efficiently changes the storage tier (Hot, Cool, Archive, etc) for multiple blobs simultaneously in a single operation. [[#735](https://github.com/Azure/azure-mcp/issues/735)]
- Added descriptions to all Azure MCP command groups to improve discoverability and usability when running the server with `--mode single` or `--mode namespace`. [[#791](https://github.com/Azure/azure-mcp/pull/791)]

### Breaking Changes

- Removed `--partner-tenant-id` option from `azmcp-marketplace-product-get` command. [[#656](https://github.com/Azure/azure-mcp/pull/656)]

## 0.5.1 (2025-07-29)

### Features Added

- Added support for listing SQL databases via the command: `azmcp-sql-db-list`. [[#746](https://github.com/Azure/azure-mcp/pull/746)]
- Added support for reading `AZURE_SUBSCRIPTION_ID` from the environment variables if a subscription is not provided. [[#533](https://github.com/Azure/azure-mcp/pull/533)]

### Breaking Changes

- Removed the following Key Vault operations: [[#768](https://github.com/Azure/azure-mcp/pull/768)]
  - `azmcp-keyvault-secret-get`
  - `azmcp-keyvault-key-get`

### Other Changes

- Improved the MAC address search logic for telemetry by making it more robust in finding a valid network interface. [[#759](https://github.com/Azure/azure-mcp/pull/759)]
- Major repository structure change:
  - Service areas moved from `/src/areas/{Area}` and `/tests/areas/{Area}` into `/areas/{area}/src` and `/areas/{area}/tests`
  - Common code moved into `/core/src` and `/core/tests`

## 0.5.0 (2025-07-24)

### Features Added

- Added a new VS Code extension (VSIX installer) for the VS Code Marketplace. [[#661](https://github.com/Azure/azure-mcp/pull/661)]
- Added `--mode all` startup option to expose all Azure MCP tools individually. [[#689](https://github.com/Azure/azure-mcp/issues/689)]
- Added more tools for Azure Key Vault: [[#517](https://github.com/Azure/azure-mcp/pull/517)]
  - `azmcp-keyvault-certificate-list` - List certificates in a key vault
  - `azmcp-keyvault-certificate-get` - Get details of a specific certificate
  - `azmcp-keyvault-certificate-create` - Create a new certificate
  - `azmcp-keyvault-secret-list` - List secrets in a key vault
  - `azmcp-keyvault-secret-create` - Create a new secret
- Added support for Azure Workbooks management operations: [[#629](https://github.com/Azure/azure-mcp/pull/629)]
  - `azmcp-workbooks-list` - List workbooks in a resource group with optional filtering
  - `azmcp-workbooks-show` - Get detailed information about a specific workbook
  - `azmcp-workbooks-create` - Create new workbooks with custom visualizations and content
  - `azmcp-workbooks-update` - Update existing workbook configurations and metadata
  - `azmcp-workbooks-delete` - Delete workbooks when no longer needed
- Added support for creating a directory in Azure Storage DataLake via the `azmcp-storage-datalake-directory-create` command. [[#647](https://github.com/Azure/azure-mcp/pull/647)]
- Added support for getting the details of an Azure Kubernetes Service (AKS) cluster via the `azmcp-aks-cluster-get` command. [[#700](https://github.com/Azure/azure-mcp/pull/700)]

### Breaking Changes

- Changed the default startup mode to list tools at the namespace level instead of at an individual level, reducing total tool count from around 128 tools to 25. Use `--mode all` to restore the previous behavior of exposing all tools individually. [[#689](https://github.com/Azure/azure-mcp/issues/689)]
- Consolidated Azure best practices commands into the command `azmcp-bestpractices-get` with `--resource` and `--action` parameters: [[#677](https://github.com/Azure/azure-mcp/pull/677)]
  - Removed `azmcp-bestpractices-general-get`, `azmcp-bestpractices-azurefunctions-get-code-generation` and `azmcp-bestpractices-azurefunctions-get-deployment`
  - Use `--resource general --action code-generation` for general Azure code generation best practices
  - Use `--resource general --action deployment` for general Azure deployment best practices
  - Use `--resource azurefunctions --action code-generation` instead of the old azurefunctions code-generation command
  - Use `--resource azurefunctions --action deployment` instead of the old azurefunctions deployment command
  - Use `--resource static-web-app --action all` to get Static Web Apps development and deployment best practices

### Bugs Fixed

- Fixes tool discovery race condition causing "tool not found" errors in MCP clients that use different processes to start and use the server, like LangGraph. [[#556](https://github.com/Azure/azure-mcp/issues/556)]

## 0.4.1 (2025-07-17)

### Features Added

- Added support for the following Azure Load Testing operations: [[#315](https://github.com/Azure/azure-mcp/pull/315)]
  - `azmcp-loadtesting-testresource-list` - List Azure Load testing resources.
  - `azmcp-loadtesting-testresource-create` - Create a new Azure Load testing resource.
  - `azmcp-loadtesting-test-get` - Get details of a specific load test configuration.
  - `azmcp-loadtesting-test-create` - Create a new load test configuration.
  - `azmcp-loadtesting-testrun-get` - Get details of a specific load test run.
  - `azmcp-loadtesting-testrun-list` - List all load test runs for a specific test.
  - `azmcp-loadtesting-testrun-create` - Create a new load test run.
  - `azmcp-loadtesting-testrun-delete` - Delete a specific load test run.
- Added support for scanning Azure resources for compliance recommendations using the Azure Quick Review CLI via the command: `azmcp-extension-azqr`. [[#510](https://github.com/Azure/azure-mcp/pull/510)]
- Added support for listing paths in Data Lake file systems via the command: `azmcp-storage-datalake-file-system-list-paths`. [[#608](https://github.com/Azure/azure-mcp/pull/608)]
- Added support for listing SQL elastic pools via the command: `azmcp-sql-elastic-pool-list`. [[#606](https://github.com/Azure/azure-mcp/pull/606)]
- Added support for listing SQL server firewall rules via the command: `azmcp-sql-firewall-rule-list`. [[#610](https://github.com/Azure/azure-mcp/pull/610)]
- Added new commands for obtaining Azure Functions best practices via the following commands: [[#630](https://github.com/Azure/azure-mcp/pull/630)]
  - `azmcp-bestpractices-azurefunctions-get-code-generation` - Get code generation best practices for Azure Functions.
  - `azmcp-bestpractices-azurefunctions-get-deployment` - Get deployment best practices for Azure Functions.
- Added support for get details about a product in the Azure Marketplace via the command: `azmcp-marketplace-product-get`. [[#442](https://github.com/Azure/azure-mcp/pull/442)]

### Breaking Changes

- Renamed the command `azmcp-bestpractices-get` to `azmcp-bestpractices-general-get`. [[#630](https://github.com/Azure/azure-mcp/pull/630)]

### Bugs Fixed

- Fixed an issue with Azure CLI executable path resolution on Windows. [[#611](https://github.com/Azure/azure-mcp/issues/611)]
- Fixed a tool discovery timing issue when calling tools on fresh server instances. [[#604](https://github.com/Azure/azure-mcp/issues/604)]
- Fixed issue where unrecognizable json would be sent to MCP clients in STDIO mode at startup. [[#644](https://github.com/Azure/azure-mcp/issues/644)]

### Other Changes

- Changed `engines.node` in `package.json` to require Node.js version `>=20.0.0`. [[#628](https://github.com/Azure/azure-mcp/pull/628)]

## 0.4.0 (2025-07-15)

### Features Added

- Added support for listing Azure Kubernetes Service (AKS) clusters via the command `azmcp-aks-cluster-list`. [[#560](https://github.com/Azure/azure-mcp/pull/560)]
- Made the following Ahead of Time (AOT) compilation improvements saving `6.96 MB` in size total:
  - Switched to the trimmer-friendly `CreateSlimBuilder` API from `CreateBuilder`, saving `0.63 MB` in size for the native executable. [[#564](https://github.com/Azure/azure-mcp/pull/564)]
  - Switched to the trimmer-friendly `npgsql` API, saving `2.69 MB` in size for the native executable. [[#592](https://github.com/Azure/azure-mcp/pull/592)]
  - Enabled `IlcFoldIdenticalMethodBodies` to fold identical method bodies, saving `3.64 MB` in size for the native executable. [[#598](https://github.com/Azure/azure-mcp/pull/598)]
- Added support for using the hyphen/dash ("-") character in command names. [[#531](https://github.com/Azure/azure-mcp/pull/531)]
- Added support for authenticating with the Azure account used to log into VS Code. Authentication now prioritizes the VS Code broker credential when in the context of VS Code. [[#452](https://github.com/Azure/azure-mcp/pull/452)]

### Breaking Changes

- Removed SSE (Server-Sent Events) transport support. Now, only stdio transport is supported as SSE is no longer part of the MCP specification. [[#593](https://github.com/Azure/azure-mcp/issues/593)]
- Renamed `azmcp-sql-server-entraadmin-list` to `azmcp-sql-server-entra-admin-list` for better readability. [[#602](https://github.com/Azure/azure-mcp/pull/602)]

### Bugs Fixed

- Added a post-install script to ensure platform-specific versions like `@azure/mcp-${platform}-${arch}` can be resolved. Otherwise, fail install to prevent npx caching of `@azure/mcp`. [[#597](https://github.com/Azure/azure-mcp/pull/597)]
- Improved install reliability and error handling when missing platform packages on Ubuntu. [[#394](https://github.com/Azure/azure-mcp/pull/394)]

### Other Changes
- Updated `engines.node` in `package.json` to require Node.js version `>=22.0.0`.

#### Dependency Updates

- Updated the `ModelContextProtocol.AspNetCore` version from `0.3.0-preview.1` to `0.3.0-preview.2`. [[#519](https://github.com/Azure/azure-mcp/pull/519)]

## 0.3.2 (2025-07-10)

### Features Added

- Added support for listing Azure Managed Grafana details via the command: `azmcp-grafana-list`. [[#532](https://github.com/Azure/azure-mcp/pull/532)]
- Added agent best practices for Azure Terraform commands. [[#420](https://github.com/Azure/azure-mcp/pull/420)]

### Bugs Fixed

- Fixed issue where trace logs could be collected as telemetry. [[#540](https://github.com/Azure/azure-mcp/pull/540/)]
- Fixed an issue that prevented the Azure MCP from finding the Azure CLI if it was installed on a path other than the default global one. [[#351](https://github.com/Azure/azure-mcp/issues/351)]

## 0.3.1 (2025-07-08)

### Features Added

- Added support for the following SQL operations:
  - `azmcp-sql-db-show` - Show details of a SQL Database [[#516](https://github.com/Azure/azure-mcp/pull/516)]
  - `azmcp-sql-server-entra-admin-list` - List Microsoft Entra ID administrators for a SQL server [[#529](https://github.com/Azure/azure-mcp/pull/529)]
- Updates Azure MCP tool loading configurations at launch time. [[#513](https://github.com/Azure/azure-mcp/pull/513)]

### Breaking Changes

- Deprecated the `--service` flag. Use `--namespace` and `--mode` options to specify the service and mode the server will run in. [[#513](https://github.com/Azure/azure-mcp/pull/513)]

## 0.3.0 (2025-07-03)

### Features Added

- Added support for Azure AI Foundry [[#274](https://github.com/Azure/azure-mcp/pull/274)]. The following tools are now available:
  - `azmcp-foundry-models-list`
  - `azmcp-foundry-models-deploy`
  - `azmcp-foundry-models-deployments-list`
- Added support for telemetry [[#386](https://github.com/Azure/azure-mcp/pull/386)]. Telemetry is enabled by default but can be disabled by setting `AZURE_MCP_COLLECT_TELEMETRY` to `false`.

### Bugs Fixed

- Fixed a bug where `CallToolResult` was always successful. [[#511](https://github.com/Azure/azure-mcp/pull/511)]

## 0.2.6 (2025-07-01)

### Other Changes

- Updated the descriptions of the following tools to improve their usage by Agents: [[#492](https://github.com/Azure/azure-mcp/pull/492)]
  - `azmcp-datadog-monitoredresources-list`
  - `azmcp-kusto-cluster-list`
  - `azmcp-kusto-database-list`
  - `azmcp-kusto-sample`
  - `azmcp-kusto-table-list`
  - `azmcp-kusto-table-schema`

## 0.2.5 (2025-06-26)

### Bugs Fixed

- Fixed issue where tool listing incorrectly returned resources instead of text. [#465](https://github.com/Azure/azure-mcp/issues/465)
- Fixed invalid modification to HttpClient in KustoClient. [#433](https://github.com/Azure/azure-mcp/issues/433)

## 0.2.4 (2025-06-24)

### Features Added

- Added new command for resource-centric logs query in Azure Monitor with command path `azmcp-monitor-resource-logs-query` - https://github.com/Azure/azure-mcp/pull/413
- Added support for starting the server with a subset of services using the `--service` flag - https://github.com/Azure/azure-mcp/pull/424
- Improved index schema handling in Azure AI Search (index descriptions, facetable fields, etc.) - https://github.com/Azure/azure-mcp/pull/440
- Added new commands for querying metrics with Azure Monitor with command paths `azmcp-monitor-metrics-query` and `azmcp-monitor-metrics-definitions`. - https://github.com/Azure/azure-mcp/pull/428

### Breaking Changes

- Changed the command for workspace-based logs query in Azure Monitor from `azmcp-monitor-log-query` to `azmcp-monitor-workspace-logs-query`

### Bugs Fixed

- Fixed handling of non-retrievable fields in Azure AI Search. [#416](https://github.com/Azure/azure-mcp/issues/416)

### Other Changes

- Repository structure changed to organize all of an Azure service's code into a single "area" folder. ([426](https://github.com/Azure/azure-mcp/pull/426))
- Upgraded Azure.Messaging.ServiceBus to 7.20.1 and Azure.Core to 1.46.2. ([441](https://github.com/Azure/azure-mcp/pull/441/))
- Updated to ModelContextProtocol 0.3.0-preview1, which brings support for the 06-18-2025 MCP specification. ([431](https://github.com/Azure/azure-mcp/pull/431))

## 0.2.3 (2025-06-19)

### Features Added

- Adds support to launch MCP server in readonly mode - https://github.com/Azure/azure-mcp/pull/410

### Bugs Fixed

- MCP tools now expose annotations to clients https://github.com/Azure/azure-mcp/pull/388

## 0.2.2 (2025-06-17)

### Features Added

- Support for Azure ISV Services https://github.com/Azure/azure-mcp/pull/199/
- Support for Azure RBAC https://github.com/Azure/azure-mcp/pull/266
- Support for Key Vault Secrets https://github.com/Azure/azure-mcp/pull/173


## 0.2.1 (2025-06-12)

### Bugs Fixed

- Fixed the issue where queries containing double quotes failed to execute. https://github.com/Azure/azure-mcp/pull/338
- Enables dynamic proxy mode within single "azure" tool. https://github.com/Azure/azure-mcp/pull/325

## 0.2.0 (2025-06-09)

### Features Added

- Support for launching smaller service level MCP servers. https://github.com/Azure/azure-mcp/pull/324

### Bugs Fixed

- Fixed failure starting Docker image. https://github.com/Azure/azure-mcp/pull/301

## 0.1.2 (2025-06-03)

### Bugs Fixed

- Monitor Query Logs Failing.  Fixed with https://github.com/Azure/azure-mcp/pull/280

## 0.1.1 (2025-05-30)

### Bugs Fixed

- Fixed return value of `tools/list` to use JSON object names. https://github.com/Azure/azure-mcp/pull/275

### Other Changes

- Update .NET SDK version to 9.0.300 https://github.com/Azure/azure-mcp/pull/278

## 0.1.0 (2025-05-28)

### Breaking Changes

- `azmcp tool list` "args" changes to "options"

### Other Changes

- Removed "Arguments" from code base in favor of "Options" to align with System. CommandLine semantics. https://github.com/Azure/azure-mcp/pull/232

## 0.0.21 (2025-05-22)

### Features Added

- Support for Azure Redis Caches and Clusters https://github.com/Azure/azure-mcp/pull/198
- Support for Azure Monitor Health Models https://github.com/Azure/azure-mcp/pull/208

### Bugs Fixed

- Updates the usage patterns of Azure Developer CLI (azd) when invoked from MCP. https://github.com/Azure/azure-mcp/pull/203
- Fixes server binding issue when using SSE transport in Docker by replacing `ListenLocalhost` with `ListenAnyIP`, allowing external access via port mapping. https://github.com/Azure/azure-mcp/pull/233

### Other Changes

- Updated to the latest ModelContextProtocol library. https://github.com/Azure/azure-mcp/pull/220

## 0.0.20 (2025-05-17)

### Bugs Fixed

- Improve the formatting in the ParseJsonOutput method and refactor it to utilize a ParseError record. https://github.com/Azure/azure-mcp/pull/218
- Added dummy argument for best practices tool, so the schema is properly generated for Python Open API use cases. https://github.com/Azure/azure-mcp/pull/219

## 0.0.19 (2025-05-15)

### Bugs Fixed

- Fixes Service Bus host name parameter description. https://github.com/Azure/azure-mcp/pull/209/

## 0.0.18 (2025-05-14)

### Bugs Fixed

- Include option to exclude managed keys. https://github.com/Azure/azure-mcp/pull/202

## 0.0.17 (2025-05-13)

### Bugs Fixed

- Added an opt-in timeout for browser-based authentication to handle cases where the process waits indefinitely if the user closes the browser. https://github.com/Azure/azure-mcp/pull/189

## 0.0.16 (2025-05-13)

### Bugs Fixed

- Fixed being able to pass args containing spaces through an npx call to the cli

### Other Changes

- Updated to the latest ModelContextProtocol library. https://github.com/Azure/azure-mcp/pull/161

## 0.0.15 (2025-05-09)

### Features Added

- Support for getting properties and runtime information for Azure Service Bus queues, topics, and subscriptions. https://github.com/Azure/azure-mcp/pull/150/
- Support for peeking at Azure Service Bus messages from queues or subscriptions. https://github.com/Azure/azure-mcp/pull/144
- Adds Best Practices tool that provides guidance to LLMs for effective code generation. https://github.com/Azure/azure-mcp/pull/153 https://github.com/Azure/azure-mcp/pull/156

### Other Changes

- Disabled Parallel testing in the ADO pipeline for Live Tests https://github.com/Azure/azure-mcp/pull/151

## 0.0.14 (2025-05-07)

### Features Added

- Support for Azure Key Vault keys https://github.com/Azure/azure-mcp/pull/119
- Support for Azure Data Explorer  https://github.com/Azure/azure-mcp/pull/21

## 0.0.13 (2025-05-06)

### Features Added

- Support for Azure PostgreSQL. https://github.com/Azure/azure-mcp/pull/81

## 0.0.12 (2025-05-05)

### Features Added

- Azure Search Tools https://github.com/Azure/azure-mcp/pull/83

### Other Changes

- Arguments no longer echoed in response: https://github.com/Azure/azure-mcp/pull/79
- Editorconfig and gitattributes updated: https://github.com/Azure/azure-mcp/pull/91

## 0.0.11 (2025-04-29)

### Features Added

### Breaking Changes

### Bugs Fixed
- Bug fixes to existing MCP commands
- See https://github.com/Azure/azure-mcp/releases/tag/0.0.11

### Other Changes

## 0.0.10 (2025-04-17)

### Features Added
- Support for Azure Cosmos DB (NoSQL databases).
- Support for Azure Storage.
- Support for Azure Monitor (Log Analytics).
- Support for Azure App Configuration.
- Support for Azure Resource Groups.
- Support for Azure CLI.
- Support for Azure Developer CLI (azd).

### Breaking Changes

### Bugs Fixed
- See https://github.com/Azure/azure-mcp/releases/tag/0.0.10

### Other Changes
- See Blog post for details https://devblogs.microsoft.com/azure-sdk/introducing-the-azure-mcp-server/<|MERGE_RESOLUTION|>--- conflicted
+++ resolved
@@ -2,19 +2,12 @@
 
 The Azure MCP Server updates automatically by default whenever a new release comes out 🚀. We ship updates twice a week on Tuesdays and Thursdays 😊
 
-<<<<<<< HEAD
 ## 0.8.3 (Unreleased)
 
 ### Features Added
 
 - Added support for Azure Developer CLI (azd) MCP tools when azd CLI is installed locally - [[#566](https://github.com/microsoft/mcp/issues/566)]
-=======
-## 0.8.3 (unreleased)
-
-### Features Added
-
 - Adds support to proxy MCP capabilities when child servers leverage sampling or elicitation. [[#581](https://github.com/microsoft/mcp/pull/581)]
->>>>>>> 98292347
 
 ## 0.8.2 (2025-09-25)
 
