# CHANGELOG 📝

The Azure MCP Server updates automatically by default whenever a new release comes out 🚀. We ship updates twice a week on Tuesdays and Thursdays 😊

## 0.9.1 (Unreleased)

### Features Added

### Breaking Changes

### Bugs Fixed
- fix `azmcp_sql_db_rename`'s new database name binding bug [[#615](https://github.com/microsoft/mcp/issues/615)]

### Other Changes

## 0.9.0 (2025-10-13)

### Features Added

- Added support for sending an email via Azure Communication Services via the command `azmcp_communication_email_send`. [[#690](https://github.com/microsoft/mcp/pull/690)]
- Added the following Event Hubs commands: [[#750](https://github.com/microsoft/mcp/pull/750)]
  - `azmcp_eventhubs_consumergroup_update`: Create or update a consumer group for an Event Hub.
  - `azmcp_eventhubs_consumergroup_get`: Get details of a consumer group for an Event Hub
  - `azmcp_eventhubs_consumergroup_delete`: Delete a consumer group from an Event Hub
  - `azmcp_eventhubs_eventhub_update`: Create or update an Event Hub within a namespace
  - `azmcp_eventhubs_eventhub_get`: Get details of an Event Hub within a namespace
  - `azmcp_eventhubs_eventhub_delete`: Delete an Event Hub from a namespace
  - `azmcp_eventhubs_namespace_update`: Create or update an Event Hubs namespace
  - `azmcp_eventhubs_namespace_delete`: Delete an existing Event Hubs namespace.
- Added support for listing Azure AI Foundry (Cognitive Services) resources or getting details of a specific one via the command `azmcp_foundry_resource_get`. [[#762](https://github.com/microsoft/mcp/pull/762)]
- Added support for Azure Monitor Web Tests management operations: [[#529](https://github.com/microsoft/mcp/issues/529)]
<<<<<<< HEAD
  - `azmcp-monitor-webtests-list` - List all web tests in a subscription or optionally, within a resource group
  - `azmcp-monitor-webtests-get` - Get details for a specific web test
  - `azmcp-monitor-webtests-create` - Create a new web test in Azure Monitor
  - `azmcp-monitor-webtests-update` - Update an existing web test in Azure Monitor
- Added `azmcp extension cli generate` command for generating Azure Cli commands based on user intent. [[#203](https://github.com/microsoft/mcp/issues/203)]
- Added `azmcp extension cli install` command for getting installation instructions for Azure CLI, Azure Developer CLI and Azure Functions Core Tools. [[#74](https://github.com/microsoft/mcp/issues/74)]
- Added `IsServerCommandInvoked` telemetry field indicating that the MCP tool call resulted in a command invocation. [[#751](https://github.com/microsoft/mcp/pull/751)]
- Added support for publishing MCP server start options as `ServerStarted`. ([#794](https://github.com/microsoft/mcp/pull/794))
=======
  - `azmcp_monitor_webtests_create`: Create a new web test in Azure Monitor
  - `azmcp_monitor_webtests_get`: Get details for a specific web test
  - `azmcp_monitor_webtests_list`: List all web tests in a subscription or optionally, within a resource group
  - `azmcp_monitor_webtests_update`: Update an existing web test in Azure Monitor
- Added the following Azure CLI commands:
  - `azmcp_extension_cli_generate`: Generate Azure CLI commands based on user intent. [[#203](https://github.com/microsoft/mcp/issues/203)]
  - `azmcp_extension_cli_install`: Get installation instructions for Azure CLI, Azure Developer CLI and Azure Functions Core Tools. [[#74](https://github.com/microsoft/mcp/issues/74)]
- Added support for Azure AI Search knowledge bases and knowledge sources commands: [[#719](https://github.com/Azure/azure-mcp/pull/719)]
  - `azmcp_search_knowledge_base_list`: List knowledge bases defined in an Azure AI Search service.
  - `azmcp_search_knowledge_base_retrieve`: Execute a retrieval operation using a specified knowledge base with optional multi-turn conversation history.
  - `azmcp_search_knowledge_source_list`: List knowledge sources defined in an Azure AI Search service.
>>>>>>> 4878e6e8

### Breaking Changes

- Replaced `azmcp_redis_cache_list` and `azmcp_redis_cluster_list` with a unified `azmcp_redis_list` command that lists all Redis resources in a subscription. [[#756](https://github.com/microsoft/mcp/issues/756)]
  - Flattened `azmcp_redis_cache_accesspolicy_list` and `azmcp_redis_cluster_database_list` into the aforementioned `azmcp_redis_list` command. [[#757](https://github.com/microsoft/mcp/issues/757)]

### Bugs Fixed

- Fix flow of `Activity.Current` in telemetry service by changing `ITelemetryService`'s activity calls to synchronous. [[#558](https://github.com/microsoft/mcp/pull/558)]

### Other Changes

- Added more deployment related best practices. [[#698](https://github.com/microsoft/mcp/issues/698)]
- Added `IsServerCommandInvoked` telemetry field indicating that the MCP tool call resulted in a command invocation. [[#751](https://github.com/microsoft/mcp/pull/751)]
- Updated the description of the following commands to decrease ambiguity and increase selection accuracy by LLMs:
  - AKS (Azure Kubernetes Service): [[#771](https://github.com/microsoft/mcp/pull/771)]
    - `azmcp_aks_cluster_get`
    - `azmcp_aks_nodepool_get`
  - Marketplace: [[#761](https://github.com/microsoft/mcp/pull/761)]
    - `azmcp_marketplace_product_list`
  - Storage: [[#650](https://github.com/microsoft/mcp/pull/650)]
    - `azmcp_storage_account_get`
    - `azmcp_storage_blob_get`
    - `azmcp_storage_blob_container_create`
    - `azmcp_storage_blob_container_get`

#### Dependency Updates

- Updated the following libraries:
  - `Azure.Search.Documents`: `11.7.0-beta.6` → `11.7.0-beta.7`. [[#719](https://github.com/Azure/azure-mcp/pull/719)]
  - `ModelContextProtocol.AspNetCore`: `0.4.0-preview.1` → `0.4.0-preview.2`. [[#767](https://github.com/Azure/azure-mcp/pull/767)]

## 0.8.6 (2025-10-09)

### Features Added

- Added `--tool` option to start Azure MCP server with only specific tools by name, providing fine-grained control over tool exposure. This option switches server mode to `--all` automatically. The `--namespace` and `--tool` options cannot be used together. [[#685](https://github.com/microsoft/mcp/issues/685)]
- Added support for getting ledger entries on Azure Confidential Ledger via the command `azmcp_confidentialledger_entries_get`. [[#705](https://github.com/microsoft/mcp/pull/723)]
- Added support for listing an Azure resource's activity logs via the command `azmcp_monitor_activitylog_list`. [[#720](https://github.com/microsoft/mcp/pull/720)]

### Breaking Changes

- Unified required parameter validation: null or empty values now always throw `ArgumentException` with an improved message listing all invalid parameters. Previously this would throw either `ArgumentNullException` or `ArgumentException` for only the first invalid value. [[#718](https://github.com/microsoft/mcp/pull/718)]

### Other Changes

- Telemetry:
  - Added `ServerMode` telemetry tag to distinguish start-up modes for the MCP server. [[#738](https://github.com/microsoft/mcp/pull/738)]
  - Updated `ToolArea` telemetry field to be populated for namespace (and intent/learn) calls. [[#739](https://github.com/microsoft/mcp/pull/739)]

## 0.8.5 (2025-10-07)

### Features Added

- Added the following OpenAI commands: [[#647](https://github.com/microsoft/mcp/pull/647)]
  - `azmcp_foundry_openai_chat-completions-create`: Create interactive chat completions using Azure OpenAI chat models in AI Foundry.
  - `azmcp_foundry_openai_embeddings-create`: Generate vector embeddings using Azure OpenAI embedding models in AI Foundry
  - `azmcp_foundry_openai_models-list`: List all available OpenAI models and deployments in an Azure resource.
- Added support for sending SMS messages via Azure Communication Services with the command `azmcp_communication_sms_send`. [[#473](https://github.com/microsoft/mcp/pull/473)]
- Added support for appending tamper-proof ledger entries backed by TEEs and blockchain-style integrity guarantees in Azure Confidential Ledger via the command `azmcp_confidentialledger_entries_append`. [[#705](https://github.com/microsoft/mcp/pull/705)]
- Added the following Azure Managed Lustre commands:
  - `azmcp_azuremanagedlustre_filesystem_subnetsize_validate`: Check if the subnet can host the target Azure Managed Lustre SKU and size [[#110](https://github.com/microsoft/mcp/issues/110)].
  - `azmcp_azuremanagedlustre_filesystem_create`: Create an Azure Managed Lustre filesystem. [[#50](https://github.com/microsoft/mcp/issues/50)]
  - `azmcp_azuremanagedlustre_filesystem_update`: Update an Azure Managed Lustre filesystem. [[#50](https://github.com/microsoft/mcp/issues/50)]
- Added support for listing all Azure SignalR runtime instances or getting detailed information about a single one via the command `azmcp_signalr_runtime_get`. [[#83](https://github.com/microsoft/mcp/pull/83)]

### Breaking Changes

- Renamed `azmcp_azuremanagedlustre` commands to `azmcp_managedlustre`. [[#345](https://github.com/microsoft/mcp/issues/345)]
  - Renamed `azmcp_managedlustre_filesystem_required-subnet-size` to `azmcp_managedlustre_filesystem_subnetsize_ask`. [[#111](https://github.com/microsoft/mcp/issues/111)]
- Merged the following Azure Kubernetes Service (AKS) tools: [[#591](https://github.com/microsoft/mcp/issues/591)]
  - Merged `azmcp_aks_cluster_list` into `azmcp_aks_cluster_get`, which can perform both operations based on whether `--cluster` is passed.
  - Merged `azmcp_aks_nodepool_list` into `azmcp_aks_nodepool_get`, which can perform both operations based on whether `--nodepool` is passed.

### Bugs Fixed

- Improved description of Load Test commands. [[#92](https://github.com/microsoft/mcp/pull/92)]
- Fixed an issue where Azure Subscription tools were not available in the default (namespace) server mode. [[#634](https://github.com/microsoft/mcp/pull/634)]
- Improved error message for macOS users when interactive browser authentication fails due to broker threading requirements. The error now provides clear guidance to use Azure CLI, Azure PowerShell, or Azure Developer CLI for authentication instead. [[#684](https://github.com/microsoft/mcp/pull/684)]
- Added validation for the Cosmos query command `azmcp_cosmos_database_container_item_query`. [[#524](https://github.com/microsoft/mcp/pull/524)]
- Fixed the construction of Azure Resource Graph queries for App Configuration in the `FindAppConfigStore` method. The name filter is now correctly passed via the `additionalFilter` parameter instead of `tableName`, resolving "ExactlyOneStartingOperatorRequired" and "BadRequest" errors when setting key-value pairs. [[#670](https://github.com/microsoft/mcp/pull/670)]
- Updated the description of the Monitor tool and corrected the prompt for command `azmcp_monitor_healthmodels_entity_gethealth` to ensure that the LLM picks up the correct tool. [[#630](https://github.com/microsoft/mcp/pull/630)]
- Fixed "BadRequest" error in Azure Container Registry to get a registry, and in EventHubs to get a namespace. [[#729](https://github.com/microsoft/mcp/pull/729)]
- Added redundancy in Dockerfile to ensure the azmcp in the Docker image is actually executable. [[#732](https://github.com/microsoft/mcp/pull/732)]

### Other Changes

- Updated the description of `azmcp_bicepschema_get` to increase selection accuracy by LLMs. [[#649](https://github.com/microsoft/mcp/pull/649)]
- Update the `ToolName` telemetry field to use the normalized command name when the `CommandFactory` tool is used. [[#716](https://github.com/microsoft/mcp/pull/716)]
- Updated the default tool loading behavior to execute namespace tool calls directly instead of spawning separate child processes for each namespace. [[#704](https://github.com/microsoft/mcp/pull/704)]

#### Dependency updates

- Updated `Microsoft.Azure.Cosmos.Aot` from `0.1.2-preview.2` to `0.1.4-preview.2`, which upgrades the transitive Newtonsoft.Json dependency to `13.0.4`. [[#662](https://github.com/microsoft/mcp/pull/662)]

## 0.8.4 (2025-10-02)

### Features Added

- Added support to return metadata when using the `azmcp_tool_list` command. [[#564](https://github.com/microsoft/mcp/issues/564)]
- Added support for returning a list of tool namespaces instead of individual tools when using the `azmcp_tool_list` command with the `--namespaces` option. [[#496](https://github.com/microsoft/mcp/issues/496)]

### Breaking Changes

- Merged `azmcp_appconfig_kv_list` and `azmcp_appconfig_kv_show` into `azmcp_appconfig_kv_get` which can handle both listing and filtering key-values and getting a specific key-value. [[#505](https://github.com/microsoft/mcp/pull/505)]

### Bugs Fixed

- Fixed the name of the Key Vault Managed HSM settings get command from `azmcp_keyvault_admin_get` to `azmcp_keyvault_admin_settings_get`. [[#643](https://github.com/microsoft/mcp/issues/643)]
- Removed redundant DI instantiation of MCP server providers, as these are expected to be instantiated by the MCP server discovery mechanism. [[#644](https://github.com/microsoft/mcp/pull/644)]
- Fixed App Lens having a runtime error for reflection-based serialization when using native AoT MCP build. [[#639](https://github.com/microsoft/mcp/pull/639)]
- Added validation for the PostgreSQL database query command `azmcp_postgres_database_query`.[[#518](https://github.com/microsoft/mcp/pull/518)]

### Other Changes

- Change base Docker image from `bookworm-slim` to `alpine`. [[#651](https://github.com/microsoft/mcp/pull/651)]
- Refactored tool implementation to use Azure Resource Graph queries instead of direct ARM API calls:
  - Grafana [[#628](https://github.com/microsoft/mcp/pull/628)]
- Updated the description of the following commands to increase selection accuracy by LLMs:
  - App Deployment: `azmcp_deploy_app_logs_get` [[#640](https://github.com/microsoft/mcp/pull/640)]
  - Kusto: [[#666](https://github.com/microsoft/mcp/pull/666)]
    - `azmcp_kusto_cluster_get`
    - `azmcp_kusto_cluster_list`
    - `azmcp_kusto_database_list`
    - `azmcp_kusto_query`
    - `azmcp_kusto_sample`
    - `azmcp_kusto_table_list`
    - `azmcp_kusto_table_schema`
  - Redis: [[#655](https://github.com/microsoft/mcp/pull/655)]
    - `azmcp_redis_cache_list`
    - `azmcp_redis_cluster_list`
  - Service Bus: `azmcp_servicebus_topic_details` [[#642](https://github.com/microsoft/mcp/pull/642)]

#### Dependency Updates

- Updated the `ModelContextProtocol.AspNetCore` version from `0.3.0-preview.4` to `0.4.0-preview.1`. [[#576](https://github.com/Azure/azure-mcp/pull/576)]
- Removed the following dependencies:
  - `Azure.ResourceManager.Grafana` [[#628](https://github.com/microsoft/mcp/pull/622)]

## 0.8.3 (2025-09-30)

### Features Added

- Added support for Azure Developer CLI (azd) MCP tools when azd CLI is installed locally - [[#566](https://github.com/microsoft/mcp/issues/566)]
- Added support to proxy MCP capabilities when child servers leverage sampling or elicitation. [[#581](https://github.com/microsoft/mcp/pull/581)]
- Added support for publishing custom events to Event Grid topics via the command `azmcp_eventgrid_events_publish`. [[#514](https://github.com/microsoft/mcp/pull/514)]
- Added support for generating text completions using deployed Azure OpenAI models in AI Foundry via the command `azmcp_foundry_openai_create-completion`. [[#54](https://github.com/microsoft/mcp/pull/54)]
- Added support for speech recognition from an audio file with Azure AI Services Speech via the command `azmcp_speech_stt_recognize`. [[#436](https://github.com/microsoft/mcp/pull/436)]
- Added support for getting the details of an Azure Event Hubs namespace via the command `azmcp_eventhubs_namespace_get`. [[#105](https://github.com/microsoft/mcp/pull/105)]

### Breaking Changes

### Bugs Fixed

- Fixed an issue with the help option (`--help`) and enabled it across all commands and command groups. [[#583](https://github.com/microsoft/mcp/pull/583)]
- Fixed the following issues with Kusto commands:
  - `azmcp_kusto_cluster_list` and `azmcp_kusto_cluster_get` now accept the correct parameters expected by the service. [[#589](https://github.com/microsoft/mcp/issues/589)]
  - `azmcp_kusto_table_schema` now returns the correct table schema. [[#530](https://github.com/microsoft/mcp/issues/530)]
  - `azmcp_kusto_query` does not fail when the subscription id in the input query is enclosed in double quotes anymore. [[#152](https://github.com/microsoft/mcp/issues/152)]
  - All commands now return enough details in error messages when input parameters are invalid or missing. [[#575](https://github.com/microsoft/mcp/issues/575)]

### Other Changes

- Refactored tool implementation to use Azure Resource Graph queries instead of direct ARM API calls:
  - Authorization [[607](https://github.com/microsoft/mcp/pull/607)]
  - AppConfig [[606](https://github.com/microsoft/mcp/pull/606)]
  - ACR [[622](https://github.com/microsoft/mcp/pull/622)]
- Fixed the names of the following MySQL and Postgres commands: [[#614](https://github.com/microsoft/mcp/pull/614)]
  - `azmcp_mysql_server_config_config`    → `azmcp_mysql_server_config_get`
  - `azmcp_mysql_server_param_param`      → `azmcp_mysql_server_param_get`
  - `azmcp_mysql_table_schema_schema`     → `azmcp_mysql_table_schema_get`
  - `azmcp_postgres_server_config_config` → `azmcp_postgres_server_config_get`
  - `azmcp_postgres_server_param_param`   → `azmcp_postgres_server_param_get`
  - `azmcp_postgres_table_schema_schema`  → `azmcp_postgres_table_schema_get`
- Updated the description of the following commands to increase selection accuracy by LLMs:
  - AI Foundry: [[#599](https://github.com/microsoft/mcp/pull/599)]
    - `azmcp_foundry_agents_connect`
    - `azmcp_foundry_models_deploy`
    - `azmcp_foundry_models_deployments_list`
  - App Lens: `azmcp_applens_resource_diagnose` [[#556](https://github.com/microsoft/mcp/pull/556)]
  - Cloud Architect: `azmcp_cloudarchitect_design` [[#587](https://github.com/microsoft/mcp/pull/587)]
  - Cosmos DB: `azmcp_cosmos_database_container_item_query` [[#625](https://github.com/microsoft/mcp/pull/625)]
  - Event Grid: [[#552](https://github.com/microsoft/mcp/pull/552)]
    - `azmcp_eventgrid_subscription_list`
    - `azmcp_eventgrid_topic_list`
  - Key Vault: [[#608](https://github.com/microsoft/mcp/pull/608)]
    - `azmcp_keyvault_certificate_create`
    - `azmcp_keyvault_certificate_import`
    - `azmcp_keyvault_certificate_get`
    - `azmcp_keyvault_certificate_list`
    - `azmcp_keyvault_key_create`
    - `azmcp_keyvault_key_get`
    - `azmcp_keyvault_key_list`
    - `azmcp_keyvault_secret_create`
    - `azmcp_keyvault_secret_get`
    - `azmcp_keyvault_secret_list`
  - MySQL: [[#614](https://github.com/microsoft/mcp/pull/614)]
    - `azmcp_mysql_server_param_set`
  - Postgres: [[#562](https://github.com/microsoft/mcp/pull/562)]
    - `azmcp_postgres_database_query`
    - `azmcp_postgres_server_param_set`
  - Resource Health: [[#588](https://github.com/microsoft/mcp/pull/588)]
    - `azmcp_resourcehealth_availability-status_get`
    - `azmcp_resourcehealth_service-health-events_list`
  - SQL: [[#594](https://github.com/microsoft/mcp/pull/594)]
    - `azmcp_sql_db_delete`
    - `azmcp_sql_db_update`
    - `azmcp_sql_server_delete`
  - Subscriptions: `azmcp_subscription_list` [[#559](https://github.com/microsoft/mcp/pull/559)]

#### Dependency Updates

- Removed the following dependencies:
  - `Azure.ResourceManager.Authorization` [[#607](https://github.com/microsoft/mcp/pull/607)]
  - `Azure.ResourceManager.AppConfiguration` [[#606](https://github.com/microsoft/mcp/pull/606)]
  - `Azure.ResourceManager.ContainerRegistry` [[#622](https://github.com/microsoft/mcp/pull/622)]

## 0.8.2 (2025-09-25)

### Bugs Fixed

- Fixed `azmcp_subscription_list` to return empty enumerable instead of `null` when no subscriptions are found. [[#508](https://github.com/microsoft/mcp/pull/508)]

## 0.8.1 (2025-09-23)

### Features Added

- Added support for listing SQL servers in a subscription and resource group via the command `azmcp_sql_server_list`. [[#503](https://github.com/microsoft/mcp/issues/503)]
- Added support for renaming Azure SQL databases within a server while retaining configuration via the `azmcp sql db rename` command. [[#542](https://github.com/microsoft/mcp/pull/542)]
- Added support for Azure App Service database management via the command `azmcp_appservice_database_add`. [[#59](https://github.com/microsoft/mcp/pull/59)]
- Added the following Azure Foundry agents commands: [[#55](https://github.com/microsoft/mcp/pull/55)]
  - `azmcp_foundry_agents_connect`: Connect to an agent in an AI Foundry project and query it
  - `azmcp_foundry_agents_evaluate`: Evaluate a response from an agent by passing query and response inline
  - `azmcp_foundry_agents_query_and_evaluate`: Connect to an agent in an AI Foundry project, query it, and evaluate the response in one step
- Enhanced AKS managed cluster information with comprehensive properties. [[#490](https://github.com/microsoft/mcp/pull/490)]
- Added support retrieving Key Vault Managed HSM account settings via the command `azmcp-keyvault-admin-settings-get`. [[#358](https://github.com/microsoft/mcp/pull/358)]

### Breaking Changes

- Removed the following Storage tools: [[#500](https://github.com/microsoft/mcp/pull/500)]
  - `azmcp_storage_blob_batch_set-tier`
  - `azmcp_storage_datalake_directory_create`
  - `azmcp_storage_datalake_file-system_list-paths`
  - `azmcp_storage_queue_message_send`
  - `azmcp_storage_share_file_list`
  - `azmcp_storage_table_list`
- Updated the `OpenWorld` and `Destructive` hints for all tools. [[#510](https://github.com/microsoft/mcp/pull/510)]

### Bugs Fixed

- Fixed MCP server hanging on invalid transport arguments. Server now exits gracefully with clear error messages instead of hanging indefinitely. [[#511](https://github.com/microsoft/mcp/pull/511)]

### Other Changes

- Refactored Kusto service implementation to use Azure Resource Graph queries instead of direct ARM API calls. [[#528](https://github.com/microsoft/mcp/pull/528)]
- Refactored Storage service implementation [[#539](https://github.com/microsoft/mcp/pull/539)]
  - Replaced direct ARM API calls in `azmcp_storage_account_get` with Azure Resource Graph queries.
  - Updated `azmcp_storage_account_create` to use the GenericResource approach instead of direct ARM API calls.
- Updated `IAreaSetup` API so the area's command tree is returned rather than modifying an existing object. It's also more DI-testing friendly. [[#478](https://github.com/microsoft/mcp/pull/478)]
- Updated `CommandFactory.GetServiceArea` to check for a tool's service area with or without the root `azmcp` prefix. [[#478](https://github.com/microsoft/mcp/pull/478)]

#### Dependency Updates

- Removed the following dependencies:
  - `Azure.ResourceManager.Kusto` [[#528](https://github.com/microsoft/mcp/pull/528)]

## 0.8.0 (2025-09-18)

### Features Added

- Added the `--insecure-disable-elicitation` server startup switch. When enabled, the server will bypass user confirmation (elicitation) for tools marked as handling secrets and execute them immediately. This is **INSECURE** and meant only for controlled automation scenarios (e.g., CI or disposable test environments) because it removes a safety barrier that helps prevent accidental disclosure of sensitive data. [[#486](https://github.com/microsoft/mcp/pull/486)]
- Enhanced Azure authentication with targeted credential selection via the `AZURE_TOKEN_CREDENTIALS` environment variable: [[#56](https://github.com/microsoft/mcp/pull/56)]
  - `"dev"`: Development credentials (Visual Studio → Visual Studio Code → Azure CLI → Azure PowerShell → Azure Developer CLI)
  - `"prod"`: Production credentials (Environment → Workload Identity → Managed Identity)
  - Specific credential names (e.g., `"AzureCliCredential"`): Target only that credential
  - Improved Visual Studio Code credential error handling with proper exception wrapping for credential chaining
  - Replaced custom `DefaultAzureCredential` implementation with explicit credential chain for better control and transparency
  - For more details, see [Controlling Authentication Methods with AZURE_TOKEN_CREDENTIALS](https://github.com/microsoft/mcp/blob/main/servers/Azure.Mcp.Server/TROUBLESHOOTING.md#controlling-authentication-methods-with-azure_token_credentials)
- Enhanced AKS nodepool information with comprehensive properties. [[#454](https://github.com/microsoft/mcp/pull/454)]
- Added support for updating Azure SQL databases via the command `azmcp_sql_db_update`. [[#488](https://github.com/microsoft/mcp/pull/488)]
- Added support for listing Event Grid subscriptions via the command `azmcp_eventgrid_subscription_list`. [[#364](https://github.com/microsoft/mcp/pull/364)]
- Added support for listing Application Insights code optimization recommendations across components via the command `azmcp_applicationinsights_recommendation_list`. [#387](https://github.com/microsoft/mcp/pull/387)
- **Errata**: The following was announced as part of release `0.7.0, but was not actually included then.
  - Added support for creating and deleting SQL databases via the commands `azmcp_sql_db_create` and `azmcp_sql_db_delete`. [[#434](https://github.com/microsoft/mcp/pull/434)]
- Restored support for the following Key Vault commands: [[#506](https://github.com/microsoft/mcp/pull/506)]
  - `azmcp_keyvault_key_get`
  - `azmcp_keyvault_secret_get`

### Breaking Changes

- Redesigned how conditionally required options are handled. Commands now use explicit option registration via extension methods (`.AsRequired()`, `.AsOptional()`) instead of legacy patterns (`UseResourceGroup()`, `RequireResourceGroup()`). [[#452](https://github.com/microsoft/mcp/pull/452)]
- Removed support for the `AZURE_MCP_INCLUDE_PRODUCTION_CREDENTIALS` environment variable. Use `AZURE_TOKEN_CREDENTIALS` instead for more flexible credential selection. For migration details, see [Controlling Authentication Methods with AZURE_TOKEN_CREDENTIALS](https://github.com/microsoft/mcp/blob/main/servers/Azure.Mcp.Server/TROUBLESHOOTING.md#controlling-authentication-methods-with-azure_token_credentials). [[#56](https://github.com/microsoft/mcp/pull/56)]
- Merged `azmcp_appconfig_kv_lock` and `azmcp_appconfig_kv_unlock` into `azmcp_appconfig_kv_lock_set` which can handle locking or unlocking a key-value based on the `--lock` parameter. [[#485](https://github.com/microsoft/mcp/pull/485)]


### Other Changes

- Update `azmcp_foundry_models_deploy` to use "GenericResource" for deploying models to Azure AI Services. [[#456](https://github.com/microsoft/mcp/pull/456)]

#### Dependency Updates

- Replaced the `Azure.Bicep.Types.Az` dependency with `Microsoft.Azure.Mcp.AzTypes.Internal.Compact`. [[#472](https://github.com/microsoft/mcp/pull/472)]

## 0.7.0 (2025-09-16)

### Features Added

- Added support for getting a node pool in an AKS managed cluster via the command `azmcp_aks_nodepool_get`. [[#394](https://github.com/microsoft/mcp/pull/394)]
- Added support for diagnosing Azure Resources using the App Lens API via the command `azmcp_applens_resource_diagnose`. [[#356](https://github.com/microsoft/mcp/pull/356)]
- Added elicitation support. An elicitation request is sent if the tool annotation `secret` hint is true. [[#404](https://github.com/microsoft/mcp/pull/404)]
- Added `azmcp_sql_server_create`, `azmcp_sql_server_delete`, `azmcp_sql_server_show` to support SQL server create, delete, and show commands. [[#312](https://github.com/microsoft/mcp/pull/312)]
- Added the support for getting information about Azure Managed Lustre SKUs via the following command `azmcp_azuremanagedlustre_filesystem_get_sku_info`. [[#100](https://github.com/microsoft/mcp/issues/100)]
- Added support for creating and deleting SQL databases via the commands `azmcp_sql_db_create` and `azmcp_sql_db_delete`. [[#434](https://github.com/microsoft/mcp/pull/434)]
- `azmcp_functionapp_get` can now list Function Apps on a resource group level. [[#427](https://github.com/microsoft/mcp/pull/427)]

### Breaking Changes

- Merged `azmcp_functionapp_list` into `azmcp_functionapp_get`, which can perform both operations based on whether `--function-app` is passed. [[#427](https://github.com/microsoft/mcp/pull/427)]
- Removed Azure CLI (`az`) and Azure Developer CLI (`azd`) extension tools to reduce complexity and focus on native Azure service operations. [[#404](https://github.com/microsoft/mcp/pull/404)].

### Bugs Fixed

- Marked the `secret` hint of `azmcp_keyvault_secret_create` tool to "true". [[#430](https://github.com/microsoft/mcp/pull/430)]

### Other Changes

- Replaced bicep tool dependency on Azure.Bicep.Types.Az package with Microsoft.Azure.Mcp.AzTypes.Internal.Compact package. [[#472](https://github.com/microsoft/mcp/pull/472)]

## 0.6.0 (2025-09-11)

### Features Added

- **The Azure MCP Server is now also available on NuGet.org** [[#368](https://github.com/microsoft/mcp/pull/368)]
- Added support for listing node pools in an AKS managed cluster via the command `azmcp_aks_nodepool_list`. [[#360](https://github.com/microsoft/mcp/pull/360)]

### Breaking Changes

- To improve performance, packages now ship with trimmed binaries that have unused code and dependencies removed, resulting in significantly smaller file sizes, faster startup times, and reduced memory footprint. [Learn more](https://learn.microsoft.com/dotnet/core/deploying/trimming/trim-self-contained). [[#405](https://github.com/microsoft/mcp/pull/405)]
- Merged `azmcp_search_index_describe` and `azmcp_search_index_list` into `azmcp_search_index_get`, which can perform both operations based on whether `--index` is passed. [[#378](https://github.com/microsoft/mcp/pull/378)]
- Merged the following Storage tools: [[#376](https://github.com/microsoft/mcp/pull/376)]
  - `azmcp_storage_account_details` and `azmcp_storage_account_list` into `azmcp_storage_account_get`, which supports the behaviors of both tools based on whether `--account` is passed.
  - `azmcp_storage_blob_details` and `azmcp_storage_blob_list` into `azmcp_storage_blob_get`, which supports the behaviors of both tools based on whether `--blob` is passed.
  - `azmcp_storage_blob_container_details` and `azmcp_storage_blob_container_list` into `azmcp_storage_blob_container_get`, which supports the behaviors of both tools based on whether `--container` is passed.
- Updated the descriptions of all Storage tools. [[#376](https://github.com/microsoft/mcp/pull/376)]

### Other Changes

#### Dependency updates

- Updated the following dependencies: [[#380](https://github.com/microsoft/mcp/pull/380)]
  - Azure.Core: `1.47.1` → `1.48.0`
  - Azure.Identity: `1.15.0` → `1.16.0`

## 0.5.13 (2025-09-10)

### Features Added

- Added support for listing all Event Grid topics in a subscription via the command `azmcp_eventgrid_topic_list`. [[#43](https://github.com/microsoft/mcp/pull/43)]
- Added support for retrieving knowledge index schema information in Azure AI Foundry projects via the command `azmcp_foundry_knowledge_index_schema`. [[#41](https://github.com/microsoft/mcp/pull/41)]
- Added support for listing service health events in a subscription via the command `azmcp_resourcehealth_service-health-events_list`. [[#367](https://github.com/microsoft/mcp/pull/367)]

### Breaking Changes

- Updated/removed options for the following commands: [[#108](https://github.com/microsoft/mcp/pull/108)]
  - `azmcp_storage_account_create`: Removed the ability to configure `enable-https-traffic-only` (always `true` now), `allow-blob-public-access` (always `false` now), and `kind` (always `StorageV2` now).
  - `azmcp_storage_blob_container_create`: Removed the ability to configure `blob-container-public-access` (always `false` now).
  - `azmcp_storage_blob_upload`: Removed the ability to configure `overwrite` (always `false` now).

### Bugs Fixed

- Fixed telemetry bug where "ToolArea" was incorrectly populated in with "ToolName". [[#346](https://github.com/microsoft/mcp/pull/346)]

### Other Changes

- Added telemetry to log parameter values for the `azmcp_bestpractices_get` tool. [[#375](https://github.com/microsoft/mcp/pull/375)]
- Updated tool annotations. [[#377](https://github.com/microsoft/mcp/pull/377)]

#### Dependency updates

- Updated the following dependencies:
  - Azure.Identity: `1.14.0` → `1.15.0` [[#352](https://github.com/microsoft/mcp/pull/352)]
  - Azure.Identity.Broker: `1.2.0` → `1.3.0` [[#352](https://github.com/microsoft/mcp/pull/352)]
  - Microsoft.Azure.Cosmos.Aot: `0.1.1-preview.1` → `0.1.2-preview.1` [[#383](https://github.com/microsoft/mcp/pull/383)]
- Updated the following dependency to improve .NET Ahead-of-Time (AOT) compilation support: [[#363](https://github.com/microsoft/mcp/pull/363)]
  - Azure.ResourceManager.StorageCache: `1.3.1` → `1.3.2`

## 0.5.12 (2025-09-04)

### Features Added

- Added `azmcp_sql_server_firewall-rule_create` and `azmcp_sql_server_firewall-rule_delete` commands. [[#121](https://github.com/microsoft/mcp/pull/121)]

### Bugs Fixed

- Fixed a bug in MySQL query validation logic. [[#81](https://github.com/microsoft/mcp/pull/81)]

### Other Changes

AOT- Added a verb to the namespace name for bestpractices [[#109](https://github.com/microsoft/mcp/pull/109)]
- Added instructions about consumption plan for azure functions deployment best practices [[#218](https://github.com/microsoft/mcp/pull/218)]

## 0.5.11 (2025-09-02)

### Other Changes

- Fixed VSIX signing [[#91](https://github.com/microsoft/mcp/pull/91)]
- Included native packages in build artifacts and pack/release scripts. [[#51](https://github.com/microsoft/mcp/pull/51)]

## 0.5.10 (2025-08-28)

### Bugs fixed

- Fixed a bug with telemetry collection related to AppConfig tools. [[#44](https://github.com/microsoft/mcp/pull/44)]

## 0.5.9 (2025-08-26)

### Other Changes

#### Dependency Updates

- Updated the following dependencies to improve .NET Ahead-of-Time (AOT) compilation support:
  - Microsoft.Azure.Cosmos `3.51.0` → Microsoft.Azure.Cosmos.Aot `0.1.1-preview.1`. [[#37](https://github.com/microsoft/mcp/pull/37)]

## 0.5.8 (2025-08-21)

### Features Added

- Added support for listing knowledge indexes in Azure AI Foundry projects via the command `azmcp_foundry_knowledge_index_list`. [[#1004](https://github.com/Azure/azure-mcp/pull/1004)]
- Added support for getting details of an Azure Function App via the command `azmcp_functionapp_get`. [[#970](https://github.com/Azure/azure-mcp/pull/970)]
- Added the following Azure Managed Lustre commands: [[#1003](https://github.com/Azure/azure-mcp/issues/1003)]
  - `azmcp_azuremanagedlustre_filesystem_list`: List available Azure Managed Lustre filesystems.
  - `azmcp_azuremanagedlustre_filesystem_required-subnet-size`: Returns the number of IP addresses required for a specific SKU and size of Azure Managed Lustre filesystem.
- Added support for designing Azure Cloud Architecture through guided questions via the command `azmcp_cloudarchitect_design`. [[#890](https://github.com/Azure/azure-mcp/pull/890)]
- Added support for the following Azure MySQL operations: [[#855](https://github.com/Azure/azure-mcp/issues/855)]
  - `azmcp_mysql_database_list` - List all databases in a MySQL server.
  - `azmcp_mysql_database_query` - Executes a SELECT query on a MySQL Database. The query must start with SELECT and cannot contain any destructive SQL operations for security reasons.
  - `azmcp_mysql_table_list` - List all tables in a MySQL database.
  - `azmcp_mysql_table_schema_get` - Get the schema of a specific table in a MySQL database.
  - `azmcp_mysql_server_config_get` - Retrieve the configuration of a MySQL server.
  - `azmcp_mysql_server_list` - List all MySQL servers in a subscription & resource group.
  - `azmcp_mysql_server_param_get` - Retrieve a specific parameter of a MySQL server.
  - `azmcp_mysql_server_param_set` - Set a specific parameter of a MySQL server to a specific value.
- Added telemetry for tracking service area when calling tools. [[#1024](https://github.com/Azure/azure-mcp/pull/1024)]

### Breaking Changes

- Renamed the following Storage tool option names: [[#1015](https://github.com/Azure/azure-mcp/pull/1015)]
  - `azmcp_storage_account_create`: `account-name` → `account`.
  - `azmcp_storage_blob_batch_set-tier`: `blob-names` → `blobs`.

### Bugs Fixed

- Fixed SQL service test assertions to use case-insensitive string comparisons for resource type validation. [[#938](https://github.com/Azure/azure-mcp/pull/938)]
- Fixed HttpClient service test assertions to properly validate NoProxy collection handling instead of expecting a single string value. [[#938](https://github.com/Azure/azure-mcp/pull/938)]

### Other Changes

- Introduced the `BaseAzureResourceService` class to allow performing Azure Resource read operations using Azure Resource Graph queries. [[#938](https://github.com/Azure/azure-mcp/pull/938)]
- Refactored SQL service implementation to use Azure Resource Graph queries instead of direct ARM API calls. [[#938](https://github.com/Azure/azure-mcp/pull/938)]
  - Removed dependency on `Azure.ResourceManager.Sql` package by migrating to Azure Resource Graph queries, reducing package size and improving startup performance.
- Enhanced `BaseAzureService` with `EscapeKqlString` method for safe KQL query construction across all Azure services. [[#938](https://github.com/Azure/azure-mcp/pull/938)]
  - Fixed KQL string escaping in Workbooks service queries.
- Standardized Azure Storage command descriptions, option names, and parameter names for consistency across all storage commands. Updated JSON serialization context to remove unused model types and improve organization. [[#1015](https://github.com/Azure/azure-mcp/pull/1015)]
- Updated to .NET 10 SDK to prepare for .NET tool packing. [[#1023](https://github.com/Azure/azure-mcp/pull/1023)]
- Enhanced `bestpractices` and `azureterraformbestpractices` tool descriptions to better work with the vscode copilot tool grouping feature. [[#1029](https://github.com/Azure/azure-mcp/pull/1029)]
- The Azure MCP Server can now be packaged as a .NET SDK Tool for easier use by users with the .NET 10 SDK installed. [[#422](https://github.com/Azure/azure-mcp/issues/422)]

#### Dependency Updates

- Updated the following dependencies to improve .NET Ahead-of-Time (AOT) compilation support: [[#1031](https://github.com/Azure/azure-mcp/pull/1031)]
  - Azure.ResourceManager.ResourceHealth: `1.0.0` → `1.1.0-beta.5`

## 0.5.7 (2025-08-19)

### Features Added
- Added support for the following Azure Deploy and Azure Quota operations: [[#626](https://github.com/Azure/azure-mcp/pull/626)]
  - `azmcp_deploy_app_logs_get` - Get logs from Azure applications deployed using azd.
  - `azmcp_deploy_iac_rules_get` - Get Infrastructure as Code rules.
  - `azmcp_deploy_pipeline_guidance-get` - Get guidance for creating CI/CD pipelines to provision Azure resources and deploy applications.
  - `azmcp_deploy_plan_get` - Generate deployment plans to construct infrastructure and deploy applications on Azure.
  - `azmcp_deploy_architecture_diagram-generate` - Generate Azure service architecture diagrams based on application topology.
  - `azmcp_quota_region_availability-list` - List available Azure regions for specific resource types.
  - `azmcp_quota_usage_check` - Check Azure resource usage and quota information for specific resource types and regions.
- Added support for listing Azure Function Apps via the command `azmcp-functionapp-list`. [[#863](https://github.com/Azure/azure-mcp/pull/863)]
- Added support for importing existing certificates into Azure Key Vault via the command `azmcp-keyvault-certificate-import`. [[#968](https://github.com/Azure/azure-mcp/issues/968)]
- Added support for uploading a local file to an Azure Storage blob via the command `azmcp-storage-blob-upload`. [[#960](https://github.com/Azure/azure-mcp/pull/960)]
- Added support for the following Azure Service Health operations: [[#998](https://github.com/Azure/azure-mcp/pull/998)]
  - `azmcp-resourcehealth-availability-status-get` - Get the availability status for a specific resource.
  - `azmcp-resourcehealth-availability-status-list` - List availability statuses for all resources in a subscription or resource group.
- Added support for listing repositories in Azure Container Registries via the command `azmcp-acr-registry-repository-list`. [[#983](https://github.com/Azure/azure-mcp/pull/983)]

### Other Changes

- Improved guidance for LLM interactions with Azure MCP server by adding rules around bestpractices tool calling to server instructions. [[#1007](https://github.com/Azure/azure-mcp/pull/1007)]

#### Dependency Updates

- Updated the following dependencies to improve .NET Ahead-of-Time (AOT) compilation support: [[#893](https://github.com/Azure/azure-mcp/pull/893)]
  - Azure.Bicep.Types: `0.5.110` → `0.6.1`
  - Azure.Bicep.Types.Az: `0.2.771` → `0.2.792`
- Added the following dependencies to support Azure Managed Lustre
  - Azure.ResourceManager.StorageCache:  `1.3.1`

## 0.5.6 (2025-08-14)

### Features Added

- Added support for listing Azure Function Apps via the command `azmcp-functionapp-list`. [[#863](https://github.com/Azure/azure-mcp/pull/863)]
- Added support for getting details about an Azure Storage Account via the command `azmcp-storage-account-details`. [[#934](https://github.com/Azure/azure-mcp/issues/934)]

### Other Changes

- Refactored resource group option (`--resource-group`) handling and validation for all commands to a centralized location. [[#961](https://github.com/Azure/azure-mcp/issues/961)]

#### Dependency Updates

- Updated the following dependencies to improve .NET Ahead-of-Time (AOT) compilation support: [[#967](https://github.com/Azure/azure-mcp/issues/967)] [[#969](https://github.com/Azure/azure-mcp/issues/969)]
  - Azure.Monitor.Query: `1.6.0` → `1.7.1`
  - Azure.Monitor.Ingestion: `1.1.2` → `1.2.0`
  - Azure.Search.Documents: `11.7.0-beta.4` → `11.7.0-beta.6`
  - Azure.ResourceManager.ContainerRegistry: `1.3.0` → `1.3.1`
  - Azure.ResourceManager.DesktopVirtualization: `1.3.1` → `1.3.2`
  - Azure.ResourceManager.PostgreSql: `1.3.0` → `1.3.1`

## 0.5.5 (2025-08-12)

### Features Added

- Added support for listing ACR (Azure Container Registry) registries in a subscription via the command `azmcp-acr-registry-list`. [[#915](https://github.com/Azure/azure-mcp/issues/915)]
- Added the following Azure Storage commands:
  - `azmcp-storage-account-create`: Create a new Azure Storage account. [[#927](https://github.com/Azure/azure-mcp/issues/927)]
  - `azmcp-storage-queue-message-send`: Send a message to an Azure Storage queue. [[#794](https://github.com/Azure/azure-mcp/pull/794)]
  - `azmcp-storage-blob-details`: Get details about an Azure Storage blob. [[#930](https://github.com/Azure/azure-mcp/issues/930)]
  - `azmcp-storage-blob-container-create`: Create a new Azure Storage blob container. [[#937](https://github.com/Azure/azure-mcp/issues/937)]

### Breaking Changes

- The `azmcp-storage-account-list` command now returns account metadata objects instead of plain strings. Each item includes: `name`, `location`, `kind`, `skuName`, `skuTier`, `hnsEnabled`, `allowBlobPublicAccess`, `enableHttpsTrafficOnly`. Update scripts to read the `name` property. The underlying `IStorageService.GetStorageAccounts()` signature changed from `Task<List<string>>` to `Task<List<StorageAccountInfo>>`. [[#904](https://github.com/Azure/azure-mcp/issues/904)]

### Bugs Fixed

- Fixed best practices tool invocation failure when passing "all" action with "general" or "azurefunctions" resources. [[#757](https://github.com/Azure/azure-mcp/issues/757)]
- Updated metadata for CREATE and SET tools to `destructive = true`. [[#773](https://github.com/Azure/azure-mcp/pull/773)]

### Other Changes
- Consolidate "AzSubscriptionGuid" telemetry logic into `McpRuntime`. [[#935](https://github.com/Azure/azure-mcp/pull/935)]

## 0.5.4 (2025-08-07)

### Bugs Fixed

- Fixed subscription parameter handling across all Azure MCP service methods to consistently use `subscription` instead of `subscriptionId`, enabling proper support for both subscription IDs and subscription names. [[#877](https://github.com/Azure/azure-mcp/issues/877)]
- Fixed `ToolExecuted` telemetry activity being created twice. [[#741](https://github.com/Azure/azure-mcp/pull/741)]

### Other Changes

- Improved Azure MCP display name in VS Code from 'azure-mcp-server-ext' to 'Azure MCP' for better user experience in the Configure Tools interface. [[#871](https://github.com/Azure/azure-mcp/issues/871), [#876](https://github.com/Azure/azure-mcp/pull/876)]
- Updated the  following `CommandGroup` descriptions to improve their tool usage by Agents:
  - Azure AI Search [[#874](https://github.com/Azure/azure-mcp/pull/874)]
  - Storage [[#879](https://github.com/Azure/azure-mcp/pull/879)]

## 0.5.3 (2025-08-05)

### Features Added

- Added support for providing the `--content-type` and `--tags` properties to the `azmcp-appconfig-kv-set` command. [[#459](https://github.com/Azure/azure-mcp/pull/459)]
- Added `filter-path` and `recursive` capabilities to `azmcp-storage-datalake-file-system-list-paths`. [[#770](https://github.com/Azure/azure-mcp/issues/770)]
- Added support for listing files and directories in Azure File Shares via the `azmcp-storage-share-file-list` command. This command recursively lists all items in a specified file share directory with metadata including size, last modified date, and content type. [[#793](https://github.com/Azure/azure-mcp/pull/793)]
- Added support for Azure Virtual Desktop with new commands: [[#653](https://github.com/Azure/azure-mcp/pull/653)]
  - `azmcp-virtualdesktop-hostpool-list` - List all host pools in a subscription
  - `azmcp-virtualdesktop-sessionhost-list` - List all session hosts in a host pool
  - `azmcp-virtualdesktop-sessionhost-usersession-list` - List all user sessions on a specific session host
- Added support for creating and publishing DevDeviceId in telemetry. [[#810](https://github.com/Azure/azure-mcp/pull/810/)]

### Breaking Changes

- **Parameter Name Changes**: Removed unnecessary "-name" suffixes from command parameters across 25+ parameters in 12+ Azure service areas to improve consistency and usability. Users will need to update their command-line usage and scripts. [[#853](https://github.com/Azure/azure-mcp/pull/853)]
  - **AppConfig**: `--account-name` → `--account`
  - **Search**: `--service-name` → `--service`, `--index-name` → `--index`
  - **Cosmos**: `--account-name` → `--account`, `--database-name` → `--database`, `--container-name` → `--container`
  - **Kusto**: `--cluster-name` → `--cluster`, `--database-name` → `--database`, `--table-name` → `--table`
  - **AKS**: `--cluster-name` → `--cluster`
  - **Postgres**: `--user-name` → `--user`
  - **ServiceBus**: `--queue-name` → `--queue`, `--topic-name` → `--topic`
  - **Storage**: `--account-name` → `--account`, `--container-name` → `--container`, `--table-name` → `--table`, `--file-system-name` → `--file-system`, `--tier-name` → `--tier`
  - **Monitor**: `--table-name` → `--table`, `--model` → `--health-model`, `--resource-name` → `--resource`
  - **Foundry**: `--deployment-name` → `--deployment`, `--publisher-name` → `--publisher`, `--license-name` → `--license`, `--sku-name` → `--sku`, `--azure-ai-services-name` → `--azure-ai-services`

### Bugs Fixed

- Fixed an issue where the `azmcp-storage-blob-batch-set-tier` command did not correctly handle the `--tier` parameter when setting the access tier for multiple blobs. [[#808](https://github.com/Azure/azure-mcp/pull/808)]

### Other Changes

- Implemented centralized HttpClient service with proxy support for better resource management and enterprise compatibility. [[#857](https://github.com/Azure/azure-mcp/pull/857)]
- Added caching for Cosmos DB databases and containers. [[#813](https://github.com/Azure/azure-mcp/pull/813)]
- Refactored PostgreSQL commands to follow ObjectVerb naming pattern, fix command hierarchy, and ensure all commands end with verbs. This improves consistency and discoverability across all postgres commands. [[#865](https://github.com/Azure/azure-mcp/issues/865)] [[#866](https://github.com/Azure/azure-mcp/pull/866)]

#### Dependency Updates

- Updated the following dependencies to improve .NET Ahead-of-Time (AOT) compilation support. AOT will enable shipping Azure MCP Server as self-contained native executable.
  - Azure.Core: `1.46.2` → `1.47.1`
  - Azure.ResourceManager: `1.13.1` → `1.13.2`
  - Azure.ResourceManager.ApplicationInsights: `1.0.1` → `1.1.0-beta.1`
  - Azure.ResourceManager.AppConfiguration: `1.4.0` → `1.4.1`
  - Azure.ResourceManager.Authorization: `1.1.4` → `1.1.5`
  - Azure.ResourceManager.ContainerService: `1.2.3` → `1.2.5`
  - Azure.ResourceManager.Kusto: `1.6.0` → `1.6.1`
  - Azure.ResourceManager.CognitiveServices: `1.4.0` → `1.5.1`
  - Azure.ResourceManager.Redis: `1.5.0` → `1.5.1`
  - Azure.ResourceManager.RedisEnterprise: `1.1.0` → `1.2.1`
  - Azure.ResourceManager.LoadTesting: `1.1.1` → `1.1.2`
  - Azure.ResourceManager.Sql: `1.3.0` → `1.4.0-beta.3`
  - Azure.ResourceManager.Datadog: `1.0.0-beta.5` → `1.0.0-beta.6`
  - Azure.ResourceManager.CosmosDB: `1.3.2` → `1.4.0-beta.13`
  - Azure.ResourceManager.OperationalInsights: `1.3.0` → `1.3.1`
  - Azure.ResourceManager.Search: `1.2.3` → `1.3.0`
  - Azure.ResourceManager.Storage: `1.4.2` → `1.4.4`
  - Azure.ResourceManager.Grafana: `1.1.1` → `1.2.0-beta.2`
  - Azure.ResourceManager.ResourceGraph: `1.1.0-beta.3` → `1.1.0-beta.4`

## 0.5.2 (2025-07-31)

### Features Added

- Added support for batch setting access tier for multiple Azure Storage blobs via the `azmcp-storage-blob-batch-set-tier` command. This command efficiently changes the storage tier (Hot, Cool, Archive, etc) for multiple blobs simultaneously in a single operation. [[#735](https://github.com/Azure/azure-mcp/issues/735)]
- Added descriptions to all Azure MCP command groups to improve discoverability and usability when running the server with `--mode single` or `--mode namespace`. [[#791](https://github.com/Azure/azure-mcp/pull/791)]

### Breaking Changes

- Removed `--partner-tenant-id` option from `azmcp-marketplace-product-get` command. [[#656](https://github.com/Azure/azure-mcp/pull/656)]

## 0.5.1 (2025-07-29)

### Features Added

- Added support for listing SQL databases via the command: `azmcp-sql-db-list`. [[#746](https://github.com/Azure/azure-mcp/pull/746)]
- Added support for reading `AZURE_SUBSCRIPTION_ID` from the environment variables if a subscription is not provided. [[#533](https://github.com/Azure/azure-mcp/pull/533)]

### Breaking Changes

- Removed the following Key Vault operations: [[#768](https://github.com/Azure/azure-mcp/pull/768)]
  - `azmcp-keyvault-secret-get`
  - `azmcp-keyvault-key-get`

### Other Changes

- Improved the MAC address search logic for telemetry by making it more robust in finding a valid network interface. [[#759](https://github.com/Azure/azure-mcp/pull/759)]
- Major repository structure change:
  - Service areas moved from `/src/areas/{Area}` and `/tests/areas/{Area}` into `/areas/{area}/src` and `/areas/{area}/tests`
  - Common code moved into `/core/src` and `/core/tests`

## 0.5.0 (2025-07-24)

### Features Added

- Added a new VS Code extension (VSIX installer) for the VS Code Marketplace. [[#661](https://github.com/Azure/azure-mcp/pull/661)]
- Added `--mode all` startup option to expose all Azure MCP tools individually. [[#689](https://github.com/Azure/azure-mcp/issues/689)]
- Added more tools for Azure Key Vault: [[#517](https://github.com/Azure/azure-mcp/pull/517)]
  - `azmcp-keyvault-certificate-list` - List certificates in a key vault
  - `azmcp-keyvault-certificate-get` - Get details of a specific certificate
  - `azmcp-keyvault-certificate-create` - Create a new certificate
  - `azmcp-keyvault-secret-list` - List secrets in a key vault
  - `azmcp-keyvault-secret-create` - Create a new secret
- Added support for Azure Workbooks management operations: [[#629](https://github.com/Azure/azure-mcp/pull/629)]
  - `azmcp-workbooks-list` - List workbooks in a resource group with optional filtering
  - `azmcp-workbooks-show` - Get detailed information about a specific workbook
  - `azmcp-workbooks-create` - Create new workbooks with custom visualizations and content
  - `azmcp-workbooks-update` - Update existing workbook configurations and metadata
  - `azmcp-workbooks-delete` - Delete workbooks when no longer needed
- Added support for creating a directory in Azure Storage DataLake via the `azmcp-storage-datalake-directory-create` command. [[#647](https://github.com/Azure/azure-mcp/pull/647)]
- Added support for getting the details of an Azure Kubernetes Service (AKS) cluster via the `azmcp-aks-cluster-get` command. [[#700](https://github.com/Azure/azure-mcp/pull/700)]

### Breaking Changes

- Changed the default startup mode to list tools at the namespace level instead of at an individual level, reducing total tool count from around 128 tools to 25. Use `--mode all` to restore the previous behavior of exposing all tools individually. [[#689](https://github.com/Azure/azure-mcp/issues/689)]
- Consolidated Azure best practices commands into the command `azmcp-bestpractices-get` with `--resource` and `--action` parameters: [[#677](https://github.com/Azure/azure-mcp/pull/677)]
  - Removed `azmcp-bestpractices-general-get`, `azmcp-bestpractices-azurefunctions-get-code-generation` and `azmcp-bestpractices-azurefunctions-get-deployment`
  - Use `--resource general --action code-generation` for general Azure code generation best practices
  - Use `--resource general --action deployment` for general Azure deployment best practices
  - Use `--resource azurefunctions --action code-generation` instead of the old azurefunctions code-generation command
  - Use `--resource azurefunctions --action deployment` instead of the old azurefunctions deployment command
  - Use `--resource static-web-app --action all` to get Static Web Apps development and deployment best practices

### Bugs Fixed

- Fixes tool discovery race condition causing "tool not found" errors in MCP clients that use different processes to start and use the server, like LangGraph. [[#556](https://github.com/Azure/azure-mcp/issues/556)]

## 0.4.1 (2025-07-17)

### Features Added

- Added support for the following Azure Load Testing operations: [[#315](https://github.com/Azure/azure-mcp/pull/315)]
  - `azmcp-loadtesting-testresource-list` - List Azure Load testing resources.
  - `azmcp-loadtesting-testresource-create` - Create a new Azure Load testing resource.
  - `azmcp-loadtesting-test-get` - Get details of a specific load test configuration.
  - `azmcp-loadtesting-test-create` - Create a new load test configuration.
  - `azmcp-loadtesting-testrun-get` - Get details of a specific load test run.
  - `azmcp-loadtesting-testrun-list` - List all load test runs for a specific test.
  - `azmcp-loadtesting-testrun-create` - Create a new load test run.
  - `azmcp-loadtesting-testrun-delete` - Delete a specific load test run.
- Added support for scanning Azure resources for compliance recommendations using the Azure Quick Review CLI via the command: `azmcp-extension-azqr`. [[#510](https://github.com/Azure/azure-mcp/pull/510)]
- Added support for listing paths in Data Lake file systems via the command: `azmcp-storage-datalake-file-system-list-paths`. [[#608](https://github.com/Azure/azure-mcp/pull/608)]
- Added support for listing SQL elastic pools via the command: `azmcp-sql-elastic-pool-list`. [[#606](https://github.com/Azure/azure-mcp/pull/606)]
- Added support for listing SQL server firewall rules via the command: `azmcp-sql-firewall-rule-list`. [[#610](https://github.com/Azure/azure-mcp/pull/610)]
- Added new commands for obtaining Azure Functions best practices via the following commands: [[#630](https://github.com/Azure/azure-mcp/pull/630)]
  - `azmcp-bestpractices-azurefunctions-get-code-generation` - Get code generation best practices for Azure Functions.
  - `azmcp-bestpractices-azurefunctions-get-deployment` - Get deployment best practices for Azure Functions.
- Added support for get details about a product in the Azure Marketplace via the command: `azmcp-marketplace-product-get`. [[#442](https://github.com/Azure/azure-mcp/pull/442)]

### Breaking Changes

- Renamed the command `azmcp-bestpractices-get` to `azmcp-bestpractices-general-get`. [[#630](https://github.com/Azure/azure-mcp/pull/630)]

### Bugs Fixed

- Fixed an issue with Azure CLI executable path resolution on Windows. [[#611](https://github.com/Azure/azure-mcp/issues/611)]
- Fixed a tool discovery timing issue when calling tools on fresh server instances. [[#604](https://github.com/Azure/azure-mcp/issues/604)]
- Fixed issue where unrecognizable json would be sent to MCP clients in STDIO mode at startup. [[#644](https://github.com/Azure/azure-mcp/issues/644)]

### Other Changes

- Changed `engines.node` in `package.json` to require Node.js version `>=20.0.0`. [[#628](https://github.com/Azure/azure-mcp/pull/628)]

## 0.4.0 (2025-07-15)

### Features Added

- Added support for listing Azure Kubernetes Service (AKS) clusters via the command `azmcp-aks-cluster-list`. [[#560](https://github.com/Azure/azure-mcp/pull/560)]
- Made the following Ahead of Time (AOT) compilation improvements saving `6.96 MB` in size total:
  - Switched to the trimmer-friendly `CreateSlimBuilder` API from `CreateBuilder`, saving `0.63 MB` in size for the native executable. [[#564](https://github.com/Azure/azure-mcp/pull/564)]
  - Switched to the trimmer-friendly `npgsql` API, saving `2.69 MB` in size for the native executable. [[#592](https://github.com/Azure/azure-mcp/pull/592)]
  - Enabled `IlcFoldIdenticalMethodBodies` to fold identical method bodies, saving `3.64 MB` in size for the native executable. [[#598](https://github.com/Azure/azure-mcp/pull/598)]
- Added support for using the hyphen/dash ("-") character in command names. [[#531](https://github.com/Azure/azure-mcp/pull/531)]
- Added support for authenticating with the Azure account used to log into VS Code. Authentication now prioritizes the VS Code broker credential when in the context of VS Code. [[#452](https://github.com/Azure/azure-mcp/pull/452)]

### Breaking Changes

- Removed SSE (Server-Sent Events) transport support. Now, only stdio transport is supported as SSE is no longer part of the MCP specification. [[#593](https://github.com/Azure/azure-mcp/issues/593)]
- Renamed `azmcp-sql-server-entraadmin-list` to `azmcp-sql-server-entra-admin-list` for better readability. [[#602](https://github.com/Azure/azure-mcp/pull/602)]

### Bugs Fixed

- Added a post-install script to ensure platform-specific versions like `@azure/mcp-${platform}-${arch}` can be resolved. Otherwise, fail install to prevent npx caching of `@azure/mcp`. [[#597](https://github.com/Azure/azure-mcp/pull/597)]
- Improved install reliability and error handling when missing platform packages on Ubuntu. [[#394](https://github.com/Azure/azure-mcp/pull/394)]

### Other Changes
- Updated `engines.node` in `package.json` to require Node.js version `>=22.0.0`.

#### Dependency Updates

- Updated the `ModelContextProtocol.AspNetCore` version from `0.3.0-preview.1` to `0.3.0-preview.2`. [[#519](https://github.com/Azure/azure-mcp/pull/519)]

## 0.3.2 (2025-07-10)

### Features Added

- Added support for listing Azure Managed Grafana details via the command: `azmcp-grafana-list`. [[#532](https://github.com/Azure/azure-mcp/pull/532)]
- Added agent best practices for Azure Terraform commands. [[#420](https://github.com/Azure/azure-mcp/pull/420)]

### Bugs Fixed

- Fixed issue where trace logs could be collected as telemetry. [[#540](https://github.com/Azure/azure-mcp/pull/540/)]
- Fixed an issue that prevented the Azure MCP from finding the Azure CLI if it was installed on a path other than the default global one. [[#351](https://github.com/Azure/azure-mcp/issues/351)]

## 0.3.1 (2025-07-08)

### Features Added

- Added support for the following SQL operations:
  - `azmcp-sql-db-show` - Show details of a SQL Database [[#516](https://github.com/Azure/azure-mcp/pull/516)]
  - `azmcp-sql-server-entra-admin-list` - List Microsoft Entra ID administrators for a SQL server [[#529](https://github.com/Azure/azure-mcp/pull/529)]
- Updates Azure MCP tool loading configurations at launch time. [[#513](https://github.com/Azure/azure-mcp/pull/513)]

### Breaking Changes

- Deprecated the `--service` flag. Use `--namespace` and `--mode` options to specify the service and mode the server will run in. [[#513](https://github.com/Azure/azure-mcp/pull/513)]

## 0.3.0 (2025-07-03)

### Features Added

- Added support for Azure AI Foundry [[#274](https://github.com/Azure/azure-mcp/pull/274)]. The following tools are now available:
  - `azmcp-foundry-models-list`
  - `azmcp-foundry-models-deploy`
  - `azmcp-foundry-models-deployments-list`
- Added support for telemetry [[#386](https://github.com/Azure/azure-mcp/pull/386)]. Telemetry is enabled by default but can be disabled by setting `AZURE_MCP_COLLECT_TELEMETRY` to `false`.

### Bugs Fixed

- Fixed a bug where `CallToolResult` was always successful. [[#511](https://github.com/Azure/azure-mcp/pull/511)]

## 0.2.6 (2025-07-01)

### Other Changes

- Updated the descriptions of the following tools to improve their usage by Agents: [[#492](https://github.com/Azure/azure-mcp/pull/492)]
  - `azmcp-datadog-monitoredresources-list`
  - `azmcp-kusto-cluster-list`
  - `azmcp-kusto-database-list`
  - `azmcp-kusto-sample`
  - `azmcp-kusto-table-list`
  - `azmcp-kusto-table-schema`

## 0.2.5 (2025-06-26)

### Bugs Fixed

- Fixed issue where tool listing incorrectly returned resources instead of text. [#465](https://github.com/Azure/azure-mcp/issues/465)
- Fixed invalid modification to HttpClient in KustoClient. [#433](https://github.com/Azure/azure-mcp/issues/433)

## 0.2.4 (2025-06-24)

### Features Added

- Added new command for resource-centric logs query in Azure Monitor with command path `azmcp-monitor-resource-logs-query` - https://github.com/Azure/azure-mcp/pull/413
- Added support for starting the server with a subset of services using the `--service` flag - https://github.com/Azure/azure-mcp/pull/424
- Improved index schema handling in Azure AI Search (index descriptions, facetable fields, etc.) - https://github.com/Azure/azure-mcp/pull/440
- Added new commands for querying metrics with Azure Monitor with command paths `azmcp-monitor-metrics-query` and `azmcp-monitor-metrics-definitions`. - https://github.com/Azure/azure-mcp/pull/428

### Breaking Changes

- Changed the command for workspace-based logs query in Azure Monitor from `azmcp-monitor-log-query` to `azmcp-monitor-workspace-logs-query`

### Bugs Fixed

- Fixed handling of non-retrievable fields in Azure AI Search. [#416](https://github.com/Azure/azure-mcp/issues/416)

### Other Changes

- Repository structure changed to organize all of an Azure service's code into a single "area" folder. ([426](https://github.com/Azure/azure-mcp/pull/426))
- Upgraded Azure.Messaging.ServiceBus to 7.20.1 and Azure.Core to 1.46.2. ([441](https://github.com/Azure/azure-mcp/pull/441/))
- Updated to ModelContextProtocol 0.3.0-preview1, which brings support for the 06-18-2025 MCP specification. ([431](https://github.com/Azure/azure-mcp/pull/431))

## 0.2.3 (2025-06-19)

### Features Added

- Adds support to launch MCP server in readonly mode - https://github.com/Azure/azure-mcp/pull/410

### Bugs Fixed

- MCP tools now expose annotations to clients https://github.com/Azure/azure-mcp/pull/388

## 0.2.2 (2025-06-17)

### Features Added

- Support for Azure ISV Services https://github.com/Azure/azure-mcp/pull/199/
- Support for Azure RBAC https://github.com/Azure/azure-mcp/pull/266
- Support for Key Vault Secrets https://github.com/Azure/azure-mcp/pull/173


## 0.2.1 (2025-06-12)

### Bugs Fixed

- Fixed the issue where queries containing double quotes failed to execute. https://github.com/Azure/azure-mcp/pull/338
- Enables dynamic proxy mode within single "azure" tool. https://github.com/Azure/azure-mcp/pull/325

## 0.2.0 (2025-06-09)

### Features Added

- Support for launching smaller service level MCP servers. https://github.com/Azure/azure-mcp/pull/324

### Bugs Fixed

- Fixed failure starting Docker image. https://github.com/Azure/azure-mcp/pull/301

## 0.1.2 (2025-06-03)

### Bugs Fixed

- Monitor Query Logs Failing.  Fixed with https://github.com/Azure/azure-mcp/pull/280

## 0.1.1 (2025-05-30)

### Bugs Fixed

- Fixed return value of `tools/list` to use JSON object names. https://github.com/Azure/azure-mcp/pull/275

### Other Changes

- Update .NET SDK version to 9.0.300 https://github.com/Azure/azure-mcp/pull/278

## 0.1.0 (2025-05-28)

### Breaking Changes

- `azmcp tool list` "args" changes to "options"

### Other Changes

- Removed "Arguments" from code base in favor of "Options" to align with System. CommandLine semantics. https://github.com/Azure/azure-mcp/pull/232

## 0.0.21 (2025-05-22)

### Features Added

- Support for Azure Redis Caches and Clusters https://github.com/Azure/azure-mcp/pull/198
- Support for Azure Monitor Health Models https://github.com/Azure/azure-mcp/pull/208

### Bugs Fixed

- Updates the usage patterns of Azure Developer CLI (azd) when invoked from MCP. https://github.com/Azure/azure-mcp/pull/203
- Fixes server binding issue when using SSE transport in Docker by replacing `ListenLocalhost` with `ListenAnyIP`, allowing external access via port mapping. https://github.com/Azure/azure-mcp/pull/233

### Other Changes

- Updated to the latest ModelContextProtocol library. https://github.com/Azure/azure-mcp/pull/220

## 0.0.20 (2025-05-17)

### Bugs Fixed

- Improve the formatting in the ParseJsonOutput method and refactor it to utilize a ParseError record. https://github.com/Azure/azure-mcp/pull/218
- Added dummy argument for best practices tool, so the schema is properly generated for Python Open API use cases. https://github.com/Azure/azure-mcp/pull/219

## 0.0.19 (2025-05-15)

### Bugs Fixed

- Fixes Service Bus host name parameter description. https://github.com/Azure/azure-mcp/pull/209/

## 0.0.18 (2025-05-14)

### Bugs Fixed

- Include option to exclude managed keys. https://github.com/Azure/azure-mcp/pull/202

## 0.0.17 (2025-05-13)

### Bugs Fixed

- Added an opt-in timeout for browser-based authentication to handle cases where the process waits indefinitely if the user closes the browser. https://github.com/Azure/azure-mcp/pull/189

## 0.0.16 (2025-05-13)

### Bugs Fixed

- Fixed being able to pass args containing spaces through an npx call to the cli

### Other Changes

- Updated to the latest ModelContextProtocol library. https://github.com/Azure/azure-mcp/pull/161

## 0.0.15 (2025-05-09)

### Features Added

- Support for getting properties and runtime information for Azure Service Bus queues, topics, and subscriptions. https://github.com/Azure/azure-mcp/pull/150/
- Support for peeking at Azure Service Bus messages from queues or subscriptions. https://github.com/Azure/azure-mcp/pull/144
- Adds Best Practices tool that provides guidance to LLMs for effective code generation. https://github.com/Azure/azure-mcp/pull/153 https://github.com/Azure/azure-mcp/pull/156

### Other Changes

- Disabled Parallel testing in the ADO pipeline for Live Tests https://github.com/Azure/azure-mcp/pull/151

## 0.0.14 (2025-05-07)

### Features Added

- Support for Azure Key Vault keys https://github.com/Azure/azure-mcp/pull/119
- Support for Azure Data Explorer  https://github.com/Azure/azure-mcp/pull/21

## 0.0.13 (2025-05-06)

### Features Added

- Support for Azure PostgreSQL. https://github.com/Azure/azure-mcp/pull/81

## 0.0.12 (2025-05-05)

### Features Added

- Azure Search Tools https://github.com/Azure/azure-mcp/pull/83

### Other Changes

- Arguments no longer echoed in response: https://github.com/Azure/azure-mcp/pull/79
- Editorconfig and gitattributes updated: https://github.com/Azure/azure-mcp/pull/91

## 0.0.11 (2025-04-29)

### Features Added

### Breaking Changes

### Bugs Fixed
- Bug fixes to existing MCP commands
- See https://github.com/Azure/azure-mcp/releases/tag/0.0.11

### Other Changes

## 0.0.10 (2025-04-17)

### Features Added
- Support for Azure Cosmos DB (NoSQL databases).
- Support for Azure Storage.
- Support for Azure Monitor (Log Analytics).
- Support for Azure App Configuration.
- Support for Azure Resource Groups.
- Support for Azure CLI.
- Support for Azure Developer CLI (azd).

### Breaking Changes

### Bugs Fixed
- See https://github.com/Azure/azure-mcp/releases/tag/0.0.10

### Other Changes
- See blog post for details https://devblogs.microsoft.com/azure-sdk/introducing-the-azure-mcp-server/<|MERGE_RESOLUTION|>--- conflicted
+++ resolved
@@ -5,6 +5,7 @@
 ## 0.9.1 (Unreleased)
 
 ### Features Added
+- Added support for publishing MCP server start options as `ServerStarted`. ([#794](https://github.com/microsoft/mcp/pull/794))
 
 ### Breaking Changes
 
@@ -29,16 +30,6 @@
   - `azmcp_eventhubs_namespace_delete`: Delete an existing Event Hubs namespace.
 - Added support for listing Azure AI Foundry (Cognitive Services) resources or getting details of a specific one via the command `azmcp_foundry_resource_get`. [[#762](https://github.com/microsoft/mcp/pull/762)]
 - Added support for Azure Monitor Web Tests management operations: [[#529](https://github.com/microsoft/mcp/issues/529)]
-<<<<<<< HEAD
-  - `azmcp-monitor-webtests-list` - List all web tests in a subscription or optionally, within a resource group
-  - `azmcp-monitor-webtests-get` - Get details for a specific web test
-  - `azmcp-monitor-webtests-create` - Create a new web test in Azure Monitor
-  - `azmcp-monitor-webtests-update` - Update an existing web test in Azure Monitor
-- Added `azmcp extension cli generate` command for generating Azure Cli commands based on user intent. [[#203](https://github.com/microsoft/mcp/issues/203)]
-- Added `azmcp extension cli install` command for getting installation instructions for Azure CLI, Azure Developer CLI and Azure Functions Core Tools. [[#74](https://github.com/microsoft/mcp/issues/74)]
-- Added `IsServerCommandInvoked` telemetry field indicating that the MCP tool call resulted in a command invocation. [[#751](https://github.com/microsoft/mcp/pull/751)]
-- Added support for publishing MCP server start options as `ServerStarted`. ([#794](https://github.com/microsoft/mcp/pull/794))
-=======
   - `azmcp_monitor_webtests_create`: Create a new web test in Azure Monitor
   - `azmcp_monitor_webtests_get`: Get details for a specific web test
   - `azmcp_monitor_webtests_list`: List all web tests in a subscription or optionally, within a resource group
@@ -50,7 +41,6 @@
   - `azmcp_search_knowledge_base_list`: List knowledge bases defined in an Azure AI Search service.
   - `azmcp_search_knowledge_base_retrieve`: Execute a retrieval operation using a specified knowledge base with optional multi-turn conversation history.
   - `azmcp_search_knowledge_source_list`: List knowledge sources defined in an Azure AI Search service.
->>>>>>> 4878e6e8
 
 ### Breaking Changes
 
