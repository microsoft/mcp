# CHANGELOG 📝

The Azure MCP Server updates automatically by default whenever a new release comes out 🚀. We ship updates twice a week on Tuesdays and Thursdays 😊

## 0.7.0 (Unreleased)

### Features Added

<<<<<<< HEAD
- Added support for Azure AI Services Speech recognition via the command `azmcp_speech_stt_recognize`. This tool enables speech-to-text conversion from audio files with configurable language settings, phrase hints for improved accuracy, output formats (simple or detailed), and profanity filtering options.
=======
- Added elicitation support. An elicitation request is sent if the tool annotation secret hint is true. [[#404](https://github.com/microsoft/mcp/pull/404)]
- Added the following Azure Managed Lustre commands: [[#100](https://github.com/microsoft/mcp/issues/100)]
  - `azmcp_azuremanagedlustre_filesystem_get_sku_info`: Get information about Azure Managed Lustre SKU.

### Features Removed

- Removed Azure CLI (`az`) and Azure Developer CLI (`azd`) extension tools from the MCP server to reduce complexity and focus on native Azure service operations.
>>>>>>> 1329f4e1

### Breaking Changes

### Bugs Fixed

### Other Changes

## 0.6.0 (2025-09-11)

### Features Added
- Added support for diagnosing Azure Resources using the App Lens API via the command `azmcp_applens_resource_diagnose`. [[#356](https://github.com/microsoft/mcp/pull/356)]

- **The Azure MCP Server is now also available on NuGet.org** [[#368](https://github.com/microsoft/mcp/pull/368)]
- Added support for listing node pools in an AKS managed cluster. [[#360](https://github.com/microsoft/mcp/pull/360)]
- Added support for getting node pool in an AKS managed cluster. [[#394](https://github.com/microsoft/mcp/pull/394)]

### Breaking Changes

- To improve performance, packages now ship with trimmed binaries that have unused code and dependencies removed, resulting in significantly smaller file sizes, faster startup times, and reduced memory footprint. [Learn more](https://learn.microsoft.com/dotnet/core/deploying/trimming/trim-self-contained). [[#405](https://github.com/microsoft/mcp/pull/405)]
- Merged `azmcp_search_index_describe` and `azmcp_search_index_list` into `azmcp_search_index_get`, which can perform both operations based on whether `--index` is passed. [[#378](https://github.com/microsoft/mcp/pull/378)]
- Merged the following Storage tools: [[#376](https://github.com/microsoft/mcp/pull/376)]
  - `azmcp_storage_account_details` and `azmcp_storage_account_list` into `azmcp_storage_account_get`, which supports the behaviors of both tools based on whether `--account` is passed.
  - `azmcp_storage_blob_details` and `azmcp_storage_blob_list` into `azmcp_storage_blob_get`, which supports the behaviors of both tools based on whether `--blob` is passed.
  - `azmcp_storage_blob_container_details` and `azmcp_storage_blob_container_list` into `azmcp_storage_blob_container_get`, which supports the behaviors of both tools based on whether `--container` is passed.
- Updated the descriptions of all Storage tools. [[#376](https://github.com/microsoft/mcp/pull/376)]

### Other Changes

#### Dependency updates

- Updated the following dependencies: [[#380](https://github.com/microsoft/mcp/pull/380)]
  - Azure.Core: `1.47.1` → `1.48.0`
  - Azure.Identity: `1.15.0` → `1.16.0`

## 0.5.13 (2025-09-10)

### Features Added

- Added support for listing all Event Grid topics in a subscription via the command `azmcp_eventgrid_topic_list`. [[#43](https://github.com/microsoft/mcp/pull/43)]
- Added support for retrieving knowledge index schema information in Azure AI Foundry projects via the command `azmcp_foundry_knowledge_index_schema`. [[#41](https://github.com/microsoft/mcp/pull/41)]
- Added support for listing service health events in a subscription via the command `azmcp_resourcehealth_service-health-events_list`. [[#367](https://github.com/microsoft/mcp/pull/367)]

### Breaking Changes

- Updated/removed options for the following commands: [[#108](https://github.com/microsoft/mcp/pull/108)]
  - `azmcp_storage_account_create`: Removed the ability to configure `enable-https-traffic-only` (always `true` now), `allow-blob-public-access` (always `false` now), and `kind` (always `StorageV2` now).
  - `azmcp_storage_blob_container_create`: Removed the ability to configure `blob-container-public-access` (always `false` now).
  - `azmcp_storage_blob_upload`: Removed the ability to configure `overwrite` (always `false` now).

### Bugs Fixed

- Fixed telemetry bug where "ToolArea" was incorrectly populated in with "ToolName". [[#346](https://github.com/microsoft/mcp/pull/346)]

### Other Changes

- Added telemetry to log parameter values for the `azmcp_bestpractices_get` tool. [[#375](https://github.com/microsoft/mcp/pull/375)]
- Updated tool annotations. [[#377](https://github.com/microsoft/mcp/pull/377)]

#### Dependency updates

- Updated the following dependencies:
  - Azure.Identity: `1.14.0` → `1.15.0` [[#352](https://github.com/microsoft/mcp/pull/352)]
  - Azure.Identity.Broker: `1.2.0` → `1.3.0` [[#352](https://github.com/microsoft/mcp/pull/352)]
  - Microsoft.Azure.Cosmos.Aot: `0.1.1-preview.1` → `0.1.2-preview.1` [[#383](https://github.com/microsoft/mcp/pull/383)]
- Updated the following dependency to improve .NET Ahead-of-Time (AOT) compilation support: [[#363](https://github.com/microsoft/mcp/pull/363)]
  - Azure.ResourceManager.StorageCache: `1.3.1` → `1.3.2`

## 0.5.12 (2025-09-04)

### Features Added

- Added `azmcp_sql_server_firewall-rule_create` and `azmcp_sql_server_firewall-rule_delete` commands. [[#121](https://github.com/microsoft/mcp/pull/121)]

### Bugs Fixed

- Fixed a bug in MySQL query validation logic. [[#81](https://github.com/microsoft/mcp/pull/81)]

### Other Changes

AOT- Added a verb to the namespace name for bestpractices [[#109](https://github.com/microsoft/mcp/pull/109)]
- Added instructions about consumption plan for azure functions deployment best practices [[#218](https://github.com/microsoft/mcp/pull/218)]

## 0.5.11 (2025-09-02)

### Other Changes

- Fixed VSIX signing [[#91](https://github.com/microsoft/mcp/pull/91)]
- Included native packages in build artifacts and pack/release scripts. [[#51](https://github.com/microsoft/mcp/pull/51)]

## 0.5.10 (2025-08-28)

### Bugs fixed

- Fixed a bug with telemetry collection related to AppConfig tools. [[#44](https://github.com/microsoft/mcp/pull/44)]

## 0.5.9 (2025-08-26)

### Other Changes

#### Dependency Updates

- Updated the following dependencies to improve .NET Ahead-of-Time (AOT) compilation support:
  - Microsoft.Azure.Cosmos `3.51.0` → Microsoft.Azure.Cosmos.Aot `0.1.1-preview.1`. [[#37](https://github.com/microsoft/mcp/pull/37)]

## 0.5.8 (2025-08-21)

### Features Added

- Added support for listing knowledge indexes in Azure AI Foundry projects via the command `azmcp_foundry_knowledge_index_list`. [[#1004](https://github.com/Azure/azure-mcp/pull/1004)]
- Added support for getting details of an Azure Function App via the command `azmcp_functionapp_get`. [[#970](https://github.com/Azure/azure-mcp/pull/970)]
- Added the following Azure Managed Lustre commands: [[#1003](https://github.com/Azure/azure-mcp/issues/1003)]
  - `azmcp_azuremanagedlustre_filesystem_list`: List available Azure Managed Lustre filesystems.
  - `azmcp_azuremanagedlustre_filesystem_required-subnet-size`: Returns the number of IP addresses required for a specific SKU and size of Azure Managed Lustre filesystem.
- Added support for designing Azure Cloud Architecture through guided questions via the command `azmcp_cloudarchitect_design`. [[#890](https://github.com/Azure/azure-mcp/pull/890)]
- Added support for the following Azure MySQL operations: [[#855](https://github.com/Azure/azure-mcp/issues/855)]
  - `azmcp_mysql_database_list` - List all databases in a MySQL server.
  - `azmcp_mysql_database_query` - Executes a SELECT query on a MySQL Database. The query must start with SELECT and cannot contain any destructive SQL operations for security reasons.
  - `azmcp_mysql_table_list` - List all tables in a MySQL database.
  - `azmcp_mysql_table_schema_get` - Get the schema of a specific table in a MySQL database.
  - `azmcp_mysql_server_config_get` - Retrieve the configuration of a MySQL server.
  - `azmcp_mysql_server_list` - List all MySQL servers in a subscription & resource group.
  - `azmcp_mysql_server_param_get` - Retrieve a specific parameter of a MySQL server.
  - `azmcp_mysql_server_param_set` - Set a specific parameter of a MySQL server to a specific value.
- Added telemetry for tracking service area when calling tools. [[#1024](https://github.com/Azure/azure-mcp/pull/1024)]

### Breaking Changes

- Renamed the following Storage tool option names: [[#1015](https://github.com/Azure/azure-mcp/pull/1015)]
  - `azmcp_storage_account_create`: `account-name` → `account`.
  - `azmcp_storage_blob_batch_set-tier`: `blob-names` → `blobs`.

### Bugs Fixed

- Fixed SQL service test assertions to use case-insensitive string comparisons for resource type validation. [[#938](https://github.com/Azure/azure-mcp/pull/938)]
- Fixed HttpClient service test assertions to properly validate NoProxy collection handling instead of expecting a single string value. [[#938](https://github.com/Azure/azure-mcp/pull/938)]

### Other Changes

- Introduced the `BaseAzureResourceService` class to allow performing Azure Resource read operations using Azure Resource Graph queries. [[#938](https://github.com/Azure/azure-mcp/pull/938)]
- Refactored SQL service implementation to use Azure Resource Graph queries instead of direct ARM API calls. [[#938](https://github.com/Azure/azure-mcp/pull/938)]
  - Removed dependency on `Azure.ResourceManager.Sql` package by migrating to Azure Resource Graph queries, reducing package size and improving startup performance.
- Enhanced `BaseAzureService` with `EscapeKqlString` method for safe KQL query construction across all Azure services. [[#938](https://github.com/Azure/azure-mcp/pull/938)]
  - Fixed KQL string escaping in Workbooks service queries.
- Standardized Azure Storage command descriptions, option names, and parameter names for consistency across all storage commands. Updated JSON serialization context to remove unused model types and improve organization. [[#1015](https://github.com/Azure/azure-mcp/pull/1015)]
- Updated to .NET 10 SDK to prepare for .NET tool packing. [[#1023](https://github.com/Azure/azure-mcp/pull/1023)]
- Enhanced `bestpractices` and `azureterraformbestpractices` tool descriptions to better work with the vscode copilot tool grouping feature. [[#1029](https://github.com/Azure/azure-mcp/pull/1029)]
- The Azure MCP Server can now be packaged as a .NET SDK Tool for easier use by users with the .NET 10 SDK installed. [[#422](https://github.com/Azure/azure-mcp/issues/422)]

#### Dependency Updates

- Updated the following dependencies to improve .NET Ahead-of-Time (AOT) compilation support: [[#1031](https://github.com/Azure/azure-mcp/pull/1031)]
  - Azure.ResourceManager.ResourceHealth: `1.0.0` → `1.1.0-beta.5`

## 0.5.7 (2025-08-19)

### Features Added
- Added support for the following Azure Deploy and Azure Quota operations: [[#626](https://github.com/Azure/azure-mcp/pull/626)]
  - `azmcp_deploy_app_logs_get` - Get logs from Azure applications deployed using azd.
  - `azmcp_deploy_iac_rules_get` - Get Infrastructure as Code rules.
  - `azmcp_deploy_pipeline_guidance-get` - Get guidance for creating CI/CD pipelines to provision Azure resources and deploy applications.
  - `azmcp_deploy_plan_get` - Generate deployment plans to construct infrastructure and deploy applications on Azure.
  - `azmcp_deploy_architecture_diagram-generate` - Generate Azure service architecture diagrams based on application topology.
  - `azmcp_quota_region_availability-list` - List available Azure regions for specific resource types.
  - `azmcp_quota_usage_check` - Check Azure resource usage and quota information for specific resource types and regions.
- Added support for listing Azure Function Apps via the command `azmcp-functionapp-list`. [[#863](https://github.com/Azure/azure-mcp/pull/863)]
- Added support for importing existing certificates into Azure Key Vault via the command `azmcp-keyvault-certificate-import`. [[#968](https://github.com/Azure/azure-mcp/issues/968)]
- Added support for uploading a local file to an Azure Storage blob via the command `azmcp-storage-blob-upload`. [[#960](https://github.com/Azure/azure-mcp/pull/960)]
- Added support for the following Azure Service Health operations: [[#998](https://github.com/Azure/azure-mcp/pull/998)]
  - `azmcp-resourcehealth-availability-status-get` - Get the availability status for a specific resource.
  - `azmcp-resourcehealth-availability-status-list` - List availability statuses for all resources in a subscription or resource group.
- Added support for listing repositories in Azure Container Registries via the command `azmcp-acr-registry-repository-list`. [[#983](https://github.com/Azure/azure-mcp/pull/983)]

### Other Changes

- Improved guidance for LLM interactions with Azure MCP server by adding rules around bestpractices tool calling to server instructions. [[#1007](https://github.com/Azure/azure-mcp/pull/1007)]

#### Dependency Updates

- Updated the following dependencies to improve .NET Ahead-of-Time (AOT) compilation support: [[#893](https://github.com/Azure/azure-mcp/pull/893)]
  - Azure.Bicep.Types: `0.5.110` → `0.6.1`
  - Azure.Bicep.Types.Az: `0.2.771` → `0.2.792`
- Added the following dependencies to support Azure Managed Lustre
  - Azure.ResourceManager.StorageCache:  `1.3.1`

## 0.5.6 (2025-08-14)

### Features Added

- Added support for listing Azure Function Apps via the command `azmcp-functionapp-list`. [[#863](https://github.com/Azure/azure-mcp/pull/863)]
- Added support for getting details about an Azure Storage Account via the command `azmcp-storage-account-details`. [[#934](https://github.com/Azure/azure-mcp/issues/934)]

### Other Changes

- Refactored resource group option (`--resource-group`) handling and validation for all commands to a centralized location. [[#961](https://github.com/Azure/azure-mcp/issues/961)]

#### Dependency Updates

- Updated the following dependencies to improve .NET Ahead-of-Time (AOT) compilation support: [[#967](https://github.com/Azure/azure-mcp/issues/967)] [[#969](https://github.com/Azure/azure-mcp/issues/969)]
  - Azure.Monitor.Query: `1.6.0` → `1.7.1`
  - Azure.Monitor.Ingestion: `1.1.2` → `1.2.0`
  - Azure.Search.Documents: `11.7.0-beta.4` → `11.7.0-beta.6`
  - Azure.ResourceManager.ContainerRegistry: `1.3.0` → `1.3.1`
  - Azure.ResourceManager.DesktopVirtualization: `1.3.1` → `1.3.2`
  - Azure.ResourceManager.PostgreSql: `1.3.0` → `1.3.1`

## 0.5.5 (2025-08-12)

### Features Added

- Added support for listing ACR (Azure Container Registry) registries in a subscription via the command `azmcp-acr-registry-list`. [[#915](https://github.com/Azure/azure-mcp/issues/915)]
- Added the following Azure Storage commands:
  - `azmcp-storage-account-create`: Create a new Azure Storage account. [[#927](https://github.com/Azure/azure-mcp/issues/927)]
  - `azmcp-storage-queue-message-send`: Send a message to an Azure Storage queue. [[#794](https://github.com/Azure/azure-mcp/pull/794)]
  - `azmcp-storage-blob-details`: Get details about an Azure Storage blob. [[#930](https://github.com/Azure/azure-mcp/issues/930)]
  - `azmcp-storage-blob-container-create`: Create a new Azure Storage blob container. [[#937](https://github.com/Azure/azure-mcp/issues/937)]

### Breaking Changes

- The `azmcp-storage-account-list` command now returns account metadata objects instead of plain strings. Each item includes: `name`, `location`, `kind`, `skuName`, `skuTier`, `hnsEnabled`, `allowBlobPublicAccess`, `enableHttpsTrafficOnly`. Update scripts to read the `name` property. The underlying `IStorageService.GetStorageAccounts()` signature changed from `Task<List<string>>` to `Task<List<StorageAccountInfo>>`. [[#904](https://github.com/Azure/azure-mcp/issues/904)]

### Bugs Fixed

- Fixed best practices tool invocation failure when passing "all" action with "general" or "azurefunctions" resources. [[#757](https://github.com/Azure/azure-mcp/issues/757)]
- Updated metadata for CREATE and SET tools to `destructive = true`. [[#773](https://github.com/Azure/azure-mcp/pull/773)]

### Other Changes
- Consolidate "AzSubscriptionGuid" telemetry logic into `McpRuntime`. [[#935](https://github.com/Azure/azure-mcp/pull/935)]

## 0.5.4 (2025-08-07)

### Bugs Fixed

- Fixed subscription parameter handling across all Azure MCP service methods to consistently use `subscription` instead of `subscriptionId`, enabling proper support for both subscription IDs and subscription names. [[#877](https://github.com/Azure/azure-mcp/issues/877)]
- Fixed `ToolExecuted` telemetry activity being created twice. [[#741](https://github.com/Azure/azure-mcp/pull/741)]

### Other Changes

- Improved Azure MCP display name in VS Code from 'azure-mcp-server-ext' to 'Azure MCP' for better user experience in the Configure Tools interface. [[#871](https://github.com/Azure/azure-mcp/issues/871), [#876](https://github.com/Azure/azure-mcp/pull/876)]
- Updated the  following `CommandGroup` descriptions to improve their tool usage by Agents:
  - Azure AI Search [[#874](https://github.com/Azure/azure-mcp/pull/874)]
  - Storage [[#879](https://github.com/Azure/azure-mcp/pull/879)]

## 0.5.3 (2025-08-05)

### Features Added

- Added support for providing the `--content-type` and `--tags` properties to the `azmcp-appconfig-kv-set` command. [[#459](https://github.com/Azure/azure-mcp/pull/459)]
- Added `filter-path` and `recursive` capabilities to `azmcp-storage-datalake-file-system-list-paths`. [[#770](https://github.com/Azure/azure-mcp/issues/770)]
- Added support for listing files and directories in Azure File Shares via the `azmcp-storage-share-file-list` command. This command recursively lists all items in a specified file share directory with metadata including size, last modified date, and content type. [[#793](https://github.com/Azure/azure-mcp/pull/793)]
- Added support for Azure Virtual Desktop with new commands: [[#653](https://github.com/Azure/azure-mcp/pull/653)]
  - `azmcp-virtualdesktop-hostpool-list` - List all host pools in a subscription
  - `azmcp-virtualdesktop-sessionhost-list` - List all session hosts in a host pool
  - `azmcp-virtualdesktop-sessionhost-usersession-list` - List all user sessions on a specific session host
- Added support for creating and publishing DevDeviceId in telemetry. [[#810](https://github.com/Azure/azure-mcp/pull/810/)]

### Breaking Changes

- **Parameter Name Changes**: Removed unnecessary "-name" suffixes from command parameters across 25+ parameters in 12+ Azure service areas to improve consistency and usability. Users will need to update their command-line usage and scripts. [[#853](https://github.com/Azure/azure-mcp/pull/853)]
  - **AppConfig**: `--account-name` → `--account`
  - **Search**: `--service-name` → `--service`, `--index-name` → `--index`
  - **Cosmos**: `--account-name` → `--account`, `--database-name` → `--database`, `--container-name` → `--container`
  - **Kusto**: `--cluster-name` → `--cluster`, `--database-name` → `--database`, `--table-name` → `--table`
  - **AKS**: `--cluster-name` → `--cluster`
  - **Postgres**: `--user-name` → `--user`
  - **ServiceBus**: `--queue-name` → `--queue`, `--topic-name` → `--topic`
  - **Storage**: `--account-name` → `--account`, `--container-name` → `--container`, `--table-name` → `--table`, `--file-system-name` → `--file-system`, `--tier-name` → `--tier`
  - **Monitor**: `--table-name` → `--table`, `--model` → `--health-model`, `--resource-name` → `--resource`
  - **Foundry**: `--deployment-name` → `--deployment`, `--publisher-name` → `--publisher`, `--license-name` → `--license`, `--sku-name` → `--sku`, `--azure-ai-services-name` → `--azure-ai-services`

### Bugs Fixed

- Fixed an issue where the `azmcp-storage-blob-batch-set-tier` command did not correctly handle the `--tier` parameter when setting the access tier for multiple blobs. [[#808](https://github.com/Azure/azure-mcp/pull/808)]

### Other Changes

- Implemented centralized HttpClient service with proxy support for better resource management and enterprise compatibility. [[#857](https://github.com/Azure/azure-mcp/pull/857)]
- Added caching for Cosmos DB databases and containers. [[#813](https://github.com/Azure/azure-mcp/pull/813)]
- Refactored PostgreSQL commands to follow ObjectVerb naming pattern, fix command hierarchy, and ensure all commands end with verbs. This improves consistency and discoverability across all postgres commands. [[#865](https://github.com/Azure/azure-mcp/issues/865)] [[#866](https://github.com/Azure/azure-mcp/pull/866)]

#### Dependency Updates

- Updated the following dependencies to improve .NET Ahead-of-Time (AOT) compilation support. AOT will enable shipping Azure MCP Server as self-contained native executable.
  - Azure.Core: `1.46.2` → `1.47.1`
  - Azure.ResourceManager: `1.13.1` → `1.13.2`
  - Azure.ResourceManager.ApplicationInsights: `1.0.1` → `1.1.0-beta.1`
  - Azure.ResourceManager.AppConfiguration: `1.4.0` → `1.4.1`
  - Azure.ResourceManager.Authorization: `1.1.4` → `1.1.5`
  - Azure.ResourceManager.ContainerService: `1.2.3` → `1.2.5`
  - Azure.ResourceManager.Kusto: `1.6.0` → `1.6.1`
  - Azure.ResourceManager.CognitiveServices: `1.4.0` → `1.5.1`
  - Azure.ResourceManager.Redis: `1.5.0` → `1.5.1`
  - Azure.ResourceManager.RedisEnterprise: `1.1.0` → `1.2.1`
  - Azure.ResourceManager.LoadTesting: `1.1.1` → `1.1.2`
  - Azure.ResourceManager.Sql: `1.3.0` → `1.4.0-beta.3`
  - Azure.ResourceManager.Datadog: `1.0.0-beta.5` → `1.0.0-beta.6`
  - Azure.ResourceManager.CosmosDB: `1.3.2` → `1.4.0-beta.13`
  - Azure.ResourceManager.OperationalInsights: `1.3.0` → `1.3.1`
  - Azure.ResourceManager.Search: `1.2.3` → `1.3.0`
  - Azure.ResourceManager.Storage: `1.4.2` → `1.4.4`
  - Azure.ResourceManager.Grafana: `1.1.1` → `1.2.0-beta.2`
  - Azure.ResourceManager.ResourceGraph: `1.1.0-beta.3` → `1.1.0-beta.4`

## 0.5.2 (2025-07-31)

### Features Added

- Added support for batch setting access tier for multiple Azure Storage blobs via the `azmcp-storage-blob-batch-set-tier` command. This command efficiently changes the storage tier (Hot, Cool, Archive, etc) for multiple blobs simultaneously in a single operation. [[#735](https://github.com/Azure/azure-mcp/issues/735)]
- Added descriptions to all Azure MCP command groups to improve discoverability and usability when running the server with `--mode single` or `--mode namespace`. [[#791](https://github.com/Azure/azure-mcp/pull/791)]

### Breaking Changes

- Removed `--partner-tenant-id` option from `azmcp-marketplace-product-get` command. [[#656](https://github.com/Azure/azure-mcp/pull/656)]

## 0.5.1 (2025-07-29)

### Features Added

- Added support for listing SQL databases via the command: `azmcp-sql-db-list`. [[#746](https://github.com/Azure/azure-mcp/pull/746)]
- Added support for reading `AZURE_SUBSCRIPTION_ID` from the environment variables if a subscription is not provided. [[#533](https://github.com/Azure/azure-mcp/pull/533)]

### Breaking Changes

- Removed the following Key Vault operations: [[#768](https://github.com/Azure/azure-mcp/pull/768)]
  - `azmcp-keyvault-secret-get`
  - `azmcp-keyvault-key-get`

### Other Changes

- Improved the MAC address search logic for telemetry by making it more robust in finding a valid network interface. [[#759](https://github.com/Azure/azure-mcp/pull/759)]
- Major repository structure change:
  - Service areas moved from `/src/areas/{Area}` and `/tests/areas/{Area}` into `/areas/{area}/src` and `/areas/{area}/tests`
  - Common code moved into `/core/src` and `/core/tests`

## 0.5.0 (2025-07-24)

### Features Added

- Added a new VS Code extension (VSIX installer) for the VS Code Marketplace. [[#661](https://github.com/Azure/azure-mcp/pull/661)]
- Added `--mode all` startup option to expose all Azure MCP tools individually. [[#689](https://github.com/Azure/azure-mcp/issues/689)]
- Added more tools for Azure Key Vault: [[#517](https://github.com/Azure/azure-mcp/pull/517)]
  - `azmcp-keyvault-certificate-list` - List certificates in a key vault
  - `azmcp-keyvault-certificate-get` - Get details of a specific certificate
  - `azmcp-keyvault-certificate-create` - Create a new certificate
  - `azmcp-keyvault-secret-list` - List secrets in a key vault
  - `azmcp-keyvault-secret-create` - Create a new secret
- Added support for Azure Workbooks management operations: [[#629](https://github.com/Azure/azure-mcp/pull/629)]
  - `azmcp-workbooks-list` - List workbooks in a resource group with optional filtering
  - `azmcp-workbooks-show` - Get detailed information about a specific workbook
  - `azmcp-workbooks-create` - Create new workbooks with custom visualizations and content
  - `azmcp-workbooks-update` - Update existing workbook configurations and metadata
  - `azmcp-workbooks-delete` - Delete workbooks when no longer needed
- Added support for creating a directory in Azure Storage DataLake via the `azmcp-storage-datalake-directory-create` command. [[#647](https://github.com/Azure/azure-mcp/pull/647)]
- Added support for getting the details of an Azure Kubernetes Service (AKS) cluster via the `azmcp-aks-cluster-get` command. [[#700](https://github.com/Azure/azure-mcp/pull/700)]

### Breaking Changes

- Changed the default startup mode to list tools at the namespace level instead of at an individual level, reducing total tool count from around 128 tools to 25. Use `--mode all` to restore the previous behavior of exposing all tools individually. [[#689](https://github.com/Azure/azure-mcp/issues/689)]
- Consolidated Azure best practices commands into the command `azmcp-bestpractices-get` with `--resource` and `--action` parameters: [[#677](https://github.com/Azure/azure-mcp/pull/677)]
  - Removed `azmcp-bestpractices-general-get`, `azmcp-bestpractices-azurefunctions-get-code-generation` and `azmcp-bestpractices-azurefunctions-get-deployment`
  - Use `--resource general --action code-generation` for general Azure code generation best practices
  - Use `--resource general --action deployment` for general Azure deployment best practices
  - Use `--resource azurefunctions --action code-generation` instead of the old azurefunctions code-generation command
  - Use `--resource azurefunctions --action deployment` instead of the old azurefunctions deployment command
  - Use `--resource static-web-app --action all` to get Static Web Apps development and deployment best practices

### Bugs Fixed

- Fixes tool discovery race condition causing "tool not found" errors in MCP clients that use different processes to start and use the server, like LangGraph. [[#556](https://github.com/Azure/azure-mcp/issues/556)]

## 0.4.1 (2025-07-17)

### Features Added

- Added support for the following Azure Load Testing operations: [[#315](https://github.com/Azure/azure-mcp/pull/315)]
  - `azmcp-loadtesting-testresource-list` - List Azure Load testing resources.
  - `azmcp-loadtesting-testresource-create` - Create a new Azure Load testing resource.
  - `azmcp-loadtesting-test-get` - Get details of a specific load test configuration.
  - `azmcp-loadtesting-test-create` - Create a new load test configuration.
  - `azmcp-loadtesting-testrun-get` - Get details of a specific load test run.
  - `azmcp-loadtesting-testrun-list` - List all load test runs for a specific test.
  - `azmcp-loadtesting-testrun-create` - Create a new load test run.
  - `azmcp-loadtesting-testrun-delete` - Delete a specific load test run.
- Added support for scanning Azure resources for compliance recommendations using the Azure Quick Review CLI via the command: `azmcp-extension-azqr`. [[#510](https://github.com/Azure/azure-mcp/pull/510)]
- Added support for listing paths in Data Lake file systems via the command: `azmcp-storage-datalake-file-system-list-paths`. [[#608](https://github.com/Azure/azure-mcp/pull/608)]
- Added support for listing SQL elastic pools via the command: `azmcp-sql-elastic-pool-list`. [[#606](https://github.com/Azure/azure-mcp/pull/606)]
- Added support for listing SQL server firewall rules via the command: `azmcp-sql-firewall-rule-list`. [[#610](https://github.com/Azure/azure-mcp/pull/610)]
- Added new commands for obtaining Azure Functions best practices via the following commands: [[#630](https://github.com/Azure/azure-mcp/pull/630)]
  - `azmcp-bestpractices-azurefunctions-get-code-generation` - Get code generation best practices for Azure Functions.
  - `azmcp-bestpractices-azurefunctions-get-deployment` - Get deployment best practices for Azure Functions.
- Added support for get details about a product in the Azure Marketplace via the command: `azmcp-marketplace-product-get`. [[#442](https://github.com/Azure/azure-mcp/pull/442)]

### Breaking Changes

- Renamed the command `azmcp-bestpractices-get` to `azmcp-bestpractices-general-get`. [[#630](https://github.com/Azure/azure-mcp/pull/630)]

### Bugs Fixed

- Fixed an issue with Azure CLI executable path resolution on Windows. [[#611](https://github.com/Azure/azure-mcp/issues/611)]
- Fixed a tool discovery timing issue when calling tools on fresh server instances. [[#604](https://github.com/Azure/azure-mcp/issues/604)]
- Fixed issue where unrecognizable json would be sent to MCP clients in STDIO mode at startup. [[#644](https://github.com/Azure/azure-mcp/issues/644)]

### Other Changes

- Changed `engines.node` in `package.json` to require Node.js version `>=20.0.0`. [[#628](https://github.com/Azure/azure-mcp/pull/628)]

## 0.4.0 (2025-07-15)

### Features Added

- Added support for listing Azure Kubernetes Service (AKS) clusters via the command `azmcp-aks-cluster-list`. [[#560](https://github.com/Azure/azure-mcp/pull/560)]
- Made the following Ahead of Time (AOT) compilation improvements saving `6.96 MB` in size total:
  - Switched to the trimmer-friendly `CreateSlimBuilder` API from `CreateBuilder`, saving `0.63 MB` in size for the native executable. [[#564](https://github.com/Azure/azure-mcp/pull/564)]
  - Switched to the trimmer-friendly `npgsql` API, saving `2.69 MB` in size for the native executable. [[#592](https://github.com/Azure/azure-mcp/pull/592)]
  - Enabled `IlcFoldIdenticalMethodBodies` to fold identical method bodies, saving `3.64 MB` in size for the native executable. [[#598](https://github.com/Azure/azure-mcp/pull/598)]
- Added support for using the hyphen/dash ("-") character in command names. [[#531](https://github.com/Azure/azure-mcp/pull/531)]
- Added support for authenticating with the Azure account used to log into VS Code. Authentication now prioritizes the VS Code broker credential when in the context of VS Code. [[#452](https://github.com/Azure/azure-mcp/pull/452)]

### Breaking Changes

- Removed SSE (Server-Sent Events) transport support. Now, only stdio transport is supported as SSE is no longer part of the MCP specification. [[#593](https://github.com/Azure/azure-mcp/issues/593)]
- Renamed `azmcp-sql-server-entraadmin-list` to `azmcp-sql-server-entra-admin-list` for better readability. [[#602](https://github.com/Azure/azure-mcp/pull/602)]

### Bugs Fixed

- Added a post-install script to ensure platform-specific versions like `@azure/mcp-${platform}-${arch}` can be resolved. Otherwise, fail install to prevent npx caching of `@azure/mcp`. [[#597](https://github.com/Azure/azure-mcp/pull/597)]
- Improved install reliability and error handling when missing platform packages on Ubuntu. [[#394](https://github.com/Azure/azure-mcp/pull/394)]

### Other Changes
- Updated `engines.node` in `package.json` to require Node.js version `>=22.0.0`.

#### Dependency Updates

- Updated the `ModelContextProtocol.AspNetCore` version from `0.3.0-preview.1` to `0.3.0-preview.2`. [[#519](https://github.com/Azure/azure-mcp/pull/519)]

## 0.3.2 (2025-07-10)

### Features Added

- Added support for listing Azure Managed Grafana details via the command: `azmcp-grafana-list`. [[#532](https://github.com/Azure/azure-mcp/pull/532)]
- Added agent best practices for Azure Terraform commands. [[#420](https://github.com/Azure/azure-mcp/pull/420)]

### Bugs Fixed

- Fixed issue where trace logs could be collected as telemetry. [[#540](https://github.com/Azure/azure-mcp/pull/540/)]
- Fixed an issue that prevented the Azure MCP from finding the Azure CLI if it was installed on a path other than the default global one. [[#351](https://github.com/Azure/azure-mcp/issues/351)]

## 0.3.1 (2025-07-08)

### Features Added

- Added support for the following SQL operations:
  - `azmcp-sql-db-show` - Show details of a SQL Database [[#516](https://github.com/Azure/azure-mcp/pull/516)]
  - `azmcp-sql-server-entra-admin-list` - List Microsoft Entra ID administrators for a SQL server [[#529](https://github.com/Azure/azure-mcp/pull/529)]
- Updates Azure MCP tool loading configurations at launch time. [[#513](https://github.com/Azure/azure-mcp/pull/513)]

### Breaking Changes

- Deprecated the `--service` flag. Use `--namespace` and `--mode` options to specify the service and mode the server will run in. [[#513](https://github.com/Azure/azure-mcp/pull/513)]

## 0.3.0 (2025-07-03)

### Features Added

- Added support for Azure AI Foundry [[#274](https://github.com/Azure/azure-mcp/pull/274)]. The following tools are now available:
  - `azmcp-foundry-models-list`
  - `azmcp-foundry-models-deploy`
  - `azmcp-foundry-models-deployments-list`
- Added support for telemetry [[#386](https://github.com/Azure/azure-mcp/pull/386)]. Telemetry is enabled by default but can be disabled by setting `AZURE_MCP_COLLECT_TELEMETRY` to `false`.

### Bugs Fixed

- Fixed a bug where `CallToolResult` was always successful. [[#511](https://github.com/Azure/azure-mcp/pull/511)]

## 0.2.6 (2025-07-01)

### Other Changes

- Updated the descriptions of the following tools to improve their usage by Agents: [[#492](https://github.com/Azure/azure-mcp/pull/492)]
  - `azmcp-datadog-monitoredresources-list`
  - `azmcp-kusto-cluster-list`
  - `azmcp-kusto-database-list`
  - `azmcp-kusto-sample`
  - `azmcp-kusto-table-list`
  - `azmcp-kusto-table-schema`

## 0.2.5 (2025-06-26)

### Bugs Fixed

- Fixed issue where tool listing incorrectly returned resources instead of text. [#465](https://github.com/Azure/azure-mcp/issues/465)
- Fixed invalid modification to HttpClient in KustoClient. [#433](https://github.com/Azure/azure-mcp/issues/433)

## 0.2.4 (2025-06-24)

### Features Added

- Added new command for resource-centric logs query in Azure Monitor with command path `azmcp-monitor-resource-logs-query` - https://github.com/Azure/azure-mcp/pull/413
- Added support for starting the server with a subset of services using the `--service` flag - https://github.com/Azure/azure-mcp/pull/424
- Improved index schema handling in Azure AI Search (index descriptions, facetable fields, etc.) - https://github.com/Azure/azure-mcp/pull/440
- Added new commands for querying metrics with Azure Monitor with command paths `azmcp-monitor-metrics-query` and `azmcp-monitor-metrics-definitions`. - https://github.com/Azure/azure-mcp/pull/428

### Breaking Changes

- Changed the command for workspace-based logs query in Azure Monitor from `azmcp-monitor-log-query` to `azmcp-monitor-workspace-logs-query`

### Bugs Fixed

- Fixed handling of non-retrievable fields in Azure AI Search. [#416](https://github.com/Azure/azure-mcp/issues/416)

### Other Changes

- Repository structure changed to organize all of an Azure service's code into a single "area" folder. ([426](https://github.com/Azure/azure-mcp/pull/426))
- Upgraded Azure.Messaging.ServiceBus to 7.20.1 and Azure.Core to 1.46.2. ([441](https://github.com/Azure/azure-mcp/pull/441/))
- Updated to ModelContextProtocol 0.3.0-preview1, which brings support for the 06-18-2025 MCP specification. ([431](https://github.com/Azure/azure-mcp/pull/431))

## 0.2.3 (2025-06-19)

### Features Added

- Adds support to launch MCP server in readonly mode - https://github.com/Azure/azure-mcp/pull/410

### Bugs Fixed

- MCP tools now expose annotations to clients https://github.com/Azure/azure-mcp/pull/388

## 0.2.2 (2025-06-17)

### Features Added

- Support for Azure ISV Services https://github.com/Azure/azure-mcp/pull/199/
- Support for Azure RBAC https://github.com/Azure/azure-mcp/pull/266
- Support for Key Vault Secrets https://github.com/Azure/azure-mcp/pull/173


## 0.2.1 (2025-06-12)

### Bugs Fixed

- Fixed the issue where queries containing double quotes failed to execute. https://github.com/Azure/azure-mcp/pull/338
- Enables dynamic proxy mode within single "azure" tool. https://github.com/Azure/azure-mcp/pull/325

## 0.2.0 (2025-06-09)

### Features Added

- Support for launching smaller service level MCP servers. https://github.com/Azure/azure-mcp/pull/324

### Bugs Fixed

- Fixed failure starting Docker image. https://github.com/Azure/azure-mcp/pull/301

## 0.1.2 (2025-06-03)

### Bugs Fixed

- Monitor Query Logs Failing.  Fixed with https://github.com/Azure/azure-mcp/pull/280

## 0.1.1 (2025-05-30)

### Bugs Fixed

- Fixed return value of `tools/list` to use JSON object names. https://github.com/Azure/azure-mcp/pull/275

### Other Changes

- Update .NET SDK version to 9.0.300 https://github.com/Azure/azure-mcp/pull/278

## 0.1.0 (2025-05-28)

### Breaking Changes

- `azmcp tool list` "args" changes to "options"

### Other Changes

- Removed "Arguments" from code base in favor of "Options" to align with System. CommandLine semantics. https://github.com/Azure/azure-mcp/pull/232

## 0.0.21 (2025-05-22)

### Features Added

- Support for Azure Redis Caches and Clusters https://github.com/Azure/azure-mcp/pull/198
- Support for Azure Monitor Health Models https://github.com/Azure/azure-mcp/pull/208

### Bugs Fixed

- Updates the usage patterns of Azure Developer CLI (azd) when invoked from MCP. https://github.com/Azure/azure-mcp/pull/203
- Fixes server binding issue when using SSE transport in Docker by replacing `ListenLocalhost` with `ListenAnyIP`, allowing external access via port mapping. https://github.com/Azure/azure-mcp/pull/233

### Other Changes

- Updated to the latest ModelContextProtocol library. https://github.com/Azure/azure-mcp/pull/220

## 0.0.20 (2025-05-17)

### Bugs Fixed

- Improve the formatting in the ParseJsonOutput method and refactor it to utilize a ParseError record. https://github.com/Azure/azure-mcp/pull/218
- Added dummy argument for best practices tool, so the schema is properly generated for Python Open API use cases. https://github.com/Azure/azure-mcp/pull/219

## 0.0.19 (2025-05-15)

### Bugs Fixed

- Fixes Service Bus host name parameter description. https://github.com/Azure/azure-mcp/pull/209/

## 0.0.18 (2025-05-14)

### Bugs Fixed

- Include option to exclude managed keys. https://github.com/Azure/azure-mcp/pull/202

## 0.0.17 (2025-05-13)

### Bugs Fixed

- Added an opt-in timeout for browser-based authentication to handle cases where the process waits indefinitely if the user closes the browser. https://github.com/Azure/azure-mcp/pull/189

## 0.0.16 (2025-05-13)

### Bugs Fixed

- Fixed being able to pass args containing spaces through an npx call to the cli

### Other Changes

- Updated to the latest ModelContextProtocol library. https://github.com/Azure/azure-mcp/pull/161

## 0.0.15 (2025-05-09)

### Features Added

- Support for getting properties and runtime information for Azure Service Bus queues, topics, and subscriptions. https://github.com/Azure/azure-mcp/pull/150/
- Support for peeking at Azure Service Bus messages from queues or subscriptions. https://github.com/Azure/azure-mcp/pull/144
- Adds Best Practices tool that provides guidance to LLMs for effective code generation. https://github.com/Azure/azure-mcp/pull/153 https://github.com/Azure/azure-mcp/pull/156

### Other Changes

- Disabled Parallel testing in the ADO pipeline for Live Tests https://github.com/Azure/azure-mcp/pull/151

## 0.0.14 (2025-05-07)

### Features Added

- Support for Azure Key Vault keys https://github.com/Azure/azure-mcp/pull/119
- Support for Azure Data Explorer  https://github.com/Azure/azure-mcp/pull/21

## 0.0.13 (2025-05-06)

### Features Added

- Support for Azure PostgreSQL. https://github.com/Azure/azure-mcp/pull/81

## 0.0.12 (2025-05-05)

### Features Added

- Azure Search Tools https://github.com/Azure/azure-mcp/pull/83

### Other Changes

- Arguments no longer echoed in response: https://github.com/Azure/azure-mcp/pull/79
- Editorconfig and gitattributes updated: https://github.com/Azure/azure-mcp/pull/91

## 0.0.11 (2025-04-29)

### Features Added

### Breaking Changes

### Bugs Fixed
- Bug fixes to existing MCP commands
- See https://github.com/Azure/azure-mcp/releases/tag/0.0.11

### Other Changes

## 0.0.10 (2025-04-17)

### Features Added
- Support for Azure Cosmos DB (NoSQL databases).
- Support for Azure Storage.
- Support for Azure Monitor (Log Analytics).
- Support for Azure App Configuration.
- Support for Azure Resource Groups.
- Support for Azure CLI.
- Support for Azure Developer CLI (azd).

### Breaking Changes

### Bugs Fixed
- See https://github.com/Azure/azure-mcp/releases/tag/0.0.10

### Other Changes
- See Blog post for details https://devblogs.microsoft.com/azure-sdk/introducing-the-azure-mcp-server/<|MERGE_RESOLUTION|>--- conflicted
+++ resolved
@@ -6,9 +6,7 @@
 
 ### Features Added
 
-<<<<<<< HEAD
 - Added support for Azure AI Services Speech recognition via the command `azmcp_speech_stt_recognize`. This tool enables speech-to-text conversion from audio files with configurable language settings, phrase hints for improved accuracy, output formats (simple or detailed), and profanity filtering options.
-=======
 - Added elicitation support. An elicitation request is sent if the tool annotation secret hint is true. [[#404](https://github.com/microsoft/mcp/pull/404)]
 - Added the following Azure Managed Lustre commands: [[#100](https://github.com/microsoft/mcp/issues/100)]
   - `azmcp_azuremanagedlustre_filesystem_get_sku_info`: Get information about Azure Managed Lustre SKU.
@@ -16,7 +14,6 @@
 ### Features Removed
 
 - Removed Azure CLI (`az`) and Azure Developer CLI (`azd`) extension tools from the MCP server to reduce complexity and focus on native Azure service operations.
->>>>>>> 1329f4e1
 
 ### Breaking Changes
 
