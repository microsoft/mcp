--- conflicted
+++ resolved
@@ -6,8 +6,8 @@
 
 ### Features Added
 
-<<<<<<< HEAD
 - Added support for listing SQL servers in a subscription and resource group via the command `azmcp_sql_server_list`. [[#503](https://github.com/microsoft/mcp/issues/503)]
+- Added support for renaming Azure SQL databases within a server while retaining configuration via the `azmcp sql db rename` command. [[#542](https://github.com/microsoft/mcp/pull/542)]
 - Added support for Azure App Service database management via the command `azmcp_appservice_database_add`. [[#59](https://github.com/microsoft/mcp/pull/59)]
 - Added the following Azure Foundry agents commands: [[#55](https://github.com/microsoft/mcp/pull/55)]
   - `azmcp_foundry_agents_connect`: Connect to an agent in an AI Foundry project and query it
@@ -15,16 +15,6 @@
   - `azmcp_foundry_agents_query_and_evaluate`: Connect to an agent in an AI Foundry project, query it, and evaluate the response in one step
 - Enhanced AKS managed cluster information with comprehensive properties. [[#490](https://github.com/microsoft/mcp/pull/490)]
 - Added support retrieving Key Vault Managed HSM account settings via the command `azmcp-keyvault-admin-settings-get`. [[358](https://github.com/microsoft/mcp/pull/358)]
-=======
-- Added support for `azmcp sql server list` command to list SQL servers in a subscription and resource group. [[#503](https://github.com/microsoft/mcp/pull/503)]
-- Added support for renaming Azure SQL databases within a server while retaining configuration via the `azmcp sql db rename` command. [[#542](https://github.com/microsoft/mcp/pull/542)]
-- Added support for Azure App Service database management via the command:
-  - `azmcp_appservice_database_add`: Add a database connection to an App Service web app (does not create the database itself; only adds the connection).
-        This enables prompt-driven addition of database connections for Azure App Service web apps.
-- Added support for retrieving account settings of an Azure Key Vault Managed HSM via the command `azmcp-keyvault-admin-settings-get`. [[#358](https://github.com/microsoft/mcp/pull/358)]
-- Update `IAreaSetup` API so the area's command tree is returned rather than modifying an existing object and more DI-testing friendly. [[#478](https://github.com/microsoft/mcp/pull/478)]
-- Update `CommandFactory.GetServiceArea` to check for a tool's service area using with or without root `azmcp` prefix. [[#478](https://github.com/microsoft/mcp/pull/478)]
->>>>>>> 75f4ca56
 
 ### Breaking Changes
 
@@ -44,14 +34,11 @@
 ### Other Changes
 
 - Refactored Kusto service implementation to use Azure Resource Graph queries instead of direct ARM API calls. [[#528](https://github.com/microsoft/mcp/pull/528)]
-<<<<<<< HEAD
-- Updated `IAreaSetup` API so the area's command tree is returned rather than modifying an existing object. It's also more DI-testing friendly. [[#478](https://github.com/microsoft/mcp/pull/478)]
-- Updated `CommandFactory.GetServiceArea` to check for a tool's service area with or without the root `azmcp` prefix. [[#478](https://github.com/microsoft/mcp/pull/478)]
-=======
 - Refactored Storage service implementation [[#539](https://github.com/microsoft/mcp/pull/539)]
   - Replaced direct ARM API calls in `azmcp_storage_account_get` with Azure Resource Graph queries.
   - Updated `azmcp_storage_account_create` to use the GenericResource approach instead of direct ARM API calls.
->>>>>>> 75f4ca56
+- Updated `IAreaSetup` API so the area's command tree is returned rather than modifying an existing object. It's also more DI-testing friendly. [[#478](https://github.com/microsoft/mcp/pull/478)]
+- Updated `CommandFactory.GetServiceArea` to check for a tool's service area with or without the root `azmcp` prefix. [[#478](https://github.com/microsoft/mcp/pull/478)]
 
 #### Dependency Updates
 
