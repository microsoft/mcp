--- conflicted
+++ resolved
@@ -6,15 +6,11 @@
 
 ### Features Added
 
-<<<<<<< HEAD
-- Enhanced AKS nodepool information with comprehensive properties. [[#454](https://github.com/microsoft/mcp/issues/454)]
-- Added `--character-limit` parameter to `azmcp_subscription_list` command to control response size. This parameter allows users to limit the number of characters returned in the response, with automatic truncation and informative status messages when the limit is exceeded. Default limit is 10,000 characters.
-=======
 - Added support for `azmcp sql server list` command to list SQL servers in a subscription and resource group. [[#503](https://github.com/microsoft/mcp/issues/503)]
 - Added support for Azure App Service database management via the command:
   - `azmcp_appservice_database_add`: Add a database connection to an App Service web app (does not create the database itself; only adds the connection).
         This enables prompt-driven addition of database connections for Azure App Service web apps.
->>>>>>> 1766421b
+- Added `--character-limit` parameter to `azmcp_subscription_list` command to control response size. This parameter allows users to limit the number of characters returned in the response, with automatic truncation and informative status messages when the limit is exceeded. Default limit is 10,000 characters.
 
 ### Breaking Changes
 
