# CHANGELOG 📝

The Azure MCP Server updates automatically by default whenever a new release comes out 🚀. We ship updates twice a week on Tuesdays and Thursdays 😊

## 0.7.1 (Unreleased)

### Features Added

- Enhanced AKS nodepool information with comprehensive properties. [[#454](https://github.com/microsoft/mcp/issues/454)]

### Breaking Changes

- Redesigned how conditionally required options are handled. Commands now use explicit option registration via extension methods (`.AsRequired()`, `.AsOptional()`) instead of legacy patterns (`UseResourceGroup()`, `RequireResourceGroup()`). [[#452](https://github.com/microsoft/mcp/pull/452)]

### Bugs Fixed

### Other Changes

- Refactored AKS service implementation to use Azure Resource Graph queries instead of direct ARM API calls. [[#424](https://github.com/microsoft/mcp/pull/424)]

#### Dependency Updates

- Removed the following dependencies:
  - Azure.ResourceManager.ContainerService [[#424](https://github.com/microsoft/mcp/pull/424)]

## 0.7.0 (2025-09-16)

### Features Added

- Added support for getting a node pool in an AKS managed cluster via the command `azmcp_aks_nodepool_get`. [[#394](https://github.com/microsoft/mcp/pull/394)]
- Added support for diagnosing Azure Resources using the App Lens API via the command `azmcp_applens_resource_diagnose`. [[#356](https://github.com/microsoft/mcp/pull/356)]
- Added elicitation support. An elicitation request is sent if the tool annotation `secret` hint is true. [[#404](https://github.com/microsoft/mcp/pull/404)]
- Added `azmcp_sql_server_create`, `azmcp_sql_server_delete`, `azmcp_sql_server_show` to support SQL server create, delete, and show commands. [[#312](https://github.com/microsoft/mcp/pull/312)]
- Added the support for getting information about Azure Managed Lustre SKUs via the following command `azmcp_azuremanagedlustre_filesystem_get_sku_info`. [[#100](https://github.com/microsoft/mcp/issues/100)]
- Added support for creating and deleting SQL databases via the commands `azmcp_sql_db_create` and `azmcp_sql_db_delete`. [[#434](https://github.com/microsoft/mcp/pull/434)]
- `azmcp_functionapp_get` can now list Function Apps on a resource group level. [[#427](https://github.com/microsoft/mcp/pull/427)]

### Breaking Changes

- Merged `azmcp_functionapp_list` into `azmcp_functionapp_get`, which can perform both operations based on whether `--function-app` is passed. [[#427](https://github.com/microsoft/mcp/pull/427)]
- Removed Azure CLI (`az`) and Azure Developer CLI (`azd`) extension tools to reduce complexity and focus on native Azure service operations. [[#404](https://github.com/microsoft/mcp/pull/404)].

### Bugs Fixed

- Marked the `secret` hint of `azmcp_keyvault_secret_create` tool to "true". [[#430](https://github.com/microsoft/mcp/pull/430)]

<<<<<<< HEAD
=======
### Other Changes

- Replaced bicep tool dependency on Azure.Bicep.Types.Az package with Microsoft.Azure.Mcp.AzTypes.Internal.Compact package. [[#472](https://github.com/microsoft/mcp/pull/472)]

>>>>>>> 93101d44
## 0.6.0 (2025-09-11)

### Features Added

- **The Azure MCP Server is now also available on NuGet.org** [[#368](https://github.com/microsoft/mcp/pull/368)]
- Added support for listing node pools in an AKS managed cluster via the command `azmcp_aks_nodepool_list`. [[#360](https://github.com/microsoft/mcp/pull/360)]

### Breaking Changes

- To improve performance, packages now ship with trimmed binaries that have unused code and dependencies removed, resulting in significantly smaller file sizes, faster startup times, and reduced memory footprint. [Learn more](https://learn.microsoft.com/dotnet/core/deploying/trimming/trim-self-contained). [[#405](https://github.com/microsoft/mcp/pull/405)]
- Merged `azmcp_search_index_describe` and `azmcp_search_index_list` into `azmcp_search_index_get`, which can perform both operations based on whether `--index` is passed. [[#378](https://github.com/microsoft/mcp/pull/378)]
- Merged the following Storage tools: [[#376](https://github.com/microsoft/mcp/pull/376)]
  - `azmcp_storage_account_details` and `azmcp_storage_account_list` into `azmcp_storage_account_get`, which supports the behaviors of both tools based on whether `--account` is passed.
  - `azmcp_storage_blob_details` and `azmcp_storage_blob_list` into `azmcp_storage_blob_get`, which supports the behaviors of both tools based on whether `--blob` is passed.
  - `azmcp_storage_blob_container_details` and `azmcp_storage_blob_container_list` into `azmcp_storage_blob_container_get`, which supports the behaviors of both tools based on whether `--container` is passed.
- Updated the descriptions of all Storage tools. [[#376](https://github.com/microsoft/mcp/pull/376)]

### Other Changes

#### Dependency updates

- Updated the following dependencies: [[#380](https://github.com/microsoft/mcp/pull/380)]
  - Azure.Core: `1.47.1` → `1.48.0`
  - Azure.Identity: `1.15.0` → `1.16.0`

## 0.5.13 (2025-09-10)

### Features Added

- Added support for listing all Event Grid topics in a subscription via the command `azmcp_eventgrid_topic_list`. [[#43](https://github.com/microsoft/mcp/pull/43)]
- Added support for retrieving knowledge index schema information in Azure AI Foundry projects via the command `azmcp_foundry_knowledge_index_schema`. [[#41](https://github.com/microsoft/mcp/pull/41)]
- Added support for listing service health events in a subscription via the command `azmcp_resourcehealth_service-health-events_list`. [[#367](https://github.com/microsoft/mcp/pull/367)]

### Breaking Changes

- Updated/removed options for the following commands: [[#108](https://github.com/microsoft/mcp/pull/108)]
  - `azmcp_storage_account_create`: Removed the ability to configure `enable-https-traffic-only` (always `true` now), `allow-blob-public-access` (always `false` now), and `kind` (always `StorageV2` now).
  - `azmcp_storage_blob_container_create`: Removed the ability to configure `blob-container-public-access` (always `false` now).
  - `azmcp_storage_blob_upload`: Removed the ability to configure `overwrite` (always `false` now).

### Bugs Fixed

- Fixed telemetry bug where "ToolArea" was incorrectly populated in with "ToolName". [[#346](https://github.com/microsoft/mcp/pull/346)]

### Other Changes

- Added telemetry to log parameter values for the `azmcp_bestpractices_get` tool. [[#375](https://github.com/microsoft/mcp/pull/375)]
- Updated tool annotations. [[#377](https://github.com/microsoft/mcp/pull/377)]

#### Dependency updates

- Updated the following dependencies:
  - Azure.Identity: `1.14.0` → `1.15.0` [[#352](https://github.com/microsoft/mcp/pull/352)]
  - Azure.Identity.Broker: `1.2.0` → `1.3.0` [[#352](https://github.com/microsoft/mcp/pull/352)]
  - Microsoft.Azure.Cosmos.Aot: `0.1.1-preview.1` → `0.1.2-preview.1` [[#383](https://github.com/microsoft/mcp/pull/383)]
- Updated the following dependency to improve .NET Ahead-of-Time (AOT) compilation support: [[#363](https://github.com/microsoft/mcp/pull/363)]
  - Azure.ResourceManager.StorageCache: `1.3.1` → `1.3.2`

## 0.5.12 (2025-09-04)

### Features Added

- Added `azmcp_sql_server_firewall-rule_create` and `azmcp_sql_server_firewall-rule_delete` commands. [[#121](https://github.com/microsoft/mcp/pull/121)]

### Bugs Fixed

- Fixed a bug in MySQL query validation logic. [[#81](https://github.com/microsoft/mcp/pull/81)]

### Other Changes

AOT- Added a verb to the namespace name for bestpractices [[#109](https://github.com/microsoft/mcp/pull/109)]
- Added instructions about consumption plan for azure functions deployment best practices [[#218](https://github.com/microsoft/mcp/pull/218)]

## 0.5.11 (2025-09-02)

### Other Changes

- Fixed VSIX signing [[#91](https://github.com/microsoft/mcp/pull/91)]
- Included native packages in build artifacts and pack/release scripts. [[#51](https://github.com/microsoft/mcp/pull/51)]

## 0.5.10 (2025-08-28)

### Bugs fixed

- Fixed a bug with telemetry collection related to AppConfig tools. [[#44](https://github.com/microsoft/mcp/pull/44)]

## 0.5.9 (2025-08-26)

### Other Changes

#### Dependency Updates

- Updated the following dependencies to improve .NET Ahead-of-Time (AOT) compilation support:
  - Microsoft.Azure.Cosmos `3.51.0` → Microsoft.Azure.Cosmos.Aot `0.1.1-preview.1`. [[#37](https://github.com/microsoft/mcp/pull/37)]

## 0.5.8 (2025-08-21)

### Features Added

- Added support for listing knowledge indexes in Azure AI Foundry projects via the command `azmcp_foundry_knowledge_index_list`. [[#1004](https://github.com/Azure/azure-mcp/pull/1004)]
- Added support for getting details of an Azure Function App via the command `azmcp_functionapp_get`. [[#970](https://github.com/Azure/azure-mcp/pull/970)]
- Added the following Azure Managed Lustre commands: [[#1003](https://github.com/Azure/azure-mcp/issues/1003)]
  - `azmcp_azuremanagedlustre_filesystem_list`: List available Azure Managed Lustre filesystems.
  - `azmcp_azuremanagedlustre_filesystem_required-subnet-size`: Returns the number of IP addresses required for a specific SKU and size of Azure Managed Lustre filesystem.
- Added support for designing Azure Cloud Architecture through guided questions via the command `azmcp_cloudarchitect_design`. [[#890](https://github.com/Azure/azure-mcp/pull/890)]
- Added support for the following Azure MySQL operations: [[#855](https://github.com/Azure/azure-mcp/issues/855)]
  - `azmcp_mysql_database_list` - List all databases in a MySQL server.
  - `azmcp_mysql_database_query` - Executes a SELECT query on a MySQL Database. The query must start with SELECT and cannot contain any destructive SQL operations for security reasons.
  - `azmcp_mysql_table_list` - List all tables in a MySQL database.
  - `azmcp_mysql_table_schema_get` - Get the schema of a specific table in a MySQL database.
  - `azmcp_mysql_server_config_get` - Retrieve the configuration of a MySQL server.
  - `azmcp_mysql_server_list` - List all MySQL servers in a subscription & resource group.
  - `azmcp_mysql_server_param_get` - Retrieve a specific parameter of a MySQL server.
  - `azmcp_mysql_server_param_set` - Set a specific parameter of a MySQL server to a specific value.
- Added telemetry for tracking service area when calling tools. [[#1024](https://github.com/Azure/azure-mcp/pull/1024)]

### Breaking Changes

- Renamed the following Storage tool option names: [[#1015](https://github.com/Azure/azure-mcp/pull/1015)]
  - `azmcp_storage_account_create`: `account-name` → `account`.
  - `azmcp_storage_blob_batch_set-tier`: `blob-names` → `blobs`.

### Bugs Fixed

- Fixed SQL service test assertions to use case-insensitive string comparisons for resource type validation. [[#938](https://github.com/Azure/azure-mcp/pull/938)]
- Fixed HttpClient service test assertions to properly validate NoProxy collection handling instead of expecting a single string value. [[#938](https://github.com/Azure/azure-mcp/pull/938)]

### Other Changes

- Introduced the `BaseAzureResourceService` class to allow performing Azure Resource read operations using Azure Resource Graph queries. [[#938](https://github.com/Azure/azure-mcp/pull/938)]
- Refactored SQL service implementation to use Azure Resource Graph queries instead of direct ARM API calls. [[#938](https://github.com/Azure/azure-mcp/pull/938)]
  - Removed dependency on `Azure.ResourceManager.Sql` package by migrating to Azure Resource Graph queries, reducing package size and improving startup performance.
- Enhanced `BaseAzureService` with `EscapeKqlString` method for safe KQL query construction across all Azure services. [[#938](https://github.com/Azure/azure-mcp/pull/938)]
  - Fixed KQL string escaping in Workbooks service queries.
- Standardized Azure Storage command descriptions, option names, and parameter names for consistency across all storage commands. Updated JSON serialization context to remove unused model types and improve organization. [[#1015](https://github.com/Azure/azure-mcp/pull/1015)]
- Updated to .NET 10 SDK to prepare for .NET tool packing. [[#1023](https://github.com/Azure/azure-mcp/pull/1023)]
- Enhanced `bestpractices` and `azureterraformbestpractices` tool descriptions to better work with the vscode copilot tool grouping feature. [[#1029](https://github.com/Azure/azure-mcp/pull/1029)]
- The Azure MCP Server can now be packaged as a .NET SDK Tool for easier use by users with the .NET 10 SDK installed. [[#422](https://github.com/Azure/azure-mcp/issues/422)]

#### Dependency Updates

- Updated the following dependencies to improve .NET Ahead-of-Time (AOT) compilation support: [[#1031](https://github.com/Azure/azure-mcp/pull/1031)]
  - Azure.ResourceManager.ResourceHealth: `1.0.0` → `1.1.0-beta.5`

## 0.5.7 (2025-08-19)

### Features Added
- Added support for the following Azure Deploy and Azure Quota operations: [[#626](https://github.com/Azure/azure-mcp/pull/626)]
  - `azmcp_deploy_app_logs_get` - Get logs from Azure applications deployed using azd.
  - `azmcp_deploy_iac_rules_get` - Get Infrastructure as Code rules.
  - `azmcp_deploy_pipeline_guidance-get` - Get guidance for creating CI/CD pipelines to provision Azure resources and deploy applications.
  - `azmcp_deploy_plan_get` - Generate deployment plans to construct infrastructure and deploy applications on Azure.
  - `azmcp_deploy_architecture_diagram-generate` - Generate Azure service architecture diagrams based on application topology.
  - `azmcp_quota_region_availability-list` - List available Azure regions for specific resource types.
  - `azmcp_quota_usage_check` - Check Azure resource usage and quota information for specific resource types and regions.
- Added support for listing Azure Function Apps via the command `azmcp-functionapp-list`. [[#863](https://github.com/Azure/azure-mcp/pull/863)]
- Added support for importing existing certificates into Azure Key Vault via the command `azmcp-keyvault-certificate-import`. [[#968](https://github.com/Azure/azure-mcp/issues/968)]
- Added support for uploading a local file to an Azure Storage blob via the command `azmcp-storage-blob-upload`. [[#960](https://github.com/Azure/azure-mcp/pull/960)]
- Added support for the following Azure Service Health operations: [[#998](https://github.com/Azure/azure-mcp/pull/998)]
  - `azmcp-resourcehealth-availability-status-get` - Get the availability status for a specific resource.
  - `azmcp-resourcehealth-availability-status-list` - List availability statuses for all resources in a subscription or resource group.
- Added support for listing repositories in Azure Container Registries via the command `azmcp-acr-registry-repository-list`. [[#983](https://github.com/Azure/azure-mcp/pull/983)]

### Other Changes

- Improved guidance for LLM interactions with Azure MCP server by adding rules around bestpractices tool calling to server instructions. [[#1007](https://github.com/Azure/azure-mcp/pull/1007)]

#### Dependency Updates

- Updated the following dependencies to improve .NET Ahead-of-Time (AOT) compilation support: [[#893](https://github.com/Azure/azure-mcp/pull/893)]
  - Azure.Bicep.Types: `0.5.110` → `0.6.1`
  - Azure.Bicep.Types.Az: `0.2.771` → `0.2.792`
- Added the following dependencies to support Azure Managed Lustre
  - Azure.ResourceManager.StorageCache:  `1.3.1`

## 0.5.6 (2025-08-14)

### Features Added

- Added support for listing Azure Function Apps via the command `azmcp-functionapp-list`. [[#863](https://github.com/Azure/azure-mcp/pull/863)]
- Added support for getting details about an Azure Storage Account via the command `azmcp-storage-account-details`. [[#934](https://github.com/Azure/azure-mcp/issues/934)]

### Other Changes

- Refactored resource group option (`--resource-group`) handling and validation for all commands to a centralized location. [[#961](https://github.com/Azure/azure-mcp/issues/961)]

#### Dependency Updates

- Updated the following dependencies to improve .NET Ahead-of-Time (AOT) compilation support: [[#967](https://github.com/Azure/azure-mcp/issues/967)] [[#969](https://github.com/Azure/azure-mcp/issues/969)]
  - Azure.Monitor.Query: `1.6.0` → `1.7.1`
  - Azure.Monitor.Ingestion: `1.1.2` → `1.2.0`
  - Azure.Search.Documents: `11.7.0-beta.4` → `11.7.0-beta.6`
  - Azure.ResourceManager.ContainerRegistry: `1.3.0` → `1.3.1`
  - Azure.ResourceManager.DesktopVirtualization: `1.3.1` → `1.3.2`
  - Azure.ResourceManager.PostgreSql: `1.3.0` → `1.3.1`

## 0.5.5 (2025-08-12)

### Features Added

- Added support for listing ACR (Azure Container Registry) registries in a subscription via the command `azmcp-acr-registry-list`. [[#915](https://github.com/Azure/azure-mcp/issues/915)]
- Added the following Azure Storage commands:
  - `azmcp-storage-account-create`: Create a new Azure Storage account. [[#927](https://github.com/Azure/azure-mcp/issues/927)]
  - `azmcp-storage-queue-message-send`: Send a message to an Azure Storage queue. [[#794](https://github.com/Azure/azure-mcp/pull/794)]
  - `azmcp-storage-blob-details`: Get details about an Azure Storage blob. [[#930](https://github.com/Azure/azure-mcp/issues/930)]
  - `azmcp-storage-blob-container-create`: Create a new Azure Storage blob container. [[#937](https://github.com/Azure/azure-mcp/issues/937)]

### Breaking Changes

- The `azmcp-storage-account-list` command now returns account metadata objects instead of plain strings. Each item includes: `name`, `location`, `kind`, `skuName`, `skuTier`, `hnsEnabled`, `allowBlobPublicAccess`, `enableHttpsTrafficOnly`. Update scripts to read the `name` property. The underlying `IStorageService.GetStorageAccounts()` signature changed from `Task<List<string>>` to `Task<List<StorageAccountInfo>>`. [[#904](https://github.com/Azure/azure-mcp/issues/904)]

### Bugs Fixed

- Fixed best practices tool invocation failure when passing "all" action with "general" or "azurefunctions" resources. [[#757](https://github.com/Azure/azure-mcp/issues/757)]
- Updated metadata for CREATE and SET tools to `destructive = true`. [[#773](https://github.com/Azure/azure-mcp/pull/773)]

### Other Changes
- Consolidate "AzSubscriptionGuid" telemetry logic into `McpRuntime`. [[#935](https://github.com/Azure/azure-mcp/pull/935)]

## 0.5.4 (2025-08-07)

### Bugs Fixed

- Fixed subscription parameter handling across all Azure MCP service methods to consistently use `subscription` instead of `subscriptionId`, enabling proper support for both subscription IDs and subscription names. [[#877](https://github.com/Azure/azure-mcp/issues/877)]
- Fixed `ToolExecuted` telemetry activity being created twice. [[#741](https://github.com/Azure/azure-mcp/pull/741)]

### Other Changes

- Improved Azure MCP display name in VS Code from 'azure-mcp-server-ext' to 'Azure MCP' for better user experience in the Configure Tools interface. [[#871](https://github.com/Azure/azure-mcp/issues/871), [#876](https://github.com/Azure/azure-mcp/pull/876)]
- Updated the  following `CommandGroup` descriptions to improve their tool usage by Agents:
  - Azure AI Search [[#874](https://github.com/Azure/azure-mcp/pull/874)]
  - Storage [[#879](https://github.com/Azure/azure-mcp/pull/879)]

## 0.5.3 (2025-08-05)

### Features Added

- Added support for providing the `--content-type` and `--tags` properties to the `azmcp-appconfig-kv-set` command. [[#459](https://github.com/Azure/azure-mcp/pull/459)]
- Added `filter-path` and `recursive` capabilities to `azmcp-storage-datalake-file-system-list-paths`. [[#770](https://github.com/Azure/azure-mcp/issues/770)]
- Added support for listing files and directories in Azure File Shares via the `azmcp-storage-share-file-list` command. This command recursively lists all items in a specified file share directory with metadata including size, last modified date, and content type. [[#793](https://github.com/Azure/azure-mcp/pull/793)]
- Added support for Azure Virtual Desktop with new commands: [[#653](https://github.com/Azure/azure-mcp/pull/653)]
  - `azmcp-virtualdesktop-hostpool-list` - List all host pools in a subscription
  - `azmcp-virtualdesktop-sessionhost-list` - List all session hosts in a host pool
  - `azmcp-virtualdesktop-sessionhost-usersession-list` - List all user sessions on a specific session host
- Added support for creating and publishing DevDeviceId in telemetry. [[#810](https://github.com/Azure/azure-mcp/pull/810/)]

### Breaking Changes

- **Parameter Name Changes**: Removed unnecessary "-name" suffixes from command parameters across 25+ parameters in 12+ Azure service areas to improve consistency and usability. Users will need to update their command-line usage and scripts. [[#853](https://github.com/Azure/azure-mcp/pull/853)]
  - **AppConfig**: `--account-name` → `--account`
  - **Search**: `--service-name` → `--service`, `--index-name` → `--index`
  - **Cosmos**: `--account-name` → `--account`, `--database-name` → `--database`, `--container-name` → `--container`
  - **Kusto**: `--cluster-name` → `--cluster`, `--database-name` → `--database`, `--table-name` → `--table`
  - **AKS**: `--cluster-name` → `--cluster`
  - **Postgres**: `--user-name` → `--user`
  - **ServiceBus**: `--queue-name` → `--queue`, `--topic-name` → `--topic`
  - **Storage**: `--account-name` → `--account`, `--container-name` → `--container`, `--table-name` → `--table`, `--file-system-name` → `--file-system`, `--tier-name` → `--tier`
  - **Monitor**: `--table-name` → `--table`, `--model` → `--health-model`, `--resource-name` → `--resource`
  - **Foundry**: `--deployment-name` → `--deployment`, `--publisher-name` → `--publisher`, `--license-name` → `--license`, `--sku-name` → `--sku`, `--azure-ai-services-name` → `--azure-ai-services`

### Bugs Fixed

- Fixed an issue where the `azmcp-storage-blob-batch-set-tier` command did not correctly handle the `--tier` parameter when setting the access tier for multiple blobs. [[#808](https://github.com/Azure/azure-mcp/pull/808)]

### Other Changes

- Implemented centralized HttpClient service with proxy support for better resource management and enterprise compatibility. [[#857](https://github.com/Azure/azure-mcp/pull/857)]
- Added caching for Cosmos DB databases and containers. [[#813](https://github.com/Azure/azure-mcp/pull/813)]
- Refactored PostgreSQL commands to follow ObjectVerb naming pattern, fix command hierarchy, and ensure all commands end with verbs. This improves consistency and discoverability across all postgres commands. [[#865](https://github.com/Azure/azure-mcp/issues/865)] [[#866](https://github.com/Azure/azure-mcp/pull/866)]

#### Dependency Updates

- Updated the following dependencies to improve .NET Ahead-of-Time (AOT) compilation support. AOT will enable shipping Azure MCP Server as self-contained native executable.
  - Azure.Core: `1.46.2` → `1.47.1`
  - Azure.ResourceManager: `1.13.1` → `1.13.2`
  - Azure.ResourceManager.ApplicationInsights: `1.0.1` → `1.1.0-beta.1`
  - Azure.ResourceManager.AppConfiguration: `1.4.0` → `1.4.1`
  - Azure.ResourceManager.Authorization: `1.1.4` → `1.1.5`
  - Azure.ResourceManager.ContainerService: `1.2.3` → `1.2.5`
  - Azure.ResourceManager.Kusto: `1.6.0` → `1.6.1`
  - Azure.ResourceManager.CognitiveServices: `1.4.0` → `1.5.1`
  - Azure.ResourceManager.Redis: `1.5.0` → `1.5.1`
  - Azure.ResourceManager.RedisEnterprise: `1.1.0` → `1.2.1`
  - Azure.ResourceManager.LoadTesting: `1.1.1` → `1.1.2`
  - Azure.ResourceManager.Sql: `1.3.0` → `1.4.0-beta.3`
  - Azure.ResourceManager.Datadog: `1.0.0-beta.5` → `1.0.0-beta.6`
  - Azure.ResourceManager.CosmosDB: `1.3.2` → `1.4.0-beta.13`
  - Azure.ResourceManager.OperationalInsights: `1.3.0` → `1.3.1`
  - Azure.ResourceManager.Search: `1.2.3` → `1.3.0`
  - Azure.ResourceManager.Storage: `1.4.2` → `1.4.4`
  - Azure.ResourceManager.Grafana: `1.1.1` → `1.2.0-beta.2`
  - Azure.ResourceManager.ResourceGraph: `1.1.0-beta.3` → `1.1.0-beta.4`

## 0.5.2 (2025-07-31)

### Features Added

- Added support for batch setting access tier for multiple Azure Storage blobs via the `azmcp-storage-blob-batch-set-tier` command. This command efficiently changes the storage tier (Hot, Cool, Archive, etc) for multiple blobs simultaneously in a single operation. [[#735](https://github.com/Azure/azure-mcp/issues/735)]
- Added descriptions to all Azure MCP command groups to improve discoverability and usability when running the server with `--mode single` or `--mode namespace`. [[#791](https://github.com/Azure/azure-mcp/pull/791)]

### Breaking Changes

- Removed `--partner-tenant-id` option from `azmcp-marketplace-product-get` command. [[#656](https://github.com/Azure/azure-mcp/pull/656)]

## 0.5.1 (2025-07-29)

### Features Added

- Added support for listing SQL databases via the command: `azmcp-sql-db-list`. [[#746](https://github.com/Azure/azure-mcp/pull/746)]
- Added support for reading `AZURE_SUBSCRIPTION_ID` from the environment variables if a subscription is not provided. [[#533](https://github.com/Azure/azure-mcp/pull/533)]

### Breaking Changes

- Removed the following Key Vault operations: [[#768](https://github.com/Azure/azure-mcp/pull/768)]
  - `azmcp-keyvault-secret-get`
  - `azmcp-keyvault-key-get`

### Other Changes

- Improved the MAC address search logic for telemetry by making it more robust in finding a valid network interface. [[#759](https://github.com/Azure/azure-mcp/pull/759)]
- Major repository structure change:
  - Service areas moved from `/src/areas/{Area}` and `/tests/areas/{Area}` into `/areas/{area}/src` and `/areas/{area}/tests`
  - Common code moved into `/core/src` and `/core/tests`

## 0.5.0 (2025-07-24)

### Features Added

- Added a new VS Code extension (VSIX installer) for the VS Code Marketplace. [[#661](https://github.com/Azure/azure-mcp/pull/661)]
- Added `--mode all` startup option to expose all Azure MCP tools individually. [[#689](https://github.com/Azure/azure-mcp/issues/689)]
- Added more tools for Azure Key Vault: [[#517](https://github.com/Azure/azure-mcp/pull/517)]
  - `azmcp-keyvault-certificate-list` - List certificates in a key vault
  - `azmcp-keyvault-certificate-get` - Get details of a specific certificate
  - `azmcp-keyvault-certificate-create` - Create a new certificate
  - `azmcp-keyvault-secret-list` - List secrets in a key vault
  - `azmcp-keyvault-secret-create` - Create a new secret
- Added support for Azure Workbooks management operations: [[#629](https://github.com/Azure/azure-mcp/pull/629)]
  - `azmcp-workbooks-list` - List workbooks in a resource group with optional filtering
  - `azmcp-workbooks-show` - Get detailed information about a specific workbook
  - `azmcp-workbooks-create` - Create new workbooks with custom visualizations and content
  - `azmcp-workbooks-update` - Update existing workbook configurations and metadata
  - `azmcp-workbooks-delete` - Delete workbooks when no longer needed
- Added support for creating a directory in Azure Storage DataLake via the `azmcp-storage-datalake-directory-create` command. [[#647](https://github.com/Azure/azure-mcp/pull/647)]
- Added support for getting the details of an Azure Kubernetes Service (AKS) cluster via the `azmcp-aks-cluster-get` command. [[#700](https://github.com/Azure/azure-mcp/pull/700)]

### Breaking Changes

- Changed the default startup mode to list tools at the namespace level instead of at an individual level, reducing total tool count from around 128 tools to 25. Use `--mode all` to restore the previous behavior of exposing all tools individually. [[#689](https://github.com/Azure/azure-mcp/issues/689)]
- Consolidated Azure best practices commands into the command `azmcp-bestpractices-get` with `--resource` and `--action` parameters: [[#677](https://github.com/Azure/azure-mcp/pull/677)]
  - Removed `azmcp-bestpractices-general-get`, `azmcp-bestpractices-azurefunctions-get-code-generation` and `azmcp-bestpractices-azurefunctions-get-deployment`
  - Use `--resource general --action code-generation` for general Azure code generation best practices
  - Use `--resource general --action deployment` for general Azure deployment best practices
  - Use `--resource azurefunctions --action code-generation` instead of the old azurefunctions code-generation command
  - Use `--resource azurefunctions --action deployment` instead of the old azurefunctions deployment command
  - Use `--resource static-web-app --action all` to get Static Web Apps development and deployment best practices

### Bugs Fixed

- Fixes tool discovery race condition causing "tool not found" errors in MCP clients that use different processes to start and use the server, like LangGraph. [[#556](https://github.com/Azure/azure-mcp/issues/556)]

## 0.4.1 (2025-07-17)

### Features Added

- Added support for the following Azure Load Testing operations: [[#315](https://github.com/Azure/azure-mcp/pull/315)]
  - `azmcp-loadtesting-testresource-list` - List Azure Load testing resources.
  - `azmcp-loadtesting-testresource-create` - Create a new Azure Load testing resource.
  - `azmcp-loadtesting-test-get` - Get details of a specific load test configuration.
  - `azmcp-loadtesting-test-create` - Create a new load test configuration.
  - `azmcp-loadtesting-testrun-get` - Get details of a specific load test run.
  - `azmcp-loadtesting-testrun-list` - List all load test runs for a specific test.
  - `azmcp-loadtesting-testrun-create` - Create a new load test run.
  - `azmcp-loadtesting-testrun-delete` - Delete a specific load test run.
- Added support for scanning Azure resources for compliance recommendations using the Azure Quick Review CLI via the command: `azmcp-extension-azqr`. [[#510](https://github.com/Azure/azure-mcp/pull/510)]
- Added support for listing paths in Data Lake file systems via the command: `azmcp-storage-datalake-file-system-list-paths`. [[#608](https://github.com/Azure/azure-mcp/pull/608)]
- Added support for listing SQL elastic pools via the command: `azmcp-sql-elastic-pool-list`. [[#606](https://github.com/Azure/azure-mcp/pull/606)]
- Added support for listing SQL server firewall rules via the command: `azmcp-sql-firewall-rule-list`. [[#610](https://github.com/Azure/azure-mcp/pull/610)]
- Added new commands for obtaining Azure Functions best practices via the following commands: [[#630](https://github.com/Azure/azure-mcp/pull/630)]
  - `azmcp-bestpractices-azurefunctions-get-code-generation` - Get code generation best practices for Azure Functions.
  - `azmcp-bestpractices-azurefunctions-get-deployment` - Get deployment best practices for Azure Functions.
- Added support for get details about a product in the Azure Marketplace via the command: `azmcp-marketplace-product-get`. [[#442](https://github.com/Azure/azure-mcp/pull/442)]

### Breaking Changes

- Renamed the command `azmcp-bestpractices-get` to `azmcp-bestpractices-general-get`. [[#630](https://github.com/Azure/azure-mcp/pull/630)]

### Bugs Fixed

- Fixed an issue with Azure CLI executable path resolution on Windows. [[#611](https://github.com/Azure/azure-mcp/issues/611)]
- Fixed a tool discovery timing issue when calling tools on fresh server instances. [[#604](https://github.com/Azure/azure-mcp/issues/604)]
- Fixed issue where unrecognizable json would be sent to MCP clients in STDIO mode at startup. [[#644](https://github.com/Azure/azure-mcp/issues/644)]

### Other Changes

- Changed `engines.node` in `package.json` to require Node.js version `>=20.0.0`. [[#628](https://github.com/Azure/azure-mcp/pull/628)]

## 0.4.0 (2025-07-15)

### Features Added

- Added support for listing Azure Kubernetes Service (AKS) clusters via the command `azmcp-aks-cluster-list`. [[#560](https://github.com/Azure/azure-mcp/pull/560)]
- Made the following Ahead of Time (AOT) compilation improvements saving `6.96 MB` in size total:
  - Switched to the trimmer-friendly `CreateSlimBuilder` API from `CreateBuilder`, saving `0.63 MB` in size for the native executable. [[#564](https://github.com/Azure/azure-mcp/pull/564)]
  - Switched to the trimmer-friendly `npgsql` API, saving `2.69 MB` in size for the native executable. [[#592](https://github.com/Azure/azure-mcp/pull/592)]
  - Enabled `IlcFoldIdenticalMethodBodies` to fold identical method bodies, saving `3.64 MB` in size for the native executable. [[#598](https://github.com/Azure/azure-mcp/pull/598)]
- Added support for using the hyphen/dash ("-") character in command names. [[#531](https://github.com/Azure/azure-mcp/pull/531)]
- Added support for authenticating with the Azure account used to log into VS Code. Authentication now prioritizes the VS Code broker credential when in the context of VS Code. [[#452](https://github.com/Azure/azure-mcp/pull/452)]

### Breaking Changes

- Removed SSE (Server-Sent Events) transport support. Now, only stdio transport is supported as SSE is no longer part of the MCP specification. [[#593](https://github.com/Azure/azure-mcp/issues/593)]
- Renamed `azmcp-sql-server-entraadmin-list` to `azmcp-sql-server-entra-admin-list` for better readability. [[#602](https://github.com/Azure/azure-mcp/pull/602)]

### Bugs Fixed

- Added a post-install script to ensure platform-specific versions like `@azure/mcp-${platform}-${arch}` can be resolved. Otherwise, fail install to prevent npx caching of `@azure/mcp`. [[#597](https://github.com/Azure/azure-mcp/pull/597)]
- Improved install reliability and error handling when missing platform packages on Ubuntu. [[#394](https://github.com/Azure/azure-mcp/pull/394)]

### Other Changes
- Updated `engines.node` in `package.json` to require Node.js version `>=22.0.0`.

#### Dependency Updates

- Updated the `ModelContextProtocol.AspNetCore` version from `0.3.0-preview.1` to `0.3.0-preview.2`. [[#519](https://github.com/Azure/azure-mcp/pull/519)]

## 0.3.2 (2025-07-10)

### Features Added

- Added support for listing Azure Managed Grafana details via the command: `azmcp-grafana-list`. [[#532](https://github.com/Azure/azure-mcp/pull/532)]
- Added agent best practices for Azure Terraform commands. [[#420](https://github.com/Azure/azure-mcp/pull/420)]

### Bugs Fixed

- Fixed issue where trace logs could be collected as telemetry. [[#540](https://github.com/Azure/azure-mcp/pull/540/)]
- Fixed an issue that prevented the Azure MCP from finding the Azure CLI if it was installed on a path other than the default global one. [[#351](https://github.com/Azure/azure-mcp/issues/351)]

## 0.3.1 (2025-07-08)

### Features Added

- Added support for the following SQL operations:
  - `azmcp-sql-db-show` - Show details of a SQL Database [[#516](https://github.com/Azure/azure-mcp/pull/516)]
  - `azmcp-sql-server-entra-admin-list` - List Microsoft Entra ID administrators for a SQL server [[#529](https://github.com/Azure/azure-mcp/pull/529)]
- Updates Azure MCP tool loading configurations at launch time. [[#513](https://github.com/Azure/azure-mcp/pull/513)]

### Breaking Changes

- Deprecated the `--service` flag. Use `--namespace` and `--mode` options to specify the service and mode the server will run in. [[#513](https://github.com/Azure/azure-mcp/pull/513)]

## 0.3.0 (2025-07-03)

### Features Added

- Added support for Azure AI Foundry [[#274](https://github.com/Azure/azure-mcp/pull/274)]. The following tools are now available:
  - `azmcp-foundry-models-list`
  - `azmcp-foundry-models-deploy`
  - `azmcp-foundry-models-deployments-list`
- Added support for telemetry [[#386](https://github.com/Azure/azure-mcp/pull/386)]. Telemetry is enabled by default but can be disabled by setting `AZURE_MCP_COLLECT_TELEMETRY` to `false`.

### Bugs Fixed

- Fixed a bug where `CallToolResult` was always successful. [[#511](https://github.com/Azure/azure-mcp/pull/511)]

## 0.2.6 (2025-07-01)

### Other Changes

- Updated the descriptions of the following tools to improve their usage by Agents: [[#492](https://github.com/Azure/azure-mcp/pull/492)]
  - `azmcp-datadog-monitoredresources-list`
  - `azmcp-kusto-cluster-list`
  - `azmcp-kusto-database-list`
  - `azmcp-kusto-sample`
  - `azmcp-kusto-table-list`
  - `azmcp-kusto-table-schema`

## 0.2.5 (2025-06-26)

### Bugs Fixed

- Fixed issue where tool listing incorrectly returned resources instead of text. [#465](https://github.com/Azure/azure-mcp/issues/465)
- Fixed invalid modification to HttpClient in KustoClient. [#433](https://github.com/Azure/azure-mcp/issues/433)

## 0.2.4 (2025-06-24)

### Features Added

- Added new command for resource-centric logs query in Azure Monitor with command path `azmcp-monitor-resource-logs-query` - https://github.com/Azure/azure-mcp/pull/413
- Added support for starting the server with a subset of services using the `--service` flag - https://github.com/Azure/azure-mcp/pull/424
- Improved index schema handling in Azure AI Search (index descriptions, facetable fields, etc.) - https://github.com/Azure/azure-mcp/pull/440
- Added new commands for querying metrics with Azure Monitor with command paths `azmcp-monitor-metrics-query` and `azmcp-monitor-metrics-definitions`. - https://github.com/Azure/azure-mcp/pull/428

### Breaking Changes

- Changed the command for workspace-based logs query in Azure Monitor from `azmcp-monitor-log-query` to `azmcp-monitor-workspace-logs-query`

### Bugs Fixed

- Fixed handling of non-retrievable fields in Azure AI Search. [#416](https://github.com/Azure/azure-mcp/issues/416)

### Other Changes

- Repository structure changed to organize all of an Azure service's code into a single "area" folder. ([426](https://github.com/Azure/azure-mcp/pull/426))
- Upgraded Azure.Messaging.ServiceBus to 7.20.1 and Azure.Core to 1.46.2. ([441](https://github.com/Azure/azure-mcp/pull/441/))
- Updated to ModelContextProtocol 0.3.0-preview1, which brings support for the 06-18-2025 MCP specification. ([431](https://github.com/Azure/azure-mcp/pull/431))

## 0.2.3 (2025-06-19)

### Features Added

- Adds support to launch MCP server in readonly mode - https://github.com/Azure/azure-mcp/pull/410

### Bugs Fixed

- MCP tools now expose annotations to clients https://github.com/Azure/azure-mcp/pull/388

## 0.2.2 (2025-06-17)

### Features Added

- Support for Azure ISV Services https://github.com/Azure/azure-mcp/pull/199/
- Support for Azure RBAC https://github.com/Azure/azure-mcp/pull/266
- Support for Key Vault Secrets https://github.com/Azure/azure-mcp/pull/173


## 0.2.1 (2025-06-12)

### Bugs Fixed

- Fixed the issue where queries containing double quotes failed to execute. https://github.com/Azure/azure-mcp/pull/338
- Enables dynamic proxy mode within single "azure" tool. https://github.com/Azure/azure-mcp/pull/325

## 0.2.0 (2025-06-09)

### Features Added

- Support for launching smaller service level MCP servers. https://github.com/Azure/azure-mcp/pull/324

### Bugs Fixed

- Fixed failure starting Docker image. https://github.com/Azure/azure-mcp/pull/301

## 0.1.2 (2025-06-03)

### Bugs Fixed

- Monitor Query Logs Failing.  Fixed with https://github.com/Azure/azure-mcp/pull/280

## 0.1.1 (2025-05-30)

### Bugs Fixed

- Fixed return value of `tools/list` to use JSON object names. https://github.com/Azure/azure-mcp/pull/275

### Other Changes

- Update .NET SDK version to 9.0.300 https://github.com/Azure/azure-mcp/pull/278

## 0.1.0 (2025-05-28)

### Breaking Changes

- `azmcp tool list` "args" changes to "options"

### Other Changes

- Removed "Arguments" from code base in favor of "Options" to align with System. CommandLine semantics. https://github.com/Azure/azure-mcp/pull/232

## 0.0.21 (2025-05-22)

### Features Added

- Support for Azure Redis Caches and Clusters https://github.com/Azure/azure-mcp/pull/198
- Support for Azure Monitor Health Models https://github.com/Azure/azure-mcp/pull/208

### Bugs Fixed

- Updates the usage patterns of Azure Developer CLI (azd) when invoked from MCP. https://github.com/Azure/azure-mcp/pull/203
- Fixes server binding issue when using SSE transport in Docker by replacing `ListenLocalhost` with `ListenAnyIP`, allowing external access via port mapping. https://github.com/Azure/azure-mcp/pull/233

### Other Changes

- Updated to the latest ModelContextProtocol library. https://github.com/Azure/azure-mcp/pull/220

## 0.0.20 (2025-05-17)

### Bugs Fixed

- Improve the formatting in the ParseJsonOutput method and refactor it to utilize a ParseError record. https://github.com/Azure/azure-mcp/pull/218
- Added dummy argument for best practices tool, so the schema is properly generated for Python Open API use cases. https://github.com/Azure/azure-mcp/pull/219

## 0.0.19 (2025-05-15)

### Bugs Fixed

- Fixes Service Bus host name parameter description. https://github.com/Azure/azure-mcp/pull/209/

## 0.0.18 (2025-05-14)

### Bugs Fixed

- Include option to exclude managed keys. https://github.com/Azure/azure-mcp/pull/202

## 0.0.17 (2025-05-13)

### Bugs Fixed

- Added an opt-in timeout for browser-based authentication to handle cases where the process waits indefinitely if the user closes the browser. https://github.com/Azure/azure-mcp/pull/189

## 0.0.16 (2025-05-13)

### Bugs Fixed

- Fixed being able to pass args containing spaces through an npx call to the cli

### Other Changes

- Updated to the latest ModelContextProtocol library. https://github.com/Azure/azure-mcp/pull/161

## 0.0.15 (2025-05-09)

### Features Added

- Support for getting properties and runtime information for Azure Service Bus queues, topics, and subscriptions. https://github.com/Azure/azure-mcp/pull/150/
- Support for peeking at Azure Service Bus messages from queues or subscriptions. https://github.com/Azure/azure-mcp/pull/144
- Adds Best Practices tool that provides guidance to LLMs for effective code generation. https://github.com/Azure/azure-mcp/pull/153 https://github.com/Azure/azure-mcp/pull/156

### Other Changes

- Disabled Parallel testing in the ADO pipeline for Live Tests https://github.com/Azure/azure-mcp/pull/151

## 0.0.14 (2025-05-07)

### Features Added

- Support for Azure Key Vault keys https://github.com/Azure/azure-mcp/pull/119
- Support for Azure Data Explorer  https://github.com/Azure/azure-mcp/pull/21

## 0.0.13 (2025-05-06)

### Features Added

- Support for Azure PostgreSQL. https://github.com/Azure/azure-mcp/pull/81

## 0.0.12 (2025-05-05)

### Features Added

- Azure Search Tools https://github.com/Azure/azure-mcp/pull/83

### Other Changes

- Arguments no longer echoed in response: https://github.com/Azure/azure-mcp/pull/79
- Editorconfig and gitattributes updated: https://github.com/Azure/azure-mcp/pull/91

## 0.0.11 (2025-04-29)

### Features Added

### Breaking Changes

### Bugs Fixed
- Bug fixes to existing MCP commands
- See https://github.com/Azure/azure-mcp/releases/tag/0.0.11

### Other Changes

## 0.0.10 (2025-04-17)

### Features Added
- Support for Azure Cosmos DB (NoSQL databases).
- Support for Azure Storage.
- Support for Azure Monitor (Log Analytics).
- Support for Azure App Configuration.
- Support for Azure Resource Groups.
- Support for Azure CLI.
- Support for Azure Developer CLI (azd).

### Breaking Changes

### Bugs Fixed
- See https://github.com/Azure/azure-mcp/releases/tag/0.0.10

### Other Changes
- See Blog post for details https://devblogs.microsoft.com/azure-sdk/introducing-the-azure-mcp-server/<|MERGE_RESOLUTION|>--- conflicted
+++ resolved
@@ -44,13 +44,10 @@
 
 - Marked the `secret` hint of `azmcp_keyvault_secret_create` tool to "true". [[#430](https://github.com/microsoft/mcp/pull/430)]
 
-<<<<<<< HEAD
-=======
 ### Other Changes
 
 - Replaced bicep tool dependency on Azure.Bicep.Types.Az package with Microsoft.Azure.Mcp.AzTypes.Internal.Compact package. [[#472](https://github.com/microsoft/mcp/pull/472)]
 
->>>>>>> 93101d44
 ## 0.6.0 (2025-09-11)
 
 ### Features Added
