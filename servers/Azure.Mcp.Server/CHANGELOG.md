--- conflicted
+++ resolved
@@ -10,12 +10,9 @@
 
 ### Bugs Fixed
 
-<<<<<<< HEAD
+- Fixed the bug where user confirmation (elicitation) stopped working between versions 0.8.5 and 0.9.2. ([#824](https://github.com/microsoft/mcp/issues/824))
 - Fixed `IsServerCommandInvoked` always appearing to be true. [[#837](https://github.com/microsoft/mcp/pull/837)]
 - Fixed `ToolName` always showing up as the tool area even if an MCP tool was invoked. [[#837](https://github.com/microsoft/mcp/pull/837)]
-=======
-- Fixed the bug where user confirmation (elicitation) stopped working between versions 0.8.5 and 0.9.2. ([#824](https://github.com/microsoft/mcp/issues/824))
->>>>>>> a947b408
 
 ### Other Changes
 
