--- conflicted
+++ resolved
@@ -34,9 +34,7 @@
 
 ### Other Changes
 
-<<<<<<< HEAD
 - Added more deployment related best practices [[#698](https://github.com/microsoft/mcp/issues/698)]
-=======
 - Updated the description of the following commands to decrease ambiguity and increase selection accuracy by LLMs:
   - AKS (Azure Kubernetes Service)
     - `azmcp_aks_cluster_get`
@@ -111,7 +109,6 @@
 #### Dependency updates
 
 - Updated `Microsoft.Azure.Cosmos.Aot` from `0.1.2-preview.2` to `0.1.4-preview.2`, which upgrades the transitive Newtonsoft.Json dependency to `13.0.4`. [[#662](https://github.com/microsoft/mcp/pull/662)]
->>>>>>> b764a659
 
 ## 0.8.4 (2025-10-02)
 
