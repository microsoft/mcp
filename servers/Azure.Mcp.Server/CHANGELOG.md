# CHANGELOG 📝

The Azure MCP Server updates automatically by default whenever a new release comes out 🚀. We ship updates twice a week on Tuesdays and Thursdays 😊

## 2.0.0-beta.2 (Unreleased)

### Features Added
- Added support for speech recognition from an audio file with Fast Transcription via the command `azmcp_speech_stt_recognize`. [[#1021](https://github.com/microsoft/mcp/issues/1021)]
- Added support for User-Assigned Managed Identity via `AZURE_CLIENT_ID` environment variable [[#1030](https://github.com/microsoft/mcp/issues/1030)]
- Added the following features for deploying as a `Remote MCP Server`:
    - Added support for HTTP transport, including both incoming and outgoing authentication. Incoming authentication uses Entra ID, while outgoing authentication can either use Entra On-Behalf-Of (OBO) or the authentication configured in the host environment. [[#1020](https://github.com/microsoft/mcp/pull/1020)]
    - Added support for the `--dangerously-disable-http-incoming-auth` command-line option to disable the built-in incoming authentication. Use this option only if you plan to provide your own incoming authentication mechanism, and with caution, as it exposes the server to unauthenticated access. [[#1037](https://github.com/microsoft/mcp/pull/1037)]

- Added `foundry_agents_create`, `foundry_agents_get-sdk-sample`, `foundry_thread_create`, `foundry_thread_list`, `foundry_thread_get-messages` tools for AI Foundry scenarios. [[#945](https://github.com/microsoft/mcp/pull/945)]

### Breaking Changes

### Bugs Fixed

- Avoid spawning child processes per namespace for consolidated mode [[#1002](https://github.com/microsoft/mcp/pull/1002)]
<<<<<<< HEAD
- Adds descriptions to the tools metadata, to ensure enough information is present in the cli to generate docs for metadata. [[#1043](https://github.com/microsoft/mcp/pull/1043)] 
=======
- Improvement to learning experience by ignoring `command` parameter, which resulted in neither learning nor a tool call to happen. Learning is now always invoked when `learn=true` is passed. [[#1057](https://github.com/microsoft/mcp/pull/1057)]
>>>>>>> 9242a741

### Other Changes

- Added `ToolId` into telemetry, based on `IBaseCommand.Id`, a unique GUID for each command. [[#1018](https://github.com/microsoft/mcp/pull/1018)]
- Support for exporting telemetry to OTLP exporters by configuring environment with `AZURE_MCP_ENABLE_OTLP_EXPORTER=true`. [[#1018](https://github.com/microsoft/mcp/pull/1018)]
- Updates `AzureMcpServerConfiguration.Version` to use value from `AssemblyInformationalVersionAttribute` rather than file version to support semver conventions such as -beta.1. [[#1040](https://github.com/microsoft/mcp/pull/1040)]
- Added a `CancellationToken` parameter `IBaseCommand.ExecuteAsync()` [[#1056](https://github.com/microsoft/mcp/pull/1056)]
- Added a `CancellationToken` parameter to async methods to many, but not yet all, `I[SomeService]` interfaces  [[#1056](https://github.com/microsoft/mcp/pull/1056)]

## 2.0.0-beta.1 (2025-10-29)

- Initial beta release to validate updated release infrastructure and versioning strategy. No functional changes from 1.x series.

## 1.0.0 (2025-10-27)

**🎉 First Stable Release**

We're excited to announce the first stable release of the Azure MCP Server! This milestone represents months of development, extensive testing, and valuable feedback from our community. The Azure MCP Server provides seamless integration between AI agents and 40+ Azure services through the Model Context Protocol (MCP) specification.

### What's Included in 1.0.0

The Azure MCP Server now offers:

- **Comprehensive Azure Service Coverage**: Support for 40+ Azure services including Storage, Key Vault, Cosmos DB, SQL, Kubernetes (AKS), AI Foundry, Event Hubs, Service Bus, PostgreSQL, MySQL, Redis, Azure Monitor, Application Insights, and many more
- **Multiple Installation Methods**: Available through NuGet, NPM, and Docker; or as an extension/plugin for VS Code, Visual Studio 2022, and IntelliJ IDEA.
- **Flexible Server Modes**:
  - Namespace mode (default): Organizes tools by service for easy discovery
  - Consolidated mode: Groups tools by tasks and actions for streamlined workflows
  - Single mode: All tools behind one unified "azure" tool
  - All mode: Exposes every tool individually for maximum control
- **Advanced Authentication**: Supports multiple Azure authentication methods with credential chaining
- **Production Ready**: Includes comprehensive error handling, retry policies, telemetry, and extensive test coverage
- **Developer Friendly**: Native AOT compilation support, read-only mode for safe exploration, and detailed documentation

### Key Features

- **170+ Azure Commands** across Storage, Databases, AI Services, Monitoring, and more
- **Enterprise Support**: Proxy configuration, managed identity authentication, and secure credential handling
- **Performance Optimizations**: Selective caching for expensive operations and efficient HTTP client management

### Getting Started

Install the Azure MCP Server from your preferred platform:

- **VS Code**: Install the [Azure MCP Server extension](https://marketplace.visualstudio.com/items?itemName=ms-azuretools.vscode-azure-mcp-server)
- **Visual Studio 2022**: Install [GitHub Copilot for Azure](https://marketplace.visualstudio.com/items?itemName=github-copilot-azure.GitHubCopilotForAzure2022)
- **IntelliJ IDEA**: Install [Azure Toolkit for IntelliJ](https://plugins.jetbrains.com/plugin/8053-azure-toolkit-for-intellij)
- **NuGet**: `dotnet tool install -g Azure.Mcp --version 1.0.0`
- **npm**: `npx @azure/mcp@1.0.0`
- **Docker**: `docker pull mcr.microsoft.com/azure-mcp:1.0.0`

### Documentation

- [Complete Command Reference](https://github.com/microsoft/mcp/blob/release/azure/1.x/servers/Azure.Mcp.Server/docs/azmcp-commands.md)
- [Authentication Guide](https://github.com/microsoft/mcp/blob/release/azure/1.x/docs/Authentication.md)
- [Troubleshooting](https://github.com/microsoft/mcp/blob/release/azure/1.x/servers/Azure.Mcp.Server/TROUBLESHOOTING.md)
- [Contributing Guidelines](https://github.com/microsoft/mcp/blob/release/azure/1.x/CONTRIBUTING.md)

### Thank You

This release wouldn't have been possible without the contributions from our community, extensive testing from early adopters, and collaboration with the MCP ecosystem. Thank you for your feedback, bug reports, and feature requests that helped shape this stable release.

For a complete history of pre-release changes, see versions [0.9.9](#099-2025-10-24) through [0.0.10](#0010-2025-04-17) below.

## 0.9.9 (2025-10-24)

### Other Changes

- Set telemetry fields for `ToolArea` and `ToolName` when "single" mode is used. [[#952](https://github.com/microsoft/mcp/pull/952)]
- Added instructions on when to not use azd init [[#942](https://github.com/microsoft/mcp/pull/942)]

## 0.9.8 (2025-10-23)

### Features Added

- Adds unique identifier to MCP tools. [[#940](https://github.com/microsoft/mcp/pull/940/)]

### Bugs Fixed

- Fixed SKU configuration bug in SQL database create and update commands. [[#925](https://github.com/microsoft/mcp/pull/925)]
- Fixed a serialization issue with Foundry tools. [[#904](https://github.com/microsoft/mcp/pull/904)]

### Other Changes

- Set telemetry fields for `ToolArea` and `ToolName` when "consolidated" mode is used or a server is loaded from `registry.json`. [[#933](https://github.com/microsoft/mcp/pull/933)]

## 0.9.7 (2025-10-22)

### Bugs Fixed

- Increased Kusto `HttpClient` timeout from 100 seconds to 240 seconds to support long-running queries. [[#907](https://github.com/microsoft/mcp/pull/907)]
- Provide installation instructions when azd or other registry components are missing. [[#926](https://github.com/microsoft/mcp/pull/926)]

### Other Changes

- Improved the following tool namespace descriptions for better LLM tool selection, including usage patterns, messaging scenarios, and when not to use their tools:
  - Service Bus [[#923](https://github.com/microsoft/mcp/pull/923)]
  - Application Insights [[#928](https://github.com/microsoft/mcp/pull/928)]
- Updated the description of the `azmcp_appservice_database_add` command to decrease ambiguity and increase selection accuracy by LLMs. [[#912](https://github.com/microsoft/mcp/pull/912)]

## 0.9.6 (2025-10-21)

### Features Added

- Added instructions to the best practices tool for the GitHub coding agent on how to configure the Azure MCP Server. [[#888](https://github.com/microsoft/mcp/pull/888)]

### Bugs Fixed

- Fixed an issue where `azmcp_entra_administrator_list` was not listing administrators correctly. [[#891](https://github.com/microsoft/mcp/pull/891)]
- Fixed an issue where `azmcp_sql_server_firewall_rule_list` was not listing firewall rules correctly. [[#891](https://github.com/microsoft/mcp/pull/891)]
- Fixed an issue preventing the `ServerStarted` telemetry event from being published. [[#905](https://github.com/microsoft/mcp/pull/905)]
- Fixed an issue where MCP tools were missing the 'title' metadata, causing Visual Studio to display raw tool names instead of user-friendly titles. [[#898](https://github.com/microsoft/mcp/pull/898)]

### Other Changes

- Added tool name length validation to ensure all tool names stay within 48 character limit for compatibility with MCP clients. [[#881](https://github.com/microsoft/mcp/pull/881)]

#### Dependency Updates

- Updated the following libraries:
  - `ModelContextProtocol.AspNetCore`: `0.4.0-preview.2` → `0.4.0-preview.3`. [[#887](https://github.com/Azure/azure-mcp/pull/887)]

## 0.9.5 (2025-10-20)

### Bugs Fixed

- Update the `server.json` file in the NuGet distribution to match the `2025-09-29` schema version (latest from the MCP Registry). [[#870](https://github.com/microsoft/mcp/pull/870)]

### Other Changes

- Updated how `IsServerCommandInvoked` telemetry is captured to more correctly report whether learning or tool call was performed. [[#874](https://github.com/microsoft/mcp/pull/874)]
- Added tool name length validation to ensure all tool names stay within 48 character limit for compatibility with MCP clients. [[#881](https://github.com/microsoft/mcp/pull/881)]

## 0.9.4 (2025-10-17)

### Features Added

- Added a new server startup "consolidated" mode, which groups Azure MCP tools by tasks and actions tools conduct. This can be enabled by using the `--consolidated` flag. [[#784](https://github.com/microsoft/mcp/pull/784)]

### Breaking Changes

- Removes the `azmcp_` prefix from all commands. [[#868](https://github.com/microsoft/mcp/pull/868)]

### Other Changes

#### Dependency Updates

- Updated the following dependencies: [[864](https://github.com/microsoft/mcp/pull/864)]
  - Azure.ResourceManager.ResourceGraph: `1.1.0-beta.4` → `1.1.0`
  - Azure.Core: `1.48.0` → `1.49.0`

## 0.9.3 (2025-10-16)

### Bugs Fixed

- Fixed a bug where user confirmation (elicitation) stopped working between versions `0.8.5` and `0.9.2`. [[#824](https://github.com/microsoft/mcp/issues/824)]
- Fixed `IsServerCommandInvoked` always appearing to be true. [[#837](https://github.com/microsoft/mcp/pull/837)]
- Fixed `ToolName` always showing up as the tool area even if an MCP tool was invoked. [[#837](https://github.com/microsoft/mcp/pull/837)]
- Update the `server.json` in the NuGet distribution to match the 2025-09-29 server.json schema version (latest from the MCP Registry). [[#870](https://github.com/microsoft/mcp/pull/870)]

### Other Changes

- Updated the description of the following Communications commands to decrease ambiguity and increase selection accuracy by LLMs: [[#804](https://github.com/microsoft/mcp/pull/804)]
  - `azmcp_communication_email_send`
  - `azmcp_communication_sms_send`
- Improved the description of the `--enable-insecure-transports` server startup option. [[#839](https://github.com/microsoft/mcp/pull/839)]

## 0.9.2 (2025-10-15)

### Bugs Fixed

- Fixed retained-buffer leaks across services (Kusto, EventGrid, AppLens, Speech, Cosmos, Foundry, NetworkResourceProvider) and tool loaders (BaseToolLoader, ServerToolLoader, NamespaceToolLoader, SingleProxyToolLoader) by disposing `JsonDocument`/`HttpResponseMessage` instances and cloning returned `JsonElements`. ([#817](https://github.com/microsoft/mcp/pull/817))

### Other Changes

- Telemetry capture is disabled in non-release builds. ([#783](https://github.com/microsoft/mcp/pull/783))

## 0.9.1 (2025-10-14)

### Bugs Fixed

- Fixed an issue where `azmcp_sql_db_rename` would not work as expected. [[#615](https://github.com/microsoft/mcp/issues/615)]

### Other Changes

- MCP server start options are now included in telemetry logs. ([#794](https://github.com/microsoft/mcp/pull/794))
- Updated the description of the following Workbook commands to decrease ambiguity and increase selection accuracy by LLMs: [[#787](https://github.com/microsoft/mcp/pull/787)]
  - `azmcp_workbook_show`
  - `azmcp_workbook_update`

## 0.9.0 (2025-10-13)

### Features Added

- Added support for sending an email via Azure Communication Services via the command `azmcp_communication_email_send`. [[#690](https://github.com/microsoft/mcp/pull/690)]
- Added the following Event Hubs commands: [[#750](https://github.com/microsoft/mcp/pull/750)]
  - `azmcp_eventhubs_consumergroup_update`: Create or update a consumer group for an Event Hub.
  - `azmcp_eventhubs_consumergroup_get`: Get details of a consumer group for an Event Hub
  - `azmcp_eventhubs_consumergroup_delete`: Delete a consumer group from an Event Hub
  - `azmcp_eventhubs_eventhub_update`: Create or update an Event Hub within a namespace
  - `azmcp_eventhubs_eventhub_get`: Get details of an Event Hub within a namespace
  - `azmcp_eventhubs_eventhub_delete`: Delete an Event Hub from a namespace
  - `azmcp_eventhubs_namespace_update`: Create or update an Event Hubs namespace
  - `azmcp_eventhubs_namespace_delete`: Delete an existing Event Hubs namespace.
- Added support for listing Azure AI Foundry (Cognitive Services) resources or getting details of a specific one via the command `azmcp_foundry_resource_get`. [[#762](https://github.com/microsoft/mcp/pull/762)]
- Added support for Azure Monitor Web Tests management operations: [[#529](https://github.com/microsoft/mcp/issues/529)]
  - `azmcp_monitor_webtests_create`: Create a new web test in Azure Monitor
  - `azmcp_monitor_webtests_get`: Get details for a specific web test
  - `azmcp_monitor_webtests_list`: List all web tests in a subscription or optionally, within a resource group
  - `azmcp_monitor_webtests_update`: Update an existing web test in Azure Monitor
- Added the following Azure CLI commands:
  - `azmcp_extension_cli_generate`: Generate Azure CLI commands based on user intent. [[#203](https://github.com/microsoft/mcp/issues/203)]
  - `azmcp_extension_cli_install`: Get installation instructions for Azure CLI, Azure Developer CLI and Azure Functions Core Tools. [[#74](https://github.com/microsoft/mcp/issues/74)]
- Added support for Azure AI Search knowledge bases and knowledge sources commands: [[#719](https://github.com/Azure/azure-mcp/pull/719)]
  - `azmcp_search_knowledge_base_list`: List knowledge bases defined in an Azure AI Search service.
  - `azmcp_search_knowledge_base_retrieve`: Execute a retrieval operation using a specified knowledge base with optional multi-turn conversation history.
  - `azmcp_search_knowledge_source_list`: List knowledge sources defined in an Azure AI Search service.

### Breaking Changes

- Replaced `azmcp_redis_cache_list` and `azmcp_redis_cluster_list` with a unified `azmcp_redis_list` command that lists all Redis resources in a subscription. [[#756](https://github.com/microsoft/mcp/issues/756)]
  - Flattened `azmcp_redis_cache_accesspolicy_list` and `azmcp_redis_cluster_database_list` into the aforementioned `azmcp_redis_list` command. [[#757](https://github.com/microsoft/mcp/issues/757)]

### Bugs Fixed

- Fix flow of `Activity.Current` in telemetry service by changing `ITelemetryService`'s activity calls to synchronous. [[#558](https://github.com/microsoft/mcp/pull/558)]

### Other Changes

- Added more deployment related best practices. [[#698](https://github.com/microsoft/mcp/issues/698)]
- Added `IsServerCommandInvoked` telemetry field indicating that the MCP tool call resulted in a command invocation. [[#751](https://github.com/microsoft/mcp/pull/751)]
- Updated the description of the following commands to decrease ambiguity and increase selection accuracy by LLMs:
  - AKS (Azure Kubernetes Service): [[#771](https://github.com/microsoft/mcp/pull/771)]
    - `azmcp_aks_cluster_get`
    - `azmcp_aks_nodepool_get`
  - Marketplace: [[#761](https://github.com/microsoft/mcp/pull/761)]
    - `azmcp_marketplace_product_list`
  - Storage: [[#650](https://github.com/microsoft/mcp/pull/650)]
    - `azmcp_storage_account_get`
    - `azmcp_storage_blob_get`
    - `azmcp_storage_blob_container_create`
    - `azmcp_storage_blob_container_get`

#### Dependency Updates

- Updated the following libraries:
  - `Azure.Search.Documents`: `11.7.0-beta.6` → `11.7.0-beta.7`. [[#719](https://github.com/Azure/azure-mcp/pull/719)]
  - `ModelContextProtocol.AspNetCore`: `0.4.0-preview.1` → `0.4.0-preview.2`. [[#767](https://github.com/Azure/azure-mcp/pull/767)]

## 0.8.6 (2025-10-09)

### Features Added

- Added `--tool` option to start Azure MCP server with only specific tools by name, providing fine-grained control over tool exposure. This option switches server mode to `--all` automatically. The `--namespace` and `--tool` options cannot be used together. [[#685](https://github.com/microsoft/mcp/issues/685)]
- Added support for getting ledger entries on Azure Confidential Ledger via the command `azmcp_confidentialledger_entries_get`. [[#705](https://github.com/microsoft/mcp/pull/723)]
- Added support for listing an Azure resource's activity logs via the command `azmcp_monitor_activitylog_list`. [[#720](https://github.com/microsoft/mcp/pull/720)]

### Breaking Changes

- Unified required parameter validation: null or empty values now always throw `ArgumentException` with an improved message listing all invalid parameters. Previously this would throw either `ArgumentNullException` or `ArgumentException` for only the first invalid value. [[#718](https://github.com/microsoft/mcp/pull/718)]

### Other Changes

- Telemetry:
  - Added `ServerMode` telemetry tag to distinguish start-up modes for the MCP server. [[#738](https://github.com/microsoft/mcp/pull/738)]
  - Updated `ToolArea` telemetry field to be populated for namespace (and intent/learn) calls. [[#739](https://github.com/microsoft/mcp/pull/739)]

## 0.8.5 (2025-10-07)

### Features Added

- Added the following OpenAI commands: [[#647](https://github.com/microsoft/mcp/pull/647)]
  - `azmcp_foundry_openai_chat-completions-create`: Create interactive chat completions using Azure OpenAI chat models in AI Foundry.
  - `azmcp_foundry_openai_embeddings-create`: Generate vector embeddings using Azure OpenAI embedding models in AI Foundry
  - `azmcp_foundry_openai_models-list`: List all available OpenAI models and deployments in an Azure resource.
- Added support for sending SMS messages via Azure Communication Services with the command `azmcp_communication_sms_send`. [[#473](https://github.com/microsoft/mcp/pull/473)]
- Added support for appending tamper-proof ledger entries backed by TEEs and blockchain-style integrity guarantees in Azure Confidential Ledger via the command `azmcp_confidentialledger_entries_append`. [[#705](https://github.com/microsoft/mcp/pull/705)]
- Added the following Azure Managed Lustre commands:
  - `azmcp_azuremanagedlustre_filesystem_subnetsize_validate`: Check if the subnet can host the target Azure Managed Lustre SKU and size [[#110](https://github.com/microsoft/mcp/issues/110)].
  - `azmcp_azuremanagedlustre_filesystem_create`: Create an Azure Managed Lustre filesystem. [[#50](https://github.com/microsoft/mcp/issues/50)]
  - `azmcp_azuremanagedlustre_filesystem_update`: Update an Azure Managed Lustre filesystem. [[#50](https://github.com/microsoft/mcp/issues/50)]
- Added support for listing all Azure SignalR runtime instances or getting detailed information about a single one via the command `azmcp_signalr_runtime_get`. [[#83](https://github.com/microsoft/mcp/pull/83)]

### Breaking Changes

- Renamed `azmcp_azuremanagedlustre` commands to `azmcp_managedlustre`. [[#345](https://github.com/microsoft/mcp/issues/345)]
  - Renamed `azmcp_managedlustre_filesystem_required-subnet-size` to `azmcp_managedlustre_filesystem_subnetsize_ask`. [[#111](https://github.com/microsoft/mcp/issues/111)]
- Merged the following Azure Kubernetes Service (AKS) tools: [[#591](https://github.com/microsoft/mcp/issues/591)]
  - Merged `azmcp_aks_cluster_list` into `azmcp_aks_cluster_get`, which can perform both operations based on whether `--cluster` is passed.
  - Merged `azmcp_aks_nodepool_list` into `azmcp_aks_nodepool_get`, which can perform both operations based on whether `--nodepool` is passed.

### Bugs Fixed

- Improved description of Load Test commands. [[#92](https://github.com/microsoft/mcp/pull/92)]
- Fixed an issue where Azure Subscription tools were not available in the default (namespace) server mode. [[#634](https://github.com/microsoft/mcp/pull/634)]
- Improved error message for macOS users when interactive browser authentication fails due to broker threading requirements. The error now provides clear guidance to use Azure CLI, Azure PowerShell, or Azure Developer CLI for authentication instead. [[#684](https://github.com/microsoft/mcp/pull/684)]
- Added validation for the Cosmos query command `azmcp_cosmos_database_container_item_query`. [[#524](https://github.com/microsoft/mcp/pull/524)]
- Fixed the construction of Azure Resource Graph queries for App Configuration in the `FindAppConfigStore` method. The name filter is now correctly passed via the `additionalFilter` parameter instead of `tableName`, resolving "ExactlyOneStartingOperatorRequired" and "BadRequest" errors when setting key-value pairs. [[#670](https://github.com/microsoft/mcp/pull/670)]
- Updated the description of the Monitor tool and corrected the prompt for command `azmcp_monitor_healthmodels_entity_gethealth` to ensure that the LLM picks up the correct tool. [[#630](https://github.com/microsoft/mcp/pull/630)]
- Fixed "BadRequest" error in Azure Container Registry to get a registry, and in EventHubs to get a namespace. [[#729](https://github.com/microsoft/mcp/pull/729)]
- Added redundancy in Dockerfile to ensure the azmcp in the Docker image is actually executable. [[#732](https://github.com/microsoft/mcp/pull/732)]

### Other Changes

- Updated the description of `azmcp_bicepschema_get` to increase selection accuracy by LLMs. [[#649](https://github.com/microsoft/mcp/pull/649)]
- Update the `ToolName` telemetry field to use the normalized command name when the `CommandFactory` tool is used. [[#716](https://github.com/microsoft/mcp/pull/716)]
- Updated the default tool loading behavior to execute namespace tool calls directly instead of spawning separate child processes for each namespace. [[#704](https://github.com/microsoft/mcp/pull/704)]

#### Dependency updates

- Updated `Microsoft.Azure.Cosmos.Aot` from `0.1.2-preview.2` to `0.1.4-preview.2`, which upgrades the transitive Newtonsoft.Json dependency to `13.0.4`. [[#662](https://github.com/microsoft/mcp/pull/662)]

## 0.8.4 (2025-10-02)

### Features Added

- Added support to return metadata when using the `azmcp_tool_list` command. [[#564](https://github.com/microsoft/mcp/issues/564)]
- Added support for returning a list of tool namespaces instead of individual tools when using the `azmcp_tool_list` command with the `--namespaces` option. [[#496](https://github.com/microsoft/mcp/issues/496)]

### Breaking Changes

- Merged `azmcp_appconfig_kv_list` and `azmcp_appconfig_kv_show` into `azmcp_appconfig_kv_get` which can handle both listing and filtering key-values and getting a specific key-value. [[#505](https://github.com/microsoft/mcp/pull/505)]

### Bugs Fixed

- Fixed the name of the Key Vault Managed HSM settings get command from `azmcp_keyvault_admin_get` to `azmcp_keyvault_admin_settings_get`. [[#643](https://github.com/microsoft/mcp/issues/643)]
- Removed redundant DI instantiation of MCP server providers, as these are expected to be instantiated by the MCP server discovery mechanism. [[#644](https://github.com/microsoft/mcp/pull/644)]
- Fixed App Lens having a runtime error for reflection-based serialization when using native AoT MCP build. [[#639](https://github.com/microsoft/mcp/pull/639)]
- Added validation for the PostgreSQL database query command `azmcp_postgres_database_query`.[[#518](https://github.com/microsoft/mcp/pull/518)]

### Other Changes

- Change base Docker image from `bookworm-slim` to `alpine`. [[#651](https://github.com/microsoft/mcp/pull/651)]
- Refactored tool implementation to use Azure Resource Graph queries instead of direct ARM API calls:
  - Grafana [[#628](https://github.com/microsoft/mcp/pull/628)]
- Updated the description of the following commands to increase selection accuracy by LLMs:
  - App Deployment: `azmcp_deploy_app_logs_get` [[#640](https://github.com/microsoft/mcp/pull/640)]
  - Kusto: [[#666](https://github.com/microsoft/mcp/pull/666)]
    - `azmcp_kusto_cluster_get`
    - `azmcp_kusto_cluster_list`
    - `azmcp_kusto_database_list`
    - `azmcp_kusto_query`
    - `azmcp_kusto_sample`
    - `azmcp_kusto_table_list`
    - `azmcp_kusto_table_schema`
  - Redis: [[#655](https://github.com/microsoft/mcp/pull/655)]
    - `azmcp_redis_cache_list`
    - `azmcp_redis_cluster_list`
  - Service Bus: `azmcp_servicebus_topic_details` [[#642](https://github.com/microsoft/mcp/pull/642)]

#### Dependency Updates

- Updated the `ModelContextProtocol.AspNetCore` version from `0.3.0-preview.4` to `0.4.0-preview.1`. [[#576](https://github.com/Azure/azure-mcp/pull/576)]
- Removed the following dependencies:
  - `Azure.ResourceManager.Grafana` [[#628](https://github.com/microsoft/mcp/pull/622)]

## 0.8.3 (2025-09-30)

### Features Added

- Added support for Azure Developer CLI (azd) MCP tools when azd CLI is installed locally - [[#566](https://github.com/microsoft/mcp/issues/566)]
- Added support to proxy MCP capabilities when child servers leverage sampling or elicitation. [[#581](https://github.com/microsoft/mcp/pull/581)]
- Added support for publishing custom events to Event Grid topics via the command `azmcp_eventgrid_events_publish`. [[#514](https://github.com/microsoft/mcp/pull/514)]
- Added support for generating text completions using deployed Azure OpenAI models in AI Foundry via the command `azmcp_foundry_openai_create-completion`. [[#54](https://github.com/microsoft/mcp/pull/54)]
- Added support for speech recognition from an audio file with Azure AI Services Speech via the command `azmcp_speech_stt_recognize`. [[#436](https://github.com/microsoft/mcp/pull/436)]
- Added support for getting the details of an Azure Event Hubs namespace via the command `azmcp_eventhubs_namespace_get`. [[#105](https://github.com/microsoft/mcp/pull/105)]

### Breaking Changes

### Bugs Fixed

- Fixed an issue with the help option (`--help`) and enabled it across all commands and command groups. [[#583](https://github.com/microsoft/mcp/pull/583)]
- Fixed the following issues with Kusto commands:
  - `azmcp_kusto_cluster_list` and `azmcp_kusto_cluster_get` now accept the correct parameters expected by the service. [[#589](https://github.com/microsoft/mcp/issues/589)]
  - `azmcp_kusto_table_schema` now returns the correct table schema. [[#530](https://github.com/microsoft/mcp/issues/530)]
  - `azmcp_kusto_query` does not fail when the subscription id in the input query is enclosed in double quotes anymore. [[#152](https://github.com/microsoft/mcp/issues/152)]
  - All commands now return enough details in error messages when input parameters are invalid or missing. [[#575](https://github.com/microsoft/mcp/issues/575)]

### Other Changes

- Refactored tool implementation to use Azure Resource Graph queries instead of direct ARM API calls:
  - Authorization [[607](https://github.com/microsoft/mcp/pull/607)]
  - AppConfig [[606](https://github.com/microsoft/mcp/pull/606)]
  - ACR [[622](https://github.com/microsoft/mcp/pull/622)]
- Fixed the names of the following MySQL and Postgres commands: [[#614](https://github.com/microsoft/mcp/pull/614)]
  - `azmcp_mysql_server_config_config`    → `azmcp_mysql_server_config_get`
  - `azmcp_mysql_server_param_param`      → `azmcp_mysql_server_param_get`
  - `azmcp_mysql_table_schema_schema`     → `azmcp_mysql_table_schema_get`
  - `azmcp_postgres_server_config_config` → `azmcp_postgres_server_config_get`
  - `azmcp_postgres_server_param_param`   → `azmcp_postgres_server_param_get`
  - `azmcp_postgres_table_schema_schema`  → `azmcp_postgres_table_schema_get`
- Updated the description of the following commands to increase selection accuracy by LLMs:
  - AI Foundry: [[#599](https://github.com/microsoft/mcp/pull/599)]
    - `azmcp_foundry_agents_connect`
    - `azmcp_foundry_models_deploy`
    - `azmcp_foundry_models_deployments_list`
  - App Lens: `azmcp_applens_resource_diagnose` [[#556](https://github.com/microsoft/mcp/pull/556)]
  - Cloud Architect: `azmcp_cloudarchitect_design` [[#587](https://github.com/microsoft/mcp/pull/587)]
  - Cosmos DB: `azmcp_cosmos_database_container_item_query` [[#625](https://github.com/microsoft/mcp/pull/625)]
  - Event Grid: [[#552](https://github.com/microsoft/mcp/pull/552)]
    - `azmcp_eventgrid_subscription_list`
    - `azmcp_eventgrid_topic_list`
  - Key Vault: [[#608](https://github.com/microsoft/mcp/pull/608)]
    - `azmcp_keyvault_certificate_create`
    - `azmcp_keyvault_certificate_import`
    - `azmcp_keyvault_certificate_get`
    - `azmcp_keyvault_certificate_list`
    - `azmcp_keyvault_key_create`
    - `azmcp_keyvault_key_get`
    - `azmcp_keyvault_key_list`
    - `azmcp_keyvault_secret_create`
    - `azmcp_keyvault_secret_get`
    - `azmcp_keyvault_secret_list`
  - MySQL: [[#614](https://github.com/microsoft/mcp/pull/614)]
    - `azmcp_mysql_server_param_set`
  - Postgres: [[#562](https://github.com/microsoft/mcp/pull/562)]
    - `azmcp_postgres_database_query`
    - `azmcp_postgres_server_param_set`
  - Resource Health: [[#588](https://github.com/microsoft/mcp/pull/588)]
    - `azmcp_resourcehealth_availability-status_get`
    - `azmcp_resourcehealth_service-health-events_list`
  - SQL: [[#594](https://github.com/microsoft/mcp/pull/594)]
    - `azmcp_sql_db_delete`
    - `azmcp_sql_db_update`
    - `azmcp_sql_server_delete`
  - Subscriptions: `azmcp_subscription_list` [[#559](https://github.com/microsoft/mcp/pull/559)]

#### Dependency Updates

- Removed the following dependencies:
  - `Azure.ResourceManager.Authorization` [[#607](https://github.com/microsoft/mcp/pull/607)]
  - `Azure.ResourceManager.AppConfiguration` [[#606](https://github.com/microsoft/mcp/pull/606)]
  - `Azure.ResourceManager.ContainerRegistry` [[#622](https://github.com/microsoft/mcp/pull/622)]

## 0.8.2 (2025-09-25)

### Bugs Fixed

- Fixed `azmcp_subscription_list` to return empty enumerable instead of `null` when no subscriptions are found. [[#508](https://github.com/microsoft/mcp/pull/508)]

## 0.8.1 (2025-09-23)

### Features Added

- Added support for listing SQL servers in a subscription and resource group via the command `azmcp_sql_server_list`. [[#503](https://github.com/microsoft/mcp/issues/503)]
- Added support for renaming Azure SQL databases within a server while retaining configuration via the `azmcp sql db rename` command. [[#542](https://github.com/microsoft/mcp/pull/542)]
- Added support for Azure App Service database management via the command `azmcp_appservice_database_add`. [[#59](https://github.com/microsoft/mcp/pull/59)]
- Added the following Azure Foundry agents commands: [[#55](https://github.com/microsoft/mcp/pull/55)]
  - `azmcp_foundry_agents_connect`: Connect to an agent in an AI Foundry project and query it
  - `azmcp_foundry_agents_evaluate`: Evaluate a response from an agent by passing query and response inline
  - `azmcp_foundry_agents_query_and_evaluate`: Connect to an agent in an AI Foundry project, query it, and evaluate the response in one step
- Enhanced AKS managed cluster information with comprehensive properties. [[#490](https://github.com/microsoft/mcp/pull/490)]
- Added support retrieving Key Vault Managed HSM account settings via the command `azmcp-keyvault-admin-settings-get`. [[#358](https://github.com/microsoft/mcp/pull/358)]

### Breaking Changes

- Removed the following Storage tools: [[#500](https://github.com/microsoft/mcp/pull/500)]
  - `azmcp_storage_blob_batch_set-tier`
  - `azmcp_storage_datalake_directory_create`
  - `azmcp_storage_datalake_file-system_list-paths`
  - `azmcp_storage_queue_message_send`
  - `azmcp_storage_share_file_list`
  - `azmcp_storage_table_list`
- Updated the `OpenWorld` and `Destructive` hints for all tools. [[#510](https://github.com/microsoft/mcp/pull/510)]

### Bugs Fixed

- Fixed MCP server hanging on invalid transport arguments. Server now exits gracefully with clear error messages instead of hanging indefinitely. [[#511](https://github.com/microsoft/mcp/pull/511)]

### Other Changes

- Refactored Kusto service implementation to use Azure Resource Graph queries instead of direct ARM API calls. [[#528](https://github.com/microsoft/mcp/pull/528)]
- Refactored Storage service implementation [[#539](https://github.com/microsoft/mcp/pull/539)]
  - Replaced direct ARM API calls in `azmcp_storage_account_get` with Azure Resource Graph queries.
  - Updated `azmcp_storage_account_create` to use the GenericResource approach instead of direct ARM API calls.
- Updated `IAreaSetup` API so the area's command tree is returned rather than modifying an existing object. It's also more DI-testing friendly. [[#478](https://github.com/microsoft/mcp/pull/478)]
- Updated `CommandFactory.GetServiceArea` to check for a tool's service area with or without the root `azmcp` prefix. [[#478](https://github.com/microsoft/mcp/pull/478)]

#### Dependency Updates

- Removed the following dependencies:
  - `Azure.ResourceManager.Kusto` [[#528](https://github.com/microsoft/mcp/pull/528)]

## 0.8.0 (2025-09-18)

### Features Added

- Added the `--insecure-disable-elicitation` server startup switch. When enabled, the server will bypass user confirmation (elicitation) for tools marked as handling secrets and execute them immediately. This is **INSECURE** and meant only for controlled automation scenarios (e.g., CI or disposable test environments) because it removes a safety barrier that helps prevent accidental disclosure of sensitive data. [[#486](https://github.com/microsoft/mcp/pull/486)]
- Enhanced Azure authentication with targeted credential selection via the `AZURE_TOKEN_CREDENTIALS` environment variable: [[#56](https://github.com/microsoft/mcp/pull/56)]
  - `"dev"`: Development credentials (Visual Studio → Visual Studio Code → Azure CLI → Azure PowerShell → Azure Developer CLI)
  - `"prod"`: Production credentials (Environment → Workload Identity → Managed Identity)
  - Specific credential names (e.g., `"AzureCliCredential"`): Target only that credential
  - Improved Visual Studio Code credential error handling with proper exception wrapping for credential chaining
  - Replaced custom `DefaultAzureCredential` implementation with explicit credential chain for better control and transparency
  - For more details, see [Controlling Authentication Methods with AZURE_TOKEN_CREDENTIALS](https://github.com/microsoft/mcp/blob/main/servers/Azure.Mcp.Server/TROUBLESHOOTING.md#controlling-authentication-methods-with-azure_token_credentials)
- Enhanced AKS nodepool information with comprehensive properties. [[#454](https://github.com/microsoft/mcp/pull/454)]
- Added support for updating Azure SQL databases via the command `azmcp_sql_db_update`. [[#488](https://github.com/microsoft/mcp/pull/488)]
- Added support for listing Event Grid subscriptions via the command `azmcp_eventgrid_subscription_list`. [[#364](https://github.com/microsoft/mcp/pull/364)]
- Added support for listing Application Insights code optimization recommendations across components via the command `azmcp_applicationinsights_recommendation_list`. [#387](https://github.com/microsoft/mcp/pull/387)
- **Errata**: The following was announced as part of release `0.7.0, but was not actually included then.
  - Added support for creating and deleting SQL databases via the commands `azmcp_sql_db_create` and `azmcp_sql_db_delete`. [[#434](https://github.com/microsoft/mcp/pull/434)]
- Restored support for the following Key Vault commands: [[#506](https://github.com/microsoft/mcp/pull/506)]
  - `azmcp_keyvault_key_get`
  - `azmcp_keyvault_secret_get`

### Breaking Changes

- Redesigned how conditionally required options are handled. Commands now use explicit option registration via extension methods (`.AsRequired()`, `.AsOptional()`) instead of legacy patterns (`UseResourceGroup()`, `RequireResourceGroup()`). [[#452](https://github.com/microsoft/mcp/pull/452)]
- Removed support for the `AZURE_MCP_INCLUDE_PRODUCTION_CREDENTIALS` environment variable. Use `AZURE_TOKEN_CREDENTIALS` instead for more flexible credential selection. For migration details, see [Controlling Authentication Methods with AZURE_TOKEN_CREDENTIALS](https://github.com/microsoft/mcp/blob/main/servers/Azure.Mcp.Server/TROUBLESHOOTING.md#controlling-authentication-methods-with-azure_token_credentials). [[#56](https://github.com/microsoft/mcp/pull/56)]
- Merged `azmcp_appconfig_kv_lock` and `azmcp_appconfig_kv_unlock` into `azmcp_appconfig_kv_lock_set` which can handle locking or unlocking a key-value based on the `--lock` parameter. [[#485](https://github.com/microsoft/mcp/pull/485)]


### Other Changes

- Update `azmcp_foundry_models_deploy` to use "GenericResource" for deploying models to Azure AI Services. [[#456](https://github.com/microsoft/mcp/pull/456)]

#### Dependency Updates

- Replaced the `Azure.Bicep.Types.Az` dependency with `Microsoft.Azure.Mcp.AzTypes.Internal.Compact`. [[#472](https://github.com/microsoft/mcp/pull/472)]

## 0.7.0 (2025-09-16)

### Features Added

- Added support for getting a node pool in an AKS managed cluster via the command `azmcp_aks_nodepool_get`. [[#394](https://github.com/microsoft/mcp/pull/394)]
- Added support for diagnosing Azure Resources using the App Lens API via the command `azmcp_applens_resource_diagnose`. [[#356](https://github.com/microsoft/mcp/pull/356)]
- Added elicitation support. An elicitation request is sent if the tool annotation `secret` hint is true. [[#404](https://github.com/microsoft/mcp/pull/404)]
- Added `azmcp_sql_server_create`, `azmcp_sql_server_delete`, `azmcp_sql_server_show` to support SQL server create, delete, and show commands. [[#312](https://github.com/microsoft/mcp/pull/312)]
- Added the support for getting information about Azure Managed Lustre SKUs via the following command `azmcp_azuremanagedlustre_filesystem_get_sku_info`. [[#100](https://github.com/microsoft/mcp/issues/100)]
- Added support for creating and deleting SQL databases via the commands `azmcp_sql_db_create` and `azmcp_sql_db_delete`. [[#434](https://github.com/microsoft/mcp/pull/434)]
- `azmcp_functionapp_get` can now list Function Apps on a resource group level. [[#427](https://github.com/microsoft/mcp/pull/427)]

### Breaking Changes

- Merged `azmcp_functionapp_list` into `azmcp_functionapp_get`, which can perform both operations based on whether `--function-app` is passed. [[#427](https://github.com/microsoft/mcp/pull/427)]
- Removed Azure CLI (`az`) and Azure Developer CLI (`azd`) extension tools to reduce complexity and focus on native Azure service operations. [[#404](https://github.com/microsoft/mcp/pull/404)].

### Bugs Fixed

- Marked the `secret` hint of `azmcp_keyvault_secret_create` tool to "true". [[#430](https://github.com/microsoft/mcp/pull/430)]

### Other Changes

- Replaced bicep tool dependency on Azure.Bicep.Types.Az package with Microsoft.Azure.Mcp.AzTypes.Internal.Compact package. [[#472](https://github.com/microsoft/mcp/pull/472)]

## 0.6.0 (2025-09-11)

### Features Added

- **The Azure MCP Server is now also available on NuGet.org** [[#368](https://github.com/microsoft/mcp/pull/368)]
- Added support for listing node pools in an AKS managed cluster via the command `azmcp_aks_nodepool_list`. [[#360](https://github.com/microsoft/mcp/pull/360)]

### Breaking Changes

- To improve performance, packages now ship with trimmed binaries that have unused code and dependencies removed, resulting in significantly smaller file sizes, faster startup times, and reduced memory footprint. [Learn more](https://learn.microsoft.com/dotnet/core/deploying/trimming/trim-self-contained). [[#405](https://github.com/microsoft/mcp/pull/405)]
- Merged `azmcp_search_index_describe` and `azmcp_search_index_list` into `azmcp_search_index_get`, which can perform both operations based on whether `--index` is passed. [[#378](https://github.com/microsoft/mcp/pull/378)]
- Merged the following Storage tools: [[#376](https://github.com/microsoft/mcp/pull/376)]
  - `azmcp_storage_account_details` and `azmcp_storage_account_list` into `azmcp_storage_account_get`, which supports the behaviors of both tools based on whether `--account` is passed.
  - `azmcp_storage_blob_details` and `azmcp_storage_blob_list` into `azmcp_storage_blob_get`, which supports the behaviors of both tools based on whether `--blob` is passed.
  - `azmcp_storage_blob_container_details` and `azmcp_storage_blob_container_list` into `azmcp_storage_blob_container_get`, which supports the behaviors of both tools based on whether `--container` is passed.
- Updated the descriptions of all Storage tools. [[#376](https://github.com/microsoft/mcp/pull/376)]

### Other Changes

#### Dependency updates

- Updated the following dependencies: [[#380](https://github.com/microsoft/mcp/pull/380)]
  - Azure.Core: `1.47.1` → `1.48.0`
  - Azure.Identity: `1.15.0` → `1.16.0`

## 0.5.13 (2025-09-10)

### Features Added

- Added support for listing all Event Grid topics in a subscription via the command `azmcp_eventgrid_topic_list`. [[#43](https://github.com/microsoft/mcp/pull/43)]
- Added support for retrieving knowledge index schema information in Azure AI Foundry projects via the command `azmcp_foundry_knowledge_index_schema`. [[#41](https://github.com/microsoft/mcp/pull/41)]
- Added support for listing service health events in a subscription via the command `azmcp_resourcehealth_service-health-events_list`. [[#367](https://github.com/microsoft/mcp/pull/367)]

### Breaking Changes

- Updated/removed options for the following commands: [[#108](https://github.com/microsoft/mcp/pull/108)]
  - `azmcp_storage_account_create`: Removed the ability to configure `enable-https-traffic-only` (always `true` now), `allow-blob-public-access` (always `false` now), and `kind` (always `StorageV2` now).
  - `azmcp_storage_blob_container_create`: Removed the ability to configure `blob-container-public-access` (always `false` now).
  - `azmcp_storage_blob_upload`: Removed the ability to configure `overwrite` (always `false` now).

### Bugs Fixed

- Fixed telemetry bug where "ToolArea" was incorrectly populated in with "ToolName". [[#346](https://github.com/microsoft/mcp/pull/346)]

### Other Changes

- Added telemetry to log parameter values for the `azmcp_bestpractices_get` tool. [[#375](https://github.com/microsoft/mcp/pull/375)]
- Updated tool annotations. [[#377](https://github.com/microsoft/mcp/pull/377)]

#### Dependency updates

- Updated the following dependencies:
  - Azure.Identity: `1.14.0` → `1.15.0` [[#352](https://github.com/microsoft/mcp/pull/352)]
  - Azure.Identity.Broker: `1.2.0` → `1.3.0` [[#352](https://github.com/microsoft/mcp/pull/352)]
  - Microsoft.Azure.Cosmos.Aot: `0.1.1-preview.1` → `0.1.2-preview.1` [[#383](https://github.com/microsoft/mcp/pull/383)]
- Updated the following dependency to improve .NET Ahead-of-Time (AOT) compilation support: [[#363](https://github.com/microsoft/mcp/pull/363)]
  - Azure.ResourceManager.StorageCache: `1.3.1` → `1.3.2`

## 0.5.12 (2025-09-04)

### Features Added

- Added `azmcp_sql_server_firewall-rule_create` and `azmcp_sql_server_firewall-rule_delete` commands. [[#121](https://github.com/microsoft/mcp/pull/121)]

### Bugs Fixed

- Fixed a bug in MySQL query validation logic. [[#81](https://github.com/microsoft/mcp/pull/81)]

### Other Changes

AOT- Added a verb to the namespace name for bestpractices [[#109](https://github.com/microsoft/mcp/pull/109)]
- Added instructions about consumption plan for azure functions deployment best practices [[#218](https://github.com/microsoft/mcp/pull/218)]

## 0.5.11 (2025-09-02)

### Other Changes

- Fixed VSIX signing [[#91](https://github.com/microsoft/mcp/pull/91)]
- Included native packages in build artifacts and pack/release scripts. [[#51](https://github.com/microsoft/mcp/pull/51)]

## 0.5.10 (2025-08-28)

### Bugs fixed

- Fixed a bug with telemetry collection related to AppConfig tools. [[#44](https://github.com/microsoft/mcp/pull/44)]

## 0.5.9 (2025-08-26)

### Other Changes

#### Dependency Updates

- Updated the following dependencies to improve .NET Ahead-of-Time (AOT) compilation support:
  - Microsoft.Azure.Cosmos `3.51.0` → Microsoft.Azure.Cosmos.Aot `0.1.1-preview.1`. [[#37](https://github.com/microsoft/mcp/pull/37)]

## 0.5.8 (2025-08-21)

### Features Added

- Added support for listing knowledge indexes in Azure AI Foundry projects via the command `azmcp_foundry_knowledge_index_list`. [[#1004](https://github.com/Azure/azure-mcp/pull/1004)]
- Added support for getting details of an Azure Function App via the command `azmcp_functionapp_get`. [[#970](https://github.com/Azure/azure-mcp/pull/970)]
- Added the following Azure Managed Lustre commands: [[#1003](https://github.com/Azure/azure-mcp/issues/1003)]
  - `azmcp_azuremanagedlustre_filesystem_list`: List available Azure Managed Lustre filesystems.
  - `azmcp_azuremanagedlustre_filesystem_required-subnet-size`: Returns the number of IP addresses required for a specific SKU and size of Azure Managed Lustre filesystem.
- Added support for designing Azure Cloud Architecture through guided questions via the command `azmcp_cloudarchitect_design`. [[#890](https://github.com/Azure/azure-mcp/pull/890)]
- Added support for the following Azure MySQL operations: [[#855](https://github.com/Azure/azure-mcp/issues/855)]
  - `azmcp_mysql_database_list` - List all databases in a MySQL server.
  - `azmcp_mysql_database_query` - Executes a SELECT query on a MySQL Database. The query must start with SELECT and cannot contain any destructive SQL operations for security reasons.
  - `azmcp_mysql_table_list` - List all tables in a MySQL database.
  - `azmcp_mysql_table_schema_get` - Get the schema of a specific table in a MySQL database.
  - `azmcp_mysql_server_config_get` - Retrieve the configuration of a MySQL server.
  - `azmcp_mysql_server_list` - List all MySQL servers in a subscription & resource group.
  - `azmcp_mysql_server_param_get` - Retrieve a specific parameter of a MySQL server.
  - `azmcp_mysql_server_param_set` - Set a specific parameter of a MySQL server to a specific value.
- Added telemetry for tracking service area when calling tools. [[#1024](https://github.com/Azure/azure-mcp/pull/1024)]

### Breaking Changes

- Renamed the following Storage tool option names: [[#1015](https://github.com/Azure/azure-mcp/pull/1015)]
  - `azmcp_storage_account_create`: `account-name` → `account`.
  - `azmcp_storage_blob_batch_set-tier`: `blob-names` → `blobs`.

### Bugs Fixed

- Fixed SQL service test assertions to use case-insensitive string comparisons for resource type validation. [[#938](https://github.com/Azure/azure-mcp/pull/938)]
- Fixed HttpClient service test assertions to properly validate NoProxy collection handling instead of expecting a single string value. [[#938](https://github.com/Azure/azure-mcp/pull/938)]

### Other Changes

- Introduced the `BaseAzureResourceService` class to allow performing Azure Resource read operations using Azure Resource Graph queries. [[#938](https://github.com/Azure/azure-mcp/pull/938)]
- Refactored SQL service implementation to use Azure Resource Graph queries instead of direct ARM API calls. [[#938](https://github.com/Azure/azure-mcp/pull/938)]
  - Removed dependency on `Azure.ResourceManager.Sql` package by migrating to Azure Resource Graph queries, reducing package size and improving startup performance.
- Enhanced `BaseAzureService` with `EscapeKqlString` method for safe KQL query construction across all Azure services. [[#938](https://github.com/Azure/azure-mcp/pull/938)]
  - Fixed KQL string escaping in Workbooks service queries.
- Standardized Azure Storage command descriptions, option names, and parameter names for consistency across all storage commands. Updated JSON serialization context to remove unused model types and improve organization. [[#1015](https://github.com/Azure/azure-mcp/pull/1015)]
- Updated to .NET 10 SDK to prepare for .NET tool packing. [[#1023](https://github.com/Azure/azure-mcp/pull/1023)]
- Enhanced `bestpractices` and `azureterraformbestpractices` tool descriptions to better work with the vscode copilot tool grouping feature. [[#1029](https://github.com/Azure/azure-mcp/pull/1029)]
- The Azure MCP Server can now be packaged as a .NET SDK Tool for easier use by users with the .NET 10 SDK installed. [[#422](https://github.com/Azure/azure-mcp/issues/422)]

#### Dependency Updates

- Updated the following dependencies to improve .NET Ahead-of-Time (AOT) compilation support: [[#1031](https://github.com/Azure/azure-mcp/pull/1031)]
  - Azure.ResourceManager.ResourceHealth: `1.0.0` → `1.1.0-beta.5`

## 0.5.7 (2025-08-19)

### Features Added
- Added support for the following Azure Deploy and Azure Quota operations: [[#626](https://github.com/Azure/azure-mcp/pull/626)]
  - `azmcp_deploy_app_logs_get` - Get logs from Azure applications deployed using azd.
  - `azmcp_deploy_iac_rules_get` - Get Infrastructure as Code rules.
  - `azmcp_deploy_pipeline_guidance-get` - Get guidance for creating CI/CD pipelines to provision Azure resources and deploy applications.
  - `azmcp_deploy_plan_get` - Generate deployment plans to construct infrastructure and deploy applications on Azure.
  - `azmcp_deploy_architecture_diagram-generate` - Generate Azure service architecture diagrams based on application topology.
  - `azmcp_quota_region_availability-list` - List available Azure regions for specific resource types.
  - `azmcp_quota_usage_check` - Check Azure resource usage and quota information for specific resource types and regions.
- Added support for listing Azure Function Apps via the command `azmcp-functionapp-list`. [[#863](https://github.com/Azure/azure-mcp/pull/863)]
- Added support for importing existing certificates into Azure Key Vault via the command `azmcp-keyvault-certificate-import`. [[#968](https://github.com/Azure/azure-mcp/issues/968)]
- Added support for uploading a local file to an Azure Storage blob via the command `azmcp-storage-blob-upload`. [[#960](https://github.com/Azure/azure-mcp/pull/960)]
- Added support for the following Azure Service Health operations: [[#998](https://github.com/Azure/azure-mcp/pull/998)]
  - `azmcp-resourcehealth-availability-status-get` - Get the availability status for a specific resource.
  - `azmcp-resourcehealth-availability-status-list` - List availability statuses for all resources in a subscription or resource group.
- Added support for listing repositories in Azure Container Registries via the command `azmcp-acr-registry-repository-list`. [[#983](https://github.com/Azure/azure-mcp/pull/983)]

### Other Changes

- Improved guidance for LLM interactions with Azure MCP server by adding rules around bestpractices tool calling to server instructions. [[#1007](https://github.com/Azure/azure-mcp/pull/1007)]

#### Dependency Updates

- Updated the following dependencies to improve .NET Ahead-of-Time (AOT) compilation support: [[#893](https://github.com/Azure/azure-mcp/pull/893)]
  - Azure.Bicep.Types: `0.5.110` → `0.6.1`
  - Azure.Bicep.Types.Az: `0.2.771` → `0.2.792`
- Added the following dependencies to support Azure Managed Lustre
  - Azure.ResourceManager.StorageCache:  `1.3.1`

## 0.5.6 (2025-08-14)

### Features Added

- Added support for listing Azure Function Apps via the command `azmcp-functionapp-list`. [[#863](https://github.com/Azure/azure-mcp/pull/863)]
- Added support for getting details about an Azure Storage Account via the command `azmcp-storage-account-details`. [[#934](https://github.com/Azure/azure-mcp/issues/934)]

### Other Changes

- Refactored resource group option (`--resource-group`) handling and validation for all commands to a centralized location. [[#961](https://github.com/Azure/azure-mcp/issues/961)]

#### Dependency Updates

- Updated the following dependencies to improve .NET Ahead-of-Time (AOT) compilation support: [[#967](https://github.com/Azure/azure-mcp/issues/967)] [[#969](https://github.com/Azure/azure-mcp/issues/969)]
  - Azure.Monitor.Query: `1.6.0` → `1.7.1`
  - Azure.Monitor.Ingestion: `1.1.2` → `1.2.0`
  - Azure.Search.Documents: `11.7.0-beta.4` → `11.7.0-beta.6`
  - Azure.ResourceManager.ContainerRegistry: `1.3.0` → `1.3.1`
  - Azure.ResourceManager.DesktopVirtualization: `1.3.1` → `1.3.2`
  - Azure.ResourceManager.PostgreSql: `1.3.0` → `1.3.1`

## 0.5.5 (2025-08-12)

### Features Added

- Added support for listing ACR (Azure Container Registry) registries in a subscription via the command `azmcp-acr-registry-list`. [[#915](https://github.com/Azure/azure-mcp/issues/915)]
- Added the following Azure Storage commands:
  - `azmcp-storage-account-create`: Create a new Azure Storage account. [[#927](https://github.com/Azure/azure-mcp/issues/927)]
  - `azmcp-storage-queue-message-send`: Send a message to an Azure Storage queue. [[#794](https://github.com/Azure/azure-mcp/pull/794)]
  - `azmcp-storage-blob-details`: Get details about an Azure Storage blob. [[#930](https://github.com/Azure/azure-mcp/issues/930)]
  - `azmcp-storage-blob-container-create`: Create a new Azure Storage blob container. [[#937](https://github.com/Azure/azure-mcp/issues/937)]

### Breaking Changes

- The `azmcp-storage-account-list` command now returns account metadata objects instead of plain strings. Each item includes: `name`, `location`, `kind`, `skuName`, `skuTier`, `hnsEnabled`, `allowBlobPublicAccess`, `enableHttpsTrafficOnly`. Update scripts to read the `name` property. The underlying `IStorageService.GetStorageAccounts()` signature changed from `Task<List<string>>` to `Task<List<StorageAccountInfo>>`. [[#904](https://github.com/Azure/azure-mcp/issues/904)]

### Bugs Fixed

- Fixed best practices tool invocation failure when passing "all" action with "general" or "azurefunctions" resources. [[#757](https://github.com/Azure/azure-mcp/issues/757)]
- Updated metadata for CREATE and SET tools to `destructive = true`. [[#773](https://github.com/Azure/azure-mcp/pull/773)]

### Other Changes
- Consolidate "AzSubscriptionGuid" telemetry logic into `McpRuntime`. [[#935](https://github.com/Azure/azure-mcp/pull/935)]

## 0.5.4 (2025-08-07)

### Bugs Fixed

- Fixed subscription parameter handling across all Azure MCP service methods to consistently use `subscription` instead of `subscriptionId`, enabling proper support for both subscription IDs and subscription names. [[#877](https://github.com/Azure/azure-mcp/issues/877)]
- Fixed `ToolExecuted` telemetry activity being created twice. [[#741](https://github.com/Azure/azure-mcp/pull/741)]

### Other Changes

- Improved Azure MCP display name in VS Code from 'azure-mcp-server-ext' to 'Azure MCP' for better user experience in the Configure Tools interface. [[#871](https://github.com/Azure/azure-mcp/issues/871), [#876](https://github.com/Azure/azure-mcp/pull/876)]
- Updated the  following `CommandGroup` descriptions to improve their tool usage by Agents:
  - Azure AI Search [[#874](https://github.com/Azure/azure-mcp/pull/874)]
  - Storage [[#879](https://github.com/Azure/azure-mcp/pull/879)]

## 0.5.3 (2025-08-05)

### Features Added

- Added support for providing the `--content-type` and `--tags` properties to the `azmcp-appconfig-kv-set` command. [[#459](https://github.com/Azure/azure-mcp/pull/459)]
- Added `filter-path` and `recursive` capabilities to `azmcp-storage-datalake-file-system-list-paths`. [[#770](https://github.com/Azure/azure-mcp/issues/770)]
- Added support for listing files and directories in Azure File Shares via the `azmcp-storage-share-file-list` command. This command recursively lists all items in a specified file share directory with metadata including size, last modified date, and content type. [[#793](https://github.com/Azure/azure-mcp/pull/793)]
- Added support for Azure Virtual Desktop with new commands: [[#653](https://github.com/Azure/azure-mcp/pull/653)]
  - `azmcp-virtualdesktop-hostpool-list` - List all host pools in a subscription
  - `azmcp-virtualdesktop-sessionhost-list` - List all session hosts in a host pool
  - `azmcp-virtualdesktop-sessionhost-usersession-list` - List all user sessions on a specific session host
- Added support for creating and publishing DevDeviceId in telemetry. [[#810](https://github.com/Azure/azure-mcp/pull/810/)]

### Breaking Changes

- **Parameter Name Changes**: Removed unnecessary "-name" suffixes from command parameters across 25+ parameters in 12+ Azure service areas to improve consistency and usability. Users will need to update their command-line usage and scripts. [[#853](https://github.com/Azure/azure-mcp/pull/853)]
  - **AppConfig**: `--account-name` → `--account`
  - **Search**: `--service-name` → `--service`, `--index-name` → `--index`
  - **Cosmos**: `--account-name` → `--account`, `--database-name` → `--database`, `--container-name` → `--container`
  - **Kusto**: `--cluster-name` → `--cluster`, `--database-name` → `--database`, `--table-name` → `--table`
  - **AKS**: `--cluster-name` → `--cluster`
  - **Postgres**: `--user-name` → `--user`
  - **ServiceBus**: `--queue-name` → `--queue`, `--topic-name` → `--topic`
  - **Storage**: `--account-name` → `--account`, `--container-name` → `--container`, `--table-name` → `--table`, `--file-system-name` → `--file-system`, `--tier-name` → `--tier`
  - **Monitor**: `--table-name` → `--table`, `--model` → `--health-model`, `--resource-name` → `--resource`
  - **Foundry**: `--deployment-name` → `--deployment`, `--publisher-name` → `--publisher`, `--license-name` → `--license`, `--sku-name` → `--sku`, `--azure-ai-services-name` → `--azure-ai-services`

### Bugs Fixed

- Fixed an issue where the `azmcp-storage-blob-batch-set-tier` command did not correctly handle the `--tier` parameter when setting the access tier for multiple blobs. [[#808](https://github.com/Azure/azure-mcp/pull/808)]

### Other Changes

- Implemented centralized HttpClient service with proxy support for better resource management and enterprise compatibility. [[#857](https://github.com/Azure/azure-mcp/pull/857)]
- Added caching for Cosmos DB databases and containers. [[#813](https://github.com/Azure/azure-mcp/pull/813)]
- Refactored PostgreSQL commands to follow ObjectVerb naming pattern, fix command hierarchy, and ensure all commands end with verbs. This improves consistency and discoverability across all postgres commands. [[#865](https://github.com/Azure/azure-mcp/issues/865)] [[#866](https://github.com/Azure/azure-mcp/pull/866)]

#### Dependency Updates

- Updated the following dependencies to improve .NET Ahead-of-Time (AOT) compilation support. AOT will enable shipping Azure MCP Server as self-contained native executable.
  - Azure.Core: `1.46.2` → `1.47.1`
  - Azure.ResourceManager: `1.13.1` → `1.13.2`
  - Azure.ResourceManager.ApplicationInsights: `1.0.1` → `1.1.0-beta.1`
  - Azure.ResourceManager.AppConfiguration: `1.4.0` → `1.4.1`
  - Azure.ResourceManager.Authorization: `1.1.4` → `1.1.5`
  - Azure.ResourceManager.ContainerService: `1.2.3` → `1.2.5`
  - Azure.ResourceManager.Kusto: `1.6.0` → `1.6.1`
  - Azure.ResourceManager.CognitiveServices: `1.4.0` → `1.5.1`
  - Azure.ResourceManager.Redis: `1.5.0` → `1.5.1`
  - Azure.ResourceManager.RedisEnterprise: `1.1.0` → `1.2.1`
  - Azure.ResourceManager.LoadTesting: `1.1.1` → `1.1.2`
  - Azure.ResourceManager.Sql: `1.3.0` → `1.4.0-beta.3`
  - Azure.ResourceManager.Datadog: `1.0.0-beta.5` → `1.0.0-beta.6`
  - Azure.ResourceManager.CosmosDB: `1.3.2` → `1.4.0-beta.13`
  - Azure.ResourceManager.OperationalInsights: `1.3.0` → `1.3.1`
  - Azure.ResourceManager.Search: `1.2.3` → `1.3.0`
  - Azure.ResourceManager.Storage: `1.4.2` → `1.4.4`
  - Azure.ResourceManager.Grafana: `1.1.1` → `1.2.0-beta.2`
  - Azure.ResourceManager.ResourceGraph: `1.1.0-beta.3` → `1.1.0-beta.4`

## 0.5.2 (2025-07-31)

### Features Added

- Added support for batch setting access tier for multiple Azure Storage blobs via the `azmcp-storage-blob-batch-set-tier` command. This command efficiently changes the storage tier (Hot, Cool, Archive, etc) for multiple blobs simultaneously in a single operation. [[#735](https://github.com/Azure/azure-mcp/issues/735)]
- Added descriptions to all Azure MCP command groups to improve discoverability and usability when running the server with `--mode single` or `--mode namespace`. [[#791](https://github.com/Azure/azure-mcp/pull/791)]

### Breaking Changes

- Removed `--partner-tenant-id` option from `azmcp-marketplace-product-get` command. [[#656](https://github.com/Azure/azure-mcp/pull/656)]

## 0.5.1 (2025-07-29)

### Features Added

- Added support for listing SQL databases via the command: `azmcp-sql-db-list`. [[#746](https://github.com/Azure/azure-mcp/pull/746)]
- Added support for reading `AZURE_SUBSCRIPTION_ID` from the environment variables if a subscription is not provided. [[#533](https://github.com/Azure/azure-mcp/pull/533)]

### Breaking Changes

- Removed the following Key Vault operations: [[#768](https://github.com/Azure/azure-mcp/pull/768)]
  - `azmcp-keyvault-secret-get`
  - `azmcp-keyvault-key-get`

### Other Changes

- Improved the MAC address search logic for telemetry by making it more robust in finding a valid network interface. [[#759](https://github.com/Azure/azure-mcp/pull/759)]
- Major repository structure change:
  - Service areas moved from `/src/areas/{Area}` and `/tests/areas/{Area}` into `/areas/{area}/src` and `/areas/{area}/tests`
  - Common code moved into `/core/src` and `/core/tests`

## 0.5.0 (2025-07-24)

### Features Added

- Added a new VS Code extension (VSIX installer) for the VS Code Marketplace. [[#661](https://github.com/Azure/azure-mcp/pull/661)]
- Added `--mode all` startup option to expose all Azure MCP tools individually. [[#689](https://github.com/Azure/azure-mcp/issues/689)]
- Added more tools for Azure Key Vault: [[#517](https://github.com/Azure/azure-mcp/pull/517)]
  - `azmcp-keyvault-certificate-list` - List certificates in a key vault
  - `azmcp-keyvault-certificate-get` - Get details of a specific certificate
  - `azmcp-keyvault-certificate-create` - Create a new certificate
  - `azmcp-keyvault-secret-list` - List secrets in a key vault
  - `azmcp-keyvault-secret-create` - Create a new secret
- Added support for Azure Workbooks management operations: [[#629](https://github.com/Azure/azure-mcp/pull/629)]
  - `azmcp-workbooks-list` - List workbooks in a resource group with optional filtering
  - `azmcp-workbooks-show` - Get detailed information about a specific workbook
  - `azmcp-workbooks-create` - Create new workbooks with custom visualizations and content
  - `azmcp-workbooks-update` - Update existing workbook configurations and metadata
  - `azmcp-workbooks-delete` - Delete workbooks when no longer needed
- Added support for creating a directory in Azure Storage DataLake via the `azmcp-storage-datalake-directory-create` command. [[#647](https://github.com/Azure/azure-mcp/pull/647)]
- Added support for getting the details of an Azure Kubernetes Service (AKS) cluster via the `azmcp-aks-cluster-get` command. [[#700](https://github.com/Azure/azure-mcp/pull/700)]

### Breaking Changes

- Changed the default startup mode to list tools at the namespace level instead of at an individual level, reducing total tool count from around 128 tools to 25. Use `--mode all` to restore the previous behavior of exposing all tools individually. [[#689](https://github.com/Azure/azure-mcp/issues/689)]
- Consolidated Azure best practices commands into the command `azmcp-bestpractices-get` with `--resource` and `--action` parameters: [[#677](https://github.com/Azure/azure-mcp/pull/677)]
  - Removed `azmcp-bestpractices-general-get`, `azmcp-bestpractices-azurefunctions-get-code-generation` and `azmcp-bestpractices-azurefunctions-get-deployment`
  - Use `--resource general --action code-generation` for general Azure code generation best practices
  - Use `--resource general --action deployment` for general Azure deployment best practices
  - Use `--resource azurefunctions --action code-generation` instead of the old azurefunctions code-generation command
  - Use `--resource azurefunctions --action deployment` instead of the old azurefunctions deployment command
  - Use `--resource static-web-app --action all` to get Static Web Apps development and deployment best practices

### Bugs Fixed

- Fixes tool discovery race condition causing "tool not found" errors in MCP clients that use different processes to start and use the server, like LangGraph. [[#556](https://github.com/Azure/azure-mcp/issues/556)]

## 0.4.1 (2025-07-17)

### Features Added

- Added support for the following Azure Load Testing operations: [[#315](https://github.com/Azure/azure-mcp/pull/315)]
  - `azmcp-loadtesting-testresource-list` - List Azure Load testing resources.
  - `azmcp-loadtesting-testresource-create` - Create a new Azure Load testing resource.
  - `azmcp-loadtesting-test-get` - Get details of a specific load test configuration.
  - `azmcp-loadtesting-test-create` - Create a new load test configuration.
  - `azmcp-loadtesting-testrun-get` - Get details of a specific load test run.
  - `azmcp-loadtesting-testrun-list` - List all load test runs for a specific test.
  - `azmcp-loadtesting-testrun-create` - Create a new load test run.
  - `azmcp-loadtesting-testrun-delete` - Delete a specific load test run.
- Added support for scanning Azure resources for compliance recommendations using the Azure Quick Review CLI via the command: `azmcp-extension-azqr`. [[#510](https://github.com/Azure/azure-mcp/pull/510)]
- Added support for listing paths in Data Lake file systems via the command: `azmcp-storage-datalake-file-system-list-paths`. [[#608](https://github.com/Azure/azure-mcp/pull/608)]
- Added support for listing SQL elastic pools via the command: `azmcp-sql-elastic-pool-list`. [[#606](https://github.com/Azure/azure-mcp/pull/606)]
- Added support for listing SQL server firewall rules via the command: `azmcp-sql-firewall-rule-list`. [[#610](https://github.com/Azure/azure-mcp/pull/610)]
- Added new commands for obtaining Azure Functions best practices via the following commands: [[#630](https://github.com/Azure/azure-mcp/pull/630)]
  - `azmcp-bestpractices-azurefunctions-get-code-generation` - Get code generation best practices for Azure Functions.
  - `azmcp-bestpractices-azurefunctions-get-deployment` - Get deployment best practices for Azure Functions.
- Added support for get details about a product in the Azure Marketplace via the command: `azmcp-marketplace-product-get`. [[#442](https://github.com/Azure/azure-mcp/pull/442)]

### Breaking Changes

- Renamed the command `azmcp-bestpractices-get` to `azmcp-bestpractices-general-get`. [[#630](https://github.com/Azure/azure-mcp/pull/630)]

### Bugs Fixed

- Fixed an issue with Azure CLI executable path resolution on Windows. [[#611](https://github.com/Azure/azure-mcp/issues/611)]
- Fixed a tool discovery timing issue when calling tools on fresh server instances. [[#604](https://github.com/Azure/azure-mcp/issues/604)]
- Fixed issue where unrecognizable json would be sent to MCP clients in STDIO mode at startup. [[#644](https://github.com/Azure/azure-mcp/issues/644)]

### Other Changes

- Changed `engines.node` in `package.json` to require Node.js version `>=20.0.0`. [[#628](https://github.com/Azure/azure-mcp/pull/628)]

## 0.4.0 (2025-07-15)

### Features Added

- Added support for listing Azure Kubernetes Service (AKS) clusters via the command `azmcp-aks-cluster-list`. [[#560](https://github.com/Azure/azure-mcp/pull/560)]
- Made the following Ahead of Time (AOT) compilation improvements saving `6.96 MB` in size total:
  - Switched to the trimmer-friendly `CreateSlimBuilder` API from `CreateBuilder`, saving `0.63 MB` in size for the native executable. [[#564](https://github.com/Azure/azure-mcp/pull/564)]
  - Switched to the trimmer-friendly `npgsql` API, saving `2.69 MB` in size for the native executable. [[#592](https://github.com/Azure/azure-mcp/pull/592)]
  - Enabled `IlcFoldIdenticalMethodBodies` to fold identical method bodies, saving `3.64 MB` in size for the native executable. [[#598](https://github.com/Azure/azure-mcp/pull/598)]
- Added support for using the hyphen/dash ("-") character in command names. [[#531](https://github.com/Azure/azure-mcp/pull/531)]
- Added support for authenticating with the Azure account used to log into VS Code. Authentication now prioritizes the VS Code broker credential when in the context of VS Code. [[#452](https://github.com/Azure/azure-mcp/pull/452)]

### Breaking Changes

- Removed SSE (Server-Sent Events) transport support. Now, only stdio transport is supported as SSE is no longer part of the MCP specification. [[#593](https://github.com/Azure/azure-mcp/issues/593)]
- Renamed `azmcp-sql-server-entraadmin-list` to `azmcp-sql-server-entra-admin-list` for better readability. [[#602](https://github.com/Azure/azure-mcp/pull/602)]

### Bugs Fixed

- Added a post-install script to ensure platform-specific versions like `@azure/mcp-${platform}-${arch}` can be resolved. Otherwise, fail install to prevent npx caching of `@azure/mcp`. [[#597](https://github.com/Azure/azure-mcp/pull/597)]
- Improved install reliability and error handling when missing platform packages on Ubuntu. [[#394](https://github.com/Azure/azure-mcp/pull/394)]

### Other Changes
- Updated `engines.node` in `package.json` to require Node.js version `>=22.0.0`.

#### Dependency Updates

- Updated the `ModelContextProtocol.AspNetCore` version from `0.3.0-preview.1` to `0.3.0-preview.2`. [[#519](https://github.com/Azure/azure-mcp/pull/519)]

## 0.3.2 (2025-07-10)

### Features Added

- Added support for listing Azure Managed Grafana details via the command: `azmcp-grafana-list`. [[#532](https://github.com/Azure/azure-mcp/pull/532)]
- Added agent best practices for Azure Terraform commands. [[#420](https://github.com/Azure/azure-mcp/pull/420)]

### Bugs Fixed

- Fixed issue where trace logs could be collected as telemetry. [[#540](https://github.com/Azure/azure-mcp/pull/540/)]
- Fixed an issue that prevented the Azure MCP from finding the Azure CLI if it was installed on a path other than the default global one. [[#351](https://github.com/Azure/azure-mcp/issues/351)]

## 0.3.1 (2025-07-08)

### Features Added

- Added support for the following SQL operations:
  - `azmcp-sql-db-show` - Show details of a SQL Database [[#516](https://github.com/Azure/azure-mcp/pull/516)]
  - `azmcp-sql-server-entra-admin-list` - List Microsoft Entra ID administrators for a SQL server [[#529](https://github.com/Azure/azure-mcp/pull/529)]
- Updates Azure MCP tool loading configurations at launch time. [[#513](https://github.com/Azure/azure-mcp/pull/513)]

### Breaking Changes

- Deprecated the `--service` flag. Use `--namespace` and `--mode` options to specify the service and mode the server will run in. [[#513](https://github.com/Azure/azure-mcp/pull/513)]

## 0.3.0 (2025-07-03)

### Features Added

- Added support for Azure AI Foundry [[#274](https://github.com/Azure/azure-mcp/pull/274)]. The following tools are now available:
  - `azmcp-foundry-models-list`
  - `azmcp-foundry-models-deploy`
  - `azmcp-foundry-models-deployments-list`
- Added support for telemetry [[#386](https://github.com/Azure/azure-mcp/pull/386)]. Telemetry is enabled by default but can be disabled by setting `AZURE_MCP_COLLECT_TELEMETRY` to `false`.

### Bugs Fixed

- Fixed a bug where `CallToolResult` was always successful. [[#511](https://github.com/Azure/azure-mcp/pull/511)]

## 0.2.6 (2025-07-01)

### Other Changes

- Updated the descriptions of the following tools to improve their usage by Agents: [[#492](https://github.com/Azure/azure-mcp/pull/492)]
  - `azmcp-datadog-monitoredresources-list`
  - `azmcp-kusto-cluster-list`
  - `azmcp-kusto-database-list`
  - `azmcp-kusto-sample`
  - `azmcp-kusto-table-list`
  - `azmcp-kusto-table-schema`

## 0.2.5 (2025-06-26)

### Bugs Fixed

- Fixed issue where tool listing incorrectly returned resources instead of text. [#465](https://github.com/Azure/azure-mcp/issues/465)
- Fixed invalid modification to HttpClient in KustoClient. [#433](https://github.com/Azure/azure-mcp/issues/433)

## 0.2.4 (2025-06-24)

### Features Added

- Added new command for resource-centric logs query in Azure Monitor with command path `azmcp-monitor-resource-logs-query` - https://github.com/Azure/azure-mcp/pull/413
- Added support for starting the server with a subset of services using the `--service` flag - https://github.com/Azure/azure-mcp/pull/424
- Improved index schema handling in Azure AI Search (index descriptions, facetable fields, etc.) - https://github.com/Azure/azure-mcp/pull/440
- Added new commands for querying metrics with Azure Monitor with command paths `azmcp-monitor-metrics-query` and `azmcp-monitor-metrics-definitions`. - https://github.com/Azure/azure-mcp/pull/428

### Breaking Changes

- Changed the command for workspace-based logs query in Azure Monitor from `azmcp-monitor-log-query` to `azmcp-monitor-workspace-logs-query`

### Bugs Fixed

- Fixed handling of non-retrievable fields in Azure AI Search. [#416](https://github.com/Azure/azure-mcp/issues/416)

### Other Changes

- Repository structure changed to organize all of an Azure service's code into a single "area" folder. ([426](https://github.com/Azure/azure-mcp/pull/426))
- Upgraded Azure.Messaging.ServiceBus to 7.20.1 and Azure.Core to 1.46.2. ([441](https://github.com/Azure/azure-mcp/pull/441/))
- Updated to ModelContextProtocol 0.3.0-preview1, which brings support for the 06-18-2025 MCP specification. ([431](https://github.com/Azure/azure-mcp/pull/431))

## 0.2.3 (2025-06-19)

### Features Added

- Adds support to launch MCP server in readonly mode - https://github.com/Azure/azure-mcp/pull/410

### Bugs Fixed

- MCP tools now expose annotations to clients https://github.com/Azure/azure-mcp/pull/388

## 0.2.2 (2025-06-17)

### Features Added

- Support for Azure ISV Services https://github.com/Azure/azure-mcp/pull/199/
- Support for Azure RBAC https://github.com/Azure/azure-mcp/pull/266
- Support for Key Vault Secrets https://github.com/Azure/azure-mcp/pull/173


## 0.2.1 (2025-06-12)

### Bugs Fixed

- Fixed the issue where queries containing double quotes failed to execute. https://github.com/Azure/azure-mcp/pull/338
- Enables dynamic proxy mode within single "azure" tool. https://github.com/Azure/azure-mcp/pull/325

## 0.2.0 (2025-06-09)

### Features Added

- Support for launching smaller service level MCP servers. https://github.com/Azure/azure-mcp/pull/324

### Bugs Fixed

- Fixed failure starting Docker image. https://github.com/Azure/azure-mcp/pull/301

## 0.1.2 (2025-06-03)

### Bugs Fixed

- Monitor Query Logs Failing.  Fixed with https://github.com/Azure/azure-mcp/pull/280

## 0.1.1 (2025-05-30)

### Bugs Fixed

- Fixed return value of `tools/list` to use JSON object names. https://github.com/Azure/azure-mcp/pull/275

### Other Changes

- Update .NET SDK version to 9.0.300 https://github.com/Azure/azure-mcp/pull/278

## 0.1.0 (2025-05-28)

### Breaking Changes

- `azmcp tool list` "args" changes to "options"

### Other Changes

- Removed "Arguments" from code base in favor of "Options" to align with System. CommandLine semantics. https://github.com/Azure/azure-mcp/pull/232

## 0.0.21 (2025-05-22)

### Features Added

- Support for Azure Redis Caches and Clusters https://github.com/Azure/azure-mcp/pull/198
- Support for Azure Monitor Health Models https://github.com/Azure/azure-mcp/pull/208

### Bugs Fixed

- Updates the usage patterns of Azure Developer CLI (azd) when invoked from MCP. https://github.com/Azure/azure-mcp/pull/203
- Fixes server binding issue when using SSE transport in Docker by replacing `ListenLocalhost` with `ListenAnyIP`, allowing external access via port mapping. https://github.com/Azure/azure-mcp/pull/233

### Other Changes

- Updated to the latest ModelContextProtocol library. https://github.com/Azure/azure-mcp/pull/220

## 0.0.20 (2025-05-17)

### Bugs Fixed

- Improve the formatting in the ParseJsonOutput method and refactor it to utilize a ParseError record. https://github.com/Azure/azure-mcp/pull/218
- Added dummy argument for best practices tool, so the schema is properly generated for Python Open API use cases. https://github.com/Azure/azure-mcp/pull/219

## 0.0.19 (2025-05-15)

### Bugs Fixed

- Fixes Service Bus host name parameter description. https://github.com/Azure/azure-mcp/pull/209/

## 0.0.18 (2025-05-14)

### Bugs Fixed

- Include option to exclude managed keys. https://github.com/Azure/azure-mcp/pull/202

## 0.0.17 (2025-05-13)

### Bugs Fixed

- Added an opt-in timeout for browser-based authentication to handle cases where the process waits indefinitely if the user closes the browser. https://github.com/Azure/azure-mcp/pull/189

## 0.0.16 (2025-05-13)

### Bugs Fixed

- Fixed being able to pass args containing spaces through an npx call to the cli

### Other Changes

- Updated to the latest ModelContextProtocol library. https://github.com/Azure/azure-mcp/pull/161

## 0.0.15 (2025-05-09)

### Features Added

- Support for getting properties and runtime information for Azure Service Bus queues, topics, and subscriptions. https://github.com/Azure/azure-mcp/pull/150/
- Support for peeking at Azure Service Bus messages from queues or subscriptions. https://github.com/Azure/azure-mcp/pull/144
- Adds Best Practices tool that provides guidance to LLMs for effective code generation. https://github.com/Azure/azure-mcp/pull/153 https://github.com/Azure/azure-mcp/pull/156

### Other Changes

- Disabled Parallel testing in the ADO pipeline for Live Tests https://github.com/Azure/azure-mcp/pull/151

## 0.0.14 (2025-05-07)

### Features Added

- Support for Azure Key Vault keys https://github.com/Azure/azure-mcp/pull/119
- Support for Azure Data Explorer  https://github.com/Azure/azure-mcp/pull/21

## 0.0.13 (2025-05-06)

### Features Added

- Support for Azure PostgreSQL. https://github.com/Azure/azure-mcp/pull/81

## 0.0.12 (2025-05-05)

### Features Added

- Azure Search Tools https://github.com/Azure/azure-mcp/pull/83

### Other Changes

- Arguments no longer echoed in response: https://github.com/Azure/azure-mcp/pull/79
- Editorconfig and gitattributes updated: https://github.com/Azure/azure-mcp/pull/91

## 0.0.11 (2025-04-29)

### Features Added

### Breaking Changes

### Bugs Fixed
- Bug fixes to existing MCP commands
- See https://github.com/Azure/azure-mcp/releases/tag/0.0.11

### Other Changes

## 0.0.10 (2025-04-17)

### Features Added
- Support for Azure Cosmos DB (NoSQL databases).
- Support for Azure Storage.
- Support for Azure Monitor (Log Analytics).
- Support for Azure App Configuration.
- Support for Azure Resource Groups.
- Support for Azure CLI.
- Support for Azure Developer CLI (azd).

### Breaking Changes

### Bugs Fixed
- See https://github.com/Azure/azure-mcp/releases/tag/0.0.10

### Other Changes
- See blog post for details https://devblogs.microsoft.com/azure-sdk/introducing-the-azure-mcp-server/<|MERGE_RESOLUTION|>--- conflicted
+++ resolved
@@ -18,11 +18,8 @@
 ### Bugs Fixed
 
 - Avoid spawning child processes per namespace for consolidated mode [[#1002](https://github.com/microsoft/mcp/pull/1002)]
-<<<<<<< HEAD
+- Improvement to learning experience by ignoring `command` parameter, which resulted in neither learning nor a tool call to happen. Learning is now always invoked when `learn=true` is passed. [[#1057](https://github.com/microsoft/mcp/pull/1057)]
 - Adds descriptions to the tools metadata, to ensure enough information is present in the cli to generate docs for metadata. [[#1043](https://github.com/microsoft/mcp/pull/1043)] 
-=======
-- Improvement to learning experience by ignoring `command` parameter, which resulted in neither learning nor a tool call to happen. Learning is now always invoked when `learn=true` is passed. [[#1057](https://github.com/microsoft/mcp/pull/1057)]
->>>>>>> 9242a741
 
 ### Other Changes
 
