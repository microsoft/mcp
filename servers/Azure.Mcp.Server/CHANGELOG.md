--- conflicted
+++ resolved
@@ -7,12 +7,9 @@
 ### Features Added
 
 - Added support for sending email via Azure Communication Services with the command `azmcp_communication_email_send`. [[#690](https://github.com/microsoft/mcp/pull/690)]
-<<<<<<< HEAD
+- Added support for getting Azure AI Foundry (Cognitive Services) resource details via the command `azmcp_foundry_resource_get`. This unified command can list all AI Foundry resources in a subscription, filter by resource group, or get details for a specific resource including deployed models with their configurations (model name, version, SKU, capacity, and provisioning state). [[#762](https://github.com/microsoft/mcp/pull/762)]
 - Added `azmcp extension cli generate` command for generating Azure Cli commands based on user intent. [[203](https://github.com/microsoft/mcp/issues/203)]
 - Added `azmcp extension cli install` command for getting installation instructions for Azure CLI, Azure Developer CLI and Azure Functions Core Tools. [[74](https://github.com/microsoft/mcp/issues/74)]
-=======
-- Added support for getting Azure AI Foundry (Cognitive Services) resource details via the command `azmcp_foundry_resource_get`. This unified command can list all AI Foundry resources in a subscription, filter by resource group, or get details for a specific resource including deployed models with their configurations (model name, version, SKU, capacity, and provisioning state). [[#762](https://github.com/microsoft/mcp/pull/762)]
->>>>>>> 5d67ac0d
 
 ### Breaking Changes
 
