--- conflicted
+++ resolved
@@ -10,11 +10,8 @@
 - Added `azmcp sql server create`, `azmcp sql server delete`, `azmcp sql server show` to support SQL server create, delete, and show commands. [[#312](https://github.com/microsoft/mcp/pull/312)]
 - Added the following Azure Managed Lustre commands: [[#100](https://github.com/microsoft/mcp/issues/100)]
   - `azmcp_azuremanagedlustre_filesystem_get_sku_info`: Get information about Azure Managed Lustre SKU.
-<<<<<<< HEAD
+- `azmcp_functionapp_get` can now list Function Apps on a resource group level.
 - Added validation logic in Cosmos query. [[#448](https://github.com/microsoft/mcp/pull/448)]
-=======
-- `azmcp_functionapp_get` can now list Function Apps on a resource group level.
->>>>>>> 5f326278
 
 ### Features Removed
 
