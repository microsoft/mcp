--- conflicted
+++ resolved
@@ -3,21 +3,6 @@
 The Azure MCP Server updates automatically by default whenever a new release comes out 🚀. We ship updates twice a week on Tuesdays and Thursdays 😊
 
 ## 0.8.3 (Unreleased)
-<<<<<<< HEAD
-
-### Features Added
-
-### Breaking Changes
-
-### Bugs Fixed
-
-- Fixed problem where help option (`--help`) was showing an error and enabling it across all commands and command groups.
-
-### Other Changes
-
-## 0.8.2 (2025-09-25)
-=======
->>>>>>> 10011d0d
 
 ### Features Added
 
@@ -27,6 +12,8 @@
 ### Breaking Changes
 
 ### Bugs Fixed
+
+- Fixed problem where help option (`--help`) was showing an error and enabling it across all commands and command groups. [[#583](https://github.com/microsoft/mcp/pull/583)]
 
 ### Other Changes
 
