# CHANGELOG 📝

The Azure MCP Server updates automatically by default whenever a new release comes out 🚀. We ship updates twice a week on Tuesdays and Thursdays 😊

## 0.5.13 (2025-09-10)

### Features Added

- Added support for listing all Event Grid topics in a subscription via the command `azmcp_eventgrid_topic_list`. [[#43](https://github.com/microsoft/mcp/pull/43)]
- Added support for retrieving knowledge index schema information in Azure AI Foundry projects via the command `azmcp_foundry_knowledge_index_schema`. [[#41](https://github.com/microsoft/mcp/pull/41)]
- Added support for listing service health events in a subscription via the command `azmcp_resourcehealth_service-health-events_list`. [[#367](https://github.com/microsoft/mcp/pull/367)]
- Added nodepool list tool for AKS managed cluster: [[#360](https://github.com/microsoft/mcp/pull/360)]

### Breaking Changes

- Updated/removed options for the following commands: [[#108](https://github.com/microsoft/mcp/pull/108)]
  - `azmcp_storage_account_create`: Removed the ability to configure `enable-https-traffic-only` (always `true` now), `allow-blob-public-access` (always `false` now), and `kind` (always `StorageV2` now).
  - `azmcp_storage_blob_container_create`: Removed the ability to configure `blob-container-public-access` (always `false` now).
  - `azmcp_storage_blob_upload`: Removed the ability to configure `overwrite` (always `false` now).

### Bugs Fixed

- Fixed telemetry bug where "ToolArea" was incorrectly populated in with "ToolName". [[#346](https://github.com/microsoft/mcp/pull/346)]

### Other Changes

<<<<<<< HEAD
- Updated the following dependencies to improve .NET Ahead-of-Time (AOT) compilation support: 
  - Azure.ResourceManager.StorageCache: `1.3.1` → `1.3.2`
  - Azure.Identity: `1.14.0` → `1.16.0` [[#380](https://github.com/microsoft/mcp/pull/380/)]
  - Azure.Identity.Broker: `1.2.0` → `1.3.0` [[#352](https://github.com/microsoft/mcp/pull/352)]
- Updated Azure.Core dependency version from `1.47.1` to `1.48.0` [[#380](https://github.com/microsoft/mcp/pull/380/)]
- Aded telemetry to log parameter values for bestpractices tool. Note that only valid values will be logged. [[#375](https://github.com/microsoft/mcp/pull/375)]
=======
- Added telemetry to log parameter values for the `azmcp_bestpractices_get` tool. [[#375](https://github.com/microsoft/mcp/pull/375)]
- Updated tool annotations. [[#377](https://github.com/microsoft/mcp/pull/377)]

#### Dependency updates

<<<<<<< HEAD
- Updated the following dependencies:
  - Azure.Identity: `1.14.0` → `1.15.0` [[#352](https://github.com/microsoft/mcp/pull/352)]
  - Azure.Identity.Broker: `1.2.0` → `1.3.0` [[#352](https://github.com/microsoft/mcp/pull/352)]
  - Microsoft.Azure.Cosmos.Aot: `0.1.1-preview.1` → `0.1.2-preview.1` [[#383](https://github.com/microsoft/mcp/pull/383)]
- Updated the following dependencies to improve .NET Ahead-of-Time (AOT) compilation support: [[#363](https://github.com/microsoft/mcp/pull/363)]
=======
- Updated the following dependencies: [[#352](https://github.com/microsoft/mcp/pull/352)]
  - Azure.Identity: `1.14.0` → `1.15.0`
  - Azure.Identity.Broker: `1.2.0` → `1.3.0`
- Updated the following dependencies to improve .NET Ahead-of-Time (AOT) compilation support:
>>>>>>> 94163e4f (Update CHANGELOG for rebase)
  - Azure.ResourceManager.StorageCache: `1.3.1` → `1.3.2`
>>>>>>> f526a69f

## 0.5.12 (2025-09-04)

### Features Added

- Added `azmcp_sql_server_firewall-rule_create` and `azmcp_sql_server_firewall-rule_delete` commands. [[#121](https://github.com/microsoft/mcp/pull/121)]

### Bugs Fixed

- Fixed a bug in MySQL query validation logic. [[#81](https://github.com/microsoft/mcp/pull/81)]

### Other Changes

AOT- Added a verb to the namespace name for bestpractices [[#109](https://github.com/microsoft/mcp/pull/109)]
- Added instructions about consumption plan for azure functions deployment best practices [[#218](https://github.com/microsoft/mcp/pull/218)]

## 0.5.11 (2025-09-02)

### Other Changes

- Fixed VSIX signing [[#91](https://github.com/microsoft/mcp/pull/91)]
- Included native packages in build artifacts and pack/release scripts. [[#51](https://github.com/microsoft/mcp/pull/51)]

## 0.5.10 (2025-08-28)

### Bugs fixed

- Fixed a bug with telemetry collection related to AppConfig tools. [[#44](https://github.com/microsoft/mcp/pull/44)]

## 0.5.9 (2025-08-26)

### Other Changes

#### Dependency Updates

- Updated the following dependencies to improve .NET Ahead-of-Time (AOT) compilation support:
  - Microsoft.Azure.Cosmos `3.51.0` → Microsoft.Azure.Cosmos.Aot `0.1.1-preview.1`. [[#37](https://github.com/microsoft/mcp/pull/37)]

## 0.5.8 (2025-08-21)

### Features Added

- Added support for listing knowledge indexes in Azure AI Foundry projects via the command `azmcp_foundry_knowledge_index_list`. [[#1004](https://github.com/Azure/azure-mcp/pull/1004)]
- Added support for getting details of an Azure Function App via the command `azmcp_functionapp_get`. [[#970](https://github.com/Azure/azure-mcp/pull/970)]
- Added the following Azure Managed Lustre commands: [[#1003](https://github.com/Azure/azure-mcp/issues/1003)]
  - `azmcp_azuremanagedlustre_filesystem_list`: List available Azure Managed Lustre filesystems.
  - `azmcp_azuremanagedlustre_filesystem_required-subnet-size`: Returns the number of IP addresses required for a specific SKU and size of Azure Managed Lustre filesystem.
- Added support for designing Azure Cloud Architecture through guided questions via the command `azmcp_cloudarchitect_design`. [[#890](https://github.com/Azure/azure-mcp/pull/890)]
- Added support for the following Azure MySQL operations: [[#855](https://github.com/Azure/azure-mcp/issues/855)]
  - `azmcp_mysql_database_list` - List all databases in a MySQL server.
  - `azmcp_mysql_database_query` - Executes a SELECT query on a MySQL Database. The query must start with SELECT and cannot contain any destructive SQL operations for security reasons.
  - `azmcp_mysql_table_list` - List all tables in a MySQL database.
  - `azmcp_mysql_table_schema_get` - Get the schema of a specific table in a MySQL database.
  - `azmcp_mysql_server_config_get` - Retrieve the configuration of a MySQL server.
  - `azmcp_mysql_server_list` - List all MySQL servers in a subscription & resource group.
  - `azmcp_mysql_server_param_get` - Retrieve a specific parameter of a MySQL server.
  - `azmcp_mysql_server_param_set` - Set a specific parameter of a MySQL server to a specific value.
- Added telemetry for tracking service area when calling tools. [[#1024](https://github.com/Azure/azure-mcp/pull/1024)]

### Breaking Changes

- Renamed the following Storage tool option names: [[#1015](https://github.com/Azure/azure-mcp/pull/1015)]
  - `azmcp_storage_account_create`: `account-name` → `account`.
  - `azmcp_storage_blob_batch_set-tier`: `blob-names` → `blobs`.

### Bugs Fixed

- Fixed SQL service test assertions to use case-insensitive string comparisons for resource type validation. [[#938](https://github.com/Azure/azure-mcp/pull/938)]
- Fixed HttpClient service test assertions to properly validate NoProxy collection handling instead of expecting a single string value. [[#938](https://github.com/Azure/azure-mcp/pull/938)]

### Other Changes

- Introduced the `BaseAzureResourceService` class to allow performing Azure Resource read operations using Azure Resource Graph queries. [[#938](https://github.com/Azure/azure-mcp/pull/938)]
- Refactored SQL service implementation to use Azure Resource Graph queries instead of direct ARM API calls. [[#938](https://github.com/Azure/azure-mcp/pull/938)]
  - Removed dependency on `Azure.ResourceManager.Sql` package by migrating to Azure Resource Graph queries, reducing package size and improving startup performance.
- Enhanced `BaseAzureService` with `EscapeKqlString` method for safe KQL query construction across all Azure services. [[#938](https://github.com/Azure/azure-mcp/pull/938)]
  - Fixed KQL string escaping in Workbooks service queries.
- Standardized Azure Storage command descriptions, option names, and parameter names for consistency across all storage commands. Updated JSON serialization context to remove unused model types and improve organization. [[#1015](https://github.com/Azure/azure-mcp/pull/1015)]
- Updated to .NET 10 SDK to prepare for .NET tool packing. [[#1023](https://github.com/Azure/azure-mcp/pull/1023)]
- Enhanced `bestpractices` and `azureterraformbestpractices` tool descriptions to better work with the vscode copilot tool grouping feature. [[#1029](https://github.com/Azure/azure-mcp/pull/1029)]
- The Azure MCP Server can now be packaged as a .NET SDK Tool for easier use by users with the .NET 10 SDK installed. [[#422](https://github.com/Azure/azure-mcp/issues/422)]

#### Dependency Updates

- Updated the following dependencies to improve .NET Ahead-of-Time (AOT) compilation support: [[#1031](https://github.com/Azure/azure-mcp/pull/1031)]
  - Azure.ResourceManager.ResourceHealth: `1.0.0` → `1.1.0-beta.5`

## 0.5.7 (2025-08-19)

### Features Added
- Added support for the following Azure Deploy and Azure Quota operations: [[#626](https://github.com/Azure/azure-mcp/pull/626)]
  - `azmcp_deploy_app_logs_get` - Get logs from Azure applications deployed using azd.
  - `azmcp_deploy_iac_rules_get` - Get Infrastructure as Code rules.
  - `azmcp_deploy_pipeline_guidance-get` - Get guidance for creating CI/CD pipelines to provision Azure resources and deploy applications.
  - `azmcp_deploy_plan_get` - Generate deployment plans to construct infrastructure and deploy applications on Azure.
  - `azmcp_deploy_architecture_diagram-generate` - Generate Azure service architecture diagrams based on application topology.
  - `azmcp_quota_region_availability-list` - List available Azure regions for specific resource types.
  - `azmcp_quota_usage_check` - Check Azure resource usage and quota information for specific resource types and regions.
- Added support for listing Azure Function Apps via the command `azmcp-functionapp-list`. [[#863](https://github.com/Azure/azure-mcp/pull/863)]
- Added support for importing existing certificates into Azure Key Vault via the command `azmcp-keyvault-certificate-import`. [[#968](https://github.com/Azure/azure-mcp/issues/968)]
- Added support for uploading a local file to an Azure Storage blob via the command `azmcp-storage-blob-upload`. [[#960](https://github.com/Azure/azure-mcp/pull/960)]
- Added support for the following Azure Service Health operations: [[#998](https://github.com/Azure/azure-mcp/pull/998)]
  - `azmcp-resourcehealth-availability-status-get` - Get the availability status for a specific resource.
  - `azmcp-resourcehealth-availability-status-list` - List availability statuses for all resources in a subscription or resource group.
- Added support for listing repositories in Azure Container Registries via the command `azmcp-acr-registry-repository-list`. [[#983](https://github.com/Azure/azure-mcp/pull/983)]

### Other Changes

- Improved guidance for LLM interactions with Azure MCP server by adding rules around bestpractices tool calling to server instructions. [[#1007](https://github.com/Azure/azure-mcp/pull/1007)]

#### Dependency Updates

- Updated the following dependencies to improve .NET Ahead-of-Time (AOT) compilation support: [[#893](https://github.com/Azure/azure-mcp/pull/893)]
  - Azure.Bicep.Types: `0.5.110` → `0.6.1`
  - Azure.Bicep.Types.Az: `0.2.771` → `0.2.792`
- Added the following dependencies to support Azure Managed Lustre
  - Azure.ResourceManager.StorageCache:  `1.3.1`

## 0.5.6 (2025-08-14)

### Features Added

- Added support for listing Azure Function Apps via the command `azmcp-functionapp-list`. [[#863](https://github.com/Azure/azure-mcp/pull/863)]
- Added support for getting details about an Azure Storage Account via the command `azmcp-storage-account-details`. [[#934](https://github.com/Azure/azure-mcp/issues/934)]

### Other Changes

- Refactored resource group option (`--resource-group`) handling and validation for all commands to a centralized location. [[#961](https://github.com/Azure/azure-mcp/issues/961)]

#### Dependency Updates

- Updated the following dependencies to improve .NET Ahead-of-Time (AOT) compilation support: [[#967](https://github.com/Azure/azure-mcp/issues/967)] [[#969](https://github.com/Azure/azure-mcp/issues/969)]
  - Azure.Monitor.Query: `1.6.0` → `1.7.1`
  - Azure.Monitor.Ingestion: `1.1.2` → `1.2.0`
  - Azure.Search.Documents: `11.7.0-beta.4` → `11.7.0-beta.6`
  - Azure.ResourceManager.ContainerRegistry: `1.3.0` → `1.3.1`
  - Azure.ResourceManager.DesktopVirtualization: `1.3.1` → `1.3.2`
  - Azure.ResourceManager.PostgreSql: `1.3.0` → `1.3.1`

## 0.5.5 (2025-08-12)

### Features Added

- Added support for listing ACR (Azure Container Registry) registries in a subscription via the command `azmcp-acr-registry-list`. [[#915](https://github.com/Azure/azure-mcp/issues/915)]
- Added the following Azure Storage commands:
  - `azmcp-storage-account-create`: Create a new Azure Storage account. [[#927](https://github.com/Azure/azure-mcp/issues/927)]
  - `azmcp-storage-queue-message-send`: Send a message to an Azure Storage queue. [[#794](https://github.com/Azure/azure-mcp/pull/794)]
  - `azmcp-storage-blob-details`: Get details about an Azure Storage blob. [[#930](https://github.com/Azure/azure-mcp/issues/930)]
  - `azmcp-storage-blob-container-create`: Create a new Azure Storage blob container. [[#937](https://github.com/Azure/azure-mcp/issues/937)]

### Breaking Changes

- The `azmcp-storage-account-list` command now returns account metadata objects instead of plain strings. Each item includes: `name`, `location`, `kind`, `skuName`, `skuTier`, `hnsEnabled`, `allowBlobPublicAccess`, `enableHttpsTrafficOnly`. Update scripts to read the `name` property. The underlying `IStorageService.GetStorageAccounts()` signature changed from `Task<List<string>>` to `Task<List<StorageAccountInfo>>`. [[#904](https://github.com/Azure/azure-mcp/issues/904)]

### Bugs Fixed

- Fixed best practices tool invocation failure when passing "all" action with "general" or "azurefunctions" resources. [[#757](https://github.com/Azure/azure-mcp/issues/757)]
- Updated metadata for CREATE and SET tools to `destructive = true`. [[#773](https://github.com/Azure/azure-mcp/pull/773)]

### Other Changes
- Consolidate "AzSubscriptionGuid" telemetry logic into `McpRuntime`. [[#935](https://github.com/Azure/azure-mcp/pull/935)]

## 0.5.4 (2025-08-07)

### Bugs Fixed

- Fixed subscription parameter handling across all Azure MCP service methods to consistently use `subscription` instead of `subscriptionId`, enabling proper support for both subscription IDs and subscription names. [[#877](https://github.com/Azure/azure-mcp/issues/877)]
- Fixed `ToolExecuted` telemetry activity being created twice. [[#741](https://github.com/Azure/azure-mcp/pull/741)]

### Other Changes

- Improved Azure MCP display name in VS Code from 'azure-mcp-server-ext' to 'Azure MCP' for better user experience in the Configure Tools interface. [[#871](https://github.com/Azure/azure-mcp/issues/871), [#876](https://github.com/Azure/azure-mcp/pull/876)]
- Updated the  following `CommandGroup` descriptions to improve their tool usage by Agents:
  - Azure AI Search [[#874](https://github.com/Azure/azure-mcp/pull/874)]
  - Storage [[#879](https://github.com/Azure/azure-mcp/pull/879)]

## 0.5.3 (2025-08-05)

### Features Added

- Added support for providing the `--content-type` and `--tags` properties to the `azmcp-appconfig-kv-set` command. [[#459](https://github.com/Azure/azure-mcp/pull/459)]
- Added `filter-path` and `recursive` capabilities to `azmcp-storage-datalake-file-system-list-paths`. [[#770](https://github.com/Azure/azure-mcp/issues/770)]
- Added support for listing files and directories in Azure File Shares via the `azmcp-storage-share-file-list` command. This command recursively lists all items in a specified file share directory with metadata including size, last modified date, and content type. [[#793](https://github.com/Azure/azure-mcp/pull/793)]
- Added support for Azure Virtual Desktop with new commands: [[#653](https://github.com/Azure/azure-mcp/pull/653)]
  - `azmcp-virtualdesktop-hostpool-list` - List all host pools in a subscription
  - `azmcp-virtualdesktop-sessionhost-list` - List all session hosts in a host pool
  - `azmcp-virtualdesktop-sessionhost-usersession-list` - List all user sessions on a specific session host
- Added support for creating and publishing DevDeviceId in telemetry. [[#810](https://github.com/Azure/azure-mcp/pull/810/)]

### Breaking Changes

- **Parameter Name Changes**: Removed unnecessary "-name" suffixes from command parameters across 25+ parameters in 12+ Azure service areas to improve consistency and usability. Users will need to update their command-line usage and scripts. [[#853](https://github.com/Azure/azure-mcp/pull/853)]
  - **AppConfig**: `--account-name` → `--account`
  - **Search**: `--service-name` → `--service`, `--index-name` → `--index`
  - **Cosmos**: `--account-name` → `--account`, `--database-name` → `--database`, `--container-name` → `--container`
  - **Kusto**: `--cluster-name` → `--cluster`, `--database-name` → `--database`, `--table-name` → `--table`
  - **AKS**: `--cluster-name` → `--cluster`
  - **Postgres**: `--user-name` → `--user`
  - **ServiceBus**: `--queue-name` → `--queue`, `--topic-name` → `--topic`
  - **Storage**: `--account-name` → `--account`, `--container-name` → `--container`, `--table-name` → `--table`, `--file-system-name` → `--file-system`, `--tier-name` → `--tier`
  - **Monitor**: `--table-name` → `--table`, `--model` → `--health-model`, `--resource-name` → `--resource`
  - **Foundry**: `--deployment-name` → `--deployment`, `--publisher-name` → `--publisher`, `--license-name` → `--license`, `--sku-name` → `--sku`, `--azure-ai-services-name` → `--azure-ai-services`

### Bugs Fixed

- Fixed an issue where the `azmcp-storage-blob-batch-set-tier` command did not correctly handle the `--tier` parameter when setting the access tier for multiple blobs. [[#808](https://github.com/Azure/azure-mcp/pull/808)]

### Other Changes

- Implemented centralized HttpClient service with proxy support for better resource management and enterprise compatibility. [[#857](https://github.com/Azure/azure-mcp/pull/857)]
- Added caching for Cosmos DB databases and containers. [[#813](https://github.com/Azure/azure-mcp/pull/813)]
- Refactored PostgreSQL commands to follow ObjectVerb naming pattern, fix command hierarchy, and ensure all commands end with verbs. This improves consistency and discoverability across all postgres commands. [[#865](https://github.com/Azure/azure-mcp/issues/865)] [[#866](https://github.com/Azure/azure-mcp/pull/866)]

#### Dependency Updates

- Updated the following dependencies to improve .NET Ahead-of-Time (AOT) compilation support. AOT will enable shipping Azure MCP Server as self-contained native executable.
  - Azure.Core: `1.46.2` → `1.47.1`
  - Azure.ResourceManager: `1.13.1` → `1.13.2`
  - Azure.ResourceManager.ApplicationInsights: `1.0.1` → `1.1.0-beta.1`
  - Azure.ResourceManager.AppConfiguration: `1.4.0` → `1.4.1`
  - Azure.ResourceManager.Authorization: `1.1.4` → `1.1.5`
  - Azure.ResourceManager.ContainerService: `1.2.3` → `1.2.5`
  - Azure.ResourceManager.Kusto: `1.6.0` → `1.6.1`
  - Azure.ResourceManager.CognitiveServices: `1.4.0` → `1.5.1`
  - Azure.ResourceManager.Redis: `1.5.0` → `1.5.1`
  - Azure.ResourceManager.RedisEnterprise: `1.1.0` → `1.2.1`
  - Azure.ResourceManager.LoadTesting: `1.1.1` → `1.1.2`
  - Azure.ResourceManager.Sql: `1.3.0` → `1.4.0-beta.3`
  - Azure.ResourceManager.Datadog: `1.0.0-beta.5` → `1.0.0-beta.6`
  - Azure.ResourceManager.CosmosDB: `1.3.2` → `1.4.0-beta.13`
  - Azure.ResourceManager.OperationalInsights: `1.3.0` → `1.3.1`
  - Azure.ResourceManager.Search: `1.2.3` → `1.3.0`
  - Azure.ResourceManager.Storage: `1.4.2` → `1.4.4`
  - Azure.ResourceManager.Grafana: `1.1.1` → `1.2.0-beta.2`
  - Azure.ResourceManager.ResourceGraph: `1.1.0-beta.3` → `1.1.0-beta.4`

## 0.5.2 (2025-07-31)

### Features Added

- Added support for batch setting access tier for multiple Azure Storage blobs via the `azmcp-storage-blob-batch-set-tier` command. This command efficiently changes the storage tier (Hot, Cool, Archive, etc) for multiple blobs simultaneously in a single operation. [[#735](https://github.com/Azure/azure-mcp/issues/735)]
- Added descriptions to all Azure MCP command groups to improve discoverability and usability when running the server with `--mode single` or `--mode namespace`. [[#791](https://github.com/Azure/azure-mcp/pull/791)]

### Breaking Changes

- Removed `--partner-tenant-id` option from `azmcp-marketplace-product-get` command. [[#656](https://github.com/Azure/azure-mcp/pull/656)]

## 0.5.1 (2025-07-29)

### Features Added

- Added support for listing SQL databases via the command: `azmcp-sql-db-list`. [[#746](https://github.com/Azure/azure-mcp/pull/746)]
- Added support for reading `AZURE_SUBSCRIPTION_ID` from the environment variables if a subscription is not provided. [[#533](https://github.com/Azure/azure-mcp/pull/533)]

### Breaking Changes

- Removed the following Key Vault operations: [[#768](https://github.com/Azure/azure-mcp/pull/768)]
  - `azmcp-keyvault-secret-get`
  - `azmcp-keyvault-key-get`

### Other Changes

- Improved the MAC address search logic for telemetry by making it more robust in finding a valid network interface. [[#759](https://github.com/Azure/azure-mcp/pull/759)]
- Major repository structure change:
  - Service areas moved from `/src/areas/{Area}` and `/tests/areas/{Area}` into `/areas/{area}/src` and `/areas/{area}/tests`
  - Common code moved into `/core/src` and `/core/tests`

## 0.5.0 (2025-07-24)

### Features Added

- Added a new VS Code extension (VSIX installer) for the VS Code Marketplace. [[#661](https://github.com/Azure/azure-mcp/pull/661)]
- Added `--mode all` startup option to expose all Azure MCP tools individually. [[#689](https://github.com/Azure/azure-mcp/issues/689)]
- Added more tools for Azure Key Vault: [[#517](https://github.com/Azure/azure-mcp/pull/517)]
  - `azmcp-keyvault-certificate-list` - List certificates in a key vault
  - `azmcp-keyvault-certificate-get` - Get details of a specific certificate
  - `azmcp-keyvault-certificate-create` - Create a new certificate
  - `azmcp-keyvault-secret-list` - List secrets in a key vault
  - `azmcp-keyvault-secret-create` - Create a new secret
- Added support for Azure Workbooks management operations: [[#629](https://github.com/Azure/azure-mcp/pull/629)]
  - `azmcp-workbooks-list` - List workbooks in a resource group with optional filtering
  - `azmcp-workbooks-show` - Get detailed information about a specific workbook
  - `azmcp-workbooks-create` - Create new workbooks with custom visualizations and content
  - `azmcp-workbooks-update` - Update existing workbook configurations and metadata
  - `azmcp-workbooks-delete` - Delete workbooks when no longer needed
- Added support for creating a directory in Azure Storage DataLake via the `azmcp-storage-datalake-directory-create` command. [[#647](https://github.com/Azure/azure-mcp/pull/647)]
- Added support for getting the details of an Azure Kubernetes Service (AKS) cluster via the `azmcp-aks-cluster-get` command. [[#700](https://github.com/Azure/azure-mcp/pull/700)]

### Breaking Changes

- Changed the default startup mode to list tools at the namespace level instead of at an individual level, reducing total tool count from around 128 tools to 25. Use `--mode all` to restore the previous behavior of exposing all tools individually. [[#689](https://github.com/Azure/azure-mcp/issues/689)]
- Consolidated Azure best practices commands into the command `azmcp-bestpractices-get` with `--resource` and `--action` parameters: [[#677](https://github.com/Azure/azure-mcp/pull/677)]
  - Removed `azmcp-bestpractices-general-get`, `azmcp-bestpractices-azurefunctions-get-code-generation` and `azmcp-bestpractices-azurefunctions-get-deployment`
  - Use `--resource general --action code-generation` for general Azure code generation best practices
  - Use `--resource general --action deployment` for general Azure deployment best practices
  - Use `--resource azurefunctions --action code-generation` instead of the old azurefunctions code-generation command
  - Use `--resource azurefunctions --action deployment` instead of the old azurefunctions deployment command
  - Use `--resource static-web-app --action all` to get Static Web Apps development and deployment best practices

### Bugs Fixed

- Fixes tool discovery race condition causing "tool not found" errors in MCP clients that use different processes to start and use the server, like LangGraph. [[#556](https://github.com/Azure/azure-mcp/issues/556)]

## 0.4.1 (2025-07-17)

### Features Added

- Added support for the following Azure Load Testing operations: [[#315](https://github.com/Azure/azure-mcp/pull/315)]
  - `azmcp-loadtesting-testresource-list` - List Azure Load testing resources.
  - `azmcp-loadtesting-testresource-create` - Create a new Azure Load testing resource.
  - `azmcp-loadtesting-test-get` - Get details of a specific load test configuration.
  - `azmcp-loadtesting-test-create` - Create a new load test configuration.
  - `azmcp-loadtesting-testrun-get` - Get details of a specific load test run.
  - `azmcp-loadtesting-testrun-list` - List all load test runs for a specific test.
  - `azmcp-loadtesting-testrun-create` - Create a new load test run.
  - `azmcp-loadtesting-testrun-delete` - Delete a specific load test run.
- Added support for scanning Azure resources for compliance recommendations using the Azure Quick Review CLI via the command: `azmcp-extension-azqr`. [[#510](https://github.com/Azure/azure-mcp/pull/510)]
- Added support for listing paths in Data Lake file systems via the command: `azmcp-storage-datalake-file-system-list-paths`. [[#608](https://github.com/Azure/azure-mcp/pull/608)]
- Added support for listing SQL elastic pools via the command: `azmcp-sql-elastic-pool-list`. [[#606](https://github.com/Azure/azure-mcp/pull/606)]
- Added support for listing SQL server firewall rules via the command: `azmcp-sql-firewall-rule-list`. [[#610](https://github.com/Azure/azure-mcp/pull/610)]
- Added new commands for obtaining Azure Functions best practices via the following commands: [[#630](https://github.com/Azure/azure-mcp/pull/630)]
  - `azmcp-bestpractices-azurefunctions-get-code-generation` - Get code generation best practices for Azure Functions.
  - `azmcp-bestpractices-azurefunctions-get-deployment` - Get deployment best practices for Azure Functions.
- Added support for get details about a product in the Azure Marketplace via the command: `azmcp-marketplace-product-get`. [[#442](https://github.com/Azure/azure-mcp/pull/442)]

### Breaking Changes

- Renamed the command `azmcp-bestpractices-get` to `azmcp-bestpractices-general-get`. [[#630](https://github.com/Azure/azure-mcp/pull/630)]

### Bugs Fixed

- Fixed an issue with Azure CLI executable path resolution on Windows. [[#611](https://github.com/Azure/azure-mcp/issues/611)]
- Fixed a tool discovery timing issue when calling tools on fresh server instances. [[#604](https://github.com/Azure/azure-mcp/issues/604)]
- Fixed issue where unrecognizable json would be sent to MCP clients in STDIO mode at startup. [[#644](https://github.com/Azure/azure-mcp/issues/644)]

### Other Changes

- Changed `engines.node` in `package.json` to require Node.js version `>=20.0.0`. [[#628](https://github.com/Azure/azure-mcp/pull/628)]

## 0.4.0 (2025-07-15)

### Features Added

- Added support for listing Azure Kubernetes Service (AKS) clusters via the command `azmcp-aks-cluster-list`. [[#560](https://github.com/Azure/azure-mcp/pull/560)]
- Made the following Ahead of Time (AOT) compilation improvements saving `6.96 MB` in size total:
  - Switched to the trimmer-friendly `CreateSlimBuilder` API from `CreateBuilder`, saving `0.63 MB` in size for the native executable. [[#564](https://github.com/Azure/azure-mcp/pull/564)]
  - Switched to the trimmer-friendly `npgsql` API, saving `2.69 MB` in size for the native executable. [[#592](https://github.com/Azure/azure-mcp/pull/592)]
  - Enabled `IlcFoldIdenticalMethodBodies` to fold identical method bodies, saving `3.64 MB` in size for the native executable. [[#598](https://github.com/Azure/azure-mcp/pull/598)]
- Added support for using the hyphen/dash ("-") character in command names. [[#531](https://github.com/Azure/azure-mcp/pull/531)]
- Added support for authenticating with the Azure account used to log into VS Code. Authentication now prioritizes the VS Code broker credential when in the context of VS Code. [[#452](https://github.com/Azure/azure-mcp/pull/452)]

### Breaking Changes

- Removed SSE (Server-Sent Events) transport support. Now, only stdio transport is supported as SSE is no longer part of the MCP specification. [[#593](https://github.com/Azure/azure-mcp/issues/593)]
- Renamed `azmcp-sql-server-entraadmin-list` to `azmcp-sql-server-entra-admin-list` for better readability. [[#602](https://github.com/Azure/azure-mcp/pull/602)]

### Bugs Fixed

- Added a post-install script to ensure platform-specific versions like `@azure/mcp-${platform}-${arch}` can be resolved. Otherwise, fail install to prevent npx caching of `@azure/mcp`. [[#597](https://github.com/Azure/azure-mcp/pull/597)]
- Improved install reliability and error handling when missing platform packages on Ubuntu. [[#394](https://github.com/Azure/azure-mcp/pull/394)]

### Other Changes
- Updated `engines.node` in `package.json` to require Node.js version `>=22.0.0`.

#### Dependency Updates

- Updated the `ModelContextProtocol.AspNetCore` version from `0.3.0-preview.1` to `0.3.0-preview.2`. [[#519](https://github.com/Azure/azure-mcp/pull/519)]

## 0.3.2 (2025-07-10)

### Features Added

- Added support for listing Azure Managed Grafana details via the command: `azmcp-grafana-list`. [[#532](https://github.com/Azure/azure-mcp/pull/532)]
- Added agent best practices for Azure Terraform commands. [[#420](https://github.com/Azure/azure-mcp/pull/420)]

### Bugs Fixed

- Fixed issue where trace logs could be collected as telemetry. [[#540](https://github.com/Azure/azure-mcp/pull/540/)]
- Fixed an issue that prevented the Azure MCP from finding the Azure CLI if it was installed on a path other than the default global one. [[#351](https://github.com/Azure/azure-mcp/issues/351)]

## 0.3.1 (2025-07-08)

### Features Added

- Added support for the following SQL operations:
  - `azmcp-sql-db-show` - Show details of a SQL Database [[#516](https://github.com/Azure/azure-mcp/pull/516)]
  - `azmcp-sql-server-entra-admin-list` - List Microsoft Entra ID administrators for a SQL server [[#529](https://github.com/Azure/azure-mcp/pull/529)]
- Updates Azure MCP tool loading configurations at launch time. [[#513](https://github.com/Azure/azure-mcp/pull/513)]

### Breaking Changes

- Deprecated the `--service` flag. Use `--namespace` and `--mode` options to specify the service and mode the server will run in. [[#513](https://github.com/Azure/azure-mcp/pull/513)]

## 0.3.0 (2025-07-03)

### Features Added

- Added support for Azure AI Foundry [[#274](https://github.com/Azure/azure-mcp/pull/274)]. The following tools are now available:
  - `azmcp-foundry-models-list`
  - `azmcp-foundry-models-deploy`
  - `azmcp-foundry-models-deployments-list`
- Added support for telemetry [[#386](https://github.com/Azure/azure-mcp/pull/386)]. Telemetry is enabled by default but can be disabled by setting `AZURE_MCP_COLLECT_TELEMETRY` to `false`.

### Bugs Fixed

- Fixed a bug where `CallToolResult` was always successful. [[#511](https://github.com/Azure/azure-mcp/pull/511)]

## 0.2.6 (2025-07-01)

### Other Changes

- Updated the descriptions of the following tools to improve their usage by Agents: [[#492](https://github.com/Azure/azure-mcp/pull/492)]
  - `azmcp-datadog-monitoredresources-list`
  - `azmcp-kusto-cluster-list`
  - `azmcp-kusto-database-list`
  - `azmcp-kusto-sample`
  - `azmcp-kusto-table-list`
  - `azmcp-kusto-table-schema`

## 0.2.5 (2025-06-26)

### Bugs Fixed

- Fixed issue where tool listing incorrectly returned resources instead of text. [#465](https://github.com/Azure/azure-mcp/issues/465)
- Fixed invalid modification to HttpClient in KustoClient. [#433](https://github.com/Azure/azure-mcp/issues/433)

## 0.2.4 (2025-06-24)

### Features Added

- Added new command for resource-centric logs query in Azure Monitor with command path `azmcp-monitor-resource-logs-query` - https://github.com/Azure/azure-mcp/pull/413
- Added support for starting the server with a subset of services using the `--service` flag - https://github.com/Azure/azure-mcp/pull/424
- Improved index schema handling in Azure AI Search (index descriptions, facetable fields, etc.) - https://github.com/Azure/azure-mcp/pull/440
- Added new commands for querying metrics with Azure Monitor with command paths `azmcp-monitor-metrics-query` and `azmcp-monitor-metrics-definitions`. - https://github.com/Azure/azure-mcp/pull/428

### Breaking Changes

- Changed the command for workspace-based logs query in Azure Monitor from `azmcp-monitor-log-query` to `azmcp-monitor-workspace-logs-query`

### Bugs Fixed

- Fixed handling of non-retrievable fields in Azure AI Search. [#416](https://github.com/Azure/azure-mcp/issues/416)

### Other Changes

- Repository structure changed to organize all of an Azure service's code into a single "area" folder. ([426](https://github.com/Azure/azure-mcp/pull/426))
- Upgraded Azure.Messaging.ServiceBus to 7.20.1 and Azure.Core to 1.46.2. ([441](https://github.com/Azure/azure-mcp/pull/441/))
- Updated to ModelContextProtocol 0.3.0-preview1, which brings support for the 06-18-2025 MCP specification. ([431](https://github.com/Azure/azure-mcp/pull/431))

## 0.2.3 (2025-06-19)

### Features Added

- Adds support to launch MCP server in readonly mode - https://github.com/Azure/azure-mcp/pull/410

### Bugs Fixed

- MCP tools now expose annotations to clients https://github.com/Azure/azure-mcp/pull/388

## 0.2.2 (2025-06-17)

### Features Added

- Support for Azure ISV Services https://github.com/Azure/azure-mcp/pull/199/
- Support for Azure RBAC https://github.com/Azure/azure-mcp/pull/266
- Support for Key Vault Secrets https://github.com/Azure/azure-mcp/pull/173


## 0.2.1 (2025-06-12)

### Bugs Fixed

- Fixed the issue where queries containing double quotes failed to execute. https://github.com/Azure/azure-mcp/pull/338
- Enables dynamic proxy mode within single "azure" tool. https://github.com/Azure/azure-mcp/pull/325

## 0.2.0 (2025-06-09)

### Features Added

- Support for launching smaller service level MCP servers. https://github.com/Azure/azure-mcp/pull/324

### Bugs Fixed

- Fixed failure starting Docker image. https://github.com/Azure/azure-mcp/pull/301

## 0.1.2 (2025-06-03)

### Bugs Fixed

- Monitor Query Logs Failing.  Fixed with https://github.com/Azure/azure-mcp/pull/280

## 0.1.1 (2025-05-30)

### Bugs Fixed

- Fixed return value of `tools/list` to use JSON object names. https://github.com/Azure/azure-mcp/pull/275

### Other Changes

- Update .NET SDK version to 9.0.300 https://github.com/Azure/azure-mcp/pull/278

## 0.1.0 (2025-05-28)

### Breaking Changes

- `azmcp tool list` "args" changes to "options"

### Other Changes

- Removed "Arguments" from code base in favor of "Options" to align with System. CommandLine semantics. https://github.com/Azure/azure-mcp/pull/232

## 0.0.21 (2025-05-22)

### Features Added

- Support for Azure Redis Caches and Clusters https://github.com/Azure/azure-mcp/pull/198
- Support for Azure Monitor Health Models https://github.com/Azure/azure-mcp/pull/208

### Bugs Fixed

- Updates the usage patterns of Azure Developer CLI (azd) when invoked from MCP. https://github.com/Azure/azure-mcp/pull/203
- Fixes server binding issue when using SSE transport in Docker by replacing `ListenLocalhost` with `ListenAnyIP`, allowing external access via port mapping. https://github.com/Azure/azure-mcp/pull/233

### Other Changes

- Updated to the latest ModelContextProtocol library. https://github.com/Azure/azure-mcp/pull/220

## 0.0.20 (2025-05-17)

### Bugs Fixed

- Improve the formatting in the ParseJsonOutput method and refactor it to utilize a ParseError record. https://github.com/Azure/azure-mcp/pull/218
- Added dummy argument for best practices tool, so the schema is properly generated for Python Open API use cases. https://github.com/Azure/azure-mcp/pull/219

## 0.0.19 (2025-05-15)

### Bugs Fixed

- Fixes Service Bus host name parameter description. https://github.com/Azure/azure-mcp/pull/209/

## 0.0.18 (2025-05-14)

### Bugs Fixed

- Include option to exclude managed keys. https://github.com/Azure/azure-mcp/pull/202

## 0.0.17 (2025-05-13)

### Bugs Fixed

- Added an opt-in timeout for browser-based authentication to handle cases where the process waits indefinitely if the user closes the browser. https://github.com/Azure/azure-mcp/pull/189

## 0.0.16 (2025-05-13)

### Bugs Fixed

- Fixed being able to pass args containing spaces through an npx call to the cli

### Other Changes

- Updated to the latest ModelContextProtocol library. https://github.com/Azure/azure-mcp/pull/161

## 0.0.15 (2025-05-09)

### Features Added

- Support for getting properties and runtime information for Azure Service Bus queues, topics, and subscriptions. https://github.com/Azure/azure-mcp/pull/150/
- Support for peeking at Azure Service Bus messages from queues or subscriptions. https://github.com/Azure/azure-mcp/pull/144
- Adds Best Practices tool that provides guidance to LLMs for effective code generation. https://github.com/Azure/azure-mcp/pull/153 https://github.com/Azure/azure-mcp/pull/156

### Other Changes

- Disabled Parallel testing in the ADO pipeline for Live Tests https://github.com/Azure/azure-mcp/pull/151

## 0.0.14 (2025-05-07)

### Features Added

- Support for Azure Key Vault keys https://github.com/Azure/azure-mcp/pull/119
- Support for Azure Data Explorer  https://github.com/Azure/azure-mcp/pull/21

## 0.0.13 (2025-05-06)

### Features Added

- Support for Azure PostgreSQL. https://github.com/Azure/azure-mcp/pull/81

## 0.0.12 (2025-05-05)

### Features Added

- Azure Search Tools https://github.com/Azure/azure-mcp/pull/83

### Other Changes

- Arguments no longer echoed in response: https://github.com/Azure/azure-mcp/pull/79
- Editorconfig and gitattributes updated: https://github.com/Azure/azure-mcp/pull/91

## 0.0.11 (2025-04-29)

### Features Added

### Breaking Changes

### Bugs Fixed
- Bug fixes to existing MCP commands
- See https://github.com/Azure/azure-mcp/releases/tag/0.0.11

### Other Changes

## 0.0.10 (2025-04-17)

### Features Added
- Support for Azure Cosmos DB (NoSQL databases).
- Support for Azure Storage.
- Support for Azure Monitor (Log Analytics).
- Support for Azure App Configuration.
- Support for Azure Resource Groups.
- Support for Azure CLI.
- Support for Azure Developer CLI (azd).

### Breaking Changes

### Bugs Fixed
- See https://github.com/Azure/azure-mcp/releases/tag/0.0.10

### Other Changes
- See Blog post for details https://devblogs.microsoft.com/azure-sdk/introducing-the-azure-mcp-server/<|MERGE_RESOLUTION|>--- conflicted
+++ resolved
@@ -24,33 +24,17 @@
 
 ### Other Changes
 
-<<<<<<< HEAD
+- Aded telemetry to log parameter values for bestpractices tool. Note that only valid values will be logged. [[#375](https://github.com/microsoft/mcp/pull/375)]
+- Updated tool annotations. [[#377](https://github.com/microsoft/mcp/pull/377)]
+
+#### Dependency updates
+
 - Updated the following dependencies to improve .NET Ahead-of-Time (AOT) compilation support: 
-  - Azure.ResourceManager.StorageCache: `1.3.1` → `1.3.2`
-  - Azure.Identity: `1.14.0` → `1.16.0` [[#380](https://github.com/microsoft/mcp/pull/380/)]
-  - Azure.Identity.Broker: `1.2.0` → `1.3.0` [[#352](https://github.com/microsoft/mcp/pull/352)]
-- Updated Azure.Core dependency version from `1.47.1` to `1.48.0` [[#380](https://github.com/microsoft/mcp/pull/380/)]
-- Aded telemetry to log parameter values for bestpractices tool. Note that only valid values will be logged. [[#375](https://github.com/microsoft/mcp/pull/375)]
-=======
-- Added telemetry to log parameter values for the `azmcp_bestpractices_get` tool. [[#375](https://github.com/microsoft/mcp/pull/375)]
-- Updated tool annotations. [[#377](https://github.com/microsoft/mcp/pull/377)]
-
-#### Dependency updates
-
-<<<<<<< HEAD
-- Updated the following dependencies:
+  - Azure.ResourceManager.StorageCache: `1.3.1` → `1.3.2` [[#363](https://github.com/microsoft/mcp/pull/363)]
   - Azure.Identity: `1.14.0` → `1.15.0` [[#352](https://github.com/microsoft/mcp/pull/352)]
   - Azure.Identity.Broker: `1.2.0` → `1.3.0` [[#352](https://github.com/microsoft/mcp/pull/352)]
   - Microsoft.Azure.Cosmos.Aot: `0.1.1-preview.1` → `0.1.2-preview.1` [[#383](https://github.com/microsoft/mcp/pull/383)]
-- Updated the following dependencies to improve .NET Ahead-of-Time (AOT) compilation support: [[#363](https://github.com/microsoft/mcp/pull/363)]
-=======
-- Updated the following dependencies: [[#352](https://github.com/microsoft/mcp/pull/352)]
-  - Azure.Identity: `1.14.0` → `1.15.0`
-  - Azure.Identity.Broker: `1.2.0` → `1.3.0`
-- Updated the following dependencies to improve .NET Ahead-of-Time (AOT) compilation support:
->>>>>>> 94163e4f (Update CHANGELOG for rebase)
-  - Azure.ResourceManager.StorageCache: `1.3.1` → `1.3.2`
->>>>>>> f526a69f
+- Updated Azure.Core dependency version from `1.47.1` to `1.48.0` [[#380](https://github.com/microsoft/mcp/pull/380/)]
 
 ## 0.5.12 (2025-09-04)
 
