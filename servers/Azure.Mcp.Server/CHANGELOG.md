# CHANGELOG 📝

The Azure MCP Server updates automatically by default whenever a new release comes out 🚀. We ship updates twice a week on Tuesdays and Thursdays 😊

<<<<<<< HEAD
## 2.0.0-beta.4 (Unreleased)

### Features Added

### Breaking Changes

### Bugs Fixed

### Other Changes
=======
## 2.0.0-beta.4 (unreleased)

- Added a `CancellationToken` parameter to async methods to more `I[SomeService]` interfaces [[#1133](https://github.com/microsoft/mcp/pull/1133)]
>>>>>>> c6100044

## 2.0.0-beta.3 (2025-11-11)

### Features Added

- Added Azure AI Best Practices toolset providing comprehensive guidance for building AI apps with Azure AI Foundry and Microsoft Agent Framework. Includes model selection guidance, SDK recommendations, and implementation patterns for agent development. [[#1031](https://github.com/microsoft/mcp/pull/1031)]
- Added support for text-to-speech synthesis via the command `speech_tts_synthesize`. [[#902](https://github.com/microsoft/mcp/pull/902)]

### Breaking Changes

- PostgreSQL MCP tools now require SSL and verify the server's full certificate chain before creating database connections. This SSL mode provides both `eavesdropping protection` and `man-in-the-middle protection`. See [SSL Mode VerifyFull](https://www.npgsql.org/doc/security.html?tabs=tabid-1#encryption-ssltls) for more details. [[#1023](https://github.com/microsoft/mcp/pull/1023)]

### Bugs Fixed

- Updated a codepath `--mode namespace` where `learn=true` wouldn't always result in agent learning happening. [[#1122](https://github.com/microsoft/mcp/pull/1122)]
- Use the correct `Assembly` to find `Version` for telemetry. [[#1122](https://github.com/microsoft/mcp/pull/1122)]

### Other Changes

- Refactored duplicate elicitation handling code in `CommandFactoryToolLoader` and `NamespaceToolLoader` into a shared `BaseToolLoader.HandleSecretElicitationAsync` method. [[#1028](https://github.com/microsoft/mcp/pull/1028)]

## 2.0.0-beta.2 (2025-11-06)

### Features Added

- Added support for speech recognition from an audio file with Fast Transcription via the command `azmcp_speech_stt_recognize`. [[#1054](https://github.com/microsoft/mcp/pull/1054)]
- Added support for User-Assigned Managed Identity via the `AZURE_CLIENT_ID` environment variable. [[#1033](https://github.com/microsoft/mcp/pull/1033)]
- Added the following features for deploying as a `Remote MCP Server`:
    - Added support for HTTP transport, including both incoming and outgoing authentication. Incoming authentication uses Entra ID, while outgoing authentication can either use Entra On-Behalf-Of (OBO) or the authentication configured in the host environment. [[#1020](https://github.com/microsoft/mcp/pull/1020)]
    - Added support for the `--dangerously-disable-http-incoming-auth` command-line option to disable the built-in incoming authentication. Use this option only if you plan to provide your own incoming authentication mechanism, and with caution, as it exposes the server to unauthenticated access. [[#1037](https://github.com/microsoft/mcp/pull/1037)]
- Enhanced the `tools list` command with new filtering and output options: [[#741](https://github.com/microsoft/mcp/pull/741)]
  - Added the `--namespace` option to filter tools by one or more service namespaces (e.g., 'storage', 'keyvault').
  - Added the `--name-only` option to return only tool names without descriptions or metadata.
- Added the following AI Foundry tools: [[#945](https://github.com/microsoft/mcp/pull/945)]
  - `foundry_agents_create`: Create a new AI Foundry agent.
  - `foundry_agents_get-sdk-sample`: Get a code sample to interact with a Foundry Agent using the AI Foundry SDK.
  - `foundry_threads_create`: Create a new AI Foundry Agent Thread.
  - `foundry_threads_list`: List all AI Foundry Agent Threads.
  - `foundry_threads_get-messages`: Get messages in an AI Foundry Agent Thread.

### Breaking Changes

- Renamed the `--namespaces` option to `--namespace-mode` in the `tools list` command for better clarity when listing top-level service namespaces. [[#741](https://github.com/microsoft/mcp/pull/741)]

### Bugs Fixed

- Fixed an issue that spawned child processes per namespace for consolidated mode. [[#1002](https://github.com/microsoft/mcp/pull/1002)]
- Improved the agent learning experience by ignoring the `command` parameter, which resulted in neither learning nor a tool call to happen. Learning is now always invoked when `learn=true` is passed. [[#1057](https://github.com/microsoft/mcp/pull/1057)]
- Added descriptions to tool metadata to ensure enough information is present in the CLI to generate docs for metadata. [[#1043](https://github.com/microsoft/mcp/pull/1043)]

### Other Changes

- Added a `CancellationToken` parameter to `IBaseCommand.ExecuteAsync()` [[#1056](https://github.com/microsoft/mcp/pull/1056)]
- Added a `CancellationToken` parameter to async methods to many, but not yet all, `I[SomeService]` interfaces [[#1056](https://github.com/microsoft/mcp/pull/1056)]
- Telemetry:
  - Added `ToolId` into telemetry, based on `IBaseCommand.Id`, a unique GUID for each command. [[#1018](https://github.com/microsoft/mcp/pull/1018)]
  - Added support for exporting telemetry to OTLP exporters by configuring the environment variable `AZURE_MCP_ENABLE_OTLP_EXPORTER=true`. [[#1018](https://github.com/microsoft/mcp/pull/1018)]
  - Disabled telemetry for the HTTP transport. [[#1072](https://github.com/microsoft/mcp/pull/1072)]

## 2.0.0-beta.1 (2025-10-29)

- Initial beta release to validate updated release infrastructure and versioning strategy. No functional changes from 1.x series.

## 1.0.0 (2025-10-27)

**🎉 First Stable Release**

We're excited to announce the first stable release of the Azure MCP Server! This milestone represents months of development, extensive testing, and valuable feedback from our community. The Azure MCP Server provides seamless integration between AI agents and 40+ Azure services through the Model Context Protocol (MCP) specification.

### What's Included in 1.0.0

The Azure MCP Server now offers:

- **Comprehensive Azure Service Coverage**: Support for 40+ Azure services including Storage, Key Vault, Cosmos DB, SQL, Kubernetes (AKS), AI Foundry, Event Hubs, Service Bus, PostgreSQL, MySQL, Redis, Azure Monitor, Application Insights, and many more
- **Multiple Installation Methods**: Available through NuGet, NPM, and Docker; or as an extension/plugin for VS Code, Visual Studio 2022, and IntelliJ IDEA.
- **Flexible Server Modes**:
  - Namespace mode (default): Organizes tools by service for easy discovery
  - Consolidated mode: Groups tools by tasks and actions for streamlined workflows
  - Single mode: All tools behind one unified "azure" tool
  - All mode: Exposes every tool individually for maximum control
- **Advanced Authentication**: Supports multiple Azure authentication methods with credential chaining
- **Production Ready**: Includes comprehensive error handling, retry policies, telemetry, and extensive test coverage
- **Developer Friendly**: Native AOT compilation support, read-only mode for safe exploration, and detailed documentation

### Key Features

- **170+ Azure Commands** across Storage, Databases, AI Services, Monitoring, and more
- **Enterprise Support**: Proxy configuration, managed identity authentication, and secure credential handling
- **Performance Optimizations**: Selective caching for expensive operations and efficient HTTP client management

### Getting Started

Install the Azure MCP Server from your preferred platform:

- **VS Code**: Install the [Azure MCP Server extension](https://marketplace.visualstudio.com/items?itemName=ms-azuretools.vscode-azure-mcp-server)
- **Visual Studio 2022**: Install [GitHub Copilot for Azure](https://marketplace.visualstudio.com/items?itemName=github-copilot-azure.GitHubCopilotForAzure2022)
- **IntelliJ IDEA**: Install [Azure Toolkit for IntelliJ](https://plugins.jetbrains.com/plugin/8053-azure-toolkit-for-intellij)
- **NuGet**: `dotnet tool install -g Azure.Mcp --version 1.0.0`
- **npm**: `npx @azure/mcp@1.0.0`
- **Docker**: `docker pull mcr.microsoft.com/azure-mcp:1.0.0`

### Documentation

- [Complete Command Reference](https://github.com/microsoft/mcp/blob/release/azure/1.x/servers/Azure.Mcp.Server/docs/azmcp-commands.md)
- [Authentication Guide](https://github.com/microsoft/mcp/blob/release/azure/1.x/docs/Authentication.md)
- [Troubleshooting](https://github.com/microsoft/mcp/blob/release/azure/1.x/servers/Azure.Mcp.Server/TROUBLESHOOTING.md)
- [Contributing Guidelines](https://github.com/microsoft/mcp/blob/release/azure/1.x/CONTRIBUTING.md)

### Thank You

This release wouldn't have been possible without the contributions from our community, extensive testing from early adopters, and collaboration with the MCP ecosystem. Thank you for your feedback, bug reports, and feature requests that helped shape this stable release.

For a complete history of pre-release changes, see versions [0.9.9](#099-2025-10-24) through [0.0.10](#0010-2025-04-17) below.

## 0.9.9 (2025-10-24)

### Other Changes

- Set telemetry fields for `ToolArea` and `ToolName` when "single" mode is used. [[#952](https://github.com/microsoft/mcp/pull/952)]
- Added instructions on when to not use azd init [[#942](https://github.com/microsoft/mcp/pull/942)]

## 0.9.8 (2025-10-23)

### Features Added

- Adds unique identifier to MCP tools. [[#940](https://github.com/microsoft/mcp/pull/940/)]

### Bugs Fixed

- Fixed SKU configuration bug in SQL database create and update commands. [[#925](https://github.com/microsoft/mcp/pull/925)]
- Fixed a serialization issue with Foundry tools. [[#904](https://github.com/microsoft/mcp/pull/904)]

### Other Changes

- Set telemetry fields for `ToolArea` and `ToolName` when "consolidated" mode is used or a server is loaded from `registry.json`. [[#933](https://github.com/microsoft/mcp/pull/933)]

## 0.9.7 (2025-10-22)

### Bugs Fixed

- Increased Kusto `HttpClient` timeout from 100 seconds to 240 seconds to support long-running queries. [[#907](https://github.com/microsoft/mcp/pull/907)]
- Provide installation instructions when azd or other registry components are missing. [[#926](https://github.com/microsoft/mcp/pull/926)]

### Other Changes

- Improved the following tool namespace descriptions for better LLM tool selection, including usage patterns, messaging scenarios, and when not to use their tools:
  - Service Bus [[#923](https://github.com/microsoft/mcp/pull/923)]
  - Application Insights [[#928](https://github.com/microsoft/mcp/pull/928)]
- Updated the description of the `azmcp_appservice_database_add` command to decrease ambiguity and increase selection accuracy by LLMs. [[#912](https://github.com/microsoft/mcp/pull/912)]

## 0.9.6 (2025-10-21)

### Features Added

- Added instructions to the best practices tool for the GitHub coding agent on how to configure the Azure MCP Server. [[#888](https://github.com/microsoft/mcp/pull/888)]

### Bugs Fixed

- Fixed an issue where `azmcp_entra_administrator_list` was not listing administrators correctly. [[#891](https://github.com/microsoft/mcp/pull/891)]
- Fixed an issue where `azmcp_sql_server_firewall_rule_list` was not listing firewall rules correctly. [[#891](https://github.com/microsoft/mcp/pull/891)]
- Fixed an issue preventing the `ServerStarted` telemetry event from being published. [[#905](https://github.com/microsoft/mcp/pull/905)]
- Fixed an issue where MCP tools were missing the 'title' metadata, causing Visual Studio to display raw tool names instead of user-friendly titles. [[#898](https://github.com/microsoft/mcp/pull/898)]

### Other Changes

- Added tool name length validation to ensure all tool names stay within 48 character limit for compatibility with MCP clients. [[#881](https://github.com/microsoft/mcp/pull/881)]

#### Dependency Updates

- Updated the following libraries:
  - `ModelContextProtocol.AspNetCore`: `0.4.0-preview.2` → `0.4.0-preview.3`. [[#887](https://github.com/Azure/azure-mcp/pull/887)]

## 0.9.5 (2025-10-20)

### Bugs Fixed

- Update the `server.json` file in the NuGet distribution to match the `2025-09-29` schema version (latest from the MCP Registry). [[#870](https://github.com/microsoft/mcp/pull/870)]

### Other Changes

- Updated how `IsServerCommandInvoked` telemetry is captured to more correctly report whether learning or tool call was performed. [[#874](https://github.com/microsoft/mcp/pull/874)]
- Added tool name length validation to ensure all tool names stay within 48 character limit for compatibility with MCP clients. [[#881](https://github.com/microsoft/mcp/pull/881)]

## 0.9.4 (2025-10-17)

### Features Added

- Added a new server startup "consolidated" mode, which groups Azure MCP tools by tasks and actions tools conduct. This can be enabled by using the `--consolidated` flag. [[#784](https://github.com/microsoft/mcp/pull/784)]

### Breaking Changes

- Removes the `azmcp_` prefix from all commands. [[#868](https://github.com/microsoft/mcp/pull/868)]

### Other Changes

#### Dependency Updates

- Updated the following dependencies: [[864](https://github.com/microsoft/mcp/pull/864)]
  - Azure.ResourceManager.ResourceGraph: `1.1.0-beta.4` → `1.1.0`
  - Azure.Core: `1.48.0` → `1.49.0`

## 0.9.3 (2025-10-16)

### Bugs Fixed

- Fixed a bug where user confirmation (elicitation) stopped working between versions `0.8.5` and `0.9.2`. [[#824](https://github.com/microsoft/mcp/issues/824)]
- Fixed `IsServerCommandInvoked` always appearing to be true. [[#837](https://github.com/microsoft/mcp/pull/837)]
- Fixed `ToolName` always showing up as the tool area even if an MCP tool was invoked. [[#837](https://github.com/microsoft/mcp/pull/837)]
- Update the `server.json` in the NuGet distribution to match the 2025-09-29 server.json schema version (latest from the MCP Registry). [[#870](https://github.com/microsoft/mcp/pull/870)]

### Other Changes

- Updated the description of the following Communications commands to decrease ambiguity and increase selection accuracy by LLMs: [[#804](https://github.com/microsoft/mcp/pull/804)]
  - `azmcp_communication_email_send`
  - `azmcp_communication_sms_send`
- Improved the description of the `--enable-insecure-transports` server startup option. [[#839](https://github.com/microsoft/mcp/pull/839)]

## 0.9.2 (2025-10-15)

### Bugs Fixed

- Fixed retained-buffer leaks across services (Kusto, EventGrid, AppLens, Speech, Cosmos, Foundry, NetworkResourceProvider) and tool loaders (BaseToolLoader, ServerToolLoader, NamespaceToolLoader, SingleProxyToolLoader) by disposing `JsonDocument`/`HttpResponseMessage` instances and cloning returned `JsonElements`. ([#817](https://github.com/microsoft/mcp/pull/817))

### Other Changes

- Telemetry capture is disabled in non-release builds. ([#783](https://github.com/microsoft/mcp/pull/783))

## 0.9.1 (2025-10-14)

### Bugs Fixed

- Fixed an issue where `azmcp_sql_db_rename` would not work as expected. [[#615](https://github.com/microsoft/mcp/issues/615)]

### Other Changes

- MCP server start options are now included in telemetry logs. ([#794](https://github.com/microsoft/mcp/pull/794))
- Updated the description of the following Workbook commands to decrease ambiguity and increase selection accuracy by LLMs: [[#787](https://github.com/microsoft/mcp/pull/787)]
  - `azmcp_workbook_show`
  - `azmcp_workbook_update`

## 0.9.0 (2025-10-13)

### Features Added

- Added support for sending an email via Azure Communication Services via the command `azmcp_communication_email_send`. [[#690](https://github.com/microsoft/mcp/pull/690)]
- Added the following Event Hubs commands: [[#750](https://github.com/microsoft/mcp/pull/750)]
  - `azmcp_eventhubs_consumergroup_update`: Create or update a consumer group for an Event Hub.
  - `azmcp_eventhubs_consumergroup_get`: Get details of a consumer group for an Event Hub
  - `azmcp_eventhubs_consumergroup_delete`: Delete a consumer group from an Event Hub
  - `azmcp_eventhubs_eventhub_update`: Create or update an Event Hub within a namespace
  - `azmcp_eventhubs_eventhub_get`: Get details of an Event Hub within a namespace
  - `azmcp_eventhubs_eventhub_delete`: Delete an Event Hub from a namespace
  - `azmcp_eventhubs_namespace_update`: Create or update an Event Hubs namespace
  - `azmcp_eventhubs_namespace_delete`: Delete an existing Event Hubs namespace.
- Added support for listing Azure AI Foundry (Cognitive Services) resources or getting details of a specific one via the command `azmcp_foundry_resource_get`. [[#762](https://github.com/microsoft/mcp/pull/762)]
- Added support for Azure Monitor Web Tests management operations: [[#529](https://github.com/microsoft/mcp/issues/529)]
  - `azmcp_monitor_webtests_create`: Create a new web test in Azure Monitor
  - `azmcp_monitor_webtests_get`: Get details for a specific web test
  - `azmcp_monitor_webtests_list`: List all web tests in a subscription or optionally, within a resource group
  - `azmcp_monitor_webtests_update`: Update an existing web test in Azure Monitor
- Added the following Azure CLI commands:
  - `azmcp_extension_cli_generate`: Generate Azure CLI commands based on user intent. [[#203](https://github.com/microsoft/mcp/issues/203)]
  - `azmcp_extension_cli_install`: Get installation instructions for Azure CLI, Azure Developer CLI and Azure Functions Core Tools. [[#74](https://github.com/microsoft/mcp/issues/74)]
- Added support for Azure AI Search knowledge bases and knowledge sources commands: [[#719](https://github.com/Azure/azure-mcp/pull/719)]
  - `azmcp_search_knowledge_base_list`: List knowledge bases defined in an Azure AI Search service.
  - `azmcp_search_knowledge_base_retrieve`: Execute a retrieval operation using a specified knowledge base with optional multi-turn conversation history.
  - `azmcp_search_knowledge_source_list`: List knowledge sources defined in an Azure AI Search service.

### Breaking Changes

- Replaced `azmcp_redis_cache_list` and `azmcp_redis_cluster_list` with a unified `azmcp_redis_list` command that lists all Redis resources in a subscription. [[#756](https://github.com/microsoft/mcp/issues/756)]
  - Flattened `azmcp_redis_cache_accesspolicy_list` and `azmcp_redis_cluster_database_list` into the aforementioned `azmcp_redis_list` command. [[#757](https://github.com/microsoft/mcp/issues/757)]

### Bugs Fixed

- Fix flow of `Activity.Current` in telemetry service by changing `ITelemetryService`'s activity calls to synchronous. [[#558](https://github.com/microsoft/mcp/pull/558)]

### Other Changes

- Added more deployment related best practices. [[#698](https://github.com/microsoft/mcp/issues/698)]
- Added `IsServerCommandInvoked` telemetry field indicating that the MCP tool call resulted in a command invocation. [[#751](https://github.com/microsoft/mcp/pull/751)]
- Updated the description of the following commands to decrease ambiguity and increase selection accuracy by LLMs:
  - AKS (Azure Kubernetes Service): [[#771](https://github.com/microsoft/mcp/pull/771)]
    - `azmcp_aks_cluster_get`
    - `azmcp_aks_nodepool_get`
  - Marketplace: [[#761](https://github.com/microsoft/mcp/pull/761)]
    - `azmcp_marketplace_product_list`
  - Storage: [[#650](https://github.com/microsoft/mcp/pull/650)]
    - `azmcp_storage_account_get`
    - `azmcp_storage_blob_get`
    - `azmcp_storage_blob_container_create`
    - `azmcp_storage_blob_container_get`

#### Dependency Updates

- Updated the following libraries:
  - `Azure.Search.Documents`: `11.7.0-beta.6` → `11.7.0-beta.7`. [[#719](https://github.com/Azure/azure-mcp/pull/719)]
  - `ModelContextProtocol.AspNetCore`: `0.4.0-preview.1` → `0.4.0-preview.2`. [[#767](https://github.com/Azure/azure-mcp/pull/767)]

## 0.8.6 (2025-10-09)

### Features Added

- Added `--tool` option to start Azure MCP server with only specific tools by name, providing fine-grained control over tool exposure. This option switches server mode to `--all` automatically. The `--namespace` and `--tool` options cannot be used together. [[#685](https://github.com/microsoft/mcp/issues/685)]
- Added support for getting ledger entries on Azure Confidential Ledger via the command `azmcp_confidentialledger_entries_get`. [[#705](https://github.com/microsoft/mcp/pull/723)]
- Added support for listing an Azure resource's activity logs via the command `azmcp_monitor_activitylog_list`. [[#720](https://github.com/microsoft/mcp/pull/720)]

### Breaking Changes

- Unified required parameter validation: null or empty values now always throw `ArgumentException` with an improved message listing all invalid parameters. Previously this would throw either `ArgumentNullException` or `ArgumentException` for only the first invalid value. [[#718](https://github.com/microsoft/mcp/pull/718)]

### Other Changes

- Telemetry:
  - Added `ServerMode` telemetry tag to distinguish start-up modes for the MCP server. [[#738](https://github.com/microsoft/mcp/pull/738)]
  - Updated `ToolArea` telemetry field to be populated for namespace (and intent/learn) calls. [[#739](https://github.com/microsoft/mcp/pull/739)]

## 0.8.5 (2025-10-07)

### Features Added

- Added the following OpenAI commands: [[#647](https://github.com/microsoft/mcp/pull/647)]
  - `azmcp_foundry_openai_chat-completions-create`: Create interactive chat completions using Azure OpenAI chat models in AI Foundry.
  - `azmcp_foundry_openai_embeddings-create`: Generate vector embeddings using Azure OpenAI embedding models in AI Foundry
  - `azmcp_foundry_openai_models-list`: List all available OpenAI models and deployments in an Azure resource.
- Added support for sending SMS messages via Azure Communication Services with the command `azmcp_communication_sms_send`. [[#473](https://github.com/microsoft/mcp/pull/473)]
- Added support for appending tamper-proof ledger entries backed by TEEs and blockchain-style integrity guarantees in Azure Confidential Ledger via the command `azmcp_confidentialledger_entries_append`. [[#705](https://github.com/microsoft/mcp/pull/705)]
- Added the following Azure Managed Lustre commands:
  - `azmcp_azuremanagedlustre_filesystem_subnetsize_validate`: Check if the subnet can host the target Azure Managed Lustre SKU and size [[#110](https://github.com/microsoft/mcp/issues/110)].
  - `azmcp_azuremanagedlustre_filesystem_create`: Create an Azure Managed Lustre filesystem. [[#50](https://github.com/microsoft/mcp/issues/50)]
  - `azmcp_azuremanagedlustre_filesystem_update`: Update an Azure Managed Lustre filesystem. [[#50](https://github.com/microsoft/mcp/issues/50)]
- Added support for listing all Azure SignalR runtime instances or getting detailed information about a single one via the command `azmcp_signalr_runtime_get`. [[#83](https://github.com/microsoft/mcp/pull/83)]

### Breaking Changes

- Renamed `azmcp_azuremanagedlustre` commands to `azmcp_managedlustre`. [[#345](https://github.com/microsoft/mcp/issues/345)]
  - Renamed `azmcp_managedlustre_filesystem_required-subnet-size` to `azmcp_managedlustre_filesystem_subnetsize_ask`. [[#111](https://github.com/microsoft/mcp/issues/111)]
- Merged the following Azure Kubernetes Service (AKS) tools: [[#591](https://github.com/microsoft/mcp/issues/591)]
  - Merged `azmcp_aks_cluster_list` into `azmcp_aks_cluster_get`, which can perform both operations based on whether `--cluster` is passed.
  - Merged `azmcp_aks_nodepool_list` into `azmcp_aks_nodepool_get`, which can perform both operations based on whether `--nodepool` is passed.

### Bugs Fixed

- Improved description of Load Test commands. [[#92](https://github.com/microsoft/mcp/pull/92)]
- Fixed an issue where Azure Subscription tools were not available in the default (namespace) server mode. [[#634](https://github.com/microsoft/mcp/pull/634)]
- Improved error message for macOS users when interactive browser authentication fails due to broker threading requirements. The error now provides clear guidance to use Azure CLI, Azure PowerShell, or Azure Developer CLI for authentication instead. [[#684](https://github.com/microsoft/mcp/pull/684)]
- Added validation for the Cosmos query command `azmcp_cosmos_database_container_item_query`. [[#524](https://github.com/microsoft/mcp/pull/524)]
- Fixed the construction of Azure Resource Graph queries for App Configuration in the `FindAppConfigStore` method. The name filter is now correctly passed via the `additionalFilter` parameter instead of `tableName`, resolving "ExactlyOneStartingOperatorRequired" and "BadRequest" errors when setting key-value pairs. [[#670](https://github.com/microsoft/mcp/pull/670)]
- Updated the description of the Monitor tool and corrected the prompt for command `azmcp_monitor_healthmodels_entity_gethealth` to ensure that the LLM picks up the correct tool. [[#630](https://github.com/microsoft/mcp/pull/630)]
- Fixed "BadRequest" error in Azure Container Registry to get a registry, and in EventHubs to get a namespace. [[#729](https://github.com/microsoft/mcp/pull/729)]
- Added redundancy in Dockerfile to ensure the azmcp in the Docker image is actually executable. [[#732](https://github.com/microsoft/mcp/pull/732)]

### Other Changes

- Updated the description of `azmcp_bicepschema_get` to increase selection accuracy by LLMs. [[#649](https://github.com/microsoft/mcp/pull/649)]
- Update the `ToolName` telemetry field to use the normalized command name when the `CommandFactory` tool is used. [[#716](https://github.com/microsoft/mcp/pull/716)]
- Updated the default tool loading behavior to execute namespace tool calls directly instead of spawning separate child processes for each namespace. [[#704](https://github.com/microsoft/mcp/pull/704)]

#### Dependency updates

- Updated `Microsoft.Azure.Cosmos.Aot` from `0.1.2-preview.2` to `0.1.4-preview.2`, which upgrades the transitive Newtonsoft.Json dependency to `13.0.4`. [[#662](https://github.com/microsoft/mcp/pull/662)]

## 0.8.4 (2025-10-02)

### Features Added

- Added support to return metadata when using the `azmcp_tool_list` command. [[#564](https://github.com/microsoft/mcp/issues/564)]
- Added support for returning a list of tool namespaces instead of individual tools when using the `azmcp_tool_list` command with the `--namespaces` option. [[#496](https://github.com/microsoft/mcp/issues/496)]

### Breaking Changes

- Merged `azmcp_appconfig_kv_list` and `azmcp_appconfig_kv_show` into `azmcp_appconfig_kv_get` which can handle both listing and filtering key-values and getting a specific key-value. [[#505](https://github.com/microsoft/mcp/pull/505)]

### Bugs Fixed

- Fixed the name of the Key Vault Managed HSM settings get command from `azmcp_keyvault_admin_get` to `azmcp_keyvault_admin_settings_get`. [[#643](https://github.com/microsoft/mcp/issues/643)]
- Removed redundant DI instantiation of MCP server providers, as these are expected to be instantiated by the MCP server discovery mechanism. [[#644](https://github.com/microsoft/mcp/pull/644)]
- Fixed App Lens having a runtime error for reflection-based serialization when using native AoT MCP build. [[#639](https://github.com/microsoft/mcp/pull/639)]
- Added validation for the PostgreSQL database query command `azmcp_postgres_database_query`.[[#518](https://github.com/microsoft/mcp/pull/518)]

### Other Changes

- Change base Docker image from `bookworm-slim` to `alpine`. [[#651](https://github.com/microsoft/mcp/pull/651)]
- Refactored tool implementation to use Azure Resource Graph queries instead of direct ARM API calls:
  - Grafana [[#628](https://github.com/microsoft/mcp/pull/628)]
- Updated the description of the following commands to increase selection accuracy by LLMs:
  - App Deployment: `azmcp_deploy_app_logs_get` [[#640](https://github.com/microsoft/mcp/pull/640)]
  - Kusto: [[#666](https://github.com/microsoft/mcp/pull/666)]
    - `azmcp_kusto_cluster_get`
    - `azmcp_kusto_cluster_list`
    - `azmcp_kusto_database_list`
    - `azmcp_kusto_query`
    - `azmcp_kusto_sample`
    - `azmcp_kusto_table_list`
    - `azmcp_kusto_table_schema`
  - Redis: [[#655](https://github.com/microsoft/mcp/pull/655)]
    - `azmcp_redis_cache_list`
    - `azmcp_redis_cluster_list`
  - Service Bus: `azmcp_servicebus_topic_details` [[#642](https://github.com/microsoft/mcp/pull/642)]

#### Dependency Updates

- Updated the `ModelContextProtocol.AspNetCore` version from `0.3.0-preview.4` to `0.4.0-preview.1`. [[#576](https://github.com/Azure/azure-mcp/pull/576)]
- Removed the following dependencies:
  - `Azure.ResourceManager.Grafana` [[#628](https://github.com/microsoft/mcp/pull/622)]

## 0.8.3 (2025-09-30)

### Features Added

- Added support for Azure Developer CLI (azd) MCP tools when azd CLI is installed locally - [[#566](https://github.com/microsoft/mcp/issues/566)]
- Added support to proxy MCP capabilities when child servers leverage sampling or elicitation. [[#581](https://github.com/microsoft/mcp/pull/581)]
- Added support for publishing custom events to Event Grid topics via the command `azmcp_eventgrid_events_publish`. [[#514](https://github.com/microsoft/mcp/pull/514)]
- Added support for generating text completions using deployed Azure OpenAI models in AI Foundry via the command `azmcp_foundry_openai_create-completion`. [[#54](https://github.com/microsoft/mcp/pull/54)]
- Added support for speech recognition from an audio file with Azure AI Services Speech via the command `azmcp_speech_stt_recognize`. [[#436](https://github.com/microsoft/mcp/pull/436)]
- Added support for getting the details of an Azure Event Hubs namespace via the command `azmcp_eventhubs_namespace_get`. [[#105](https://github.com/microsoft/mcp/pull/105)]

### Breaking Changes

### Bugs Fixed

- Fixed an issue with the help option (`--help`) and enabled it across all commands and command groups. [[#583](https://github.com/microsoft/mcp/pull/583)]
- Fixed the following issues with Kusto commands:
  - `azmcp_kusto_cluster_list` and `azmcp_kusto_cluster_get` now accept the correct parameters expected by the service. [[#589](https://github.com/microsoft/mcp/issues/589)]
  - `azmcp_kusto_table_schema` now returns the correct table schema. [[#530](https://github.com/microsoft/mcp/issues/530)]
  - `azmcp_kusto_query` does not fail when the subscription id in the input query is enclosed in double quotes anymore. [[#152](https://github.com/microsoft/mcp/issues/152)]
  - All commands now return enough details in error messages when input parameters are invalid or missing. [[#575](https://github.com/microsoft/mcp/issues/575)]

### Other Changes

- Refactored tool implementation to use Azure Resource Graph queries instead of direct ARM API calls:
  - Authorization [[607](https://github.com/microsoft/mcp/pull/607)]
  - AppConfig [[606](https://github.com/microsoft/mcp/pull/606)]
  - ACR [[622](https://github.com/microsoft/mcp/pull/622)]
- Fixed the names of the following MySQL and Postgres commands: [[#614](https://github.com/microsoft/mcp/pull/614)]
  - `azmcp_mysql_server_config_config`    → `azmcp_mysql_server_config_get`
  - `azmcp_mysql_server_param_param`      → `azmcp_mysql_server_param_get`
  - `azmcp_mysql_table_schema_schema`     → `azmcp_mysql_table_schema_get`
  - `azmcp_postgres_server_config_config` → `azmcp_postgres_server_config_get`
  - `azmcp_postgres_server_param_param`   → `azmcp_postgres_server_param_get`
  - `azmcp_postgres_table_schema_schema`  → `azmcp_postgres_table_schema_get`
- Updated the description of the following commands to increase selection accuracy by LLMs:
  - AI Foundry: [[#599](https://github.com/microsoft/mcp/pull/599)]
    - `azmcp_foundry_agents_connect`
    - `azmcp_foundry_models_deploy`
    - `azmcp_foundry_models_deployments_list`
  - App Lens: `azmcp_applens_resource_diagnose` [[#556](https://github.com/microsoft/mcp/pull/556)]
  - Cloud Architect: `azmcp_cloudarchitect_design` [[#587](https://github.com/microsoft/mcp/pull/587)]
  - Cosmos DB: `azmcp_cosmos_database_container_item_query` [[#625](https://github.com/microsoft/mcp/pull/625)]
  - Event Grid: [[#552](https://github.com/microsoft/mcp/pull/552)]
    - `azmcp_eventgrid_subscription_list`
    - `azmcp_eventgrid_topic_list`
  - Key Vault: [[#608](https://github.com/microsoft/mcp/pull/608)]
    - `azmcp_keyvault_certificate_create`
    - `azmcp_keyvault_certificate_import`
    - `azmcp_keyvault_certificate_get`
    - `azmcp_keyvault_certificate_list`
    - `azmcp_keyvault_key_create`
    - `azmcp_keyvault_key_get`
    - `azmcp_keyvault_key_list`
    - `azmcp_keyvault_secret_create`
    - `azmcp_keyvault_secret_get`
    - `azmcp_keyvault_secret_list`
  - MySQL: [[#614](https://github.com/microsoft/mcp/pull/614)]
    - `azmcp_mysql_server_param_set`
  - Postgres: [[#562](https://github.com/microsoft/mcp/pull/562)]
    - `azmcp_postgres_database_query`
    - `azmcp_postgres_server_param_set`
  - Resource Health: [[#588](https://github.com/microsoft/mcp/pull/588)]
    - `azmcp_resourcehealth_availability-status_get`
    - `azmcp_resourcehealth_service-health-events_list`
  - SQL: [[#594](https://github.com/microsoft/mcp/pull/594)]
    - `azmcp_sql_db_delete`
    - `azmcp_sql_db_update`
    - `azmcp_sql_server_delete`
  - Subscriptions: `azmcp_subscription_list` [[#559](https://github.com/microsoft/mcp/pull/559)]

#### Dependency Updates

- Removed the following dependencies:
  - `Azure.ResourceManager.Authorization` [[#607](https://github.com/microsoft/mcp/pull/607)]
  - `Azure.ResourceManager.AppConfiguration` [[#606](https://github.com/microsoft/mcp/pull/606)]
  - `Azure.ResourceManager.ContainerRegistry` [[#622](https://github.com/microsoft/mcp/pull/622)]

## 0.8.2 (2025-09-25)

### Bugs Fixed

- Fixed `azmcp_subscription_list` to return empty enumerable instead of `null` when no subscriptions are found. [[#508](https://github.com/microsoft/mcp/pull/508)]

## 0.8.1 (2025-09-23)

### Features Added

- Added support for listing SQL servers in a subscription and resource group via the command `azmcp_sql_server_list`. [[#503](https://github.com/microsoft/mcp/issues/503)]
- Added support for renaming Azure SQL databases within a server while retaining configuration via the `azmcp sql db rename` command. [[#542](https://github.com/microsoft/mcp/pull/542)]
- Added support for Azure App Service database management via the command `azmcp_appservice_database_add`. [[#59](https://github.com/microsoft/mcp/pull/59)]
- Added the following Azure Foundry agents commands: [[#55](https://github.com/microsoft/mcp/pull/55)]
  - `azmcp_foundry_agents_connect`: Connect to an agent in an AI Foundry project and query it
  - `azmcp_foundry_agents_evaluate`: Evaluate a response from an agent by passing query and response inline
  - `azmcp_foundry_agents_query_and_evaluate`: Connect to an agent in an AI Foundry project, query it, and evaluate the response in one step
- Enhanced AKS managed cluster information with comprehensive properties. [[#490](https://github.com/microsoft/mcp/pull/490)]
- Added support retrieving Key Vault Managed HSM account settings via the command `azmcp-keyvault-admin-settings-get`. [[#358](https://github.com/microsoft/mcp/pull/358)]

### Breaking Changes

- Removed the following Storage tools: [[#500](https://github.com/microsoft/mcp/pull/500)]
  - `azmcp_storage_blob_batch_set-tier`
  - `azmcp_storage_datalake_directory_create`
  - `azmcp_storage_datalake_file-system_list-paths`
  - `azmcp_storage_queue_message_send`
  - `azmcp_storage_share_file_list`
  - `azmcp_storage_table_list`
- Updated the `OpenWorld` and `Destructive` hints for all tools. [[#510](https://github.com/microsoft/mcp/pull/510)]

### Bugs Fixed

- Fixed MCP server hanging on invalid transport arguments. Server now exits gracefully with clear error messages instead of hanging indefinitely. [[#511](https://github.com/microsoft/mcp/pull/511)]

### Other Changes

- Refactored Kusto service implementation to use Azure Resource Graph queries instead of direct ARM API calls. [[#528](https://github.com/microsoft/mcp/pull/528)]
- Refactored Storage service implementation [[#539](https://github.com/microsoft/mcp/pull/539)]
  - Replaced direct ARM API calls in `azmcp_storage_account_get` with Azure Resource Graph queries.
  - Updated `azmcp_storage_account_create` to use the GenericResource approach instead of direct ARM API calls.
- Updated `IAreaSetup` API so the area's command tree is returned rather than modifying an existing object. It's also more DI-testing friendly. [[#478](https://github.com/microsoft/mcp/pull/478)]
- Updated `CommandFactory.GetServiceArea` to check for a tool's service area with or without the root `azmcp` prefix. [[#478](https://github.com/microsoft/mcp/pull/478)]

#### Dependency Updates

- Removed the following dependencies:
  - `Azure.ResourceManager.Kusto` [[#528](https://github.com/microsoft/mcp/pull/528)]

## 0.8.0 (2025-09-18)

### Features Added

- Added the `--insecure-disable-elicitation` server startup switch. When enabled, the server will bypass user confirmation (elicitation) for tools marked as handling secrets and execute them immediately. This is **INSECURE** and meant only for controlled automation scenarios (e.g., CI or disposable test environments) because it removes a safety barrier that helps prevent accidental disclosure of sensitive data. [[#486](https://github.com/microsoft/mcp/pull/486)]
- Enhanced Azure authentication with targeted credential selection via the `AZURE_TOKEN_CREDENTIALS` environment variable: [[#56](https://github.com/microsoft/mcp/pull/56)]
  - `"dev"`: Development credentials (Visual Studio → Visual Studio Code → Azure CLI → Azure PowerShell → Azure Developer CLI)
  - `"prod"`: Production credentials (Environment → Workload Identity → Managed Identity)
  - Specific credential names (e.g., `"AzureCliCredential"`): Target only that credential
  - Improved Visual Studio Code credential error handling with proper exception wrapping for credential chaining
  - Replaced custom `DefaultAzureCredential` implementation with explicit credential chain for better control and transparency
  - For more details, see [Controlling Authentication Methods with AZURE_TOKEN_CREDENTIALS](https://github.com/microsoft/mcp/blob/main/servers/Azure.Mcp.Server/TROUBLESHOOTING.md#controlling-authentication-methods-with-azure_token_credentials)
- Enhanced AKS nodepool information with comprehensive properties. [[#454](https://github.com/microsoft/mcp/pull/454)]
- Added support for updating Azure SQL databases via the command `azmcp_sql_db_update`. [[#488](https://github.com/microsoft/mcp/pull/488)]
- Added support for listing Event Grid subscriptions via the command `azmcp_eventgrid_subscription_list`. [[#364](https://github.com/microsoft/mcp/pull/364)]
- Added support for listing Application Insights code optimization recommendations across components via the command `azmcp_applicationinsights_recommendation_list`. [#387](https://github.com/microsoft/mcp/pull/387)
- **Errata**: The following was announced as part of release `0.7.0, but was not actually included then.
  - Added support for creating and deleting SQL databases via the commands `azmcp_sql_db_create` and `azmcp_sql_db_delete`. [[#434](https://github.com/microsoft/mcp/pull/434)]
- Restored support for the following Key Vault commands: [[#506](https://github.com/microsoft/mcp/pull/506)]
  - `azmcp_keyvault_key_get`
  - `azmcp_keyvault_secret_get`

### Breaking Changes

- Redesigned how conditionally required options are handled. Commands now use explicit option registration via extension methods (`.AsRequired()`, `.AsOptional()`) instead of legacy patterns (`UseResourceGroup()`, `RequireResourceGroup()`). [[#452](https://github.com/microsoft/mcp/pull/452)]
- Removed support for the `AZURE_MCP_INCLUDE_PRODUCTION_CREDENTIALS` environment variable. Use `AZURE_TOKEN_CREDENTIALS` instead for more flexible credential selection. For migration details, see [Controlling Authentication Methods with AZURE_TOKEN_CREDENTIALS](https://github.com/microsoft/mcp/blob/main/servers/Azure.Mcp.Server/TROUBLESHOOTING.md#controlling-authentication-methods-with-azure_token_credentials). [[#56](https://github.com/microsoft/mcp/pull/56)]
- Merged `azmcp_appconfig_kv_lock` and `azmcp_appconfig_kv_unlock` into `azmcp_appconfig_kv_lock_set` which can handle locking or unlocking a key-value based on the `--lock` parameter. [[#485](https://github.com/microsoft/mcp/pull/485)]


### Other Changes

- Update `azmcp_foundry_models_deploy` to use "GenericResource" for deploying models to Azure AI Services. [[#456](https://github.com/microsoft/mcp/pull/456)]

#### Dependency Updates

- Replaced the `Azure.Bicep.Types.Az` dependency with `Microsoft.Azure.Mcp.AzTypes.Internal.Compact`. [[#472](https://github.com/microsoft/mcp/pull/472)]

## 0.7.0 (2025-09-16)

### Features Added

- Added support for getting a node pool in an AKS managed cluster via the command `azmcp_aks_nodepool_get`. [[#394](https://github.com/microsoft/mcp/pull/394)]
- Added support for diagnosing Azure Resources using the App Lens API via the command `azmcp_applens_resource_diagnose`. [[#356](https://github.com/microsoft/mcp/pull/356)]
- Added elicitation support. An elicitation request is sent if the tool annotation `secret` hint is true. [[#404](https://github.com/microsoft/mcp/pull/404)]
- Added `azmcp_sql_server_create`, `azmcp_sql_server_delete`, `azmcp_sql_server_show` to support SQL server create, delete, and show commands. [[#312](https://github.com/microsoft/mcp/pull/312)]
- Added the support for getting information about Azure Managed Lustre SKUs via the following command `azmcp_azuremanagedlustre_filesystem_get_sku_info`. [[#100](https://github.com/microsoft/mcp/issues/100)]
- Added support for creating and deleting SQL databases via the commands `azmcp_sql_db_create` and `azmcp_sql_db_delete`. [[#434](https://github.com/microsoft/mcp/pull/434)]
- `azmcp_functionapp_get` can now list Function Apps on a resource group level. [[#427](https://github.com/microsoft/mcp/pull/427)]

### Breaking Changes

- Merged `azmcp_functionapp_list` into `azmcp_functionapp_get`, which can perform both operations based on whether `--function-app` is passed. [[#427](https://github.com/microsoft/mcp/pull/427)]
- Removed Azure CLI (`az`) and Azure Developer CLI (`azd`) extension tools to reduce complexity and focus on native Azure service operations. [[#404](https://github.com/microsoft/mcp/pull/404)].

### Bugs Fixed

- Marked the `secret` hint of `azmcp_keyvault_secret_create` tool to "true". [[#430](https://github.com/microsoft/mcp/pull/430)]

### Other Changes

- Replaced bicep tool dependency on Azure.Bicep.Types.Az package with Microsoft.Azure.Mcp.AzTypes.Internal.Compact package. [[#472](https://github.com/microsoft/mcp/pull/472)]

## 0.6.0 (2025-09-11)

### Features Added

- **The Azure MCP Server is now also available on NuGet.org** [[#368](https://github.com/microsoft/mcp/pull/368)]
- Added support for listing node pools in an AKS managed cluster via the command `azmcp_aks_nodepool_list`. [[#360](https://github.com/microsoft/mcp/pull/360)]

### Breaking Changes

- To improve performance, packages now ship with trimmed binaries that have unused code and dependencies removed, resulting in significantly smaller file sizes, faster startup times, and reduced memory footprint. [Learn more](https://learn.microsoft.com/dotnet/core/deploying/trimming/trim-self-contained). [[#405](https://github.com/microsoft/mcp/pull/405)]
- Merged `azmcp_search_index_describe` and `azmcp_search_index_list` into `azmcp_search_index_get`, which can perform both operations based on whether `--index` is passed. [[#378](https://github.com/microsoft/mcp/pull/378)]
- Merged the following Storage tools: [[#376](https://github.com/microsoft/mcp/pull/376)]
  - `azmcp_storage_account_details` and `azmcp_storage_account_list` into `azmcp_storage_account_get`, which supports the behaviors of both tools based on whether `--account` is passed.
  - `azmcp_storage_blob_details` and `azmcp_storage_blob_list` into `azmcp_storage_blob_get`, which supports the behaviors of both tools based on whether `--blob` is passed.
  - `azmcp_storage_blob_container_details` and `azmcp_storage_blob_container_list` into `azmcp_storage_blob_container_get`, which supports the behaviors of both tools based on whether `--container` is passed.
- Updated the descriptions of all Storage tools. [[#376](https://github.com/microsoft/mcp/pull/376)]

### Other Changes

#### Dependency updates

- Updated the following dependencies: [[#380](https://github.com/microsoft/mcp/pull/380)]
  - Azure.Core: `1.47.1` → `1.48.0`
  - Azure.Identity: `1.15.0` → `1.16.0`

## 0.5.13 (2025-09-10)

### Features Added

- Added support for listing all Event Grid topics in a subscription via the command `azmcp_eventgrid_topic_list`. [[#43](https://github.com/microsoft/mcp/pull/43)]
- Added support for retrieving knowledge index schema information in Azure AI Foundry projects via the command `azmcp_foundry_knowledge_index_schema`. [[#41](https://github.com/microsoft/mcp/pull/41)]
- Added support for listing service health events in a subscription via the command `azmcp_resourcehealth_service-health-events_list`. [[#367](https://github.com/microsoft/mcp/pull/367)]

### Breaking Changes

- Updated/removed options for the following commands: [[#108](https://github.com/microsoft/mcp/pull/108)]
  - `azmcp_storage_account_create`: Removed the ability to configure `enable-https-traffic-only` (always `true` now), `allow-blob-public-access` (always `false` now), and `kind` (always `StorageV2` now).
  - `azmcp_storage_blob_container_create`: Removed the ability to configure `blob-container-public-access` (always `false` now).
  - `azmcp_storage_blob_upload`: Removed the ability to configure `overwrite` (always `false` now).

### Bugs Fixed

- Fixed telemetry bug where "ToolArea" was incorrectly populated in with "ToolName". [[#346](https://github.com/microsoft/mcp/pull/346)]

### Other Changes

- Added telemetry to log parameter values for the `azmcp_bestpractices_get` tool. [[#375](https://github.com/microsoft/mcp/pull/375)]
- Updated tool annotations. [[#377](https://github.com/microsoft/mcp/pull/377)]

#### Dependency updates

- Updated the following dependencies:
  - Azure.Identity: `1.14.0` → `1.15.0` [[#352](https://github.com/microsoft/mcp/pull/352)]
  - Azure.Identity.Broker: `1.2.0` → `1.3.0` [[#352](https://github.com/microsoft/mcp/pull/352)]
  - Microsoft.Azure.Cosmos.Aot: `0.1.1-preview.1` → `0.1.2-preview.1` [[#383](https://github.com/microsoft/mcp/pull/383)]
- Updated the following dependency to improve .NET Ahead-of-Time (AOT) compilation support: [[#363](https://github.com/microsoft/mcp/pull/363)]
  - Azure.ResourceManager.StorageCache: `1.3.1` → `1.3.2`

## 0.5.12 (2025-09-04)

### Features Added

- Added `azmcp_sql_server_firewall-rule_create` and `azmcp_sql_server_firewall-rule_delete` commands. [[#121](https://github.com/microsoft/mcp/pull/121)]

### Bugs Fixed

- Fixed a bug in MySQL query validation logic. [[#81](https://github.com/microsoft/mcp/pull/81)]

### Other Changes

AOT- Added a verb to the namespace name for bestpractices [[#109](https://github.com/microsoft/mcp/pull/109)]
- Added instructions about consumption plan for azure functions deployment best practices [[#218](https://github.com/microsoft/mcp/pull/218)]

## 0.5.11 (2025-09-02)

### Other Changes

- Fixed VSIX signing [[#91](https://github.com/microsoft/mcp/pull/91)]
- Included native packages in build artifacts and pack/release scripts. [[#51](https://github.com/microsoft/mcp/pull/51)]

## 0.5.10 (2025-08-28)

### Bugs fixed

- Fixed a bug with telemetry collection related to AppConfig tools. [[#44](https://github.com/microsoft/mcp/pull/44)]

## 0.5.9 (2025-08-26)

### Other Changes

#### Dependency Updates

- Updated the following dependencies to improve .NET Ahead-of-Time (AOT) compilation support:
  - Microsoft.Azure.Cosmos `3.51.0` → Microsoft.Azure.Cosmos.Aot `0.1.1-preview.1`. [[#37](https://github.com/microsoft/mcp/pull/37)]

## 0.5.8 (2025-08-21)

### Features Added

- Added support for listing knowledge indexes in Azure AI Foundry projects via the command `azmcp_foundry_knowledge_index_list`. [[#1004](https://github.com/Azure/azure-mcp/pull/1004)]
- Added support for getting details of an Azure Function App via the command `azmcp_functionapp_get`. [[#970](https://github.com/Azure/azure-mcp/pull/970)]
- Added the following Azure Managed Lustre commands: [[#1003](https://github.com/Azure/azure-mcp/issues/1003)]
  - `azmcp_azuremanagedlustre_filesystem_list`: List available Azure Managed Lustre filesystems.
  - `azmcp_azuremanagedlustre_filesystem_required-subnet-size`: Returns the number of IP addresses required for a specific SKU and size of Azure Managed Lustre filesystem.
- Added support for designing Azure Cloud Architecture through guided questions via the command `azmcp_cloudarchitect_design`. [[#890](https://github.com/Azure/azure-mcp/pull/890)]
- Added support for the following Azure MySQL operations: [[#855](https://github.com/Azure/azure-mcp/issues/855)]
  - `azmcp_mysql_database_list` - List all databases in a MySQL server.
  - `azmcp_mysql_database_query` - Executes a SELECT query on a MySQL Database. The query must start with SELECT and cannot contain any destructive SQL operations for security reasons.
  - `azmcp_mysql_table_list` - List all tables in a MySQL database.
  - `azmcp_mysql_table_schema_get` - Get the schema of a specific table in a MySQL database.
  - `azmcp_mysql_server_config_get` - Retrieve the configuration of a MySQL server.
  - `azmcp_mysql_server_list` - List all MySQL servers in a subscription & resource group.
  - `azmcp_mysql_server_param_get` - Retrieve a specific parameter of a MySQL server.
  - `azmcp_mysql_server_param_set` - Set a specific parameter of a MySQL server to a specific value.
- Added telemetry for tracking service area when calling tools. [[#1024](https://github.com/Azure/azure-mcp/pull/1024)]

### Breaking Changes

- Renamed the following Storage tool option names: [[#1015](https://github.com/Azure/azure-mcp/pull/1015)]
  - `azmcp_storage_account_create`: `account-name` → `account`.
  - `azmcp_storage_blob_batch_set-tier`: `blob-names` → `blobs`.

### Bugs Fixed

- Fixed SQL service test assertions to use case-insensitive string comparisons for resource type validation. [[#938](https://github.com/Azure/azure-mcp/pull/938)]
- Fixed HttpClient service test assertions to properly validate NoProxy collection handling instead of expecting a single string value. [[#938](https://github.com/Azure/azure-mcp/pull/938)]

### Other Changes

- Introduced the `BaseAzureResourceService` class to allow performing Azure Resource read operations using Azure Resource Graph queries. [[#938](https://github.com/Azure/azure-mcp/pull/938)]
- Refactored SQL service implementation to use Azure Resource Graph queries instead of direct ARM API calls. [[#938](https://github.com/Azure/azure-mcp/pull/938)]
  - Removed dependency on `Azure.ResourceManager.Sql` package by migrating to Azure Resource Graph queries, reducing package size and improving startup performance.
- Enhanced `BaseAzureService` with `EscapeKqlString` method for safe KQL query construction across all Azure services. [[#938](https://github.com/Azure/azure-mcp/pull/938)]
  - Fixed KQL string escaping in Workbooks service queries.
- Standardized Azure Storage command descriptions, option names, and parameter names for consistency across all storage commands. Updated JSON serialization context to remove unused model types and improve organization. [[#1015](https://github.com/Azure/azure-mcp/pull/1015)]
- Updated to .NET 10 SDK to prepare for .NET tool packing. [[#1023](https://github.com/Azure/azure-mcp/pull/1023)]
- Enhanced `bestpractices` and `azureterraformbestpractices` tool descriptions to better work with the vscode copilot tool grouping feature. [[#1029](https://github.com/Azure/azure-mcp/pull/1029)]
- The Azure MCP Server can now be packaged as a .NET SDK Tool for easier use by users with the .NET 10 SDK installed. [[#422](https://github.com/Azure/azure-mcp/issues/422)]

#### Dependency Updates

- Updated the following dependencies to improve .NET Ahead-of-Time (AOT) compilation support: [[#1031](https://github.com/Azure/azure-mcp/pull/1031)]
  - Azure.ResourceManager.ResourceHealth: `1.0.0` → `1.1.0-beta.5`

## 0.5.7 (2025-08-19)

### Features Added
- Added support for the following Azure Deploy and Azure Quota operations: [[#626](https://github.com/Azure/azure-mcp/pull/626)]
  - `azmcp_deploy_app_logs_get` - Get logs from Azure applications deployed using azd.
  - `azmcp_deploy_iac_rules_get` - Get Infrastructure as Code rules.
  - `azmcp_deploy_pipeline_guidance-get` - Get guidance for creating CI/CD pipelines to provision Azure resources and deploy applications.
  - `azmcp_deploy_plan_get` - Generate deployment plans to construct infrastructure and deploy applications on Azure.
  - `azmcp_deploy_architecture_diagram-generate` - Generate Azure service architecture diagrams based on application topology.
  - `azmcp_quota_region_availability-list` - List available Azure regions for specific resource types.
  - `azmcp_quota_usage_check` - Check Azure resource usage and quota information for specific resource types and regions.
- Added support for listing Azure Function Apps via the command `azmcp-functionapp-list`. [[#863](https://github.com/Azure/azure-mcp/pull/863)]
- Added support for importing existing certificates into Azure Key Vault via the command `azmcp-keyvault-certificate-import`. [[#968](https://github.com/Azure/azure-mcp/issues/968)]
- Added support for uploading a local file to an Azure Storage blob via the command `azmcp-storage-blob-upload`. [[#960](https://github.com/Azure/azure-mcp/pull/960)]
- Added support for the following Azure Service Health operations: [[#998](https://github.com/Azure/azure-mcp/pull/998)]
  - `azmcp-resourcehealth-availability-status-get` - Get the availability status for a specific resource.
  - `azmcp-resourcehealth-availability-status-list` - List availability statuses for all resources in a subscription or resource group.
- Added support for listing repositories in Azure Container Registries via the command `azmcp-acr-registry-repository-list`. [[#983](https://github.com/Azure/azure-mcp/pull/983)]

### Other Changes

- Improved guidance for LLM interactions with Azure MCP server by adding rules around bestpractices tool calling to server instructions. [[#1007](https://github.com/Azure/azure-mcp/pull/1007)]

#### Dependency Updates

- Updated the following dependencies to improve .NET Ahead-of-Time (AOT) compilation support: [[#893](https://github.com/Azure/azure-mcp/pull/893)]
  - Azure.Bicep.Types: `0.5.110` → `0.6.1`
  - Azure.Bicep.Types.Az: `0.2.771` → `0.2.792`
- Added the following dependencies to support Azure Managed Lustre
  - Azure.ResourceManager.StorageCache:  `1.3.1`

## 0.5.6 (2025-08-14)

### Features Added

- Added support for listing Azure Function Apps via the command `azmcp-functionapp-list`. [[#863](https://github.com/Azure/azure-mcp/pull/863)]
- Added support for getting details about an Azure Storage Account via the command `azmcp-storage-account-details`. [[#934](https://github.com/Azure/azure-mcp/issues/934)]

### Other Changes

- Refactored resource group option (`--resource-group`) handling and validation for all commands to a centralized location. [[#961](https://github.com/Azure/azure-mcp/issues/961)]

#### Dependency Updates

- Updated the following dependencies to improve .NET Ahead-of-Time (AOT) compilation support: [[#967](https://github.com/Azure/azure-mcp/issues/967)] [[#969](https://github.com/Azure/azure-mcp/issues/969)]
  - Azure.Monitor.Query: `1.6.0` → `1.7.1`
  - Azure.Monitor.Ingestion: `1.1.2` → `1.2.0`
  - Azure.Search.Documents: `11.7.0-beta.4` → `11.7.0-beta.6`
  - Azure.ResourceManager.ContainerRegistry: `1.3.0` → `1.3.1`
  - Azure.ResourceManager.DesktopVirtualization: `1.3.1` → `1.3.2`
  - Azure.ResourceManager.PostgreSql: `1.3.0` → `1.3.1`

## 0.5.5 (2025-08-12)

### Features Added

- Added support for listing ACR (Azure Container Registry) registries in a subscription via the command `azmcp-acr-registry-list`. [[#915](https://github.com/Azure/azure-mcp/issues/915)]
- Added the following Azure Storage commands:
  - `azmcp-storage-account-create`: Create a new Azure Storage account. [[#927](https://github.com/Azure/azure-mcp/issues/927)]
  - `azmcp-storage-queue-message-send`: Send a message to an Azure Storage queue. [[#794](https://github.com/Azure/azure-mcp/pull/794)]
  - `azmcp-storage-blob-details`: Get details about an Azure Storage blob. [[#930](https://github.com/Azure/azure-mcp/issues/930)]
  - `azmcp-storage-blob-container-create`: Create a new Azure Storage blob container. [[#937](https://github.com/Azure/azure-mcp/issues/937)]

### Breaking Changes

- The `azmcp-storage-account-list` command now returns account metadata objects instead of plain strings. Each item includes: `name`, `location`, `kind`, `skuName`, `skuTier`, `hnsEnabled`, `allowBlobPublicAccess`, `enableHttpsTrafficOnly`. Update scripts to read the `name` property. The underlying `IStorageService.GetStorageAccounts()` signature changed from `Task<List<string>>` to `Task<List<StorageAccountInfo>>`. [[#904](https://github.com/Azure/azure-mcp/issues/904)]

### Bugs Fixed

- Fixed best practices tool invocation failure when passing "all" action with "general" or "azurefunctions" resources. [[#757](https://github.com/Azure/azure-mcp/issues/757)]
- Updated metadata for CREATE and SET tools to `destructive = true`. [[#773](https://github.com/Azure/azure-mcp/pull/773)]

### Other Changes
- Consolidate "AzSubscriptionGuid" telemetry logic into `McpRuntime`. [[#935](https://github.com/Azure/azure-mcp/pull/935)]

## 0.5.4 (2025-08-07)

### Bugs Fixed

- Fixed subscription parameter handling across all Azure MCP service methods to consistently use `subscription` instead of `subscriptionId`, enabling proper support for both subscription IDs and subscription names. [[#877](https://github.com/Azure/azure-mcp/issues/877)]
- Fixed `ToolExecuted` telemetry activity being created twice. [[#741](https://github.com/Azure/azure-mcp/pull/741)]

### Other Changes

- Improved Azure MCP display name in VS Code from 'azure-mcp-server-ext' to 'Azure MCP' for better user experience in the Configure Tools interface. [[#871](https://github.com/Azure/azure-mcp/issues/871), [#876](https://github.com/Azure/azure-mcp/pull/876)]
- Updated the  following `CommandGroup` descriptions to improve their tool usage by Agents:
  - Azure AI Search [[#874](https://github.com/Azure/azure-mcp/pull/874)]
  - Storage [[#879](https://github.com/Azure/azure-mcp/pull/879)]

## 0.5.3 (2025-08-05)

### Features Added

- Added support for providing the `--content-type` and `--tags` properties to the `azmcp-appconfig-kv-set` command. [[#459](https://github.com/Azure/azure-mcp/pull/459)]
- Added `filter-path` and `recursive` capabilities to `azmcp-storage-datalake-file-system-list-paths`. [[#770](https://github.com/Azure/azure-mcp/issues/770)]
- Added support for listing files and directories in Azure File Shares via the `azmcp-storage-share-file-list` command. This command recursively lists all items in a specified file share directory with metadata including size, last modified date, and content type. [[#793](https://github.com/Azure/azure-mcp/pull/793)]
- Added support for Azure Virtual Desktop with new commands: [[#653](https://github.com/Azure/azure-mcp/pull/653)]
  - `azmcp-virtualdesktop-hostpool-list` - List all host pools in a subscription
  - `azmcp-virtualdesktop-sessionhost-list` - List all session hosts in a host pool
  - `azmcp-virtualdesktop-sessionhost-usersession-list` - List all user sessions on a specific session host
- Added support for creating and publishing DevDeviceId in telemetry. [[#810](https://github.com/Azure/azure-mcp/pull/810/)]

### Breaking Changes

- **Parameter Name Changes**: Removed unnecessary "-name" suffixes from command parameters across 25+ parameters in 12+ Azure service areas to improve consistency and usability. Users will need to update their command-line usage and scripts. [[#853](https://github.com/Azure/azure-mcp/pull/853)]
  - **AppConfig**: `--account-name` → `--account`
  - **Search**: `--service-name` → `--service`, `--index-name` → `--index`
  - **Cosmos**: `--account-name` → `--account`, `--database-name` → `--database`, `--container-name` → `--container`
  - **Kusto**: `--cluster-name` → `--cluster`, `--database-name` → `--database`, `--table-name` → `--table`
  - **AKS**: `--cluster-name` → `--cluster`
  - **Postgres**: `--user-name` → `--user`
  - **ServiceBus**: `--queue-name` → `--queue`, `--topic-name` → `--topic`
  - **Storage**: `--account-name` → `--account`, `--container-name` → `--container`, `--table-name` → `--table`, `--file-system-name` → `--file-system`, `--tier-name` → `--tier`
  - **Monitor**: `--table-name` → `--table`, `--model` → `--health-model`, `--resource-name` → `--resource`
  - **Foundry**: `--deployment-name` → `--deployment`, `--publisher-name` → `--publisher`, `--license-name` → `--license`, `--sku-name` → `--sku`, `--azure-ai-services-name` → `--azure-ai-services`

### Bugs Fixed

- Fixed an issue where the `azmcp-storage-blob-batch-set-tier` command did not correctly handle the `--tier` parameter when setting the access tier for multiple blobs. [[#808](https://github.com/Azure/azure-mcp/pull/808)]

### Other Changes

- Implemented centralized HttpClient service with proxy support for better resource management and enterprise compatibility. [[#857](https://github.com/Azure/azure-mcp/pull/857)]
- Added caching for Cosmos DB databases and containers. [[#813](https://github.com/Azure/azure-mcp/pull/813)]
- Refactored PostgreSQL commands to follow ObjectVerb naming pattern, fix command hierarchy, and ensure all commands end with verbs. This improves consistency and discoverability across all postgres commands. [[#865](https://github.com/Azure/azure-mcp/issues/865)] [[#866](https://github.com/Azure/azure-mcp/pull/866)]

#### Dependency Updates

- Updated the following dependencies to improve .NET Ahead-of-Time (AOT) compilation support. AOT will enable shipping Azure MCP Server as self-contained native executable.
  - Azure.Core: `1.46.2` → `1.47.1`
  - Azure.ResourceManager: `1.13.1` → `1.13.2`
  - Azure.ResourceManager.ApplicationInsights: `1.0.1` → `1.1.0-beta.1`
  - Azure.ResourceManager.AppConfiguration: `1.4.0` → `1.4.1`
  - Azure.ResourceManager.Authorization: `1.1.4` → `1.1.5`
  - Azure.ResourceManager.ContainerService: `1.2.3` → `1.2.5`
  - Azure.ResourceManager.Kusto: `1.6.0` → `1.6.1`
  - Azure.ResourceManager.CognitiveServices: `1.4.0` → `1.5.1`
  - Azure.ResourceManager.Redis: `1.5.0` → `1.5.1`
  - Azure.ResourceManager.RedisEnterprise: `1.1.0` → `1.2.1`
  - Azure.ResourceManager.LoadTesting: `1.1.1` → `1.1.2`
  - Azure.ResourceManager.Sql: `1.3.0` → `1.4.0-beta.3`
  - Azure.ResourceManager.Datadog: `1.0.0-beta.5` → `1.0.0-beta.6`
  - Azure.ResourceManager.CosmosDB: `1.3.2` → `1.4.0-beta.13`
  - Azure.ResourceManager.OperationalInsights: `1.3.0` → `1.3.1`
  - Azure.ResourceManager.Search: `1.2.3` → `1.3.0`
  - Azure.ResourceManager.Storage: `1.4.2` → `1.4.4`
  - Azure.ResourceManager.Grafana: `1.1.1` → `1.2.0-beta.2`
  - Azure.ResourceManager.ResourceGraph: `1.1.0-beta.3` → `1.1.0-beta.4`

## 0.5.2 (2025-07-31)

### Features Added

- Added support for batch setting access tier for multiple Azure Storage blobs via the `azmcp-storage-blob-batch-set-tier` command. This command efficiently changes the storage tier (Hot, Cool, Archive, etc) for multiple blobs simultaneously in a single operation. [[#735](https://github.com/Azure/azure-mcp/issues/735)]
- Added descriptions to all Azure MCP command groups to improve discoverability and usability when running the server with `--mode single` or `--mode namespace`. [[#791](https://github.com/Azure/azure-mcp/pull/791)]

### Breaking Changes

- Removed `--partner-tenant-id` option from `azmcp-marketplace-product-get` command. [[#656](https://github.com/Azure/azure-mcp/pull/656)]

## 0.5.1 (2025-07-29)

### Features Added

- Added support for listing SQL databases via the command: `azmcp-sql-db-list`. [[#746](https://github.com/Azure/azure-mcp/pull/746)]
- Added support for reading `AZURE_SUBSCRIPTION_ID` from the environment variables if a subscription is not provided. [[#533](https://github.com/Azure/azure-mcp/pull/533)]

### Breaking Changes

- Removed the following Key Vault operations: [[#768](https://github.com/Azure/azure-mcp/pull/768)]
  - `azmcp-keyvault-secret-get`
  - `azmcp-keyvault-key-get`

### Other Changes

- Improved the MAC address search logic for telemetry by making it more robust in finding a valid network interface. [[#759](https://github.com/Azure/azure-mcp/pull/759)]
- Major repository structure change:
  - Service areas moved from `/src/areas/{Area}` and `/tests/areas/{Area}` into `/areas/{area}/src` and `/areas/{area}/tests`
  - Common code moved into `/core/src` and `/core/tests`

## 0.5.0 (2025-07-24)

### Features Added

- Added a new VS Code extension (VSIX installer) for the VS Code Marketplace. [[#661](https://github.com/Azure/azure-mcp/pull/661)]
- Added `--mode all` startup option to expose all Azure MCP tools individually. [[#689](https://github.com/Azure/azure-mcp/issues/689)]
- Added more tools for Azure Key Vault: [[#517](https://github.com/Azure/azure-mcp/pull/517)]
  - `azmcp-keyvault-certificate-list` - List certificates in a key vault
  - `azmcp-keyvault-certificate-get` - Get details of a specific certificate
  - `azmcp-keyvault-certificate-create` - Create a new certificate
  - `azmcp-keyvault-secret-list` - List secrets in a key vault
  - `azmcp-keyvault-secret-create` - Create a new secret
- Added support for Azure Workbooks management operations: [[#629](https://github.com/Azure/azure-mcp/pull/629)]
  - `azmcp-workbooks-list` - List workbooks in a resource group with optional filtering
  - `azmcp-workbooks-show` - Get detailed information about a specific workbook
  - `azmcp-workbooks-create` - Create new workbooks with custom visualizations and content
  - `azmcp-workbooks-update` - Update existing workbook configurations and metadata
  - `azmcp-workbooks-delete` - Delete workbooks when no longer needed
- Added support for creating a directory in Azure Storage DataLake via the `azmcp-storage-datalake-directory-create` command. [[#647](https://github.com/Azure/azure-mcp/pull/647)]
- Added support for getting the details of an Azure Kubernetes Service (AKS) cluster via the `azmcp-aks-cluster-get` command. [[#700](https://github.com/Azure/azure-mcp/pull/700)]

### Breaking Changes

- Changed the default startup mode to list tools at the namespace level instead of at an individual level, reducing total tool count from around 128 tools to 25. Use `--mode all` to restore the previous behavior of exposing all tools individually. [[#689](https://github.com/Azure/azure-mcp/issues/689)]
- Consolidated Azure best practices commands into the command `azmcp-bestpractices-get` with `--resource` and `--action` parameters: [[#677](https://github.com/Azure/azure-mcp/pull/677)]
  - Removed `azmcp-bestpractices-general-get`, `azmcp-bestpractices-azurefunctions-get-code-generation` and `azmcp-bestpractices-azurefunctions-get-deployment`
  - Use `--resource general --action code-generation` for general Azure code generation best practices
  - Use `--resource general --action deployment` for general Azure deployment best practices
  - Use `--resource azurefunctions --action code-generation` instead of the old azurefunctions code-generation command
  - Use `--resource azurefunctions --action deployment` instead of the old azurefunctions deployment command
  - Use `--resource static-web-app --action all` to get Static Web Apps development and deployment best practices

### Bugs Fixed

- Fixes tool discovery race condition causing "tool not found" errors in MCP clients that use different processes to start and use the server, like LangGraph. [[#556](https://github.com/Azure/azure-mcp/issues/556)]

## 0.4.1 (2025-07-17)

### Features Added

- Added support for the following Azure Load Testing operations: [[#315](https://github.com/Azure/azure-mcp/pull/315)]
  - `azmcp-loadtesting-testresource-list` - List Azure Load testing resources.
  - `azmcp-loadtesting-testresource-create` - Create a new Azure Load testing resource.
  - `azmcp-loadtesting-test-get` - Get details of a specific load test configuration.
  - `azmcp-loadtesting-test-create` - Create a new load test configuration.
  - `azmcp-loadtesting-testrun-get` - Get details of a specific load test run.
  - `azmcp-loadtesting-testrun-list` - List all load test runs for a specific test.
  - `azmcp-loadtesting-testrun-create` - Create a new load test run.
  - `azmcp-loadtesting-testrun-delete` - Delete a specific load test run.
- Added support for scanning Azure resources for compliance recommendations using the Azure Quick Review CLI via the command: `azmcp-extension-azqr`. [[#510](https://github.com/Azure/azure-mcp/pull/510)]
- Added support for listing paths in Data Lake file systems via the command: `azmcp-storage-datalake-file-system-list-paths`. [[#608](https://github.com/Azure/azure-mcp/pull/608)]
- Added support for listing SQL elastic pools via the command: `azmcp-sql-elastic-pool-list`. [[#606](https://github.com/Azure/azure-mcp/pull/606)]
- Added support for listing SQL server firewall rules via the command: `azmcp-sql-firewall-rule-list`. [[#610](https://github.com/Azure/azure-mcp/pull/610)]
- Added new commands for obtaining Azure Functions best practices via the following commands: [[#630](https://github.com/Azure/azure-mcp/pull/630)]
  - `azmcp-bestpractices-azurefunctions-get-code-generation` - Get code generation best practices for Azure Functions.
  - `azmcp-bestpractices-azurefunctions-get-deployment` - Get deployment best practices for Azure Functions.
- Added support for get details about a product in the Azure Marketplace via the command: `azmcp-marketplace-product-get`. [[#442](https://github.com/Azure/azure-mcp/pull/442)]

### Breaking Changes

- Renamed the command `azmcp-bestpractices-get` to `azmcp-bestpractices-general-get`. [[#630](https://github.com/Azure/azure-mcp/pull/630)]

### Bugs Fixed

- Fixed an issue with Azure CLI executable path resolution on Windows. [[#611](https://github.com/Azure/azure-mcp/issues/611)]
- Fixed a tool discovery timing issue when calling tools on fresh server instances. [[#604](https://github.com/Azure/azure-mcp/issues/604)]
- Fixed issue where unrecognizable json would be sent to MCP clients in STDIO mode at startup. [[#644](https://github.com/Azure/azure-mcp/issues/644)]

### Other Changes

- Changed `engines.node` in `package.json` to require Node.js version `>=20.0.0`. [[#628](https://github.com/Azure/azure-mcp/pull/628)]

## 0.4.0 (2025-07-15)

### Features Added

- Added support for listing Azure Kubernetes Service (AKS) clusters via the command `azmcp-aks-cluster-list`. [[#560](https://github.com/Azure/azure-mcp/pull/560)]
- Made the following Ahead of Time (AOT) compilation improvements saving `6.96 MB` in size total:
  - Switched to the trimmer-friendly `CreateSlimBuilder` API from `CreateBuilder`, saving `0.63 MB` in size for the native executable. [[#564](https://github.com/Azure/azure-mcp/pull/564)]
  - Switched to the trimmer-friendly `npgsql` API, saving `2.69 MB` in size for the native executable. [[#592](https://github.com/Azure/azure-mcp/pull/592)]
  - Enabled `IlcFoldIdenticalMethodBodies` to fold identical method bodies, saving `3.64 MB` in size for the native executable. [[#598](https://github.com/Azure/azure-mcp/pull/598)]
- Added support for using the hyphen/dash ("-") character in command names. [[#531](https://github.com/Azure/azure-mcp/pull/531)]
- Added support for authenticating with the Azure account used to log into VS Code. Authentication now prioritizes the VS Code broker credential when in the context of VS Code. [[#452](https://github.com/Azure/azure-mcp/pull/452)]

### Breaking Changes

- Removed SSE (Server-Sent Events) transport support. Now, only stdio transport is supported as SSE is no longer part of the MCP specification. [[#593](https://github.com/Azure/azure-mcp/issues/593)]
- Renamed `azmcp-sql-server-entraadmin-list` to `azmcp-sql-server-entra-admin-list` for better readability. [[#602](https://github.com/Azure/azure-mcp/pull/602)]

### Bugs Fixed

- Added a post-install script to ensure platform-specific versions like `@azure/mcp-${platform}-${arch}` can be resolved. Otherwise, fail install to prevent npx caching of `@azure/mcp`. [[#597](https://github.com/Azure/azure-mcp/pull/597)]
- Improved install reliability and error handling when missing platform packages on Ubuntu. [[#394](https://github.com/Azure/azure-mcp/pull/394)]

### Other Changes
- Updated `engines.node` in `package.json` to require Node.js version `>=22.0.0`.

#### Dependency Updates

- Updated the `ModelContextProtocol.AspNetCore` version from `0.3.0-preview.1` to `0.3.0-preview.2`. [[#519](https://github.com/Azure/azure-mcp/pull/519)]

## 0.3.2 (2025-07-10)

### Features Added

- Added support for listing Azure Managed Grafana details via the command: `azmcp-grafana-list`. [[#532](https://github.com/Azure/azure-mcp/pull/532)]
- Added agent best practices for Azure Terraform commands. [[#420](https://github.com/Azure/azure-mcp/pull/420)]

### Bugs Fixed

- Fixed issue where trace logs could be collected as telemetry. [[#540](https://github.com/Azure/azure-mcp/pull/540/)]
- Fixed an issue that prevented the Azure MCP from finding the Azure CLI if it was installed on a path other than the default global one. [[#351](https://github.com/Azure/azure-mcp/issues/351)]

## 0.3.1 (2025-07-08)

### Features Added

- Added support for the following SQL operations:
  - `azmcp-sql-db-show` - Show details of a SQL Database [[#516](https://github.com/Azure/azure-mcp/pull/516)]
  - `azmcp-sql-server-entra-admin-list` - List Microsoft Entra ID administrators for a SQL server [[#529](https://github.com/Azure/azure-mcp/pull/529)]
- Updates Azure MCP tool loading configurations at launch time. [[#513](https://github.com/Azure/azure-mcp/pull/513)]

### Breaking Changes

- Deprecated the `--service` flag. Use `--namespace` and `--mode` options to specify the service and mode the server will run in. [[#513](https://github.com/Azure/azure-mcp/pull/513)]

## 0.3.0 (2025-07-03)

### Features Added

- Added support for Azure AI Foundry [[#274](https://github.com/Azure/azure-mcp/pull/274)]. The following tools are now available:
  - `azmcp-foundry-models-list`
  - `azmcp-foundry-models-deploy`
  - `azmcp-foundry-models-deployments-list`
- Added support for telemetry [[#386](https://github.com/Azure/azure-mcp/pull/386)]. Telemetry is enabled by default but can be disabled by setting `AZURE_MCP_COLLECT_TELEMETRY` to `false`.

### Bugs Fixed

- Fixed a bug where `CallToolResult` was always successful. [[#511](https://github.com/Azure/azure-mcp/pull/511)]

## 0.2.6 (2025-07-01)

### Other Changes

- Updated the descriptions of the following tools to improve their usage by Agents: [[#492](https://github.com/Azure/azure-mcp/pull/492)]
  - `azmcp-datadog-monitoredresources-list`
  - `azmcp-kusto-cluster-list`
  - `azmcp-kusto-database-list`
  - `azmcp-kusto-sample`
  - `azmcp-kusto-table-list`
  - `azmcp-kusto-table-schema`

## 0.2.5 (2025-06-26)

### Bugs Fixed

- Fixed issue where tool listing incorrectly returned resources instead of text. [#465](https://github.com/Azure/azure-mcp/issues/465)
- Fixed invalid modification to HttpClient in KustoClient. [#433](https://github.com/Azure/azure-mcp/issues/433)

## 0.2.4 (2025-06-24)

### Features Added

- Added new command for resource-centric logs query in Azure Monitor with command path `azmcp-monitor-resource-logs-query` - https://github.com/Azure/azure-mcp/pull/413
- Added support for starting the server with a subset of services using the `--service` flag - https://github.com/Azure/azure-mcp/pull/424
- Improved index schema handling in Azure AI Search (index descriptions, facetable fields, etc.) - https://github.com/Azure/azure-mcp/pull/440
- Added new commands for querying metrics with Azure Monitor with command paths `azmcp-monitor-metrics-query` and `azmcp-monitor-metrics-definitions`. - https://github.com/Azure/azure-mcp/pull/428

### Breaking Changes

- Changed the command for workspace-based logs query in Azure Monitor from `azmcp-monitor-log-query` to `azmcp-monitor-workspace-logs-query`

### Bugs Fixed

- Fixed handling of non-retrievable fields in Azure AI Search. [#416](https://github.com/Azure/azure-mcp/issues/416)

### Other Changes

- Repository structure changed to organize all of an Azure service's code into a single "area" folder. ([426](https://github.com/Azure/azure-mcp/pull/426))
- Upgraded Azure.Messaging.ServiceBus to 7.20.1 and Azure.Core to 1.46.2. ([441](https://github.com/Azure/azure-mcp/pull/441/))
- Updated to ModelContextProtocol 0.3.0-preview1, which brings support for the 06-18-2025 MCP specification. ([431](https://github.com/Azure/azure-mcp/pull/431))

## 0.2.3 (2025-06-19)

### Features Added

- Adds support to launch MCP server in readonly mode - https://github.com/Azure/azure-mcp/pull/410

### Bugs Fixed

- MCP tools now expose annotations to clients https://github.com/Azure/azure-mcp/pull/388

## 0.2.2 (2025-06-17)

### Features Added

- Support for Azure ISV Services https://github.com/Azure/azure-mcp/pull/199/
- Support for Azure RBAC https://github.com/Azure/azure-mcp/pull/266
- Support for Key Vault Secrets https://github.com/Azure/azure-mcp/pull/173


## 0.2.1 (2025-06-12)

### Bugs Fixed

- Fixed the issue where queries containing double quotes failed to execute. https://github.com/Azure/azure-mcp/pull/338
- Enables dynamic proxy mode within single "azure" tool. https://github.com/Azure/azure-mcp/pull/325

## 0.2.0 (2025-06-09)

### Features Added

- Support for launching smaller service level MCP servers. https://github.com/Azure/azure-mcp/pull/324

### Bugs Fixed

- Fixed failure starting Docker image. https://github.com/Azure/azure-mcp/pull/301

## 0.1.2 (2025-06-03)

### Bugs Fixed

- Monitor Query Logs Failing.  Fixed with https://github.com/Azure/azure-mcp/pull/280

## 0.1.1 (2025-05-30)

### Bugs Fixed

- Fixed return value of `tools/list` to use JSON object names. https://github.com/Azure/azure-mcp/pull/275

### Other Changes

- Update .NET SDK version to 9.0.300 https://github.com/Azure/azure-mcp/pull/278

## 0.1.0 (2025-05-28)

### Breaking Changes

- `azmcp tool list` "args" changes to "options"

### Other Changes

- Removed "Arguments" from code base in favor of "Options" to align with System. CommandLine semantics. https://github.com/Azure/azure-mcp/pull/232

## 0.0.21 (2025-05-22)

### Features Added

- Support for Azure Redis Caches and Clusters https://github.com/Azure/azure-mcp/pull/198
- Support for Azure Monitor Health Models https://github.com/Azure/azure-mcp/pull/208

### Bugs Fixed

- Updates the usage patterns of Azure Developer CLI (azd) when invoked from MCP. https://github.com/Azure/azure-mcp/pull/203
- Fixes server binding issue when using SSE transport in Docker by replacing `ListenLocalhost` with `ListenAnyIP`, allowing external access via port mapping. https://github.com/Azure/azure-mcp/pull/233

### Other Changes

- Updated to the latest ModelContextProtocol library. https://github.com/Azure/azure-mcp/pull/220

## 0.0.20 (2025-05-17)

### Bugs Fixed

- Improve the formatting in the ParseJsonOutput method and refactor it to utilize a ParseError record. https://github.com/Azure/azure-mcp/pull/218
- Added dummy argument for best practices tool, so the schema is properly generated for Python Open API use cases. https://github.com/Azure/azure-mcp/pull/219

## 0.0.19 (2025-05-15)

### Bugs Fixed

- Fixes Service Bus host name parameter description. https://github.com/Azure/azure-mcp/pull/209/

## 0.0.18 (2025-05-14)

### Bugs Fixed

- Include option to exclude managed keys. https://github.com/Azure/azure-mcp/pull/202

## 0.0.17 (2025-05-13)

### Bugs Fixed

- Added an opt-in timeout for browser-based authentication to handle cases where the process waits indefinitely if the user closes the browser. https://github.com/Azure/azure-mcp/pull/189

## 0.0.16 (2025-05-13)

### Bugs Fixed

- Fixed being able to pass args containing spaces through an npx call to the cli

### Other Changes

- Updated to the latest ModelContextProtocol library. https://github.com/Azure/azure-mcp/pull/161

## 0.0.15 (2025-05-09)

### Features Added

- Support for getting properties and runtime information for Azure Service Bus queues, topics, and subscriptions. https://github.com/Azure/azure-mcp/pull/150/
- Support for peeking at Azure Service Bus messages from queues or subscriptions. https://github.com/Azure/azure-mcp/pull/144
- Adds Best Practices tool that provides guidance to LLMs for effective code generation. https://github.com/Azure/azure-mcp/pull/153 https://github.com/Azure/azure-mcp/pull/156

### Other Changes

- Disabled Parallel testing in the ADO pipeline for Live Tests https://github.com/Azure/azure-mcp/pull/151

## 0.0.14 (2025-05-07)

### Features Added

- Support for Azure Key Vault keys https://github.com/Azure/azure-mcp/pull/119
- Support for Azure Data Explorer  https://github.com/Azure/azure-mcp/pull/21

## 0.0.13 (2025-05-06)

### Features Added

- Support for Azure PostgreSQL. https://github.com/Azure/azure-mcp/pull/81

## 0.0.12 (2025-05-05)

### Features Added

- Azure Search Tools https://github.com/Azure/azure-mcp/pull/83

### Other Changes

- Arguments no longer echoed in response: https://github.com/Azure/azure-mcp/pull/79
- Editorconfig and gitattributes updated: https://github.com/Azure/azure-mcp/pull/91

## 0.0.11 (2025-04-29)

### Features Added

### Breaking Changes

### Bugs Fixed
- Bug fixes to existing MCP commands
- See https://github.com/Azure/azure-mcp/releases/tag/0.0.11

### Other Changes

## 0.0.10 (2025-04-17)

### Features Added
- Support for Azure Cosmos DB (NoSQL databases).
- Support for Azure Storage.
- Support for Azure Monitor (Log Analytics).
- Support for Azure App Configuration.
- Support for Azure Resource Groups.
- Support for Azure CLI.
- Support for Azure Developer CLI (azd).

### Breaking Changes

### Bugs Fixed
- See https://github.com/Azure/azure-mcp/releases/tag/0.0.10

### Other Changes
- See blog post for details https://devblogs.microsoft.com/azure-sdk/introducing-the-azure-mcp-server/<|MERGE_RESOLUTION|>--- conflicted
+++ resolved
@@ -2,7 +2,6 @@
 
 The Azure MCP Server updates automatically by default whenever a new release comes out 🚀. We ship updates twice a week on Tuesdays and Thursdays 😊
 
-<<<<<<< HEAD
 ## 2.0.0-beta.4 (Unreleased)
 
 ### Features Added
@@ -12,11 +11,8 @@
 ### Bugs Fixed
 
 ### Other Changes
-=======
-## 2.0.0-beta.4 (unreleased)
-
-- Added a `CancellationToken` parameter to async methods to more `I[SomeService]` interfaces [[#1133](https://github.com/microsoft/mcp/pull/1133)]
->>>>>>> c6100044
+
+- Added a `CancellationToken` parameter to async methods to more `I[SomeService]` interfaces. [[#1133](https://github.com/microsoft/mcp/pull/1133)]
 
 ## 2.0.0-beta.3 (2025-11-11)
 
