# CHANGELOG 📝

The Azure MCP Server updates automatically by default whenever a new release comes out 🚀. We ship updates twice a week on Tuesdays and Thursdays 😊

## 0.9.8 (Unreleased)

### Features Added

- Adds unique identifier to MCP tools. [[#940]](https://github.com/microsoft/mcp/pull/940/)

### Breaking Changes

### Bugs Fixed

<<<<<<< HEAD
### Other Changes

## 0.9.7 (2025-10-22)

### Bugs Fixed

- Increased Kusto `HttpClient` timeout from 100 seconds to 240 seconds to support long-running queries. [[#907](https://github.com/microsoft/mcp/pull/907)]
=======
- Fixed SKU configuration bug in SQL database create and update commands. [[#925](https://github.com/microsoft/mcp/pull/925)]
- Increased Kusto HttpClient timeout from 100 seconds to 240 seconds to support long-running queries. [[#907](https://github.com/microsoft/mcp/pull/907)]
>>>>>>> 924af48f
- Provide installation instructions when azd or other registry components are missing. [[#926](https://github.com/microsoft/mcp/pull/926)]

### Other Changes

<<<<<<< HEAD
- Improved the following tool namespace descriptions for better LLM tool selection, including usage patterns, messaging scenarios, and when not to use their tools:
  - Service Bus [[#923](https://github.com/microsoft/mcp/pull/923)]
  - Application Insights [[#928](https://github.com/microsoft/mcp/pull/928)]
- Updated the description of the `azmcp_appservice_database_add` command to decrease ambiguity and increase selection accuracy by LLMs. [[#912](https://github.com/microsoft/mcp/pull/912)]
=======
- Improved Service Bus tool description with detailed guidance for better LLM tool selection, including usage patterns, messaging scenarios, and when not to use the tool.
- Set telemetry field's for ToolArea and ToolName when "consolidated" mode is used or a server is loaded from registry.json. [[#933](https://github.com/microsoft/mcp/pull/933)]
>>>>>>> 924af48f

## 0.9.6 (2025-10-21)

### Features Added

- Added instructions to the best practices tool for the GitHub coding agent on how to configure the Azure MCP Server. [[#888](https://github.com/microsoft/mcp/pull/888)]

### Bugs Fixed

- Fixed an issue where `azmcp_entra_administrator_list` was not listing administrators correctly. [[#891](https://github.com/microsoft/mcp/pull/891)]
- Fixed an issue where `azmcp_sql_server_firewall_rule_list` was not listing firewall rules correctly. [[#891](https://github.com/microsoft/mcp/pull/891)]
- Fixed an issue preventing the `ServerStarted` telemetry event from being published. [[#905](https://github.com/microsoft/mcp/pull/905)]
- Fixed an issue where MCP tools were missing the 'title' metadata, causing Visual Studio to display raw tool names instead of user-friendly titles. [[#898](https://github.com/microsoft/mcp/pull/898)]

### Other Changes

- Added tool name length validation to ensure all tool names stay within 48 character limit for compatibility with MCP clients. [[#881](https://github.com/microsoft/mcp/pull/881)]

#### Dependency Updates

- Updated the following libraries:
  - `ModelContextProtocol.AspNetCore`: `0.4.0-preview.2` → `0.4.0-preview.3`. [[#887](https://github.com/Azure/azure-mcp/pull/887)]

## 0.9.5 (2025-10-20)

### Bugs Fixed

- Update the `server.json` file in the NuGet distribution to match the `2025-09-29` schema version (latest from the MCP Registry). [[#870](https://github.com/microsoft/mcp/pull/870)]

### Other Changes

- Updated how `IsServerCommandInvoked` telemetry is captured to more correctly report whether learning or tool call was performed. [[#874](https://github.com/microsoft/mcp/pull/874)]
- Added tool name length validation to ensure all tool names stay within 48 character limit for compatibility with MCP clients. [[#881](https://github.com/microsoft/mcp/pull/881)]

## 0.9.4 (2025-10-17)

### Features Added

- Added a new server startup "consolidated" mode, which groups Azure MCP tools by tasks and actions tools conduct. This can be enabled by using the `--consolidated` flag. [[#784](https://github.com/microsoft/mcp/pull/784)]

### Breaking Changes

- Removes the `azmcp_` prefix from all commands. [[#868](https://github.com/microsoft/mcp/pull/868)]

### Other Changes

#### Dependency Updates

- Updated the following dependencies: [[864](https://github.com/microsoft/mcp/pull/864)]
  - Azure.ResourceManager.ResourceGraph: `1.1.0-beta.4` → `1.1.0`
  - Azure.Core: `1.48.0` → `1.49.0`

## 0.9.3 (2025-10-16)

### Bugs Fixed

- Fixed a bug where user confirmation (elicitation) stopped working between versions `0.8.5` and `0.9.2`. [[#824](https://github.com/microsoft/mcp/issues/824)]
- Fixed `IsServerCommandInvoked` always appearing to be true. [[#837](https://github.com/microsoft/mcp/pull/837)]
- Fixed `ToolName` always showing up as the tool area even if an MCP tool was invoked. [[#837](https://github.com/microsoft/mcp/pull/837)]
- Update the `server.json` in the NuGet distribution to match the 2025-09-29 server.json schema version (latest from the MCP Registry). [[#870](https://github.com/microsoft/mcp/pull/870)]

### Other Changes

- Updated the description of the following Communications commands to decrease ambiguity and increase selection accuracy by LLMs: [[#804](https://github.com/microsoft/mcp/pull/804)]
  - `azmcp_communication_email_send`
  - `azmcp_communication_sms_send`
- Improved the description of the `--enable-insecure-transports` server startup option. [[#839](https://github.com/microsoft/mcp/pull/839)]

## 0.9.2 (2025-10-15)

### Bugs Fixed

- Fixed retained-buffer leaks across services (Kusto, EventGrid, AppLens, Speech, Cosmos, Foundry, NetworkResourceProvider) and tool loaders (BaseToolLoader, ServerToolLoader, NamespaceToolLoader, SingleProxyToolLoader) by disposing `JsonDocument`/`HttpResponseMessage` instances and cloning returned `JsonElements`. ([#817](https://github.com/microsoft/mcp/pull/817))

### Other Changes

- Telemetry capture is disabled in non-release builds. ([#783](https://github.com/microsoft/mcp/pull/783))

## 0.9.1 (2025-10-14)

### Bugs Fixed

- Fixed an issue where `azmcp_sql_db_rename` would not work as expected. [[#615](https://github.com/microsoft/mcp/issues/615)]

### Other Changes

- MCP server start options are now included in telemetry logs. ([#794](https://github.com/microsoft/mcp/pull/794))
- Updated the description of the following Workbook commands to decrease ambiguity and increase selection accuracy by LLMs: [[#787](https://github.com/microsoft/mcp/pull/787)]
  - `azmcp_workbook_show`
  - `azmcp_workbook_update`

## 0.9.0 (2025-10-13)

### Features Added

- Added support for sending an email via Azure Communication Services via the command `azmcp_communication_email_send`. [[#690](https://github.com/microsoft/mcp/pull/690)]
- Added the following Event Hubs commands: [[#750](https://github.com/microsoft/mcp/pull/750)]
  - `azmcp_eventhubs_consumergroup_update`: Create or update a consumer group for an Event Hub.
  - `azmcp_eventhubs_consumergroup_get`: Get details of a consumer group for an Event Hub
  - `azmcp_eventhubs_consumergroup_delete`: Delete a consumer group from an Event Hub
  - `azmcp_eventhubs_eventhub_update`: Create or update an Event Hub within a namespace
  - `azmcp_eventhubs_eventhub_get`: Get details of an Event Hub within a namespace
  - `azmcp_eventhubs_eventhub_delete`: Delete an Event Hub from a namespace
  - `azmcp_eventhubs_namespace_update`: Create or update an Event Hubs namespace
  - `azmcp_eventhubs_namespace_delete`: Delete an existing Event Hubs namespace.
- Added support for listing Azure AI Foundry (Cognitive Services) resources or getting details of a specific one via the command `azmcp_foundry_resource_get`. [[#762](https://github.com/microsoft/mcp/pull/762)]
- Added support for Azure Monitor Web Tests management operations: [[#529](https://github.com/microsoft/mcp/issues/529)]
  - `azmcp_monitor_webtests_create`: Create a new web test in Azure Monitor
  - `azmcp_monitor_webtests_get`: Get details for a specific web test
  - `azmcp_monitor_webtests_list`: List all web tests in a subscription or optionally, within a resource group
  - `azmcp_monitor_webtests_update`: Update an existing web test in Azure Monitor
- Added the following Azure CLI commands:
  - `azmcp_extension_cli_generate`: Generate Azure CLI commands based on user intent. [[#203](https://github.com/microsoft/mcp/issues/203)]
  - `azmcp_extension_cli_install`: Get installation instructions for Azure CLI, Azure Developer CLI and Azure Functions Core Tools. [[#74](https://github.com/microsoft/mcp/issues/74)]
- Added support for Azure AI Search knowledge bases and knowledge sources commands: [[#719](https://github.com/Azure/azure-mcp/pull/719)]
  - `azmcp_search_knowledge_base_list`: List knowledge bases defined in an Azure AI Search service.
  - `azmcp_search_knowledge_base_retrieve`: Execute a retrieval operation using a specified knowledge base with optional multi-turn conversation history.
  - `azmcp_search_knowledge_source_list`: List knowledge sources defined in an Azure AI Search service.

### Breaking Changes

- Replaced `azmcp_redis_cache_list` and `azmcp_redis_cluster_list` with a unified `azmcp_redis_list` command that lists all Redis resources in a subscription. [[#756](https://github.com/microsoft/mcp/issues/756)]
  - Flattened `azmcp_redis_cache_accesspolicy_list` and `azmcp_redis_cluster_database_list` into the aforementioned `azmcp_redis_list` command. [[#757](https://github.com/microsoft/mcp/issues/757)]

### Bugs Fixed

- Fix flow of `Activity.Current` in telemetry service by changing `ITelemetryService`'s activity calls to synchronous. [[#558](https://github.com/microsoft/mcp/pull/558)]

### Other Changes

- Added more deployment related best practices. [[#698](https://github.com/microsoft/mcp/issues/698)]
- Added `IsServerCommandInvoked` telemetry field indicating that the MCP tool call resulted in a command invocation. [[#751](https://github.com/microsoft/mcp/pull/751)]
- Updated the description of the following commands to decrease ambiguity and increase selection accuracy by LLMs:
  - AKS (Azure Kubernetes Service): [[#771](https://github.com/microsoft/mcp/pull/771)]
    - `azmcp_aks_cluster_get`
    - `azmcp_aks_nodepool_get`
  - Marketplace: [[#761](https://github.com/microsoft/mcp/pull/761)]
    - `azmcp_marketplace_product_list`
  - Storage: [[#650](https://github.com/microsoft/mcp/pull/650)]
    - `azmcp_storage_account_get`
    - `azmcp_storage_blob_get`
    - `azmcp_storage_blob_container_create`
    - `azmcp_storage_blob_container_get`

#### Dependency Updates

- Updated the following libraries:
  - `Azure.Search.Documents`: `11.7.0-beta.6` → `11.7.0-beta.7`. [[#719](https://github.com/Azure/azure-mcp/pull/719)]
  - `ModelContextProtocol.AspNetCore`: `0.4.0-preview.1` → `0.4.0-preview.2`. [[#767](https://github.com/Azure/azure-mcp/pull/767)]

## 0.8.6 (2025-10-09)

### Features Added

- Added `--tool` option to start Azure MCP server with only specific tools by name, providing fine-grained control over tool exposure. This option switches server mode to `--all` automatically. The `--namespace` and `--tool` options cannot be used together. [[#685](https://github.com/microsoft/mcp/issues/685)]
- Added support for getting ledger entries on Azure Confidential Ledger via the command `azmcp_confidentialledger_entries_get`. [[#705](https://github.com/microsoft/mcp/pull/723)]
- Added support for listing an Azure resource's activity logs via the command `azmcp_monitor_activitylog_list`. [[#720](https://github.com/microsoft/mcp/pull/720)]

### Breaking Changes

- Unified required parameter validation: null or empty values now always throw `ArgumentException` with an improved message listing all invalid parameters. Previously this would throw either `ArgumentNullException` or `ArgumentException` for only the first invalid value. [[#718](https://github.com/microsoft/mcp/pull/718)]

### Other Changes

- Telemetry:
  - Added `ServerMode` telemetry tag to distinguish start-up modes for the MCP server. [[#738](https://github.com/microsoft/mcp/pull/738)]
  - Updated `ToolArea` telemetry field to be populated for namespace (and intent/learn) calls. [[#739](https://github.com/microsoft/mcp/pull/739)]

## 0.8.5 (2025-10-07)

### Features Added

- Added the following OpenAI commands: [[#647](https://github.com/microsoft/mcp/pull/647)]
  - `azmcp_foundry_openai_chat-completions-create`: Create interactive chat completions using Azure OpenAI chat models in AI Foundry.
  - `azmcp_foundry_openai_embeddings-create`: Generate vector embeddings using Azure OpenAI embedding models in AI Foundry
  - `azmcp_foundry_openai_models-list`: List all available OpenAI models and deployments in an Azure resource.
- Added support for sending SMS messages via Azure Communication Services with the command `azmcp_communication_sms_send`. [[#473](https://github.com/microsoft/mcp/pull/473)]
- Added support for appending tamper-proof ledger entries backed by TEEs and blockchain-style integrity guarantees in Azure Confidential Ledger via the command `azmcp_confidentialledger_entries_append`. [[#705](https://github.com/microsoft/mcp/pull/705)]
- Added the following Azure Managed Lustre commands:
  - `azmcp_azuremanagedlustre_filesystem_subnetsize_validate`: Check if the subnet can host the target Azure Managed Lustre SKU and size [[#110](https://github.com/microsoft/mcp/issues/110)].
  - `azmcp_azuremanagedlustre_filesystem_create`: Create an Azure Managed Lustre filesystem. [[#50](https://github.com/microsoft/mcp/issues/50)]
  - `azmcp_azuremanagedlustre_filesystem_update`: Update an Azure Managed Lustre filesystem. [[#50](https://github.com/microsoft/mcp/issues/50)]
- Added support for listing all Azure SignalR runtime instances or getting detailed information about a single one via the command `azmcp_signalr_runtime_get`. [[#83](https://github.com/microsoft/mcp/pull/83)]

### Breaking Changes

- Renamed `azmcp_azuremanagedlustre` commands to `azmcp_managedlustre`. [[#345](https://github.com/microsoft/mcp/issues/345)]
  - Renamed `azmcp_managedlustre_filesystem_required-subnet-size` to `azmcp_managedlustre_filesystem_subnetsize_ask`. [[#111](https://github.com/microsoft/mcp/issues/111)]
- Merged the following Azure Kubernetes Service (AKS) tools: [[#591](https://github.com/microsoft/mcp/issues/591)]
  - Merged `azmcp_aks_cluster_list` into `azmcp_aks_cluster_get`, which can perform both operations based on whether `--cluster` is passed.
  - Merged `azmcp_aks_nodepool_list` into `azmcp_aks_nodepool_get`, which can perform both operations based on whether `--nodepool` is passed.

### Bugs Fixed

- Improved description of Load Test commands. [[#92](https://github.com/microsoft/mcp/pull/92)]
- Fixed an issue where Azure Subscription tools were not available in the default (namespace) server mode. [[#634](https://github.com/microsoft/mcp/pull/634)]
- Improved error message for macOS users when interactive browser authentication fails due to broker threading requirements. The error now provides clear guidance to use Azure CLI, Azure PowerShell, or Azure Developer CLI for authentication instead. [[#684](https://github.com/microsoft/mcp/pull/684)]
- Added validation for the Cosmos query command `azmcp_cosmos_database_container_item_query`. [[#524](https://github.com/microsoft/mcp/pull/524)]
- Fixed the construction of Azure Resource Graph queries for App Configuration in the `FindAppConfigStore` method. The name filter is now correctly passed via the `additionalFilter` parameter instead of `tableName`, resolving "ExactlyOneStartingOperatorRequired" and "BadRequest" errors when setting key-value pairs. [[#670](https://github.com/microsoft/mcp/pull/670)]
- Updated the description of the Monitor tool and corrected the prompt for command `azmcp_monitor_healthmodels_entity_gethealth` to ensure that the LLM picks up the correct tool. [[#630](https://github.com/microsoft/mcp/pull/630)]
- Fixed "BadRequest" error in Azure Container Registry to get a registry, and in EventHubs to get a namespace. [[#729](https://github.com/microsoft/mcp/pull/729)]
- Added redundancy in Dockerfile to ensure the azmcp in the Docker image is actually executable. [[#732](https://github.com/microsoft/mcp/pull/732)]

### Other Changes

- Updated the description of `azmcp_bicepschema_get` to increase selection accuracy by LLMs. [[#649](https://github.com/microsoft/mcp/pull/649)]
- Update the `ToolName` telemetry field to use the normalized command name when the `CommandFactory` tool is used. [[#716](https://github.com/microsoft/mcp/pull/716)]
- Updated the default tool loading behavior to execute namespace tool calls directly instead of spawning separate child processes for each namespace. [[#704](https://github.com/microsoft/mcp/pull/704)]

#### Dependency updates

- Updated `Microsoft.Azure.Cosmos.Aot` from `0.1.2-preview.2` to `0.1.4-preview.2`, which upgrades the transitive Newtonsoft.Json dependency to `13.0.4`. [[#662](https://github.com/microsoft/mcp/pull/662)]

## 0.8.4 (2025-10-02)

### Features Added

- Added support to return metadata when using the `azmcp_tool_list` command. [[#564](https://github.com/microsoft/mcp/issues/564)]
- Added support for returning a list of tool namespaces instead of individual tools when using the `azmcp_tool_list` command with the `--namespaces` option. [[#496](https://github.com/microsoft/mcp/issues/496)]

### Breaking Changes

- Merged `azmcp_appconfig_kv_list` and `azmcp_appconfig_kv_show` into `azmcp_appconfig_kv_get` which can handle both listing and filtering key-values and getting a specific key-value. [[#505](https://github.com/microsoft/mcp/pull/505)]

### Bugs Fixed

- Fixed the name of the Key Vault Managed HSM settings get command from `azmcp_keyvault_admin_get` to `azmcp_keyvault_admin_settings_get`. [[#643](https://github.com/microsoft/mcp/issues/643)]
- Removed redundant DI instantiation of MCP server providers, as these are expected to be instantiated by the MCP server discovery mechanism. [[#644](https://github.com/microsoft/mcp/pull/644)]
- Fixed App Lens having a runtime error for reflection-based serialization when using native AoT MCP build. [[#639](https://github.com/microsoft/mcp/pull/639)]
- Added validation for the PostgreSQL database query command `azmcp_postgres_database_query`.[[#518](https://github.com/microsoft/mcp/pull/518)]

### Other Changes

- Change base Docker image from `bookworm-slim` to `alpine`. [[#651](https://github.com/microsoft/mcp/pull/651)]
- Refactored tool implementation to use Azure Resource Graph queries instead of direct ARM API calls:
  - Grafana [[#628](https://github.com/microsoft/mcp/pull/628)]
- Updated the description of the following commands to increase selection accuracy by LLMs:
  - App Deployment: `azmcp_deploy_app_logs_get` [[#640](https://github.com/microsoft/mcp/pull/640)]
  - Kusto: [[#666](https://github.com/microsoft/mcp/pull/666)]
    - `azmcp_kusto_cluster_get`
    - `azmcp_kusto_cluster_list`
    - `azmcp_kusto_database_list`
    - `azmcp_kusto_query`
    - `azmcp_kusto_sample`
    - `azmcp_kusto_table_list`
    - `azmcp_kusto_table_schema`
  - Redis: [[#655](https://github.com/microsoft/mcp/pull/655)]
    - `azmcp_redis_cache_list`
    - `azmcp_redis_cluster_list`
  - Service Bus: `azmcp_servicebus_topic_details` [[#642](https://github.com/microsoft/mcp/pull/642)]

#### Dependency Updates

- Updated the `ModelContextProtocol.AspNetCore` version from `0.3.0-preview.4` to `0.4.0-preview.1`. [[#576](https://github.com/Azure/azure-mcp/pull/576)]
- Removed the following dependencies:
  - `Azure.ResourceManager.Grafana` [[#628](https://github.com/microsoft/mcp/pull/622)]

## 0.8.3 (2025-09-30)

### Features Added

- Added support for Azure Developer CLI (azd) MCP tools when azd CLI is installed locally - [[#566](https://github.com/microsoft/mcp/issues/566)]
- Added support to proxy MCP capabilities when child servers leverage sampling or elicitation. [[#581](https://github.com/microsoft/mcp/pull/581)]
- Added support for publishing custom events to Event Grid topics via the command `azmcp_eventgrid_events_publish`. [[#514](https://github.com/microsoft/mcp/pull/514)]
- Added support for generating text completions using deployed Azure OpenAI models in AI Foundry via the command `azmcp_foundry_openai_create-completion`. [[#54](https://github.com/microsoft/mcp/pull/54)]
- Added support for speech recognition from an audio file with Azure AI Services Speech via the command `azmcp_speech_stt_recognize`. [[#436](https://github.com/microsoft/mcp/pull/436)]
- Added support for getting the details of an Azure Event Hubs namespace via the command `azmcp_eventhubs_namespace_get`. [[#105](https://github.com/microsoft/mcp/pull/105)]

### Breaking Changes

### Bugs Fixed

- Fixed an issue with the help option (`--help`) and enabled it across all commands and command groups. [[#583](https://github.com/microsoft/mcp/pull/583)]
- Fixed the following issues with Kusto commands:
  - `azmcp_kusto_cluster_list` and `azmcp_kusto_cluster_get` now accept the correct parameters expected by the service. [[#589](https://github.com/microsoft/mcp/issues/589)]
  - `azmcp_kusto_table_schema` now returns the correct table schema. [[#530](https://github.com/microsoft/mcp/issues/530)]
  - `azmcp_kusto_query` does not fail when the subscription id in the input query is enclosed in double quotes anymore. [[#152](https://github.com/microsoft/mcp/issues/152)]
  - All commands now return enough details in error messages when input parameters are invalid or missing. [[#575](https://github.com/microsoft/mcp/issues/575)]

### Other Changes

- Refactored tool implementation to use Azure Resource Graph queries instead of direct ARM API calls:
  - Authorization [[607](https://github.com/microsoft/mcp/pull/607)]
  - AppConfig [[606](https://github.com/microsoft/mcp/pull/606)]
  - ACR [[622](https://github.com/microsoft/mcp/pull/622)]
- Fixed the names of the following MySQL and Postgres commands: [[#614](https://github.com/microsoft/mcp/pull/614)]
  - `azmcp_mysql_server_config_config`    → `azmcp_mysql_server_config_get`
  - `azmcp_mysql_server_param_param`      → `azmcp_mysql_server_param_get`
  - `azmcp_mysql_table_schema_schema`     → `azmcp_mysql_table_schema_get`
  - `azmcp_postgres_server_config_config` → `azmcp_postgres_server_config_get`
  - `azmcp_postgres_server_param_param`   → `azmcp_postgres_server_param_get`
  - `azmcp_postgres_table_schema_schema`  → `azmcp_postgres_table_schema_get`
- Updated the description of the following commands to increase selection accuracy by LLMs:
  - AI Foundry: [[#599](https://github.com/microsoft/mcp/pull/599)]
    - `azmcp_foundry_agents_connect`
    - `azmcp_foundry_models_deploy`
    - `azmcp_foundry_models_deployments_list`
  - App Lens: `azmcp_applens_resource_diagnose` [[#556](https://github.com/microsoft/mcp/pull/556)]
  - Cloud Architect: `azmcp_cloudarchitect_design` [[#587](https://github.com/microsoft/mcp/pull/587)]
  - Cosmos DB: `azmcp_cosmos_database_container_item_query` [[#625](https://github.com/microsoft/mcp/pull/625)]
  - Event Grid: [[#552](https://github.com/microsoft/mcp/pull/552)]
    - `azmcp_eventgrid_subscription_list`
    - `azmcp_eventgrid_topic_list`
  - Key Vault: [[#608](https://github.com/microsoft/mcp/pull/608)]
    - `azmcp_keyvault_certificate_create`
    - `azmcp_keyvault_certificate_import`
    - `azmcp_keyvault_certificate_get`
    - `azmcp_keyvault_certificate_list`
    - `azmcp_keyvault_key_create`
    - `azmcp_keyvault_key_get`
    - `azmcp_keyvault_key_list`
    - `azmcp_keyvault_secret_create`
    - `azmcp_keyvault_secret_get`
    - `azmcp_keyvault_secret_list`
  - MySQL: [[#614](https://github.com/microsoft/mcp/pull/614)]
    - `azmcp_mysql_server_param_set`
  - Postgres: [[#562](https://github.com/microsoft/mcp/pull/562)]
    - `azmcp_postgres_database_query`
    - `azmcp_postgres_server_param_set`
  - Resource Health: [[#588](https://github.com/microsoft/mcp/pull/588)]
    - `azmcp_resourcehealth_availability-status_get`
    - `azmcp_resourcehealth_service-health-events_list`
  - SQL: [[#594](https://github.com/microsoft/mcp/pull/594)]
    - `azmcp_sql_db_delete`
    - `azmcp_sql_db_update`
    - `azmcp_sql_server_delete`
  - Subscriptions: `azmcp_subscription_list` [[#559](https://github.com/microsoft/mcp/pull/559)]

#### Dependency Updates

- Removed the following dependencies:
  - `Azure.ResourceManager.Authorization` [[#607](https://github.com/microsoft/mcp/pull/607)]
  - `Azure.ResourceManager.AppConfiguration` [[#606](https://github.com/microsoft/mcp/pull/606)]
  - `Azure.ResourceManager.ContainerRegistry` [[#622](https://github.com/microsoft/mcp/pull/622)]

## 0.8.2 (2025-09-25)

### Bugs Fixed

- Fixed `azmcp_subscription_list` to return empty enumerable instead of `null` when no subscriptions are found. [[#508](https://github.com/microsoft/mcp/pull/508)]

## 0.8.1 (2025-09-23)

### Features Added

- Added support for listing SQL servers in a subscription and resource group via the command `azmcp_sql_server_list`. [[#503](https://github.com/microsoft/mcp/issues/503)]
- Added support for renaming Azure SQL databases within a server while retaining configuration via the `azmcp sql db rename` command. [[#542](https://github.com/microsoft/mcp/pull/542)]
- Added support for Azure App Service database management via the command `azmcp_appservice_database_add`. [[#59](https://github.com/microsoft/mcp/pull/59)]
- Added the following Azure Foundry agents commands: [[#55](https://github.com/microsoft/mcp/pull/55)]
  - `azmcp_foundry_agents_connect`: Connect to an agent in an AI Foundry project and query it
  - `azmcp_foundry_agents_evaluate`: Evaluate a response from an agent by passing query and response inline
  - `azmcp_foundry_agents_query_and_evaluate`: Connect to an agent in an AI Foundry project, query it, and evaluate the response in one step
- Enhanced AKS managed cluster information with comprehensive properties. [[#490](https://github.com/microsoft/mcp/pull/490)]
- Added support retrieving Key Vault Managed HSM account settings via the command `azmcp-keyvault-admin-settings-get`. [[#358](https://github.com/microsoft/mcp/pull/358)]

### Breaking Changes

- Removed the following Storage tools: [[#500](https://github.com/microsoft/mcp/pull/500)]
  - `azmcp_storage_blob_batch_set-tier`
  - `azmcp_storage_datalake_directory_create`
  - `azmcp_storage_datalake_file-system_list-paths`
  - `azmcp_storage_queue_message_send`
  - `azmcp_storage_share_file_list`
  - `azmcp_storage_table_list`
- Updated the `OpenWorld` and `Destructive` hints for all tools. [[#510](https://github.com/microsoft/mcp/pull/510)]

### Bugs Fixed

- Fixed MCP server hanging on invalid transport arguments. Server now exits gracefully with clear error messages instead of hanging indefinitely. [[#511](https://github.com/microsoft/mcp/pull/511)]

### Other Changes

- Refactored Kusto service implementation to use Azure Resource Graph queries instead of direct ARM API calls. [[#528](https://github.com/microsoft/mcp/pull/528)]
- Refactored Storage service implementation [[#539](https://github.com/microsoft/mcp/pull/539)]
  - Replaced direct ARM API calls in `azmcp_storage_account_get` with Azure Resource Graph queries.
  - Updated `azmcp_storage_account_create` to use the GenericResource approach instead of direct ARM API calls.
- Updated `IAreaSetup` API so the area's command tree is returned rather than modifying an existing object. It's also more DI-testing friendly. [[#478](https://github.com/microsoft/mcp/pull/478)]
- Updated `CommandFactory.GetServiceArea` to check for a tool's service area with or without the root `azmcp` prefix. [[#478](https://github.com/microsoft/mcp/pull/478)]

#### Dependency Updates

- Removed the following dependencies:
  - `Azure.ResourceManager.Kusto` [[#528](https://github.com/microsoft/mcp/pull/528)]

## 0.8.0 (2025-09-18)

### Features Added

- Added the `--insecure-disable-elicitation` server startup switch. When enabled, the server will bypass user confirmation (elicitation) for tools marked as handling secrets and execute them immediately. This is **INSECURE** and meant only for controlled automation scenarios (e.g., CI or disposable test environments) because it removes a safety barrier that helps prevent accidental disclosure of sensitive data. [[#486](https://github.com/microsoft/mcp/pull/486)]
- Enhanced Azure authentication with targeted credential selection via the `AZURE_TOKEN_CREDENTIALS` environment variable: [[#56](https://github.com/microsoft/mcp/pull/56)]
  - `"dev"`: Development credentials (Visual Studio → Visual Studio Code → Azure CLI → Azure PowerShell → Azure Developer CLI)
  - `"prod"`: Production credentials (Environment → Workload Identity → Managed Identity)
  - Specific credential names (e.g., `"AzureCliCredential"`): Target only that credential
  - Improved Visual Studio Code credential error handling with proper exception wrapping for credential chaining
  - Replaced custom `DefaultAzureCredential` implementation with explicit credential chain for better control and transparency
  - For more details, see [Controlling Authentication Methods with AZURE_TOKEN_CREDENTIALS](https://github.com/microsoft/mcp/blob/main/servers/Azure.Mcp.Server/TROUBLESHOOTING.md#controlling-authentication-methods-with-azure_token_credentials)
- Enhanced AKS nodepool information with comprehensive properties. [[#454](https://github.com/microsoft/mcp/pull/454)]
- Added support for updating Azure SQL databases via the command `azmcp_sql_db_update`. [[#488](https://github.com/microsoft/mcp/pull/488)]
- Added support for listing Event Grid subscriptions via the command `azmcp_eventgrid_subscription_list`. [[#364](https://github.com/microsoft/mcp/pull/364)]
- Added support for listing Application Insights code optimization recommendations across components via the command `azmcp_applicationinsights_recommendation_list`. [#387](https://github.com/microsoft/mcp/pull/387)
- **Errata**: The following was announced as part of release `0.7.0, but was not actually included then.
  - Added support for creating and deleting SQL databases via the commands `azmcp_sql_db_create` and `azmcp_sql_db_delete`. [[#434](https://github.com/microsoft/mcp/pull/434)]
- Restored support for the following Key Vault commands: [[#506](https://github.com/microsoft/mcp/pull/506)]
  - `azmcp_keyvault_key_get`
  - `azmcp_keyvault_secret_get`

### Breaking Changes

- Redesigned how conditionally required options are handled. Commands now use explicit option registration via extension methods (`.AsRequired()`, `.AsOptional()`) instead of legacy patterns (`UseResourceGroup()`, `RequireResourceGroup()`). [[#452](https://github.com/microsoft/mcp/pull/452)]
- Removed support for the `AZURE_MCP_INCLUDE_PRODUCTION_CREDENTIALS` environment variable. Use `AZURE_TOKEN_CREDENTIALS` instead for more flexible credential selection. For migration details, see [Controlling Authentication Methods with AZURE_TOKEN_CREDENTIALS](https://github.com/microsoft/mcp/blob/main/servers/Azure.Mcp.Server/TROUBLESHOOTING.md#controlling-authentication-methods-with-azure_token_credentials). [[#56](https://github.com/microsoft/mcp/pull/56)]
- Merged `azmcp_appconfig_kv_lock` and `azmcp_appconfig_kv_unlock` into `azmcp_appconfig_kv_lock_set` which can handle locking or unlocking a key-value based on the `--lock` parameter. [[#485](https://github.com/microsoft/mcp/pull/485)]


### Other Changes

- Update `azmcp_foundry_models_deploy` to use "GenericResource" for deploying models to Azure AI Services. [[#456](https://github.com/microsoft/mcp/pull/456)]

#### Dependency Updates

- Replaced the `Azure.Bicep.Types.Az` dependency with `Microsoft.Azure.Mcp.AzTypes.Internal.Compact`. [[#472](https://github.com/microsoft/mcp/pull/472)]

## 0.7.0 (2025-09-16)

### Features Added

- Added support for getting a node pool in an AKS managed cluster via the command `azmcp_aks_nodepool_get`. [[#394](https://github.com/microsoft/mcp/pull/394)]
- Added support for diagnosing Azure Resources using the App Lens API via the command `azmcp_applens_resource_diagnose`. [[#356](https://github.com/microsoft/mcp/pull/356)]
- Added elicitation support. An elicitation request is sent if the tool annotation `secret` hint is true. [[#404](https://github.com/microsoft/mcp/pull/404)]
- Added `azmcp_sql_server_create`, `azmcp_sql_server_delete`, `azmcp_sql_server_show` to support SQL server create, delete, and show commands. [[#312](https://github.com/microsoft/mcp/pull/312)]
- Added the support for getting information about Azure Managed Lustre SKUs via the following command `azmcp_azuremanagedlustre_filesystem_get_sku_info`. [[#100](https://github.com/microsoft/mcp/issues/100)]
- Added support for creating and deleting SQL databases via the commands `azmcp_sql_db_create` and `azmcp_sql_db_delete`. [[#434](https://github.com/microsoft/mcp/pull/434)]
- `azmcp_functionapp_get` can now list Function Apps on a resource group level. [[#427](https://github.com/microsoft/mcp/pull/427)]

### Breaking Changes

- Merged `azmcp_functionapp_list` into `azmcp_functionapp_get`, which can perform both operations based on whether `--function-app` is passed. [[#427](https://github.com/microsoft/mcp/pull/427)]
- Removed Azure CLI (`az`) and Azure Developer CLI (`azd`) extension tools to reduce complexity and focus on native Azure service operations. [[#404](https://github.com/microsoft/mcp/pull/404)].

### Bugs Fixed

- Marked the `secret` hint of `azmcp_keyvault_secret_create` tool to "true". [[#430](https://github.com/microsoft/mcp/pull/430)]

### Other Changes

- Replaced bicep tool dependency on Azure.Bicep.Types.Az package with Microsoft.Azure.Mcp.AzTypes.Internal.Compact package. [[#472](https://github.com/microsoft/mcp/pull/472)]

## 0.6.0 (2025-09-11)

### Features Added

- **The Azure MCP Server is now also available on NuGet.org** [[#368](https://github.com/microsoft/mcp/pull/368)]
- Added support for listing node pools in an AKS managed cluster via the command `azmcp_aks_nodepool_list`. [[#360](https://github.com/microsoft/mcp/pull/360)]

### Breaking Changes

- To improve performance, packages now ship with trimmed binaries that have unused code and dependencies removed, resulting in significantly smaller file sizes, faster startup times, and reduced memory footprint. [Learn more](https://learn.microsoft.com/dotnet/core/deploying/trimming/trim-self-contained). [[#405](https://github.com/microsoft/mcp/pull/405)]
- Merged `azmcp_search_index_describe` and `azmcp_search_index_list` into `azmcp_search_index_get`, which can perform both operations based on whether `--index` is passed. [[#378](https://github.com/microsoft/mcp/pull/378)]
- Merged the following Storage tools: [[#376](https://github.com/microsoft/mcp/pull/376)]
  - `azmcp_storage_account_details` and `azmcp_storage_account_list` into `azmcp_storage_account_get`, which supports the behaviors of both tools based on whether `--account` is passed.
  - `azmcp_storage_blob_details` and `azmcp_storage_blob_list` into `azmcp_storage_blob_get`, which supports the behaviors of both tools based on whether `--blob` is passed.
  - `azmcp_storage_blob_container_details` and `azmcp_storage_blob_container_list` into `azmcp_storage_blob_container_get`, which supports the behaviors of both tools based on whether `--container` is passed.
- Updated the descriptions of all Storage tools. [[#376](https://github.com/microsoft/mcp/pull/376)]

### Other Changes

#### Dependency updates

- Updated the following dependencies: [[#380](https://github.com/microsoft/mcp/pull/380)]
  - Azure.Core: `1.47.1` → `1.48.0`
  - Azure.Identity: `1.15.0` → `1.16.0`

## 0.5.13 (2025-09-10)

### Features Added

- Added support for listing all Event Grid topics in a subscription via the command `azmcp_eventgrid_topic_list`. [[#43](https://github.com/microsoft/mcp/pull/43)]
- Added support for retrieving knowledge index schema information in Azure AI Foundry projects via the command `azmcp_foundry_knowledge_index_schema`. [[#41](https://github.com/microsoft/mcp/pull/41)]
- Added support for listing service health events in a subscription via the command `azmcp_resourcehealth_service-health-events_list`. [[#367](https://github.com/microsoft/mcp/pull/367)]

### Breaking Changes

- Updated/removed options for the following commands: [[#108](https://github.com/microsoft/mcp/pull/108)]
  - `azmcp_storage_account_create`: Removed the ability to configure `enable-https-traffic-only` (always `true` now), `allow-blob-public-access` (always `false` now), and `kind` (always `StorageV2` now).
  - `azmcp_storage_blob_container_create`: Removed the ability to configure `blob-container-public-access` (always `false` now).
  - `azmcp_storage_blob_upload`: Removed the ability to configure `overwrite` (always `false` now).

### Bugs Fixed

- Fixed telemetry bug where "ToolArea" was incorrectly populated in with "ToolName". [[#346](https://github.com/microsoft/mcp/pull/346)]

### Other Changes

- Added telemetry to log parameter values for the `azmcp_bestpractices_get` tool. [[#375](https://github.com/microsoft/mcp/pull/375)]
- Updated tool annotations. [[#377](https://github.com/microsoft/mcp/pull/377)]

#### Dependency updates

- Updated the following dependencies:
  - Azure.Identity: `1.14.0` → `1.15.0` [[#352](https://github.com/microsoft/mcp/pull/352)]
  - Azure.Identity.Broker: `1.2.0` → `1.3.0` [[#352](https://github.com/microsoft/mcp/pull/352)]
  - Microsoft.Azure.Cosmos.Aot: `0.1.1-preview.1` → `0.1.2-preview.1` [[#383](https://github.com/microsoft/mcp/pull/383)]
- Updated the following dependency to improve .NET Ahead-of-Time (AOT) compilation support: [[#363](https://github.com/microsoft/mcp/pull/363)]
  - Azure.ResourceManager.StorageCache: `1.3.1` → `1.3.2`

## 0.5.12 (2025-09-04)

### Features Added

- Added `azmcp_sql_server_firewall-rule_create` and `azmcp_sql_server_firewall-rule_delete` commands. [[#121](https://github.com/microsoft/mcp/pull/121)]

### Bugs Fixed

- Fixed a bug in MySQL query validation logic. [[#81](https://github.com/microsoft/mcp/pull/81)]

### Other Changes

AOT- Added a verb to the namespace name for bestpractices [[#109](https://github.com/microsoft/mcp/pull/109)]
- Added instructions about consumption plan for azure functions deployment best practices [[#218](https://github.com/microsoft/mcp/pull/218)]

## 0.5.11 (2025-09-02)

### Other Changes

- Fixed VSIX signing [[#91](https://github.com/microsoft/mcp/pull/91)]
- Included native packages in build artifacts and pack/release scripts. [[#51](https://github.com/microsoft/mcp/pull/51)]

## 0.5.10 (2025-08-28)

### Bugs fixed

- Fixed a bug with telemetry collection related to AppConfig tools. [[#44](https://github.com/microsoft/mcp/pull/44)]

## 0.5.9 (2025-08-26)

### Other Changes

#### Dependency Updates

- Updated the following dependencies to improve .NET Ahead-of-Time (AOT) compilation support:
  - Microsoft.Azure.Cosmos `3.51.0` → Microsoft.Azure.Cosmos.Aot `0.1.1-preview.1`. [[#37](https://github.com/microsoft/mcp/pull/37)]

## 0.5.8 (2025-08-21)

### Features Added

- Added support for listing knowledge indexes in Azure AI Foundry projects via the command `azmcp_foundry_knowledge_index_list`. [[#1004](https://github.com/Azure/azure-mcp/pull/1004)]
- Added support for getting details of an Azure Function App via the command `azmcp_functionapp_get`. [[#970](https://github.com/Azure/azure-mcp/pull/970)]
- Added the following Azure Managed Lustre commands: [[#1003](https://github.com/Azure/azure-mcp/issues/1003)]
  - `azmcp_azuremanagedlustre_filesystem_list`: List available Azure Managed Lustre filesystems.
  - `azmcp_azuremanagedlustre_filesystem_required-subnet-size`: Returns the number of IP addresses required for a specific SKU and size of Azure Managed Lustre filesystem.
- Added support for designing Azure Cloud Architecture through guided questions via the command `azmcp_cloudarchitect_design`. [[#890](https://github.com/Azure/azure-mcp/pull/890)]
- Added support for the following Azure MySQL operations: [[#855](https://github.com/Azure/azure-mcp/issues/855)]
  - `azmcp_mysql_database_list` - List all databases in a MySQL server.
  - `azmcp_mysql_database_query` - Executes a SELECT query on a MySQL Database. The query must start with SELECT and cannot contain any destructive SQL operations for security reasons.
  - `azmcp_mysql_table_list` - List all tables in a MySQL database.
  - `azmcp_mysql_table_schema_get` - Get the schema of a specific table in a MySQL database.
  - `azmcp_mysql_server_config_get` - Retrieve the configuration of a MySQL server.
  - `azmcp_mysql_server_list` - List all MySQL servers in a subscription & resource group.
  - `azmcp_mysql_server_param_get` - Retrieve a specific parameter of a MySQL server.
  - `azmcp_mysql_server_param_set` - Set a specific parameter of a MySQL server to a specific value.
- Added telemetry for tracking service area when calling tools. [[#1024](https://github.com/Azure/azure-mcp/pull/1024)]

### Breaking Changes

- Renamed the following Storage tool option names: [[#1015](https://github.com/Azure/azure-mcp/pull/1015)]
  - `azmcp_storage_account_create`: `account-name` → `account`.
  - `azmcp_storage_blob_batch_set-tier`: `blob-names` → `blobs`.

### Bugs Fixed

- Fixed SQL service test assertions to use case-insensitive string comparisons for resource type validation. [[#938](https://github.com/Azure/azure-mcp/pull/938)]
- Fixed HttpClient service test assertions to properly validate NoProxy collection handling instead of expecting a single string value. [[#938](https://github.com/Azure/azure-mcp/pull/938)]

### Other Changes

- Introduced the `BaseAzureResourceService` class to allow performing Azure Resource read operations using Azure Resource Graph queries. [[#938](https://github.com/Azure/azure-mcp/pull/938)]
- Refactored SQL service implementation to use Azure Resource Graph queries instead of direct ARM API calls. [[#938](https://github.com/Azure/azure-mcp/pull/938)]
  - Removed dependency on `Azure.ResourceManager.Sql` package by migrating to Azure Resource Graph queries, reducing package size and improving startup performance.
- Enhanced `BaseAzureService` with `EscapeKqlString` method for safe KQL query construction across all Azure services. [[#938](https://github.com/Azure/azure-mcp/pull/938)]
  - Fixed KQL string escaping in Workbooks service queries.
- Standardized Azure Storage command descriptions, option names, and parameter names for consistency across all storage commands. Updated JSON serialization context to remove unused model types and improve organization. [[#1015](https://github.com/Azure/azure-mcp/pull/1015)]
- Updated to .NET 10 SDK to prepare for .NET tool packing. [[#1023](https://github.com/Azure/azure-mcp/pull/1023)]
- Enhanced `bestpractices` and `azureterraformbestpractices` tool descriptions to better work with the vscode copilot tool grouping feature. [[#1029](https://github.com/Azure/azure-mcp/pull/1029)]
- The Azure MCP Server can now be packaged as a .NET SDK Tool for easier use by users with the .NET 10 SDK installed. [[#422](https://github.com/Azure/azure-mcp/issues/422)]

#### Dependency Updates

- Updated the following dependencies to improve .NET Ahead-of-Time (AOT) compilation support: [[#1031](https://github.com/Azure/azure-mcp/pull/1031)]
  - Azure.ResourceManager.ResourceHealth: `1.0.0` → `1.1.0-beta.5`

## 0.5.7 (2025-08-19)

### Features Added
- Added support for the following Azure Deploy and Azure Quota operations: [[#626](https://github.com/Azure/azure-mcp/pull/626)]
  - `azmcp_deploy_app_logs_get` - Get logs from Azure applications deployed using azd.
  - `azmcp_deploy_iac_rules_get` - Get Infrastructure as Code rules.
  - `azmcp_deploy_pipeline_guidance-get` - Get guidance for creating CI/CD pipelines to provision Azure resources and deploy applications.
  - `azmcp_deploy_plan_get` - Generate deployment plans to construct infrastructure and deploy applications on Azure.
  - `azmcp_deploy_architecture_diagram-generate` - Generate Azure service architecture diagrams based on application topology.
  - `azmcp_quota_region_availability-list` - List available Azure regions for specific resource types.
  - `azmcp_quota_usage_check` - Check Azure resource usage and quota information for specific resource types and regions.
- Added support for listing Azure Function Apps via the command `azmcp-functionapp-list`. [[#863](https://github.com/Azure/azure-mcp/pull/863)]
- Added support for importing existing certificates into Azure Key Vault via the command `azmcp-keyvault-certificate-import`. [[#968](https://github.com/Azure/azure-mcp/issues/968)]
- Added support for uploading a local file to an Azure Storage blob via the command `azmcp-storage-blob-upload`. [[#960](https://github.com/Azure/azure-mcp/pull/960)]
- Added support for the following Azure Service Health operations: [[#998](https://github.com/Azure/azure-mcp/pull/998)]
  - `azmcp-resourcehealth-availability-status-get` - Get the availability status for a specific resource.
  - `azmcp-resourcehealth-availability-status-list` - List availability statuses for all resources in a subscription or resource group.
- Added support for listing repositories in Azure Container Registries via the command `azmcp-acr-registry-repository-list`. [[#983](https://github.com/Azure/azure-mcp/pull/983)]

### Other Changes

- Improved guidance for LLM interactions with Azure MCP server by adding rules around bestpractices tool calling to server instructions. [[#1007](https://github.com/Azure/azure-mcp/pull/1007)]

#### Dependency Updates

- Updated the following dependencies to improve .NET Ahead-of-Time (AOT) compilation support: [[#893](https://github.com/Azure/azure-mcp/pull/893)]
  - Azure.Bicep.Types: `0.5.110` → `0.6.1`
  - Azure.Bicep.Types.Az: `0.2.771` → `0.2.792`
- Added the following dependencies to support Azure Managed Lustre
  - Azure.ResourceManager.StorageCache:  `1.3.1`

## 0.5.6 (2025-08-14)

### Features Added

- Added support for listing Azure Function Apps via the command `azmcp-functionapp-list`. [[#863](https://github.com/Azure/azure-mcp/pull/863)]
- Added support for getting details about an Azure Storage Account via the command `azmcp-storage-account-details`. [[#934](https://github.com/Azure/azure-mcp/issues/934)]

### Other Changes

- Refactored resource group option (`--resource-group`) handling and validation for all commands to a centralized location. [[#961](https://github.com/Azure/azure-mcp/issues/961)]

#### Dependency Updates

- Updated the following dependencies to improve .NET Ahead-of-Time (AOT) compilation support: [[#967](https://github.com/Azure/azure-mcp/issues/967)] [[#969](https://github.com/Azure/azure-mcp/issues/969)]
  - Azure.Monitor.Query: `1.6.0` → `1.7.1`
  - Azure.Monitor.Ingestion: `1.1.2` → `1.2.0`
  - Azure.Search.Documents: `11.7.0-beta.4` → `11.7.0-beta.6`
  - Azure.ResourceManager.ContainerRegistry: `1.3.0` → `1.3.1`
  - Azure.ResourceManager.DesktopVirtualization: `1.3.1` → `1.3.2`
  - Azure.ResourceManager.PostgreSql: `1.3.0` → `1.3.1`

## 0.5.5 (2025-08-12)

### Features Added

- Added support for listing ACR (Azure Container Registry) registries in a subscription via the command `azmcp-acr-registry-list`. [[#915](https://github.com/Azure/azure-mcp/issues/915)]
- Added the following Azure Storage commands:
  - `azmcp-storage-account-create`: Create a new Azure Storage account. [[#927](https://github.com/Azure/azure-mcp/issues/927)]
  - `azmcp-storage-queue-message-send`: Send a message to an Azure Storage queue. [[#794](https://github.com/Azure/azure-mcp/pull/794)]
  - `azmcp-storage-blob-details`: Get details about an Azure Storage blob. [[#930](https://github.com/Azure/azure-mcp/issues/930)]
  - `azmcp-storage-blob-container-create`: Create a new Azure Storage blob container. [[#937](https://github.com/Azure/azure-mcp/issues/937)]

### Breaking Changes

- The `azmcp-storage-account-list` command now returns account metadata objects instead of plain strings. Each item includes: `name`, `location`, `kind`, `skuName`, `skuTier`, `hnsEnabled`, `allowBlobPublicAccess`, `enableHttpsTrafficOnly`. Update scripts to read the `name` property. The underlying `IStorageService.GetStorageAccounts()` signature changed from `Task<List<string>>` to `Task<List<StorageAccountInfo>>`. [[#904](https://github.com/Azure/azure-mcp/issues/904)]

### Bugs Fixed

- Fixed best practices tool invocation failure when passing "all" action with "general" or "azurefunctions" resources. [[#757](https://github.com/Azure/azure-mcp/issues/757)]
- Updated metadata for CREATE and SET tools to `destructive = true`. [[#773](https://github.com/Azure/azure-mcp/pull/773)]

### Other Changes
- Consolidate "AzSubscriptionGuid" telemetry logic into `McpRuntime`. [[#935](https://github.com/Azure/azure-mcp/pull/935)]

## 0.5.4 (2025-08-07)

### Bugs Fixed

- Fixed subscription parameter handling across all Azure MCP service methods to consistently use `subscription` instead of `subscriptionId`, enabling proper support for both subscription IDs and subscription names. [[#877](https://github.com/Azure/azure-mcp/issues/877)]
- Fixed `ToolExecuted` telemetry activity being created twice. [[#741](https://github.com/Azure/azure-mcp/pull/741)]

### Other Changes

- Improved Azure MCP display name in VS Code from 'azure-mcp-server-ext' to 'Azure MCP' for better user experience in the Configure Tools interface. [[#871](https://github.com/Azure/azure-mcp/issues/871), [#876](https://github.com/Azure/azure-mcp/pull/876)]
- Updated the  following `CommandGroup` descriptions to improve their tool usage by Agents:
  - Azure AI Search [[#874](https://github.com/Azure/azure-mcp/pull/874)]
  - Storage [[#879](https://github.com/Azure/azure-mcp/pull/879)]

## 0.5.3 (2025-08-05)

### Features Added

- Added support for providing the `--content-type` and `--tags` properties to the `azmcp-appconfig-kv-set` command. [[#459](https://github.com/Azure/azure-mcp/pull/459)]
- Added `filter-path` and `recursive` capabilities to `azmcp-storage-datalake-file-system-list-paths`. [[#770](https://github.com/Azure/azure-mcp/issues/770)]
- Added support for listing files and directories in Azure File Shares via the `azmcp-storage-share-file-list` command. This command recursively lists all items in a specified file share directory with metadata including size, last modified date, and content type. [[#793](https://github.com/Azure/azure-mcp/pull/793)]
- Added support for Azure Virtual Desktop with new commands: [[#653](https://github.com/Azure/azure-mcp/pull/653)]
  - `azmcp-virtualdesktop-hostpool-list` - List all host pools in a subscription
  - `azmcp-virtualdesktop-sessionhost-list` - List all session hosts in a host pool
  - `azmcp-virtualdesktop-sessionhost-usersession-list` - List all user sessions on a specific session host
- Added support for creating and publishing DevDeviceId in telemetry. [[#810](https://github.com/Azure/azure-mcp/pull/810/)]

### Breaking Changes

- **Parameter Name Changes**: Removed unnecessary "-name" suffixes from command parameters across 25+ parameters in 12+ Azure service areas to improve consistency and usability. Users will need to update their command-line usage and scripts. [[#853](https://github.com/Azure/azure-mcp/pull/853)]
  - **AppConfig**: `--account-name` → `--account`
  - **Search**: `--service-name` → `--service`, `--index-name` → `--index`
  - **Cosmos**: `--account-name` → `--account`, `--database-name` → `--database`, `--container-name` → `--container`
  - **Kusto**: `--cluster-name` → `--cluster`, `--database-name` → `--database`, `--table-name` → `--table`
  - **AKS**: `--cluster-name` → `--cluster`
  - **Postgres**: `--user-name` → `--user`
  - **ServiceBus**: `--queue-name` → `--queue`, `--topic-name` → `--topic`
  - **Storage**: `--account-name` → `--account`, `--container-name` → `--container`, `--table-name` → `--table`, `--file-system-name` → `--file-system`, `--tier-name` → `--tier`
  - **Monitor**: `--table-name` → `--table`, `--model` → `--health-model`, `--resource-name` → `--resource`
  - **Foundry**: `--deployment-name` → `--deployment`, `--publisher-name` → `--publisher`, `--license-name` → `--license`, `--sku-name` → `--sku`, `--azure-ai-services-name` → `--azure-ai-services`

### Bugs Fixed

- Fixed an issue where the `azmcp-storage-blob-batch-set-tier` command did not correctly handle the `--tier` parameter when setting the access tier for multiple blobs. [[#808](https://github.com/Azure/azure-mcp/pull/808)]

### Other Changes

- Implemented centralized HttpClient service with proxy support for better resource management and enterprise compatibility. [[#857](https://github.com/Azure/azure-mcp/pull/857)]
- Added caching for Cosmos DB databases and containers. [[#813](https://github.com/Azure/azure-mcp/pull/813)]
- Refactored PostgreSQL commands to follow ObjectVerb naming pattern, fix command hierarchy, and ensure all commands end with verbs. This improves consistency and discoverability across all postgres commands. [[#865](https://github.com/Azure/azure-mcp/issues/865)] [[#866](https://github.com/Azure/azure-mcp/pull/866)]

#### Dependency Updates

- Updated the following dependencies to improve .NET Ahead-of-Time (AOT) compilation support. AOT will enable shipping Azure MCP Server as self-contained native executable.
  - Azure.Core: `1.46.2` → `1.47.1`
  - Azure.ResourceManager: `1.13.1` → `1.13.2`
  - Azure.ResourceManager.ApplicationInsights: `1.0.1` → `1.1.0-beta.1`
  - Azure.ResourceManager.AppConfiguration: `1.4.0` → `1.4.1`
  - Azure.ResourceManager.Authorization: `1.1.4` → `1.1.5`
  - Azure.ResourceManager.ContainerService: `1.2.3` → `1.2.5`
  - Azure.ResourceManager.Kusto: `1.6.0` → `1.6.1`
  - Azure.ResourceManager.CognitiveServices: `1.4.0` → `1.5.1`
  - Azure.ResourceManager.Redis: `1.5.0` → `1.5.1`
  - Azure.ResourceManager.RedisEnterprise: `1.1.0` → `1.2.1`
  - Azure.ResourceManager.LoadTesting: `1.1.1` → `1.1.2`
  - Azure.ResourceManager.Sql: `1.3.0` → `1.4.0-beta.3`
  - Azure.ResourceManager.Datadog: `1.0.0-beta.5` → `1.0.0-beta.6`
  - Azure.ResourceManager.CosmosDB: `1.3.2` → `1.4.0-beta.13`
  - Azure.ResourceManager.OperationalInsights: `1.3.0` → `1.3.1`
  - Azure.ResourceManager.Search: `1.2.3` → `1.3.0`
  - Azure.ResourceManager.Storage: `1.4.2` → `1.4.4`
  - Azure.ResourceManager.Grafana: `1.1.1` → `1.2.0-beta.2`
  - Azure.ResourceManager.ResourceGraph: `1.1.0-beta.3` → `1.1.0-beta.4`

## 0.5.2 (2025-07-31)

### Features Added

- Added support for batch setting access tier for multiple Azure Storage blobs via the `azmcp-storage-blob-batch-set-tier` command. This command efficiently changes the storage tier (Hot, Cool, Archive, etc) for multiple blobs simultaneously in a single operation. [[#735](https://github.com/Azure/azure-mcp/issues/735)]
- Added descriptions to all Azure MCP command groups to improve discoverability and usability when running the server with `--mode single` or `--mode namespace`. [[#791](https://github.com/Azure/azure-mcp/pull/791)]

### Breaking Changes

- Removed `--partner-tenant-id` option from `azmcp-marketplace-product-get` command. [[#656](https://github.com/Azure/azure-mcp/pull/656)]

## 0.5.1 (2025-07-29)

### Features Added

- Added support for listing SQL databases via the command: `azmcp-sql-db-list`. [[#746](https://github.com/Azure/azure-mcp/pull/746)]
- Added support for reading `AZURE_SUBSCRIPTION_ID` from the environment variables if a subscription is not provided. [[#533](https://github.com/Azure/azure-mcp/pull/533)]

### Breaking Changes

- Removed the following Key Vault operations: [[#768](https://github.com/Azure/azure-mcp/pull/768)]
  - `azmcp-keyvault-secret-get`
  - `azmcp-keyvault-key-get`

### Other Changes

- Improved the MAC address search logic for telemetry by making it more robust in finding a valid network interface. [[#759](https://github.com/Azure/azure-mcp/pull/759)]
- Major repository structure change:
  - Service areas moved from `/src/areas/{Area}` and `/tests/areas/{Area}` into `/areas/{area}/src` and `/areas/{area}/tests`
  - Common code moved into `/core/src` and `/core/tests`

## 0.5.0 (2025-07-24)

### Features Added

- Added a new VS Code extension (VSIX installer) for the VS Code Marketplace. [[#661](https://github.com/Azure/azure-mcp/pull/661)]
- Added `--mode all` startup option to expose all Azure MCP tools individually. [[#689](https://github.com/Azure/azure-mcp/issues/689)]
- Added more tools for Azure Key Vault: [[#517](https://github.com/Azure/azure-mcp/pull/517)]
  - `azmcp-keyvault-certificate-list` - List certificates in a key vault
  - `azmcp-keyvault-certificate-get` - Get details of a specific certificate
  - `azmcp-keyvault-certificate-create` - Create a new certificate
  - `azmcp-keyvault-secret-list` - List secrets in a key vault
  - `azmcp-keyvault-secret-create` - Create a new secret
- Added support for Azure Workbooks management operations: [[#629](https://github.com/Azure/azure-mcp/pull/629)]
  - `azmcp-workbooks-list` - List workbooks in a resource group with optional filtering
  - `azmcp-workbooks-show` - Get detailed information about a specific workbook
  - `azmcp-workbooks-create` - Create new workbooks with custom visualizations and content
  - `azmcp-workbooks-update` - Update existing workbook configurations and metadata
  - `azmcp-workbooks-delete` - Delete workbooks when no longer needed
- Added support for creating a directory in Azure Storage DataLake via the `azmcp-storage-datalake-directory-create` command. [[#647](https://github.com/Azure/azure-mcp/pull/647)]
- Added support for getting the details of an Azure Kubernetes Service (AKS) cluster via the `azmcp-aks-cluster-get` command. [[#700](https://github.com/Azure/azure-mcp/pull/700)]

### Breaking Changes

- Changed the default startup mode to list tools at the namespace level instead of at an individual level, reducing total tool count from around 128 tools to 25. Use `--mode all` to restore the previous behavior of exposing all tools individually. [[#689](https://github.com/Azure/azure-mcp/issues/689)]
- Consolidated Azure best practices commands into the command `azmcp-bestpractices-get` with `--resource` and `--action` parameters: [[#677](https://github.com/Azure/azure-mcp/pull/677)]
  - Removed `azmcp-bestpractices-general-get`, `azmcp-bestpractices-azurefunctions-get-code-generation` and `azmcp-bestpractices-azurefunctions-get-deployment`
  - Use `--resource general --action code-generation` for general Azure code generation best practices
  - Use `--resource general --action deployment` for general Azure deployment best practices
  - Use `--resource azurefunctions --action code-generation` instead of the old azurefunctions code-generation command
  - Use `--resource azurefunctions --action deployment` instead of the old azurefunctions deployment command
  - Use `--resource static-web-app --action all` to get Static Web Apps development and deployment best practices

### Bugs Fixed

- Fixes tool discovery race condition causing "tool not found" errors in MCP clients that use different processes to start and use the server, like LangGraph. [[#556](https://github.com/Azure/azure-mcp/issues/556)]

## 0.4.1 (2025-07-17)

### Features Added

- Added support for the following Azure Load Testing operations: [[#315](https://github.com/Azure/azure-mcp/pull/315)]
  - `azmcp-loadtesting-testresource-list` - List Azure Load testing resources.
  - `azmcp-loadtesting-testresource-create` - Create a new Azure Load testing resource.
  - `azmcp-loadtesting-test-get` - Get details of a specific load test configuration.
  - `azmcp-loadtesting-test-create` - Create a new load test configuration.
  - `azmcp-loadtesting-testrun-get` - Get details of a specific load test run.
  - `azmcp-loadtesting-testrun-list` - List all load test runs for a specific test.
  - `azmcp-loadtesting-testrun-create` - Create a new load test run.
  - `azmcp-loadtesting-testrun-delete` - Delete a specific load test run.
- Added support for scanning Azure resources for compliance recommendations using the Azure Quick Review CLI via the command: `azmcp-extension-azqr`. [[#510](https://github.com/Azure/azure-mcp/pull/510)]
- Added support for listing paths in Data Lake file systems via the command: `azmcp-storage-datalake-file-system-list-paths`. [[#608](https://github.com/Azure/azure-mcp/pull/608)]
- Added support for listing SQL elastic pools via the command: `azmcp-sql-elastic-pool-list`. [[#606](https://github.com/Azure/azure-mcp/pull/606)]
- Added support for listing SQL server firewall rules via the command: `azmcp-sql-firewall-rule-list`. [[#610](https://github.com/Azure/azure-mcp/pull/610)]
- Added new commands for obtaining Azure Functions best practices via the following commands: [[#630](https://github.com/Azure/azure-mcp/pull/630)]
  - `azmcp-bestpractices-azurefunctions-get-code-generation` - Get code generation best practices for Azure Functions.
  - `azmcp-bestpractices-azurefunctions-get-deployment` - Get deployment best practices for Azure Functions.
- Added support for get details about a product in the Azure Marketplace via the command: `azmcp-marketplace-product-get`. [[#442](https://github.com/Azure/azure-mcp/pull/442)]

### Breaking Changes

- Renamed the command `azmcp-bestpractices-get` to `azmcp-bestpractices-general-get`. [[#630](https://github.com/Azure/azure-mcp/pull/630)]

### Bugs Fixed

- Fixed an issue with Azure CLI executable path resolution on Windows. [[#611](https://github.com/Azure/azure-mcp/issues/611)]
- Fixed a tool discovery timing issue when calling tools on fresh server instances. [[#604](https://github.com/Azure/azure-mcp/issues/604)]
- Fixed issue where unrecognizable json would be sent to MCP clients in STDIO mode at startup. [[#644](https://github.com/Azure/azure-mcp/issues/644)]

### Other Changes

- Changed `engines.node` in `package.json` to require Node.js version `>=20.0.0`. [[#628](https://github.com/Azure/azure-mcp/pull/628)]

## 0.4.0 (2025-07-15)

### Features Added

- Added support for listing Azure Kubernetes Service (AKS) clusters via the command `azmcp-aks-cluster-list`. [[#560](https://github.com/Azure/azure-mcp/pull/560)]
- Made the following Ahead of Time (AOT) compilation improvements saving `6.96 MB` in size total:
  - Switched to the trimmer-friendly `CreateSlimBuilder` API from `CreateBuilder`, saving `0.63 MB` in size for the native executable. [[#564](https://github.com/Azure/azure-mcp/pull/564)]
  - Switched to the trimmer-friendly `npgsql` API, saving `2.69 MB` in size for the native executable. [[#592](https://github.com/Azure/azure-mcp/pull/592)]
  - Enabled `IlcFoldIdenticalMethodBodies` to fold identical method bodies, saving `3.64 MB` in size for the native executable. [[#598](https://github.com/Azure/azure-mcp/pull/598)]
- Added support for using the hyphen/dash ("-") character in command names. [[#531](https://github.com/Azure/azure-mcp/pull/531)]
- Added support for authenticating with the Azure account used to log into VS Code. Authentication now prioritizes the VS Code broker credential when in the context of VS Code. [[#452](https://github.com/Azure/azure-mcp/pull/452)]

### Breaking Changes

- Removed SSE (Server-Sent Events) transport support. Now, only stdio transport is supported as SSE is no longer part of the MCP specification. [[#593](https://github.com/Azure/azure-mcp/issues/593)]
- Renamed `azmcp-sql-server-entraadmin-list` to `azmcp-sql-server-entra-admin-list` for better readability. [[#602](https://github.com/Azure/azure-mcp/pull/602)]

### Bugs Fixed

- Added a post-install script to ensure platform-specific versions like `@azure/mcp-${platform}-${arch}` can be resolved. Otherwise, fail install to prevent npx caching of `@azure/mcp`. [[#597](https://github.com/Azure/azure-mcp/pull/597)]
- Improved install reliability and error handling when missing platform packages on Ubuntu. [[#394](https://github.com/Azure/azure-mcp/pull/394)]

### Other Changes
- Updated `engines.node` in `package.json` to require Node.js version `>=22.0.0`.

#### Dependency Updates

- Updated the `ModelContextProtocol.AspNetCore` version from `0.3.0-preview.1` to `0.3.0-preview.2`. [[#519](https://github.com/Azure/azure-mcp/pull/519)]

## 0.3.2 (2025-07-10)

### Features Added

- Added support for listing Azure Managed Grafana details via the command: `azmcp-grafana-list`. [[#532](https://github.com/Azure/azure-mcp/pull/532)]
- Added agent best practices for Azure Terraform commands. [[#420](https://github.com/Azure/azure-mcp/pull/420)]

### Bugs Fixed

- Fixed issue where trace logs could be collected as telemetry. [[#540](https://github.com/Azure/azure-mcp/pull/540/)]
- Fixed an issue that prevented the Azure MCP from finding the Azure CLI if it was installed on a path other than the default global one. [[#351](https://github.com/Azure/azure-mcp/issues/351)]

## 0.3.1 (2025-07-08)

### Features Added

- Added support for the following SQL operations:
  - `azmcp-sql-db-show` - Show details of a SQL Database [[#516](https://github.com/Azure/azure-mcp/pull/516)]
  - `azmcp-sql-server-entra-admin-list` - List Microsoft Entra ID administrators for a SQL server [[#529](https://github.com/Azure/azure-mcp/pull/529)]
- Updates Azure MCP tool loading configurations at launch time. [[#513](https://github.com/Azure/azure-mcp/pull/513)]

### Breaking Changes

- Deprecated the `--service` flag. Use `--namespace` and `--mode` options to specify the service and mode the server will run in. [[#513](https://github.com/Azure/azure-mcp/pull/513)]

## 0.3.0 (2025-07-03)

### Features Added

- Added support for Azure AI Foundry [[#274](https://github.com/Azure/azure-mcp/pull/274)]. The following tools are now available:
  - `azmcp-foundry-models-list`
  - `azmcp-foundry-models-deploy`
  - `azmcp-foundry-models-deployments-list`
- Added support for telemetry [[#386](https://github.com/Azure/azure-mcp/pull/386)]. Telemetry is enabled by default but can be disabled by setting `AZURE_MCP_COLLECT_TELEMETRY` to `false`.

### Bugs Fixed

- Fixed a bug where `CallToolResult` was always successful. [[#511](https://github.com/Azure/azure-mcp/pull/511)]

## 0.2.6 (2025-07-01)

### Other Changes

- Updated the descriptions of the following tools to improve their usage by Agents: [[#492](https://github.com/Azure/azure-mcp/pull/492)]
  - `azmcp-datadog-monitoredresources-list`
  - `azmcp-kusto-cluster-list`
  - `azmcp-kusto-database-list`
  - `azmcp-kusto-sample`
  - `azmcp-kusto-table-list`
  - `azmcp-kusto-table-schema`

## 0.2.5 (2025-06-26)

### Bugs Fixed

- Fixed issue where tool listing incorrectly returned resources instead of text. [#465](https://github.com/Azure/azure-mcp/issues/465)
- Fixed invalid modification to HttpClient in KustoClient. [#433](https://github.com/Azure/azure-mcp/issues/433)

## 0.2.4 (2025-06-24)

### Features Added

- Added new command for resource-centric logs query in Azure Monitor with command path `azmcp-monitor-resource-logs-query` - https://github.com/Azure/azure-mcp/pull/413
- Added support for starting the server with a subset of services using the `--service` flag - https://github.com/Azure/azure-mcp/pull/424
- Improved index schema handling in Azure AI Search (index descriptions, facetable fields, etc.) - https://github.com/Azure/azure-mcp/pull/440
- Added new commands for querying metrics with Azure Monitor with command paths `azmcp-monitor-metrics-query` and `azmcp-monitor-metrics-definitions`. - https://github.com/Azure/azure-mcp/pull/428

### Breaking Changes

- Changed the command for workspace-based logs query in Azure Monitor from `azmcp-monitor-log-query` to `azmcp-monitor-workspace-logs-query`

### Bugs Fixed

- Fixed handling of non-retrievable fields in Azure AI Search. [#416](https://github.com/Azure/azure-mcp/issues/416)

### Other Changes

- Repository structure changed to organize all of an Azure service's code into a single "area" folder. ([426](https://github.com/Azure/azure-mcp/pull/426))
- Upgraded Azure.Messaging.ServiceBus to 7.20.1 and Azure.Core to 1.46.2. ([441](https://github.com/Azure/azure-mcp/pull/441/))
- Updated to ModelContextProtocol 0.3.0-preview1, which brings support for the 06-18-2025 MCP specification. ([431](https://github.com/Azure/azure-mcp/pull/431))

## 0.2.3 (2025-06-19)

### Features Added

- Adds support to launch MCP server in readonly mode - https://github.com/Azure/azure-mcp/pull/410

### Bugs Fixed

- MCP tools now expose annotations to clients https://github.com/Azure/azure-mcp/pull/388

## 0.2.2 (2025-06-17)

### Features Added

- Support for Azure ISV Services https://github.com/Azure/azure-mcp/pull/199/
- Support for Azure RBAC https://github.com/Azure/azure-mcp/pull/266
- Support for Key Vault Secrets https://github.com/Azure/azure-mcp/pull/173


## 0.2.1 (2025-06-12)

### Bugs Fixed

- Fixed the issue where queries containing double quotes failed to execute. https://github.com/Azure/azure-mcp/pull/338
- Enables dynamic proxy mode within single "azure" tool. https://github.com/Azure/azure-mcp/pull/325

## 0.2.0 (2025-06-09)

### Features Added

- Support for launching smaller service level MCP servers. https://github.com/Azure/azure-mcp/pull/324

### Bugs Fixed

- Fixed failure starting Docker image. https://github.com/Azure/azure-mcp/pull/301

## 0.1.2 (2025-06-03)

### Bugs Fixed

- Monitor Query Logs Failing.  Fixed with https://github.com/Azure/azure-mcp/pull/280

## 0.1.1 (2025-05-30)

### Bugs Fixed

- Fixed return value of `tools/list` to use JSON object names. https://github.com/Azure/azure-mcp/pull/275

### Other Changes

- Update .NET SDK version to 9.0.300 https://github.com/Azure/azure-mcp/pull/278

## 0.1.0 (2025-05-28)

### Breaking Changes

- `azmcp tool list` "args" changes to "options"

### Other Changes

- Removed "Arguments" from code base in favor of "Options" to align with System. CommandLine semantics. https://github.com/Azure/azure-mcp/pull/232

## 0.0.21 (2025-05-22)

### Features Added

- Support for Azure Redis Caches and Clusters https://github.com/Azure/azure-mcp/pull/198
- Support for Azure Monitor Health Models https://github.com/Azure/azure-mcp/pull/208

### Bugs Fixed

- Updates the usage patterns of Azure Developer CLI (azd) when invoked from MCP. https://github.com/Azure/azure-mcp/pull/203
- Fixes server binding issue when using SSE transport in Docker by replacing `ListenLocalhost` with `ListenAnyIP`, allowing external access via port mapping. https://github.com/Azure/azure-mcp/pull/233

### Other Changes

- Updated to the latest ModelContextProtocol library. https://github.com/Azure/azure-mcp/pull/220

## 0.0.20 (2025-05-17)

### Bugs Fixed

- Improve the formatting in the ParseJsonOutput method and refactor it to utilize a ParseError record. https://github.com/Azure/azure-mcp/pull/218
- Added dummy argument for best practices tool, so the schema is properly generated for Python Open API use cases. https://github.com/Azure/azure-mcp/pull/219

## 0.0.19 (2025-05-15)

### Bugs Fixed

- Fixes Service Bus host name parameter description. https://github.com/Azure/azure-mcp/pull/209/

## 0.0.18 (2025-05-14)

### Bugs Fixed

- Include option to exclude managed keys. https://github.com/Azure/azure-mcp/pull/202

## 0.0.17 (2025-05-13)

### Bugs Fixed

- Added an opt-in timeout for browser-based authentication to handle cases where the process waits indefinitely if the user closes the browser. https://github.com/Azure/azure-mcp/pull/189

## 0.0.16 (2025-05-13)

### Bugs Fixed

- Fixed being able to pass args containing spaces through an npx call to the cli

### Other Changes

- Updated to the latest ModelContextProtocol library. https://github.com/Azure/azure-mcp/pull/161

## 0.0.15 (2025-05-09)

### Features Added

- Support for getting properties and runtime information for Azure Service Bus queues, topics, and subscriptions. https://github.com/Azure/azure-mcp/pull/150/
- Support for peeking at Azure Service Bus messages from queues or subscriptions. https://github.com/Azure/azure-mcp/pull/144
- Adds Best Practices tool that provides guidance to LLMs for effective code generation. https://github.com/Azure/azure-mcp/pull/153 https://github.com/Azure/azure-mcp/pull/156

### Other Changes

- Disabled Parallel testing in the ADO pipeline for Live Tests https://github.com/Azure/azure-mcp/pull/151

## 0.0.14 (2025-05-07)

### Features Added

- Support for Azure Key Vault keys https://github.com/Azure/azure-mcp/pull/119
- Support for Azure Data Explorer  https://github.com/Azure/azure-mcp/pull/21

## 0.0.13 (2025-05-06)

### Features Added

- Support for Azure PostgreSQL. https://github.com/Azure/azure-mcp/pull/81

## 0.0.12 (2025-05-05)

### Features Added

- Azure Search Tools https://github.com/Azure/azure-mcp/pull/83

### Other Changes

- Arguments no longer echoed in response: https://github.com/Azure/azure-mcp/pull/79
- Editorconfig and gitattributes updated: https://github.com/Azure/azure-mcp/pull/91

## 0.0.11 (2025-04-29)

### Features Added

### Breaking Changes

### Bugs Fixed
- Bug fixes to existing MCP commands
- See https://github.com/Azure/azure-mcp/releases/tag/0.0.11

### Other Changes

## 0.0.10 (2025-04-17)

### Features Added
- Support for Azure Cosmos DB (NoSQL databases).
- Support for Azure Storage.
- Support for Azure Monitor (Log Analytics).
- Support for Azure App Configuration.
- Support for Azure Resource Groups.
- Support for Azure CLI.
- Support for Azure Developer CLI (azd).

### Breaking Changes

### Bugs Fixed
- See https://github.com/Azure/azure-mcp/releases/tag/0.0.10

### Other Changes
- See blog post for details https://devblogs.microsoft.com/azure-sdk/introducing-the-azure-mcp-server/<|MERGE_RESOLUTION|>--- conflicted
+++ resolved
@@ -6,37 +6,31 @@
 
 ### Features Added
 
-- Adds unique identifier to MCP tools. [[#940]](https://github.com/microsoft/mcp/pull/940/)
-
-### Breaking Changes
-
-### Bugs Fixed
-
-<<<<<<< HEAD
-### Other Changes
+- Adds unique identifier to MCP tools. [[#940](https://github.com/microsoft/mcp/pull/940/)]
+
+### Breaking Changes
+
+### Bugs Fixed
+
+- Fixed SKU configuration bug in SQL database create and update commands. [[#925](https://github.com/microsoft/mcp/pull/925)]
+
+### Other Changes
+
+- Set telemetry field's for `ToolArea` and `ToolName` when "consolidated" mode is used or a server is loaded from `registry.json`. [[#933](https://github.com/microsoft/mcp/pull/933)]
 
 ## 0.9.7 (2025-10-22)
 
 ### Bugs Fixed
 
 - Increased Kusto `HttpClient` timeout from 100 seconds to 240 seconds to support long-running queries. [[#907](https://github.com/microsoft/mcp/pull/907)]
-=======
-- Fixed SKU configuration bug in SQL database create and update commands. [[#925](https://github.com/microsoft/mcp/pull/925)]
-- Increased Kusto HttpClient timeout from 100 seconds to 240 seconds to support long-running queries. [[#907](https://github.com/microsoft/mcp/pull/907)]
->>>>>>> 924af48f
 - Provide installation instructions when azd or other registry components are missing. [[#926](https://github.com/microsoft/mcp/pull/926)]
 
 ### Other Changes
 
-<<<<<<< HEAD
 - Improved the following tool namespace descriptions for better LLM tool selection, including usage patterns, messaging scenarios, and when not to use their tools:
   - Service Bus [[#923](https://github.com/microsoft/mcp/pull/923)]
   - Application Insights [[#928](https://github.com/microsoft/mcp/pull/928)]
 - Updated the description of the `azmcp_appservice_database_add` command to decrease ambiguity and increase selection accuracy by LLMs. [[#912](https://github.com/microsoft/mcp/pull/912)]
-=======
-- Improved Service Bus tool description with detailed guidance for better LLM tool selection, including usage patterns, messaging scenarios, and when not to use the tool.
-- Set telemetry field's for ToolArea and ToolName when "consolidated" mode is used or a server is loaded from registry.json. [[#933](https://github.com/microsoft/mcp/pull/933)]
->>>>>>> 924af48f
 
 ## 0.9.6 (2025-10-21)
 
