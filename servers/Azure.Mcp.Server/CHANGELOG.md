# CHANGELOG 📝

The Azure MCP Server updates automatically by default whenever a new release comes out 🚀. We ship updates twice a week on Tuesdays and Thursdays 😊

## 0.8.4 (Unreleased)

### Features Added

### Breaking Changes

### Bugs Fixed

- Fixed the name of the Key Vault Managed HSM settings get command from `azmcp_keyvault_admin_get` to `azmcp_keyvault_admin_settings_get`. [[#643](https://github.com/microsoft/mcp/issues/643)]
- Removed redundant DI instantiation of MCP server providers, as these are expected to be instantiated by the MCP server discovery mechanism. [[644](https://github.com/microsoft/mcp/pull/644)]
<<<<<<< HEAD
- Added validation for the PostgreSQL database query command `azmcp_postgres_database_query`.[[#518](https://github.com/microsoft/mcp/pull/518)]
=======
- Fixed App Lens having a runtime error for reflection-based serialization when using native AoT MCP build. [[#639](https://github.com/microsoft/mcp/pull/639)]
>>>>>>> 422637f8

### Other Changes

- Refactored tool implementation to use Azure Resource Graph queries instead of direct ARM API calls:
  - Grafana [[628](https://github.com/microsoft/mcp/pull/628)]

- Removed the following dependencies:
  - `Azure.ResourceManager.Grafana` [[628](https://github.com/microsoft/mcp/pull/622)]

## 0.8.3 (2025-09-30)

### Features Added

- Added support for Azure Developer CLI (azd) MCP tools when azd CLI is installed locally - [[#566](https://github.com/microsoft/mcp/issues/566)]
- Added support to proxy MCP capabilities when child servers leverage sampling or elicitation. [[#581](https://github.com/microsoft/mcp/pull/581)]
- Added support for publishing custom events to Event Grid topics via the command `azmcp_eventgrid_events_publish`. [[#514](https://github.com/microsoft/mcp/pull/514)]
- Added support for generating text completions using deployed Azure OpenAI models in AI Foundry via the command `azmcp_foundry_openai_create-completion`. [[#54](https://github.com/microsoft/mcp/pull/54)]
- Added support for speech recognition from an audio file with Azure AI Services Speech via the command `azmcp_speech_stt_recognize`. [[#436](https://github.com/microsoft/mcp/pull/436)]
- Added support for getting the details of an Azure Event Hubs namespace via the command `azmcp_eventhubs_namespace_get`. [[#105](https://github.com/microsoft/mcp/pull/105)]

### Breaking Changes

### Bugs Fixed

- Fixed an issue with the help option (`--help`) and enabled it across all commands and command groups. [[#583](https://github.com/microsoft/mcp/pull/583)]
- Fixed the following issues with Kusto commands:
  - `azmcp_kusto_cluster_list` and `azmcp_kusto_cluster_get` now accept the correct parameters expected by the service. [[#589](https://github.com/microsoft/mcp/issues/589)]
  - `azmcp_kusto_table_schema` now returns the correct table schema. [[#530](https://github.com/microsoft/mcp/issues/530)]
  - `azmcp_kusto_query` does not fail when the subscription id in the input query is enclosed in double quotes anymore. [[#152](https://github.com/microsoft/mcp/issues/152)]
  - All commands now return enough details in error messages when input parameters are invalid or missing. [[#575](https://github.com/microsoft/mcp/issues/575)]

### Other Changes

- Refactored tool implementation to use Azure Resource Graph queries instead of direct ARM API calls:
  - Authorization [[607](https://github.com/microsoft/mcp/pull/607)]
  - AppConig [[606](https://github.com/microsoft/mcp/pull/606)]
  - ACR [[622](https://github.com/microsoft/mcp/pull/622)]
- Fixed the names of the following MySQL and Postgres commands: [[#614](https://github.com/microsoft/mcp/pull/614)]
  - `azmcp_mysql_server_config_config`    → `azmcp_mysql_server_config_get`
  - `azmcp_mysql_server_param_param`      → `azmcp_mysql_server_param_get`
  - `azmcp_mysql_table_schema_schema`     → `azmcp_mysql_table_schema_get`
  - `azmcp_postgres_server_config_config` → `azmcp_postgres_server_config_get`
  - `azmcp_postgres_server_param_param`   → `azmcp_postgres_server_param_get`
  - `azmcp_postgres_table_schema_schema`  → `azmcp_postgres_table_schema_get`
- Updated the description of the following commands to increase selection accuracy by LLMs:
  - AI Foundry: [[#599](https://github.com/microsoft/mcp/pull/599)]
    - `azmcp_foundry_agents_connect`
    - `azmcp_foundry_models_deploy`
    - `azmcp_foundry_models_deployments_list`
  - App Lens: `azmcp_applens_resource_diagnose` [[#556](https://github.com/microsoft/mcp/pull/556)]
  - Cloud Architect: `azmcp_cloudarchitect_design` [[#587](https://github.com/microsoft/mcp/pull/587)]
  - Cosmos DB: `azmcp_cosmos_database_container_item_query` [[#625](https://github.com/microsoft/mcp/pull/625)]
  - Event Grid: [[#552](https://github.com/microsoft/mcp/pull/552)] 
    - `azmcp_eventgrid_subscription_list`
    - `azmcp_eventgrid_topic_list`
  - Key Vault: [[#608](https://github.com/microsoft/mcp/pull/608)]
    - `azmcp_keyvault_certificate_create`
    - `azmcp_keyvault_certificate_import`
    - `azmcp_keyvault_certificate_get`
    - `azmcp_keyvault_certificate_list`
    - `azmcp_keyvault_key_create`
    - `azmcp_keyvault_key_get`
    - `azmcp_keyvault_key_list`
    - `azmcp_keyvault_secret_create`
    - `azmcp_keyvault_secret_get`
    - `azmcp_keyvault_secret_list`
  - MySQL: [[#614](https://github.com/microsoft/mcp/pull/614)]
    - `azmcp_mysql_server_param_set`
  - Postgres: [[#562](https://github.com/microsoft/mcp/pull/562)]
    - `azmcp_postgres_database_query`
    - `azmcp_postgres_server_param_set`
  - Resource Health: [[#588](https://github.com/microsoft/mcp/pull/588)]
    - `azmcp_resourcehealth_availability-status_get`
    - `azmcp_resourcehealth_service-health-events_list`
  - SQL: [[#594](https://github.com/microsoft/mcp/pull/594)]
    - `azmcp_sql_db_delete`
    - `azmcp_sql_db_update`
    - `azmcp_sql_server_delete`
  - Subscriptions: `azmcp_subscription_list` [[#559](https://github.com/microsoft/mcp/pull/559)]

#### Dependency Updates

- Removed the following dependencies:
  - `Azure.ResourceManager.Authorization` [[607](https://github.com/microsoft/mcp/pull/607)]
  - `Azure.ResourceManager.AppConfiguration` [[606](https://github.com/microsoft/mcp/pull/606)]
  - `Azure.ResourceManager.ContainerRegistry` [[622](https://github.com/microsoft/mcp/pull/622)]

## 0.8.2 (2025-09-25)

### Bugs Fixed

- Fixed `azmcp_subscription_list` to return empty enumerable instead of `null` when no subscriptions are found. [[#508](https://github.com/microsoft/mcp/pull/508)]

## 0.8.1 (2025-09-23)

### Features Added

- Added support for listing SQL servers in a subscription and resource group via the command `azmcp_sql_server_list`. [[#503](https://github.com/microsoft/mcp/issues/503)]
- Added support for renaming Azure SQL databases within a server while retaining configuration via the `azmcp sql db rename` command. [[#542](https://github.com/microsoft/mcp/pull/542)]
- Added support for Azure App Service database management via the command `azmcp_appservice_database_add`. [[#59](https://github.com/microsoft/mcp/pull/59)]
- Added the following Azure Foundry agents commands: [[#55](https://github.com/microsoft/mcp/pull/55)]
  - `azmcp_foundry_agents_connect`: Connect to an agent in an AI Foundry project and query it
  - `azmcp_foundry_agents_evaluate`: Evaluate a response from an agent by passing query and response inline
  - `azmcp_foundry_agents_query_and_evaluate`: Connect to an agent in an AI Foundry project, query it, and evaluate the response in one step
- Enhanced AKS managed cluster information with comprehensive properties. [[#490](https://github.com/microsoft/mcp/pull/490)]
- Added support retrieving Key Vault Managed HSM account settings via the command `azmcp-keyvault-admin-settings-get`. [[358](https://github.com/microsoft/mcp/pull/358)]

### Breaking Changes

- Removed the following Storage tools: [[#500](https://github.com/microsoft/mcp/pull/500)]
  - `azmcp_storage_blob_batch_set-tier`
  - `azmcp_storage_datalake_directory_create`
  - `azmcp_storage_datalake_file-system_list-paths`
  - `azmcp_storage_queue_message_send`
  - `azmcp_storage_share_file_list`
  - `azmcp_storage_table_list`
- Updated the `OpenWorld` and `Destructive` hints for all tools. [[#510](https://github.com/microsoft/mcp/pull/510)]

### Bugs Fixed

- Fixed MCP server hanging on invalid transport arguments. Server now exits gracefully with clear error messages instead of hanging indefinitely. [[#511](https://github.com/microsoft/mcp/pull/511)]

### Other Changes

- Refactored Kusto service implementation to use Azure Resource Graph queries instead of direct ARM API calls. [[#528](https://github.com/microsoft/mcp/pull/528)]
- Refactored Storage service implementation [[#539](https://github.com/microsoft/mcp/pull/539)]
  - Replaced direct ARM API calls in `azmcp_storage_account_get` with Azure Resource Graph queries.
  - Updated `azmcp_storage_account_create` to use the GenericResource approach instead of direct ARM API calls.
- Updated `IAreaSetup` API so the area's command tree is returned rather than modifying an existing object. It's also more DI-testing friendly. [[#478](https://github.com/microsoft/mcp/pull/478)]
- Updated `CommandFactory.GetServiceArea` to check for a tool's service area with or without the root `azmcp` prefix. [[#478](https://github.com/microsoft/mcp/pull/478)]

#### Dependency Updates

- Removed the following dependencies:
  - `Azure.ResourceManager.Kusto` [[#528](https://github.com/microsoft/mcp/pull/528)]

## 0.8.0 (2025-09-18)

### Features Added

- Added the `--insecure-disable-elicitation` server startup switch. When enabled, the server will bypass user confirmation (elicitation) for tools marked as handling secrets and execute them immediately. This is **INSECURE** and meant only for controlled automation scenarios (e.g., CI or disposable test environments) because it removes a safety barrier that helps prevent accidental disclosure of sensitive data. [[#486](https://github.com/microsoft/mcp/pull/486)]
- Enhanced Azure authentication with targeted credential selection via the `AZURE_TOKEN_CREDENTIALS` environment variable: [[#56](https://github.com/microsoft/mcp/pull/56)]
  - `"dev"`: Development credentials (Visual Studio → Visual Studio Code → Azure CLI → Azure PowerShell → Azure Developer CLI)
  - `"prod"`: Production credentials (Environment → Workload Identity → Managed Identity)
  - Specific credential names (e.g., `"AzureCliCredential"`): Target only that credential
  - Improved Visual Studio Code credential error handling with proper exception wrapping for credential chaining
  - Replaced custom `DefaultAzureCredential` implementation with explicit credential chain for better control and transparency
  - For more details, see [Controlling Authentication Methods with AZURE_TOKEN_CREDENTIALS](https://github.com/microsoft/mcp/blob/main/servers/Azure.Mcp.Server/TROUBLESHOOTING.md#controlling-authentication-methods-with-azure_token_credentials)
- Enhanced AKS nodepool information with comprehensive properties. [[#454](https://github.com/microsoft/mcp/pull/454)]
- Added support for updating Azure SQL databases via the command `azmcp_sql_db_update`. [[#488](https://github.com/microsoft/mcp/pull/488)]
- Added support for listing Event Grid subscriptions via the command `azmcp_eventgrid_subscription_list`. [[#364](https://github.com/microsoft/mcp/pull/364)]
- Added support for listing Application Insights code optimization recommendations across components via the command `azmcp_applicationinsights_recommendation_list`. [#387](https://github.com/microsoft/mcp/pull/387)
- **Errata**: The following was announced as part of release `0.7.0, but was not actually included then.
  - Added support for creating and deleting SQL databases via the commands `azmcp_sql_db_create` and `azmcp_sql_db_delete`. [[#434](https://github.com/microsoft/mcp/pull/434)]
- Restored support for the following Key Vault commands: [[#506](https://github.com/microsoft/mcp/pull/506)]
  - `azmcp_keyvault_key_get`
  - `azmcp_keyvault_secret_get`

### Breaking Changes

- Redesigned how conditionally required options are handled. Commands now use explicit option registration via extension methods (`.AsRequired()`, `.AsOptional()`) instead of legacy patterns (`UseResourceGroup()`, `RequireResourceGroup()`). [[#452](https://github.com/microsoft/mcp/pull/452)]
- Removed support for the `AZURE_MCP_INCLUDE_PRODUCTION_CREDENTIALS` environment variable. Use `AZURE_TOKEN_CREDENTIALS` instead for more flexible credential selection. For migration details, see [Controlling Authentication Methods with AZURE_TOKEN_CREDENTIALS](https://github.com/microsoft/mcp/blob/main/servers/Azure.Mcp.Server/TROUBLESHOOTING.md#controlling-authentication-methods-with-azure_token_credentials). [[#56](https://github.com/microsoft/mcp/pull/56)]
- Merged `azmcp_appconfig_kv_lock` and `azmcp_appconfig_kv_unlock` into `azmcp_appconfig_kv_lock_set` which can handle locking or unlocking a key-value based on the `--lock` parameter. [[#485](https://github.com/microsoft/mcp/pull/485)]


### Other Changes

- Update `azmcp_foundry_models_deploy` to use "GenericResource" for deploying models to Azure AI Services. [[#456](https://github.com/microsoft/mcp/pull/456)]

#### Dependency Updates

- Replaced the `Azure.Bicep.Types.Az` dependency with `Microsoft.Azure.Mcp.AzTypes.Internal.Compact`. [[#472](https://github.com/microsoft/mcp/pull/472)]

## 0.7.0 (2025-09-16)

### Features Added

- Added support for getting a node pool in an AKS managed cluster via the command `azmcp_aks_nodepool_get`. [[#394](https://github.com/microsoft/mcp/pull/394)]
- Added support for diagnosing Azure Resources using the App Lens API via the command `azmcp_applens_resource_diagnose`. [[#356](https://github.com/microsoft/mcp/pull/356)]
- Added elicitation support. An elicitation request is sent if the tool annotation `secret` hint is true. [[#404](https://github.com/microsoft/mcp/pull/404)]
- Added `azmcp_sql_server_create`, `azmcp_sql_server_delete`, `azmcp_sql_server_show` to support SQL server create, delete, and show commands. [[#312](https://github.com/microsoft/mcp/pull/312)]
- Added the support for getting information about Azure Managed Lustre SKUs via the following command `azmcp_azuremanagedlustre_filesystem_get_sku_info`. [[#100](https://github.com/microsoft/mcp/issues/100)]
- Added support for creating and deleting SQL databases via the commands `azmcp_sql_db_create` and `azmcp_sql_db_delete`. [[#434](https://github.com/microsoft/mcp/pull/434)]
- `azmcp_functionapp_get` can now list Function Apps on a resource group level. [[#427](https://github.com/microsoft/mcp/pull/427)]

### Breaking Changes

- Merged `azmcp_functionapp_list` into `azmcp_functionapp_get`, which can perform both operations based on whether `--function-app` is passed. [[#427](https://github.com/microsoft/mcp/pull/427)]
- Removed Azure CLI (`az`) and Azure Developer CLI (`azd`) extension tools to reduce complexity and focus on native Azure service operations. [[#404](https://github.com/microsoft/mcp/pull/404)].

### Bugs Fixed

- Marked the `secret` hint of `azmcp_keyvault_secret_create` tool to "true". [[#430](https://github.com/microsoft/mcp/pull/430)]

### Other Changes

- Replaced bicep tool dependency on Azure.Bicep.Types.Az package with Microsoft.Azure.Mcp.AzTypes.Internal.Compact package. [[#472](https://github.com/microsoft/mcp/pull/472)]

## 0.6.0 (2025-09-11)

### Features Added

- **The Azure MCP Server is now also available on NuGet.org** [[#368](https://github.com/microsoft/mcp/pull/368)]
- Added support for listing node pools in an AKS managed cluster via the command `azmcp_aks_nodepool_list`. [[#360](https://github.com/microsoft/mcp/pull/360)]

### Breaking Changes

- To improve performance, packages now ship with trimmed binaries that have unused code and dependencies removed, resulting in significantly smaller file sizes, faster startup times, and reduced memory footprint. [Learn more](https://learn.microsoft.com/dotnet/core/deploying/trimming/trim-self-contained). [[#405](https://github.com/microsoft/mcp/pull/405)]
- Merged `azmcp_search_index_describe` and `azmcp_search_index_list` into `azmcp_search_index_get`, which can perform both operations based on whether `--index` is passed. [[#378](https://github.com/microsoft/mcp/pull/378)]
- Merged the following Storage tools: [[#376](https://github.com/microsoft/mcp/pull/376)]
  - `azmcp_storage_account_details` and `azmcp_storage_account_list` into `azmcp_storage_account_get`, which supports the behaviors of both tools based on whether `--account` is passed.
  - `azmcp_storage_blob_details` and `azmcp_storage_blob_list` into `azmcp_storage_blob_get`, which supports the behaviors of both tools based on whether `--blob` is passed.
  - `azmcp_storage_blob_container_details` and `azmcp_storage_blob_container_list` into `azmcp_storage_blob_container_get`, which supports the behaviors of both tools based on whether `--container` is passed.
- Updated the descriptions of all Storage tools. [[#376](https://github.com/microsoft/mcp/pull/376)]

### Other Changes

#### Dependency updates

- Updated the following dependencies: [[#380](https://github.com/microsoft/mcp/pull/380)]
  - Azure.Core: `1.47.1` → `1.48.0`
  - Azure.Identity: `1.15.0` → `1.16.0`

## 0.5.13 (2025-09-10)

### Features Added

- Added support for listing all Event Grid topics in a subscription via the command `azmcp_eventgrid_topic_list`. [[#43](https://github.com/microsoft/mcp/pull/43)]
- Added support for retrieving knowledge index schema information in Azure AI Foundry projects via the command `azmcp_foundry_knowledge_index_schema`. [[#41](https://github.com/microsoft/mcp/pull/41)]
- Added support for listing service health events in a subscription via the command `azmcp_resourcehealth_service-health-events_list`. [[#367](https://github.com/microsoft/mcp/pull/367)]

### Breaking Changes

- Updated/removed options for the following commands: [[#108](https://github.com/microsoft/mcp/pull/108)]
  - `azmcp_storage_account_create`: Removed the ability to configure `enable-https-traffic-only` (always `true` now), `allow-blob-public-access` (always `false` now), and `kind` (always `StorageV2` now).
  - `azmcp_storage_blob_container_create`: Removed the ability to configure `blob-container-public-access` (always `false` now).
  - `azmcp_storage_blob_upload`: Removed the ability to configure `overwrite` (always `false` now).

### Bugs Fixed

- Fixed telemetry bug where "ToolArea" was incorrectly populated in with "ToolName". [[#346](https://github.com/microsoft/mcp/pull/346)]

### Other Changes

- Added telemetry to log parameter values for the `azmcp_bestpractices_get` tool. [[#375](https://github.com/microsoft/mcp/pull/375)]
- Updated tool annotations. [[#377](https://github.com/microsoft/mcp/pull/377)]

#### Dependency updates

- Updated the following dependencies:
  - Azure.Identity: `1.14.0` → `1.15.0` [[#352](https://github.com/microsoft/mcp/pull/352)]
  - Azure.Identity.Broker: `1.2.0` → `1.3.0` [[#352](https://github.com/microsoft/mcp/pull/352)]
  - Microsoft.Azure.Cosmos.Aot: `0.1.1-preview.1` → `0.1.2-preview.1` [[#383](https://github.com/microsoft/mcp/pull/383)]
- Updated the following dependency to improve .NET Ahead-of-Time (AOT) compilation support: [[#363](https://github.com/microsoft/mcp/pull/363)]
  - Azure.ResourceManager.StorageCache: `1.3.1` → `1.3.2`

## 0.5.12 (2025-09-04)

### Features Added

- Added `azmcp_sql_server_firewall-rule_create` and `azmcp_sql_server_firewall-rule_delete` commands. [[#121](https://github.com/microsoft/mcp/pull/121)]

### Bugs Fixed

- Fixed a bug in MySQL query validation logic. [[#81](https://github.com/microsoft/mcp/pull/81)]

### Other Changes

AOT- Added a verb to the namespace name for bestpractices [[#109](https://github.com/microsoft/mcp/pull/109)]
- Added instructions about consumption plan for azure functions deployment best practices [[#218](https://github.com/microsoft/mcp/pull/218)]

## 0.5.11 (2025-09-02)

### Other Changes

- Fixed VSIX signing [[#91](https://github.com/microsoft/mcp/pull/91)]
- Included native packages in build artifacts and pack/release scripts. [[#51](https://github.com/microsoft/mcp/pull/51)]

## 0.5.10 (2025-08-28)

### Bugs fixed

- Fixed a bug with telemetry collection related to AppConfig tools. [[#44](https://github.com/microsoft/mcp/pull/44)]

## 0.5.9 (2025-08-26)

### Other Changes

#### Dependency Updates

- Updated the following dependencies to improve .NET Ahead-of-Time (AOT) compilation support:
  - Microsoft.Azure.Cosmos `3.51.0` → Microsoft.Azure.Cosmos.Aot `0.1.1-preview.1`. [[#37](https://github.com/microsoft/mcp/pull/37)]

## 0.5.8 (2025-08-21)

### Features Added

- Added support for listing knowledge indexes in Azure AI Foundry projects via the command `azmcp_foundry_knowledge_index_list`. [[#1004](https://github.com/Azure/azure-mcp/pull/1004)]
- Added support for getting details of an Azure Function App via the command `azmcp_functionapp_get`. [[#970](https://github.com/Azure/azure-mcp/pull/970)]
- Added the following Azure Managed Lustre commands: [[#1003](https://github.com/Azure/azure-mcp/issues/1003)]
  - `azmcp_azuremanagedlustre_filesystem_list`: List available Azure Managed Lustre filesystems.
  - `azmcp_azuremanagedlustre_filesystem_required-subnet-size`: Returns the number of IP addresses required for a specific SKU and size of Azure Managed Lustre filesystem.
- Added support for designing Azure Cloud Architecture through guided questions via the command `azmcp_cloudarchitect_design`. [[#890](https://github.com/Azure/azure-mcp/pull/890)]
- Added support for the following Azure MySQL operations: [[#855](https://github.com/Azure/azure-mcp/issues/855)]
  - `azmcp_mysql_database_list` - List all databases in a MySQL server.
  - `azmcp_mysql_database_query` - Executes a SELECT query on a MySQL Database. The query must start with SELECT and cannot contain any destructive SQL operations for security reasons.
  - `azmcp_mysql_table_list` - List all tables in a MySQL database.
  - `azmcp_mysql_table_schema_get` - Get the schema of a specific table in a MySQL database.
  - `azmcp_mysql_server_config_get` - Retrieve the configuration of a MySQL server.
  - `azmcp_mysql_server_list` - List all MySQL servers in a subscription & resource group.
  - `azmcp_mysql_server_param_get` - Retrieve a specific parameter of a MySQL server.
  - `azmcp_mysql_server_param_set` - Set a specific parameter of a MySQL server to a specific value.
- Added telemetry for tracking service area when calling tools. [[#1024](https://github.com/Azure/azure-mcp/pull/1024)]

### Breaking Changes

- Renamed the following Storage tool option names: [[#1015](https://github.com/Azure/azure-mcp/pull/1015)]
  - `azmcp_storage_account_create`: `account-name` → `account`.
  - `azmcp_storage_blob_batch_set-tier`: `blob-names` → `blobs`.

### Bugs Fixed

- Fixed SQL service test assertions to use case-insensitive string comparisons for resource type validation. [[#938](https://github.com/Azure/azure-mcp/pull/938)]
- Fixed HttpClient service test assertions to properly validate NoProxy collection handling instead of expecting a single string value. [[#938](https://github.com/Azure/azure-mcp/pull/938)]

### Other Changes

- Introduced the `BaseAzureResourceService` class to allow performing Azure Resource read operations using Azure Resource Graph queries. [[#938](https://github.com/Azure/azure-mcp/pull/938)]
- Refactored SQL service implementation to use Azure Resource Graph queries instead of direct ARM API calls. [[#938](https://github.com/Azure/azure-mcp/pull/938)]
  - Removed dependency on `Azure.ResourceManager.Sql` package by migrating to Azure Resource Graph queries, reducing package size and improving startup performance.
- Enhanced `BaseAzureService` with `EscapeKqlString` method for safe KQL query construction across all Azure services. [[#938](https://github.com/Azure/azure-mcp/pull/938)]
  - Fixed KQL string escaping in Workbooks service queries.
- Standardized Azure Storage command descriptions, option names, and parameter names for consistency across all storage commands. Updated JSON serialization context to remove unused model types and improve organization. [[#1015](https://github.com/Azure/azure-mcp/pull/1015)]
- Updated to .NET 10 SDK to prepare for .NET tool packing. [[#1023](https://github.com/Azure/azure-mcp/pull/1023)]
- Enhanced `bestpractices` and `azureterraformbestpractices` tool descriptions to better work with the vscode copilot tool grouping feature. [[#1029](https://github.com/Azure/azure-mcp/pull/1029)]
- The Azure MCP Server can now be packaged as a .NET SDK Tool for easier use by users with the .NET 10 SDK installed. [[#422](https://github.com/Azure/azure-mcp/issues/422)]

#### Dependency Updates

- Updated the following dependencies to improve .NET Ahead-of-Time (AOT) compilation support: [[#1031](https://github.com/Azure/azure-mcp/pull/1031)]
  - Azure.ResourceManager.ResourceHealth: `1.0.0` → `1.1.0-beta.5`

## 0.5.7 (2025-08-19)

### Features Added
- Added support for the following Azure Deploy and Azure Quota operations: [[#626](https://github.com/Azure/azure-mcp/pull/626)]
  - `azmcp_deploy_app_logs_get` - Get logs from Azure applications deployed using azd.
  - `azmcp_deploy_iac_rules_get` - Get Infrastructure as Code rules.
  - `azmcp_deploy_pipeline_guidance-get` - Get guidance for creating CI/CD pipelines to provision Azure resources and deploy applications.
  - `azmcp_deploy_plan_get` - Generate deployment plans to construct infrastructure and deploy applications on Azure.
  - `azmcp_deploy_architecture_diagram-generate` - Generate Azure service architecture diagrams based on application topology.
  - `azmcp_quota_region_availability-list` - List available Azure regions for specific resource types.
  - `azmcp_quota_usage_check` - Check Azure resource usage and quota information for specific resource types and regions.
- Added support for listing Azure Function Apps via the command `azmcp-functionapp-list`. [[#863](https://github.com/Azure/azure-mcp/pull/863)]
- Added support for importing existing certificates into Azure Key Vault via the command `azmcp-keyvault-certificate-import`. [[#968](https://github.com/Azure/azure-mcp/issues/968)]
- Added support for uploading a local file to an Azure Storage blob via the command `azmcp-storage-blob-upload`. [[#960](https://github.com/Azure/azure-mcp/pull/960)]
- Added support for the following Azure Service Health operations: [[#998](https://github.com/Azure/azure-mcp/pull/998)]
  - `azmcp-resourcehealth-availability-status-get` - Get the availability status for a specific resource.
  - `azmcp-resourcehealth-availability-status-list` - List availability statuses for all resources in a subscription or resource group.
- Added support for listing repositories in Azure Container Registries via the command `azmcp-acr-registry-repository-list`. [[#983](https://github.com/Azure/azure-mcp/pull/983)]

### Other Changes

- Improved guidance for LLM interactions with Azure MCP server by adding rules around bestpractices tool calling to server instructions. [[#1007](https://github.com/Azure/azure-mcp/pull/1007)]

#### Dependency Updates

- Updated the following dependencies to improve .NET Ahead-of-Time (AOT) compilation support: [[#893](https://github.com/Azure/azure-mcp/pull/893)]
  - Azure.Bicep.Types: `0.5.110` → `0.6.1`
  - Azure.Bicep.Types.Az: `0.2.771` → `0.2.792`
- Added the following dependencies to support Azure Managed Lustre
  - Azure.ResourceManager.StorageCache:  `1.3.1`

## 0.5.6 (2025-08-14)

### Features Added

- Added support for listing Azure Function Apps via the command `azmcp-functionapp-list`. [[#863](https://github.com/Azure/azure-mcp/pull/863)]
- Added support for getting details about an Azure Storage Account via the command `azmcp-storage-account-details`. [[#934](https://github.com/Azure/azure-mcp/issues/934)]

### Other Changes

- Refactored resource group option (`--resource-group`) handling and validation for all commands to a centralized location. [[#961](https://github.com/Azure/azure-mcp/issues/961)]

#### Dependency Updates

- Updated the following dependencies to improve .NET Ahead-of-Time (AOT) compilation support: [[#967](https://github.com/Azure/azure-mcp/issues/967)] [[#969](https://github.com/Azure/azure-mcp/issues/969)]
  - Azure.Monitor.Query: `1.6.0` → `1.7.1`
  - Azure.Monitor.Ingestion: `1.1.2` → `1.2.0`
  - Azure.Search.Documents: `11.7.0-beta.4` → `11.7.0-beta.6`
  - Azure.ResourceManager.ContainerRegistry: `1.3.0` → `1.3.1`
  - Azure.ResourceManager.DesktopVirtualization: `1.3.1` → `1.3.2`
  - Azure.ResourceManager.PostgreSql: `1.3.0` → `1.3.1`

## 0.5.5 (2025-08-12)

### Features Added

- Added support for listing ACR (Azure Container Registry) registries in a subscription via the command `azmcp-acr-registry-list`. [[#915](https://github.com/Azure/azure-mcp/issues/915)]
- Added the following Azure Storage commands:
  - `azmcp-storage-account-create`: Create a new Azure Storage account. [[#927](https://github.com/Azure/azure-mcp/issues/927)]
  - `azmcp-storage-queue-message-send`: Send a message to an Azure Storage queue. [[#794](https://github.com/Azure/azure-mcp/pull/794)]
  - `azmcp-storage-blob-details`: Get details about an Azure Storage blob. [[#930](https://github.com/Azure/azure-mcp/issues/930)]
  - `azmcp-storage-blob-container-create`: Create a new Azure Storage blob container. [[#937](https://github.com/Azure/azure-mcp/issues/937)]

### Breaking Changes

- The `azmcp-storage-account-list` command now returns account metadata objects instead of plain strings. Each item includes: `name`, `location`, `kind`, `skuName`, `skuTier`, `hnsEnabled`, `allowBlobPublicAccess`, `enableHttpsTrafficOnly`. Update scripts to read the `name` property. The underlying `IStorageService.GetStorageAccounts()` signature changed from `Task<List<string>>` to `Task<List<StorageAccountInfo>>`. [[#904](https://github.com/Azure/azure-mcp/issues/904)]

### Bugs Fixed

- Fixed best practices tool invocation failure when passing "all" action with "general" or "azurefunctions" resources. [[#757](https://github.com/Azure/azure-mcp/issues/757)]
- Updated metadata for CREATE and SET tools to `destructive = true`. [[#773](https://github.com/Azure/azure-mcp/pull/773)]

### Other Changes
- Consolidate "AzSubscriptionGuid" telemetry logic into `McpRuntime`. [[#935](https://github.com/Azure/azure-mcp/pull/935)]

## 0.5.4 (2025-08-07)

### Bugs Fixed

- Fixed subscription parameter handling across all Azure MCP service methods to consistently use `subscription` instead of `subscriptionId`, enabling proper support for both subscription IDs and subscription names. [[#877](https://github.com/Azure/azure-mcp/issues/877)]
- Fixed `ToolExecuted` telemetry activity being created twice. [[#741](https://github.com/Azure/azure-mcp/pull/741)]

### Other Changes

- Improved Azure MCP display name in VS Code from 'azure-mcp-server-ext' to 'Azure MCP' for better user experience in the Configure Tools interface. [[#871](https://github.com/Azure/azure-mcp/issues/871), [#876](https://github.com/Azure/azure-mcp/pull/876)]
- Updated the  following `CommandGroup` descriptions to improve their tool usage by Agents:
  - Azure AI Search [[#874](https://github.com/Azure/azure-mcp/pull/874)]
  - Storage [[#879](https://github.com/Azure/azure-mcp/pull/879)]

## 0.5.3 (2025-08-05)

### Features Added

- Added support for providing the `--content-type` and `--tags` properties to the `azmcp-appconfig-kv-set` command. [[#459](https://github.com/Azure/azure-mcp/pull/459)]
- Added `filter-path` and `recursive` capabilities to `azmcp-storage-datalake-file-system-list-paths`. [[#770](https://github.com/Azure/azure-mcp/issues/770)]
- Added support for listing files and directories in Azure File Shares via the `azmcp-storage-share-file-list` command. This command recursively lists all items in a specified file share directory with metadata including size, last modified date, and content type. [[#793](https://github.com/Azure/azure-mcp/pull/793)]
- Added support for Azure Virtual Desktop with new commands: [[#653](https://github.com/Azure/azure-mcp/pull/653)]
  - `azmcp-virtualdesktop-hostpool-list` - List all host pools in a subscription
  - `azmcp-virtualdesktop-sessionhost-list` - List all session hosts in a host pool
  - `azmcp-virtualdesktop-sessionhost-usersession-list` - List all user sessions on a specific session host
- Added support for creating and publishing DevDeviceId in telemetry. [[#810](https://github.com/Azure/azure-mcp/pull/810/)]

### Breaking Changes

- **Parameter Name Changes**: Removed unnecessary "-name" suffixes from command parameters across 25+ parameters in 12+ Azure service areas to improve consistency and usability. Users will need to update their command-line usage and scripts. [[#853](https://github.com/Azure/azure-mcp/pull/853)]
  - **AppConfig**: `--account-name` → `--account`
  - **Search**: `--service-name` → `--service`, `--index-name` → `--index`
  - **Cosmos**: `--account-name` → `--account`, `--database-name` → `--database`, `--container-name` → `--container`
  - **Kusto**: `--cluster-name` → `--cluster`, `--database-name` → `--database`, `--table-name` → `--table`
  - **AKS**: `--cluster-name` → `--cluster`
  - **Postgres**: `--user-name` → `--user`
  - **ServiceBus**: `--queue-name` → `--queue`, `--topic-name` → `--topic`
  - **Storage**: `--account-name` → `--account`, `--container-name` → `--container`, `--table-name` → `--table`, `--file-system-name` → `--file-system`, `--tier-name` → `--tier`
  - **Monitor**: `--table-name` → `--table`, `--model` → `--health-model`, `--resource-name` → `--resource`
  - **Foundry**: `--deployment-name` → `--deployment`, `--publisher-name` → `--publisher`, `--license-name` → `--license`, `--sku-name` → `--sku`, `--azure-ai-services-name` → `--azure-ai-services`

### Bugs Fixed

- Fixed an issue where the `azmcp-storage-blob-batch-set-tier` command did not correctly handle the `--tier` parameter when setting the access tier for multiple blobs. [[#808](https://github.com/Azure/azure-mcp/pull/808)]

### Other Changes

- Implemented centralized HttpClient service with proxy support for better resource management and enterprise compatibility. [[#857](https://github.com/Azure/azure-mcp/pull/857)]
- Added caching for Cosmos DB databases and containers. [[#813](https://github.com/Azure/azure-mcp/pull/813)]
- Refactored PostgreSQL commands to follow ObjectVerb naming pattern, fix command hierarchy, and ensure all commands end with verbs. This improves consistency and discoverability across all postgres commands. [[#865](https://github.com/Azure/azure-mcp/issues/865)] [[#866](https://github.com/Azure/azure-mcp/pull/866)]

#### Dependency Updates

- Updated the following dependencies to improve .NET Ahead-of-Time (AOT) compilation support. AOT will enable shipping Azure MCP Server as self-contained native executable.
  - Azure.Core: `1.46.2` → `1.47.1`
  - Azure.ResourceManager: `1.13.1` → `1.13.2`
  - Azure.ResourceManager.ApplicationInsights: `1.0.1` → `1.1.0-beta.1`
  - Azure.ResourceManager.AppConfiguration: `1.4.0` → `1.4.1`
  - Azure.ResourceManager.Authorization: `1.1.4` → `1.1.5`
  - Azure.ResourceManager.ContainerService: `1.2.3` → `1.2.5`
  - Azure.ResourceManager.Kusto: `1.6.0` → `1.6.1`
  - Azure.ResourceManager.CognitiveServices: `1.4.0` → `1.5.1`
  - Azure.ResourceManager.Redis: `1.5.0` → `1.5.1`
  - Azure.ResourceManager.RedisEnterprise: `1.1.0` → `1.2.1`
  - Azure.ResourceManager.LoadTesting: `1.1.1` → `1.1.2`
  - Azure.ResourceManager.Sql: `1.3.0` → `1.4.0-beta.3`
  - Azure.ResourceManager.Datadog: `1.0.0-beta.5` → `1.0.0-beta.6`
  - Azure.ResourceManager.CosmosDB: `1.3.2` → `1.4.0-beta.13`
  - Azure.ResourceManager.OperationalInsights: `1.3.0` → `1.3.1`
  - Azure.ResourceManager.Search: `1.2.3` → `1.3.0`
  - Azure.ResourceManager.Storage: `1.4.2` → `1.4.4`
  - Azure.ResourceManager.Grafana: `1.1.1` → `1.2.0-beta.2`
  - Azure.ResourceManager.ResourceGraph: `1.1.0-beta.3` → `1.1.0-beta.4`

## 0.5.2 (2025-07-31)

### Features Added

- Added support for batch setting access tier for multiple Azure Storage blobs via the `azmcp-storage-blob-batch-set-tier` command. This command efficiently changes the storage tier (Hot, Cool, Archive, etc) for multiple blobs simultaneously in a single operation. [[#735](https://github.com/Azure/azure-mcp/issues/735)]
- Added descriptions to all Azure MCP command groups to improve discoverability and usability when running the server with `--mode single` or `--mode namespace`. [[#791](https://github.com/Azure/azure-mcp/pull/791)]

### Breaking Changes

- Removed `--partner-tenant-id` option from `azmcp-marketplace-product-get` command. [[#656](https://github.com/Azure/azure-mcp/pull/656)]

## 0.5.1 (2025-07-29)

### Features Added

- Added support for listing SQL databases via the command: `azmcp-sql-db-list`. [[#746](https://github.com/Azure/azure-mcp/pull/746)]
- Added support for reading `AZURE_SUBSCRIPTION_ID` from the environment variables if a subscription is not provided. [[#533](https://github.com/Azure/azure-mcp/pull/533)]

### Breaking Changes

- Removed the following Key Vault operations: [[#768](https://github.com/Azure/azure-mcp/pull/768)]
  - `azmcp-keyvault-secret-get`
  - `azmcp-keyvault-key-get`

### Other Changes

- Improved the MAC address search logic for telemetry by making it more robust in finding a valid network interface. [[#759](https://github.com/Azure/azure-mcp/pull/759)]
- Major repository structure change:
  - Service areas moved from `/src/areas/{Area}` and `/tests/areas/{Area}` into `/areas/{area}/src` and `/areas/{area}/tests`
  - Common code moved into `/core/src` and `/core/tests`

## 0.5.0 (2025-07-24)

### Features Added

- Added a new VS Code extension (VSIX installer) for the VS Code Marketplace. [[#661](https://github.com/Azure/azure-mcp/pull/661)]
- Added `--mode all` startup option to expose all Azure MCP tools individually. [[#689](https://github.com/Azure/azure-mcp/issues/689)]
- Added more tools for Azure Key Vault: [[#517](https://github.com/Azure/azure-mcp/pull/517)]
  - `azmcp-keyvault-certificate-list` - List certificates in a key vault
  - `azmcp-keyvault-certificate-get` - Get details of a specific certificate
  - `azmcp-keyvault-certificate-create` - Create a new certificate
  - `azmcp-keyvault-secret-list` - List secrets in a key vault
  - `azmcp-keyvault-secret-create` - Create a new secret
- Added support for Azure Workbooks management operations: [[#629](https://github.com/Azure/azure-mcp/pull/629)]
  - `azmcp-workbooks-list` - List workbooks in a resource group with optional filtering
  - `azmcp-workbooks-show` - Get detailed information about a specific workbook
  - `azmcp-workbooks-create` - Create new workbooks with custom visualizations and content
  - `azmcp-workbooks-update` - Update existing workbook configurations and metadata
  - `azmcp-workbooks-delete` - Delete workbooks when no longer needed
- Added support for creating a directory in Azure Storage DataLake via the `azmcp-storage-datalake-directory-create` command. [[#647](https://github.com/Azure/azure-mcp/pull/647)]
- Added support for getting the details of an Azure Kubernetes Service (AKS) cluster via the `azmcp-aks-cluster-get` command. [[#700](https://github.com/Azure/azure-mcp/pull/700)]

### Breaking Changes

- Changed the default startup mode to list tools at the namespace level instead of at an individual level, reducing total tool count from around 128 tools to 25. Use `--mode all` to restore the previous behavior of exposing all tools individually. [[#689](https://github.com/Azure/azure-mcp/issues/689)]
- Consolidated Azure best practices commands into the command `azmcp-bestpractices-get` with `--resource` and `--action` parameters: [[#677](https://github.com/Azure/azure-mcp/pull/677)]
  - Removed `azmcp-bestpractices-general-get`, `azmcp-bestpractices-azurefunctions-get-code-generation` and `azmcp-bestpractices-azurefunctions-get-deployment`
  - Use `--resource general --action code-generation` for general Azure code generation best practices
  - Use `--resource general --action deployment` for general Azure deployment best practices
  - Use `--resource azurefunctions --action code-generation` instead of the old azurefunctions code-generation command
  - Use `--resource azurefunctions --action deployment` instead of the old azurefunctions deployment command
  - Use `--resource static-web-app --action all` to get Static Web Apps development and deployment best practices

### Bugs Fixed

- Fixes tool discovery race condition causing "tool not found" errors in MCP clients that use different processes to start and use the server, like LangGraph. [[#556](https://github.com/Azure/azure-mcp/issues/556)]

## 0.4.1 (2025-07-17)

### Features Added

- Added support for the following Azure Load Testing operations: [[#315](https://github.com/Azure/azure-mcp/pull/315)]
  - `azmcp-loadtesting-testresource-list` - List Azure Load testing resources.
  - `azmcp-loadtesting-testresource-create` - Create a new Azure Load testing resource.
  - `azmcp-loadtesting-test-get` - Get details of a specific load test configuration.
  - `azmcp-loadtesting-test-create` - Create a new load test configuration.
  - `azmcp-loadtesting-testrun-get` - Get details of a specific load test run.
  - `azmcp-loadtesting-testrun-list` - List all load test runs for a specific test.
  - `azmcp-loadtesting-testrun-create` - Create a new load test run.
  - `azmcp-loadtesting-testrun-delete` - Delete a specific load test run.
- Added support for scanning Azure resources for compliance recommendations using the Azure Quick Review CLI via the command: `azmcp-extension-azqr`. [[#510](https://github.com/Azure/azure-mcp/pull/510)]
- Added support for listing paths in Data Lake file systems via the command: `azmcp-storage-datalake-file-system-list-paths`. [[#608](https://github.com/Azure/azure-mcp/pull/608)]
- Added support for listing SQL elastic pools via the command: `azmcp-sql-elastic-pool-list`. [[#606](https://github.com/Azure/azure-mcp/pull/606)]
- Added support for listing SQL server firewall rules via the command: `azmcp-sql-firewall-rule-list`. [[#610](https://github.com/Azure/azure-mcp/pull/610)]
- Added new commands for obtaining Azure Functions best practices via the following commands: [[#630](https://github.com/Azure/azure-mcp/pull/630)]
  - `azmcp-bestpractices-azurefunctions-get-code-generation` - Get code generation best practices for Azure Functions.
  - `azmcp-bestpractices-azurefunctions-get-deployment` - Get deployment best practices for Azure Functions.
- Added support for get details about a product in the Azure Marketplace via the command: `azmcp-marketplace-product-get`. [[#442](https://github.com/Azure/azure-mcp/pull/442)]

### Breaking Changes

- Renamed the command `azmcp-bestpractices-get` to `azmcp-bestpractices-general-get`. [[#630](https://github.com/Azure/azure-mcp/pull/630)]

### Bugs Fixed

- Fixed an issue with Azure CLI executable path resolution on Windows. [[#611](https://github.com/Azure/azure-mcp/issues/611)]
- Fixed a tool discovery timing issue when calling tools on fresh server instances. [[#604](https://github.com/Azure/azure-mcp/issues/604)]
- Fixed issue where unrecognizable json would be sent to MCP clients in STDIO mode at startup. [[#644](https://github.com/Azure/azure-mcp/issues/644)]

### Other Changes

- Changed `engines.node` in `package.json` to require Node.js version `>=20.0.0`. [[#628](https://github.com/Azure/azure-mcp/pull/628)]

## 0.4.0 (2025-07-15)

### Features Added

- Added support for listing Azure Kubernetes Service (AKS) clusters via the command `azmcp-aks-cluster-list`. [[#560](https://github.com/Azure/azure-mcp/pull/560)]
- Made the following Ahead of Time (AOT) compilation improvements saving `6.96 MB` in size total:
  - Switched to the trimmer-friendly `CreateSlimBuilder` API from `CreateBuilder`, saving `0.63 MB` in size for the native executable. [[#564](https://github.com/Azure/azure-mcp/pull/564)]
  - Switched to the trimmer-friendly `npgsql` API, saving `2.69 MB` in size for the native executable. [[#592](https://github.com/Azure/azure-mcp/pull/592)]
  - Enabled `IlcFoldIdenticalMethodBodies` to fold identical method bodies, saving `3.64 MB` in size for the native executable. [[#598](https://github.com/Azure/azure-mcp/pull/598)]
- Added support for using the hyphen/dash ("-") character in command names. [[#531](https://github.com/Azure/azure-mcp/pull/531)]
- Added support for authenticating with the Azure account used to log into VS Code. Authentication now prioritizes the VS Code broker credential when in the context of VS Code. [[#452](https://github.com/Azure/azure-mcp/pull/452)]

### Breaking Changes

- Removed SSE (Server-Sent Events) transport support. Now, only stdio transport is supported as SSE is no longer part of the MCP specification. [[#593](https://github.com/Azure/azure-mcp/issues/593)]
- Renamed `azmcp-sql-server-entraadmin-list` to `azmcp-sql-server-entra-admin-list` for better readability. [[#602](https://github.com/Azure/azure-mcp/pull/602)]

### Bugs Fixed

- Added a post-install script to ensure platform-specific versions like `@azure/mcp-${platform}-${arch}` can be resolved. Otherwise, fail install to prevent npx caching of `@azure/mcp`. [[#597](https://github.com/Azure/azure-mcp/pull/597)]
- Improved install reliability and error handling when missing platform packages on Ubuntu. [[#394](https://github.com/Azure/azure-mcp/pull/394)]

### Other Changes
- Updated `engines.node` in `package.json` to require Node.js version `>=22.0.0`.

#### Dependency Updates

- Updated the `ModelContextProtocol.AspNetCore` version from `0.3.0-preview.1` to `0.3.0-preview.2`. [[#519](https://github.com/Azure/azure-mcp/pull/519)]

## 0.3.2 (2025-07-10)

### Features Added

- Added support for listing Azure Managed Grafana details via the command: `azmcp-grafana-list`. [[#532](https://github.com/Azure/azure-mcp/pull/532)]
- Added agent best practices for Azure Terraform commands. [[#420](https://github.com/Azure/azure-mcp/pull/420)]

### Bugs Fixed

- Fixed issue where trace logs could be collected as telemetry. [[#540](https://github.com/Azure/azure-mcp/pull/540/)]
- Fixed an issue that prevented the Azure MCP from finding the Azure CLI if it was installed on a path other than the default global one. [[#351](https://github.com/Azure/azure-mcp/issues/351)]

## 0.3.1 (2025-07-08)

### Features Added

- Added support for the following SQL operations:
  - `azmcp-sql-db-show` - Show details of a SQL Database [[#516](https://github.com/Azure/azure-mcp/pull/516)]
  - `azmcp-sql-server-entra-admin-list` - List Microsoft Entra ID administrators for a SQL server [[#529](https://github.com/Azure/azure-mcp/pull/529)]
- Updates Azure MCP tool loading configurations at launch time. [[#513](https://github.com/Azure/azure-mcp/pull/513)]

### Breaking Changes

- Deprecated the `--service` flag. Use `--namespace` and `--mode` options to specify the service and mode the server will run in. [[#513](https://github.com/Azure/azure-mcp/pull/513)]

## 0.3.0 (2025-07-03)

### Features Added

- Added support for Azure AI Foundry [[#274](https://github.com/Azure/azure-mcp/pull/274)]. The following tools are now available:
  - `azmcp-foundry-models-list`
  - `azmcp-foundry-models-deploy`
  - `azmcp-foundry-models-deployments-list`
- Added support for telemetry [[#386](https://github.com/Azure/azure-mcp/pull/386)]. Telemetry is enabled by default but can be disabled by setting `AZURE_MCP_COLLECT_TELEMETRY` to `false`.

### Bugs Fixed

- Fixed a bug where `CallToolResult` was always successful. [[#511](https://github.com/Azure/azure-mcp/pull/511)]

## 0.2.6 (2025-07-01)

### Other Changes

- Updated the descriptions of the following tools to improve their usage by Agents: [[#492](https://github.com/Azure/azure-mcp/pull/492)]
  - `azmcp-datadog-monitoredresources-list`
  - `azmcp-kusto-cluster-list`
  - `azmcp-kusto-database-list`
  - `azmcp-kusto-sample`
  - `azmcp-kusto-table-list`
  - `azmcp-kusto-table-schema`

## 0.2.5 (2025-06-26)

### Bugs Fixed

- Fixed issue where tool listing incorrectly returned resources instead of text. [#465](https://github.com/Azure/azure-mcp/issues/465)
- Fixed invalid modification to HttpClient in KustoClient. [#433](https://github.com/Azure/azure-mcp/issues/433)

## 0.2.4 (2025-06-24)

### Features Added

- Added new command for resource-centric logs query in Azure Monitor with command path `azmcp-monitor-resource-logs-query` - https://github.com/Azure/azure-mcp/pull/413
- Added support for starting the server with a subset of services using the `--service` flag - https://github.com/Azure/azure-mcp/pull/424
- Improved index schema handling in Azure AI Search (index descriptions, facetable fields, etc.) - https://github.com/Azure/azure-mcp/pull/440
- Added new commands for querying metrics with Azure Monitor with command paths `azmcp-monitor-metrics-query` and `azmcp-monitor-metrics-definitions`. - https://github.com/Azure/azure-mcp/pull/428

### Breaking Changes

- Changed the command for workspace-based logs query in Azure Monitor from `azmcp-monitor-log-query` to `azmcp-monitor-workspace-logs-query`

### Bugs Fixed

- Fixed handling of non-retrievable fields in Azure AI Search. [#416](https://github.com/Azure/azure-mcp/issues/416)

### Other Changes

- Repository structure changed to organize all of an Azure service's code into a single "area" folder. ([426](https://github.com/Azure/azure-mcp/pull/426))
- Upgraded Azure.Messaging.ServiceBus to 7.20.1 and Azure.Core to 1.46.2. ([441](https://github.com/Azure/azure-mcp/pull/441/))
- Updated to ModelContextProtocol 0.3.0-preview1, which brings support for the 06-18-2025 MCP specification. ([431](https://github.com/Azure/azure-mcp/pull/431))

## 0.2.3 (2025-06-19)

### Features Added

- Adds support to launch MCP server in readonly mode - https://github.com/Azure/azure-mcp/pull/410

### Bugs Fixed

- MCP tools now expose annotations to clients https://github.com/Azure/azure-mcp/pull/388

## 0.2.2 (2025-06-17)

### Features Added

- Support for Azure ISV Services https://github.com/Azure/azure-mcp/pull/199/
- Support for Azure RBAC https://github.com/Azure/azure-mcp/pull/266
- Support for Key Vault Secrets https://github.com/Azure/azure-mcp/pull/173


## 0.2.1 (2025-06-12)

### Bugs Fixed

- Fixed the issue where queries containing double quotes failed to execute. https://github.com/Azure/azure-mcp/pull/338
- Enables dynamic proxy mode within single "azure" tool. https://github.com/Azure/azure-mcp/pull/325

## 0.2.0 (2025-06-09)

### Features Added

- Support for launching smaller service level MCP servers. https://github.com/Azure/azure-mcp/pull/324

### Bugs Fixed

- Fixed failure starting Docker image. https://github.com/Azure/azure-mcp/pull/301

## 0.1.2 (2025-06-03)

### Bugs Fixed

- Monitor Query Logs Failing.  Fixed with https://github.com/Azure/azure-mcp/pull/280

## 0.1.1 (2025-05-30)

### Bugs Fixed

- Fixed return value of `tools/list` to use JSON object names. https://github.com/Azure/azure-mcp/pull/275

### Other Changes

- Update .NET SDK version to 9.0.300 https://github.com/Azure/azure-mcp/pull/278

## 0.1.0 (2025-05-28)

### Breaking Changes

- `azmcp tool list` "args" changes to "options"

### Other Changes

- Removed "Arguments" from code base in favor of "Options" to align with System. CommandLine semantics. https://github.com/Azure/azure-mcp/pull/232

## 0.0.21 (2025-05-22)

### Features Added

- Support for Azure Redis Caches and Clusters https://github.com/Azure/azure-mcp/pull/198
- Support for Azure Monitor Health Models https://github.com/Azure/azure-mcp/pull/208

### Bugs Fixed

- Updates the usage patterns of Azure Developer CLI (azd) when invoked from MCP. https://github.com/Azure/azure-mcp/pull/203
- Fixes server binding issue when using SSE transport in Docker by replacing `ListenLocalhost` with `ListenAnyIP`, allowing external access via port mapping. https://github.com/Azure/azure-mcp/pull/233

### Other Changes

- Updated to the latest ModelContextProtocol library. https://github.com/Azure/azure-mcp/pull/220

## 0.0.20 (2025-05-17)

### Bugs Fixed

- Improve the formatting in the ParseJsonOutput method and refactor it to utilize a ParseError record. https://github.com/Azure/azure-mcp/pull/218
- Added dummy argument for best practices tool, so the schema is properly generated for Python Open API use cases. https://github.com/Azure/azure-mcp/pull/219

## 0.0.19 (2025-05-15)

### Bugs Fixed

- Fixes Service Bus host name parameter description. https://github.com/Azure/azure-mcp/pull/209/

## 0.0.18 (2025-05-14)

### Bugs Fixed

- Include option to exclude managed keys. https://github.com/Azure/azure-mcp/pull/202

## 0.0.17 (2025-05-13)

### Bugs Fixed

- Added an opt-in timeout for browser-based authentication to handle cases where the process waits indefinitely if the user closes the browser. https://github.com/Azure/azure-mcp/pull/189

## 0.0.16 (2025-05-13)

### Bugs Fixed

- Fixed being able to pass args containing spaces through an npx call to the cli

### Other Changes

- Updated to the latest ModelContextProtocol library. https://github.com/Azure/azure-mcp/pull/161

## 0.0.15 (2025-05-09)

### Features Added

- Support for getting properties and runtime information for Azure Service Bus queues, topics, and subscriptions. https://github.com/Azure/azure-mcp/pull/150/
- Support for peeking at Azure Service Bus messages from queues or subscriptions. https://github.com/Azure/azure-mcp/pull/144
- Adds Best Practices tool that provides guidance to LLMs for effective code generation. https://github.com/Azure/azure-mcp/pull/153 https://github.com/Azure/azure-mcp/pull/156

### Other Changes

- Disabled Parallel testing in the ADO pipeline for Live Tests https://github.com/Azure/azure-mcp/pull/151

## 0.0.14 (2025-05-07)

### Features Added

- Support for Azure Key Vault keys https://github.com/Azure/azure-mcp/pull/119
- Support for Azure Data Explorer  https://github.com/Azure/azure-mcp/pull/21

## 0.0.13 (2025-05-06)

### Features Added

- Support for Azure PostgreSQL. https://github.com/Azure/azure-mcp/pull/81

## 0.0.12 (2025-05-05)

### Features Added

- Azure Search Tools https://github.com/Azure/azure-mcp/pull/83

### Other Changes

- Arguments no longer echoed in response: https://github.com/Azure/azure-mcp/pull/79
- Editorconfig and gitattributes updated: https://github.com/Azure/azure-mcp/pull/91

## 0.0.11 (2025-04-29)

### Features Added

### Breaking Changes

### Bugs Fixed
- Bug fixes to existing MCP commands
- See https://github.com/Azure/azure-mcp/releases/tag/0.0.11

### Other Changes

## 0.0.10 (2025-04-17)

### Features Added
- Support for Azure Cosmos DB (NoSQL databases).
- Support for Azure Storage.
- Support for Azure Monitor (Log Analytics).
- Support for Azure App Configuration.
- Support for Azure Resource Groups.
- Support for Azure CLI.
- Support for Azure Developer CLI (azd).

### Breaking Changes

### Bugs Fixed
- See https://github.com/Azure/azure-mcp/releases/tag/0.0.10

### Other Changes
- See Blog post for details https://devblogs.microsoft.com/azure-sdk/introducing-the-azure-mcp-server/<|MERGE_RESOLUTION|>--- conflicted
+++ resolved
@@ -12,11 +12,8 @@
 
 - Fixed the name of the Key Vault Managed HSM settings get command from `azmcp_keyvault_admin_get` to `azmcp_keyvault_admin_settings_get`. [[#643](https://github.com/microsoft/mcp/issues/643)]
 - Removed redundant DI instantiation of MCP server providers, as these are expected to be instantiated by the MCP server discovery mechanism. [[644](https://github.com/microsoft/mcp/pull/644)]
-<<<<<<< HEAD
+- Fixed App Lens having a runtime error for reflection-based serialization when using native AoT MCP build. [[#639](https://github.com/microsoft/mcp/pull/639)]
 - Added validation for the PostgreSQL database query command `azmcp_postgres_database_query`.[[#518](https://github.com/microsoft/mcp/pull/518)]
-=======
-- Fixed App Lens having a runtime error for reflection-based serialization when using native AoT MCP build. [[#639](https://github.com/microsoft/mcp/pull/639)]
->>>>>>> 422637f8
 
 ### Other Changes
 
