# CHANGELOG 📝

The Azure MCP Server updates automatically by default whenever a new release comes out 🚀. We ship updates twice a week on Tuesdays and Thursdays 😊

## 0.8.7 (Unreleased)

### Features Added

- Added support for sending email via Azure Communication Services with the command `azmcp_communication_email_send`. [[#690](https://github.com/microsoft/mcp/pull/690)]
- Added the following Event Hubs commands:
  - `azmcp_eventhubs_namespace_update`: Create or update an Event Hubs namespace.
  - `azmcp_eventhubs_namespace_delete`: Delete an existing Event Hubs namespace.
  - `azmcp_eventhubs_eventhub_update`: Create or update an Event Hub within a namespace.
  - `azmcp_eventhubs_eventhub_get`: Get details of an Event Hub within a namespace.
  - `azmcp_eventhubs_eventhub_delete`: Delete an Event Hub from a namespace.
  - `azmcp_eventhubs_eventhub_consumergroup_update`: Create or update a consumer group for an Event Hub.
  - `azmcp_eventhubs_eventhub_consumergroup_get`: Get details of a consumer group for an Event Hub.
  - `azmcp_eventhubs_eventhub_consumergroup_delete`: Delete a consumer group from an Event Hub.
- Added support for getting Azure AI Foundry (Cognitive Services) resource details via the command `azmcp_foundry_resource_get`. This unified command can list all AI Foundry resources in a subscription, filter by resource group, or get details for a specific resource including deployed models with their configurations (model name, version, SKU, capacity, and provisioning state). [[#762](https://github.com/microsoft/mcp/pull/762)]
- Added support for Azure Monitor Web Tests management operations: [[#529](https://github.com/microsoft/mcp/issues/529)]
  - `azmcp-monitor-webtests-list` - List all web tests in a subscription or optionally, within a resource group
  - `azmcp-monitor-webtests-get` - Get details for a specific web test
  - `azmcp-monitor-webtests-create` - Create a new web test in Azure Monitor
  - `azmcp-monitor-webtests-update` - Update an existing web test in Azure Monitor
- Added `azmcp extension cli generate` command for generating Azure Cli commands based on user intent. [[#203](https://github.com/microsoft/mcp/issues/203)]
- Added `azmcp extension cli install` command for getting installation instructions for Azure CLI, Azure Developer CLI and Azure Functions Core Tools. [[#74](https://github.com/microsoft/mcp/issues/74)]

### Breaking Changes

- Fix flow of `Activity.Current` in telemetry service by changing `ITelemetryService`'s activity calls to synchronous. [[#558](https://github.com/microsoft/mcp/pull/558)]

### Bugs Fixed

### Other Changes

- Updated the description of the following commands to decrease ambiguity and increase selection accuracy by LLMs:
  - AKS (Azure Kubernetes Service)
    - `azmcp_aks_cluster_get`
    - `azmcp_aks_nodepool_get`

## 0.8.6 (2025-10-09)

### Features Added

- Added `--tool` option to start Azure MCP server with only specific tools by name, providing fine-grained control over tool exposure. This option switches server mode to `--all` automatically. The `--namespace` and `--tool` options cannot be used together. [[#685](https://github.com/microsoft/mcp/issues/685)]
- Added support for getting ledger entries on Azure Confidential Ledger via the command `azmcp_confidentialledger_entries_get`. [[#705](https://github.com/microsoft/mcp/pull/723)]
- Added support for listing an Azure resource's activity logs via the command `azmcp_monitor_activitylog_list`. [[#720](https://github.com/microsoft/mcp/pull/720)]
- Added support for Azure AI Search knowledge bases and knowledge sources (preview):
  - `azmcp_search_knowledge_source_list` - List knowledge sources defined in an Azure AI Search service.
  - `azmcp_search_knowledge_base_list` - List knowledge bases defined in an Azure AI Search service.
  - `azmcp_search_knowledge_base_retrieve` - Execute a retrieval operation using a specified knowledge base with optional multi-turn conversation history.
  These commands enable agentic retrieval and reasoning grounded in Azure AI Search's new knowledge constructs.
- Bumped Azure AI Search .NET SDK dependency to align with knowledge agent APIs.

### Breaking Changes

- Unified required parameter validation: null or empty values now always throw `ArgumentException` with an improved message listing all invalid parameters. Previously this would throw either `ArgumentNullException` or `ArgumentException` only for the first invalid value. [[#718](https://github.com/microsoft/mcp/pull/718)]

### Other Changes

- Telemetry:
  - Added `ServerMode` telemetry tag to distinguish start-up modes for the MCP server. [[#738](https://github.com/microsoft/mcp/pull/738)]
  - Updated `ToolArea` telemetry field to be populated for namespace (and intent/learn) calls. [[#739](https://github.com/microsoft/mcp/pull/739)]

## 0.8.5 (2025-10-07)

### Features Added

- Added the following OpenAI commands: [[#647](https://github.com/microsoft/mcp/pull/647)]
  - `azmcp_foundry_openai_chat-completions-create`: Create interactive chat completions using Azure OpenAI chat models in AI Foundry.
  - `azmcp_foundry_openai_embeddings-create`: Generate vector embeddings using Azure OpenAI embedding models in AI Foundry
  - `azmcp_foundry_openai_models-list`: List all available OpenAI models and deployments in an Azure resource.
- Added support for sending SMS messages via Azure Communication Services with the command `azmcp_communication_sms_send`. [[#473](https://github.com/microsoft/mcp/pull/473)]
- Added support for appending tamper-proof ledger entries backed by TEEs and blockchain-style integrity guarantees in Azure Confidential Ledger via the command `azmcp_confidentialledger_entries_append`. [[#705](https://github.com/microsoft/mcp/pull/705)]
- Added the following Azure Managed Lustre commands:
  - `azmcp_azuremanagedlustre_filesystem_subnetsize_validate`: Check if the subnet can host the target Azure Managed Lustre SKU and size [[#110](https://github.com/microsoft/mcp/issues/110)].
  - `azmcp_azuremanagedlustre_filesystem_create`: Create an Azure Managed Lustre filesystem. [[#50](https://github.com/microsoft/mcp/issues/50)]
  - `azmcp_azuremanagedlustre_filesystem_update`: Update an Azure Managed Lustre filesystem. [[#50](https://github.com/microsoft/mcp/issues/50)]
- Added support for listing all Azure SignalR runtime instances or getting detailed information about a single one via the command `azmcp_signalr_runtime_get`. [[#83](https://github.com/microsoft/mcp/pull/83)]

### Breaking Changes

- Renamed `azmcp_azuremanagedlustre` commands to `azmcp_managedlustre`. [[#345](https://github.com/microsoft/mcp/issues/345)]
  - Renamed `azmcp_managedlustre_filesystem_required-subnet-size` to `azmcp_managedlustre_filesystem_subnetsize_ask`. [[#111](https://github.com/microsoft/mcp/issues/111)]
- Merged the following Azure Kubernetes Service (AKS) tools: [[#591](https://github.com/microsoft/mcp/issues/591)]
  - Merged `azmcp_aks_cluster_list` into `azmcp_aks_cluster_get`, which can perform both operations based on whether `--cluster` is passed.
  - Merged `azmcp_aks_nodepool_list` into `azmcp_aks_nodepool_get`, which can perform both operations based on whether `--nodepool` is passed.

### Bugs Fixed

- Improved description of Load Test commands. [[#92](https://github.com/microsoft/mcp/pull/92)]
- Fixed an issue where Azure Subscription tools were not available in the default (namespace) server mode. [[#634](https://github.com/microsoft/mcp/pull/634)]
- Improved error message for macOS users when interactive browser authentication fails due to broker threading requirements. The error now provides clear guidance to use Azure CLI, Azure PowerShell, or Azure Developer CLI for authentication instead. [[#684](https://github.com/microsoft/mcp/pull/684)]
- Added validation for the Cosmos query command `azmcp_cosmos_database_container_item_query`. [[#524](https://github.com/microsoft/mcp/pull/524)]
- Fixed the construction of Azure Resource Graph queries for App Configuration in the `FindAppConfigStore` method. The name filter is now correctly passed via the `additionalFilter` parameter instead of `tableName`, resolving "ExactlyOneStartingOperatorRequired" and "BadRequest" errors when setting key-value pairs. [[#670](https://github.com/microsoft/mcp/pull/670)]
- Updated the description of the Monitor tool and corrected the prompt for command `azmcp_monitor_healthmodels_entity_gethealth` to ensure that the LLM picks up the correct tool. [[#630](https://github.com/microsoft/mcp/pull/630)]
- Fixed "BadRequest" error in Azure Container Registry to get a registry, and in EventHubs to get a namespace. [[#729](https://github.com/microsoft/mcp/pull/729)]
- Added redundancy in Dockerfile to ensure the azmcp in the Docker image is actually executable. [[#732](https://github.com/microsoft/mcp/pull/732)]

### Other Changes

- Updated the description of `azmcp_bicepschema_get` to increase selection accuracy by LLMs. [[#649](https://github.com/microsoft/mcp/pull/649)]
<<<<<<< HEAD
- Update `ToolName` telemetry field to use normalized command name when `CommandFactory` tool is used. [[#716](https://github.com/microsoft/mcp/pull/716)]
- Updated the description of Storage commands to decrease ambiguity and increase selection accuracy by LLMs: [[#650](https://github.com/microsoft/mcp/pull/650)]
=======
- Update the `ToolName` telemetry field to use the normalized command name when the `CommandFactory` tool is used. [[#716](https://github.com/microsoft/mcp/pull/716)]
- Updated the default tool loading behavior to execute namespace tool calls directly instead of spawning separate child processes for each namespace. [[#704](https://github.com/microsoft/mcp/pull/704)]
>>>>>>> 5bd11ff2

#### Dependency updates

- Updated `Microsoft.Azure.Cosmos.Aot` from `0.1.2-preview.2` to `0.1.4-preview.2`, which upgrades the transitive Newtonsoft.Json dependency to `13.0.4`. [[#662](https://github.com/microsoft/mcp/pull/662)]

## 0.8.4 (2025-10-02)

### Features Added

- Added support to return metadata when using the `azmcp_tool_list` command. [[#564](https://github.com/microsoft/mcp/issues/564)]
- Added support for returning a list of tool namespaces instead of individual tools when using the `azmcp_tool_list` command with the `--namespaces` option. [[#496](https://github.com/microsoft/mcp/issues/496)]

### Breaking Changes

- Merged `azmcp_appconfig_kv_list` and `azmcp_appconfig_kv_show` into `azmcp_appconfig_kv_get` which can handle both listing and filtering key-values and getting a specific key-value. [[#505](https://github.com/microsoft/mcp/pull/505)]

### Bugs Fixed

- Fixed the name of the Key Vault Managed HSM settings get command from `azmcp_keyvault_admin_get` to `azmcp_keyvault_admin_settings_get`. [[#643](https://github.com/microsoft/mcp/issues/643)]
- Removed redundant DI instantiation of MCP server providers, as these are expected to be instantiated by the MCP server discovery mechanism. [[#644](https://github.com/microsoft/mcp/pull/644)]
- Fixed App Lens having a runtime error for reflection-based serialization when using native AoT MCP build. [[#639](https://github.com/microsoft/mcp/pull/639)]
- Added validation for the PostgreSQL database query command `azmcp_postgres_database_query`.[[#518](https://github.com/microsoft/mcp/pull/518)]

### Other Changes

- Change base Docker image from `bookworm-slim` to `alpine`. [[#651](https://github.com/microsoft/mcp/pull/651)]
- Refactored tool implementation to use Azure Resource Graph queries instead of direct ARM API calls:
  - Grafana [[#628](https://github.com/microsoft/mcp/pull/628)]
- Updated the description of the following commands to increase selection accuracy by LLMs:
  - App Deployment: `azmcp_deploy_app_logs_get` [[#640](https://github.com/microsoft/mcp/pull/640)]
  - Kusto: [[#666](https://github.com/microsoft/mcp/pull/666)]
    - `azmcp_kusto_cluster_get`
    - `azmcp_kusto_cluster_list`
    - `azmcp_kusto_database_list`
    - `azmcp_kusto_query`
    - `azmcp_kusto_sample`
    - `azmcp_kusto_table_list`
    - `azmcp_kusto_table_schema`
  - Redis: [[#655](https://github.com/microsoft/mcp/pull/655)]
    - `azmcp_redis_cache_list`
    - `azmcp_redis_cluster_list`
  - Service Bus: `azmcp_servicebus_topic_details` [[#642](https://github.com/microsoft/mcp/pull/642)]

#### Dependency Updates

- Updated the `ModelContextProtocol.AspNetCore` version from `0.3.0-preview.4` to `0.4.0-preview.1`. [[#576](https://github.com/Azure/azure-mcp/pull/576)]
- Removed the following dependencies:
  - `Azure.ResourceManager.Grafana` [[#628](https://github.com/microsoft/mcp/pull/622)]

## 0.8.3 (2025-09-30)

### Features Added

- Added support for Azure Developer CLI (azd) MCP tools when azd CLI is installed locally - [[#566](https://github.com/microsoft/mcp/issues/566)]
- Added support to proxy MCP capabilities when child servers leverage sampling or elicitation. [[#581](https://github.com/microsoft/mcp/pull/581)]
- Added support for publishing custom events to Event Grid topics via the command `azmcp_eventgrid_events_publish`. [[#514](https://github.com/microsoft/mcp/pull/514)]
- Added support for generating text completions using deployed Azure OpenAI models in AI Foundry via the command `azmcp_foundry_openai_create-completion`. [[#54](https://github.com/microsoft/mcp/pull/54)]
- Added support for speech recognition from an audio file with Azure AI Services Speech via the command `azmcp_speech_stt_recognize`. [[#436](https://github.com/microsoft/mcp/pull/436)]
- Added support for getting the details of an Azure Event Hubs namespace via the command `azmcp_eventhubs_namespace_get`. [[#105](https://github.com/microsoft/mcp/pull/105)]

### Breaking Changes

### Bugs Fixed

- Fixed an issue with the help option (`--help`) and enabled it across all commands and command groups. [[#583](https://github.com/microsoft/mcp/pull/583)]
- Fixed the following issues with Kusto commands:
  - `azmcp_kusto_cluster_list` and `azmcp_kusto_cluster_get` now accept the correct parameters expected by the service. [[#589](https://github.com/microsoft/mcp/issues/589)]
  - `azmcp_kusto_table_schema` now returns the correct table schema. [[#530](https://github.com/microsoft/mcp/issues/530)]
  - `azmcp_kusto_query` does not fail when the subscription id in the input query is enclosed in double quotes anymore. [[#152](https://github.com/microsoft/mcp/issues/152)]
  - All commands now return enough details in error messages when input parameters are invalid or missing. [[#575](https://github.com/microsoft/mcp/issues/575)]

### Other Changes

- Refactored tool implementation to use Azure Resource Graph queries instead of direct ARM API calls:
  - Authorization [[607](https://github.com/microsoft/mcp/pull/607)]
  - AppConfig [[606](https://github.com/microsoft/mcp/pull/606)]
  - ACR [[622](https://github.com/microsoft/mcp/pull/622)]
- Fixed the names of the following MySQL and Postgres commands: [[#614](https://github.com/microsoft/mcp/pull/614)]
  - `azmcp_mysql_server_config_config`    → `azmcp_mysql_server_config_get`
  - `azmcp_mysql_server_param_param`      → `azmcp_mysql_server_param_get`
  - `azmcp_mysql_table_schema_schema`     → `azmcp_mysql_table_schema_get`
  - `azmcp_postgres_server_config_config` → `azmcp_postgres_server_config_get`
  - `azmcp_postgres_server_param_param`   → `azmcp_postgres_server_param_get`
  - `azmcp_postgres_table_schema_schema`  → `azmcp_postgres_table_schema_get`
- Updated the description of the following commands to increase selection accuracy by LLMs:
  - AI Foundry: [[#599](https://github.com/microsoft/mcp/pull/599)]
    - `azmcp_foundry_agents_connect`
    - `azmcp_foundry_models_deploy`
    - `azmcp_foundry_models_deployments_list`
  - App Lens: `azmcp_applens_resource_diagnose` [[#556](https://github.com/microsoft/mcp/pull/556)]
  - Cloud Architect: `azmcp_cloudarchitect_design` [[#587](https://github.com/microsoft/mcp/pull/587)]
  - Cosmos DB: `azmcp_cosmos_database_container_item_query` [[#625](https://github.com/microsoft/mcp/pull/625)]
  - Event Grid: [[#552](https://github.com/microsoft/mcp/pull/552)]
    - `azmcp_eventgrid_subscription_list`
    - `azmcp_eventgrid_topic_list`
  - Key Vault: [[#608](https://github.com/microsoft/mcp/pull/608)]
    - `azmcp_keyvault_certificate_create`
    - `azmcp_keyvault_certificate_import`
    - `azmcp_keyvault_certificate_get`
    - `azmcp_keyvault_certificate_list`
    - `azmcp_keyvault_key_create`
    - `azmcp_keyvault_key_get`
    - `azmcp_keyvault_key_list`
    - `azmcp_keyvault_secret_create`
    - `azmcp_keyvault_secret_get`
    - `azmcp_keyvault_secret_list`
  - MySQL: [[#614](https://github.com/microsoft/mcp/pull/614)]
    - `azmcp_mysql_server_param_set`
  - Postgres: [[#562](https://github.com/microsoft/mcp/pull/562)]
    - `azmcp_postgres_database_query`
    - `azmcp_postgres_server_param_set`
  - Resource Health: [[#588](https://github.com/microsoft/mcp/pull/588)]
    - `azmcp_resourcehealth_availability-status_get`
    - `azmcp_resourcehealth_service-health-events_list`
  - SQL: [[#594](https://github.com/microsoft/mcp/pull/594)]
    - `azmcp_sql_db_delete`
    - `azmcp_sql_db_update`
    - `azmcp_sql_server_delete`
  - Subscriptions: `azmcp_subscription_list` [[#559](https://github.com/microsoft/mcp/pull/559)]

#### Dependency Updates

- Removed the following dependencies:
  - `Azure.ResourceManager.Authorization` [[#607](https://github.com/microsoft/mcp/pull/607)]
  - `Azure.ResourceManager.AppConfiguration` [[#606](https://github.com/microsoft/mcp/pull/606)]
  - `Azure.ResourceManager.ContainerRegistry` [[#622](https://github.com/microsoft/mcp/pull/622)]

## 0.8.2 (2025-09-25)

### Bugs Fixed

- Fixed `azmcp_subscription_list` to return empty enumerable instead of `null` when no subscriptions are found. [[#508](https://github.com/microsoft/mcp/pull/508)]

## 0.8.1 (2025-09-23)

### Features Added

- Added support for listing SQL servers in a subscription and resource group via the command `azmcp_sql_server_list`. [[#503](https://github.com/microsoft/mcp/issues/503)]
- Added support for renaming Azure SQL databases within a server while retaining configuration via the `azmcp sql db rename` command. [[#542](https://github.com/microsoft/mcp/pull/542)]
- Added support for Azure App Service database management via the command `azmcp_appservice_database_add`. [[#59](https://github.com/microsoft/mcp/pull/59)]
- Added the following Azure Foundry agents commands: [[#55](https://github.com/microsoft/mcp/pull/55)]
  - `azmcp_foundry_agents_connect`: Connect to an agent in an AI Foundry project and query it
  - `azmcp_foundry_agents_evaluate`: Evaluate a response from an agent by passing query and response inline
  - `azmcp_foundry_agents_query_and_evaluate`: Connect to an agent in an AI Foundry project, query it, and evaluate the response in one step
- Enhanced AKS managed cluster information with comprehensive properties. [[#490](https://github.com/microsoft/mcp/pull/490)]
- Added support retrieving Key Vault Managed HSM account settings via the command `azmcp-keyvault-admin-settings-get`. [[#358](https://github.com/microsoft/mcp/pull/358)]

### Breaking Changes

- Removed the following Storage tools: [[#500](https://github.com/microsoft/mcp/pull/500)]
  - `azmcp_storage_blob_batch_set-tier`
  - `azmcp_storage_datalake_directory_create`
  - `azmcp_storage_datalake_file-system_list-paths`
  - `azmcp_storage_queue_message_send`
  - `azmcp_storage_share_file_list`
  - `azmcp_storage_table_list`
- Updated the `OpenWorld` and `Destructive` hints for all tools. [[#510](https://github.com/microsoft/mcp/pull/510)]

### Bugs Fixed

- Fixed MCP server hanging on invalid transport arguments. Server now exits gracefully with clear error messages instead of hanging indefinitely. [[#511](https://github.com/microsoft/mcp/pull/511)]

### Other Changes

- Refactored Kusto service implementation to use Azure Resource Graph queries instead of direct ARM API calls. [[#528](https://github.com/microsoft/mcp/pull/528)]
- Refactored Storage service implementation [[#539](https://github.com/microsoft/mcp/pull/539)]
  - Replaced direct ARM API calls in `azmcp_storage_account_get` with Azure Resource Graph queries.
  - Updated `azmcp_storage_account_create` to use the GenericResource approach instead of direct ARM API calls.
- Updated `IAreaSetup` API so the area's command tree is returned rather than modifying an existing object. It's also more DI-testing friendly. [[#478](https://github.com/microsoft/mcp/pull/478)]
- Updated `CommandFactory.GetServiceArea` to check for a tool's service area with or without the root `azmcp` prefix. [[#478](https://github.com/microsoft/mcp/pull/478)]

#### Dependency Updates

- Removed the following dependencies:
  - `Azure.ResourceManager.Kusto` [[#528](https://github.com/microsoft/mcp/pull/528)]

## 0.8.0 (2025-09-18)

### Features Added

- Added the `--insecure-disable-elicitation` server startup switch. When enabled, the server will bypass user confirmation (elicitation) for tools marked as handling secrets and execute them immediately. This is **INSECURE** and meant only for controlled automation scenarios (e.g., CI or disposable test environments) because it removes a safety barrier that helps prevent accidental disclosure of sensitive data. [[#486](https://github.com/microsoft/mcp/pull/486)]
- Enhanced Azure authentication with targeted credential selection via the `AZURE_TOKEN_CREDENTIALS` environment variable: [[#56](https://github.com/microsoft/mcp/pull/56)]
  - `"dev"`: Development credentials (Visual Studio → Visual Studio Code → Azure CLI → Azure PowerShell → Azure Developer CLI)
  - `"prod"`: Production credentials (Environment → Workload Identity → Managed Identity)
  - Specific credential names (e.g., `"AzureCliCredential"`): Target only that credential
  - Improved Visual Studio Code credential error handling with proper exception wrapping for credential chaining
  - Replaced custom `DefaultAzureCredential` implementation with explicit credential chain for better control and transparency
  - For more details, see [Controlling Authentication Methods with AZURE_TOKEN_CREDENTIALS](https://github.com/microsoft/mcp/blob/main/servers/Azure.Mcp.Server/TROUBLESHOOTING.md#controlling-authentication-methods-with-azure_token_credentials)
- Enhanced AKS nodepool information with comprehensive properties. [[#454](https://github.com/microsoft/mcp/pull/454)]
- Added support for updating Azure SQL databases via the command `azmcp_sql_db_update`. [[#488](https://github.com/microsoft/mcp/pull/488)]
- Added support for listing Event Grid subscriptions via the command `azmcp_eventgrid_subscription_list`. [[#364](https://github.com/microsoft/mcp/pull/364)]
- Added support for listing Application Insights code optimization recommendations across components via the command `azmcp_applicationinsights_recommendation_list`. [#387](https://github.com/microsoft/mcp/pull/387)
- **Errata**: The following was announced as part of release `0.7.0, but was not actually included then.
  - Added support for creating and deleting SQL databases via the commands `azmcp_sql_db_create` and `azmcp_sql_db_delete`. [[#434](https://github.com/microsoft/mcp/pull/434)]
- Restored support for the following Key Vault commands: [[#506](https://github.com/microsoft/mcp/pull/506)]
  - `azmcp_keyvault_key_get`
  - `azmcp_keyvault_secret_get`

### Breaking Changes

- Redesigned how conditionally required options are handled. Commands now use explicit option registration via extension methods (`.AsRequired()`, `.AsOptional()`) instead of legacy patterns (`UseResourceGroup()`, `RequireResourceGroup()`). [[#452](https://github.com/microsoft/mcp/pull/452)]
- Removed support for the `AZURE_MCP_INCLUDE_PRODUCTION_CREDENTIALS` environment variable. Use `AZURE_TOKEN_CREDENTIALS` instead for more flexible credential selection. For migration details, see [Controlling Authentication Methods with AZURE_TOKEN_CREDENTIALS](https://github.com/microsoft/mcp/blob/main/servers/Azure.Mcp.Server/TROUBLESHOOTING.md#controlling-authentication-methods-with-azure_token_credentials). [[#56](https://github.com/microsoft/mcp/pull/56)]
- Merged `azmcp_appconfig_kv_lock` and `azmcp_appconfig_kv_unlock` into `azmcp_appconfig_kv_lock_set` which can handle locking or unlocking a key-value based on the `--lock` parameter. [[#485](https://github.com/microsoft/mcp/pull/485)]


### Other Changes

- Update `azmcp_foundry_models_deploy` to use "GenericResource" for deploying models to Azure AI Services. [[#456](https://github.com/microsoft/mcp/pull/456)]

#### Dependency Updates

- Replaced the `Azure.Bicep.Types.Az` dependency with `Microsoft.Azure.Mcp.AzTypes.Internal.Compact`. [[#472](https://github.com/microsoft/mcp/pull/472)]

## 0.7.0 (2025-09-16)

### Features Added

- Added support for getting a node pool in an AKS managed cluster via the command `azmcp_aks_nodepool_get`. [[#394](https://github.com/microsoft/mcp/pull/394)]
- Added support for diagnosing Azure Resources using the App Lens API via the command `azmcp_applens_resource_diagnose`. [[#356](https://github.com/microsoft/mcp/pull/356)]
- Added elicitation support. An elicitation request is sent if the tool annotation `secret` hint is true. [[#404](https://github.com/microsoft/mcp/pull/404)]
- Added `azmcp_sql_server_create`, `azmcp_sql_server_delete`, `azmcp_sql_server_show` to support SQL server create, delete, and show commands. [[#312](https://github.com/microsoft/mcp/pull/312)]
- Added the support for getting information about Azure Managed Lustre SKUs via the following command `azmcp_azuremanagedlustre_filesystem_get_sku_info`. [[#100](https://github.com/microsoft/mcp/issues/100)]
- Added support for creating and deleting SQL databases via the commands `azmcp_sql_db_create` and `azmcp_sql_db_delete`. [[#434](https://github.com/microsoft/mcp/pull/434)]
- `azmcp_functionapp_get` can now list Function Apps on a resource group level. [[#427](https://github.com/microsoft/mcp/pull/427)]

### Breaking Changes

- Merged `azmcp_functionapp_list` into `azmcp_functionapp_get`, which can perform both operations based on whether `--function-app` is passed. [[#427](https://github.com/microsoft/mcp/pull/427)]
- Removed Azure CLI (`az`) and Azure Developer CLI (`azd`) extension tools to reduce complexity and focus on native Azure service operations. [[#404](https://github.com/microsoft/mcp/pull/404)].

### Bugs Fixed

- Marked the `secret` hint of `azmcp_keyvault_secret_create` tool to "true". [[#430](https://github.com/microsoft/mcp/pull/430)]

### Other Changes

- Replaced bicep tool dependency on Azure.Bicep.Types.Az package with Microsoft.Azure.Mcp.AzTypes.Internal.Compact package. [[#472](https://github.com/microsoft/mcp/pull/472)]

## 0.6.0 (2025-09-11)

### Features Added

- **The Azure MCP Server is now also available on NuGet.org** [[#368](https://github.com/microsoft/mcp/pull/368)]
- Added support for listing node pools in an AKS managed cluster via the command `azmcp_aks_nodepool_list`. [[#360](https://github.com/microsoft/mcp/pull/360)]

### Breaking Changes

- To improve performance, packages now ship with trimmed binaries that have unused code and dependencies removed, resulting in significantly smaller file sizes, faster startup times, and reduced memory footprint. [Learn more](https://learn.microsoft.com/dotnet/core/deploying/trimming/trim-self-contained). [[#405](https://github.com/microsoft/mcp/pull/405)]
- Merged `azmcp_search_index_describe` and `azmcp_search_index_list` into `azmcp_search_index_get`, which can perform both operations based on whether `--index` is passed. [[#378](https://github.com/microsoft/mcp/pull/378)]
- Merged the following Storage tools: [[#376](https://github.com/microsoft/mcp/pull/376)]
  - `azmcp_storage_account_details` and `azmcp_storage_account_list` into `azmcp_storage_account_get`, which supports the behaviors of both tools based on whether `--account` is passed.
  - `azmcp_storage_blob_details` and `azmcp_storage_blob_list` into `azmcp_storage_blob_get`, which supports the behaviors of both tools based on whether `--blob` is passed.
  - `azmcp_storage_blob_container_details` and `azmcp_storage_blob_container_list` into `azmcp_storage_blob_container_get`, which supports the behaviors of both tools based on whether `--container` is passed.
- Updated the descriptions of all Storage tools. [[#376](https://github.com/microsoft/mcp/pull/376)]

### Other Changes

#### Dependency updates

- Updated the following dependencies: [[#380](https://github.com/microsoft/mcp/pull/380)]
  - Azure.Core: `1.47.1` → `1.48.0`
  - Azure.Identity: `1.15.0` → `1.16.0`

## 0.5.13 (2025-09-10)

### Features Added

- Added support for listing all Event Grid topics in a subscription via the command `azmcp_eventgrid_topic_list`. [[#43](https://github.com/microsoft/mcp/pull/43)]
- Added support for retrieving knowledge index schema information in Azure AI Foundry projects via the command `azmcp_foundry_knowledge_index_schema`. [[#41](https://github.com/microsoft/mcp/pull/41)]
- Added support for listing service health events in a subscription via the command `azmcp_resourcehealth_service-health-events_list`. [[#367](https://github.com/microsoft/mcp/pull/367)]

### Breaking Changes

- Updated/removed options for the following commands: [[#108](https://github.com/microsoft/mcp/pull/108)]
  - `azmcp_storage_account_create`: Removed the ability to configure `enable-https-traffic-only` (always `true` now), `allow-blob-public-access` (always `false` now), and `kind` (always `StorageV2` now).
  - `azmcp_storage_blob_container_create`: Removed the ability to configure `blob-container-public-access` (always `false` now).
  - `azmcp_storage_blob_upload`: Removed the ability to configure `overwrite` (always `false` now).

### Bugs Fixed

- Fixed telemetry bug where "ToolArea" was incorrectly populated in with "ToolName". [[#346](https://github.com/microsoft/mcp/pull/346)]

### Other Changes

- Added telemetry to log parameter values for the `azmcp_bestpractices_get` tool. [[#375](https://github.com/microsoft/mcp/pull/375)]
- Updated tool annotations. [[#377](https://github.com/microsoft/mcp/pull/377)]

#### Dependency updates

- Updated the following dependencies:
  - Azure.Identity: `1.14.0` → `1.15.0` [[#352](https://github.com/microsoft/mcp/pull/352)]
  - Azure.Identity.Broker: `1.2.0` → `1.3.0` [[#352](https://github.com/microsoft/mcp/pull/352)]
  - Microsoft.Azure.Cosmos.Aot: `0.1.1-preview.1` → `0.1.2-preview.1` [[#383](https://github.com/microsoft/mcp/pull/383)]
- Updated the following dependency to improve .NET Ahead-of-Time (AOT) compilation support: [[#363](https://github.com/microsoft/mcp/pull/363)]
  - Azure.ResourceManager.StorageCache: `1.3.1` → `1.3.2`

## 0.5.12 (2025-09-04)

### Features Added

- Added `azmcp_sql_server_firewall-rule_create` and `azmcp_sql_server_firewall-rule_delete` commands. [[#121](https://github.com/microsoft/mcp/pull/121)]

### Bugs Fixed

- Fixed a bug in MySQL query validation logic. [[#81](https://github.com/microsoft/mcp/pull/81)]

### Other Changes

AOT- Added a verb to the namespace name for bestpractices [[#109](https://github.com/microsoft/mcp/pull/109)]
- Added instructions about consumption plan for azure functions deployment best practices [[#218](https://github.com/microsoft/mcp/pull/218)]

## 0.5.11 (2025-09-02)

### Other Changes

- Fixed VSIX signing [[#91](https://github.com/microsoft/mcp/pull/91)]
- Included native packages in build artifacts and pack/release scripts. [[#51](https://github.com/microsoft/mcp/pull/51)]

## 0.5.10 (2025-08-28)

### Bugs fixed

- Fixed a bug with telemetry collection related to AppConfig tools. [[#44](https://github.com/microsoft/mcp/pull/44)]

## 0.5.9 (2025-08-26)

### Other Changes

#### Dependency Updates

- Updated the following dependencies to improve .NET Ahead-of-Time (AOT) compilation support:
  - Microsoft.Azure.Cosmos `3.51.0` → Microsoft.Azure.Cosmos.Aot `0.1.1-preview.1`. [[#37](https://github.com/microsoft/mcp/pull/37)]

## 0.5.8 (2025-08-21)

### Features Added

- Added support for listing knowledge indexes in Azure AI Foundry projects via the command `azmcp_foundry_knowledge_index_list`. [[#1004](https://github.com/Azure/azure-mcp/pull/1004)]
- Added support for getting details of an Azure Function App via the command `azmcp_functionapp_get`. [[#970](https://github.com/Azure/azure-mcp/pull/970)]
- Added the following Azure Managed Lustre commands: [[#1003](https://github.com/Azure/azure-mcp/issues/1003)]
  - `azmcp_azuremanagedlustre_filesystem_list`: List available Azure Managed Lustre filesystems.
  - `azmcp_azuremanagedlustre_filesystem_required-subnet-size`: Returns the number of IP addresses required for a specific SKU and size of Azure Managed Lustre filesystem.
- Added support for designing Azure Cloud Architecture through guided questions via the command `azmcp_cloudarchitect_design`. [[#890](https://github.com/Azure/azure-mcp/pull/890)]
- Added support for the following Azure MySQL operations: [[#855](https://github.com/Azure/azure-mcp/issues/855)]
  - `azmcp_mysql_database_list` - List all databases in a MySQL server.
  - `azmcp_mysql_database_query` - Executes a SELECT query on a MySQL Database. The query must start with SELECT and cannot contain any destructive SQL operations for security reasons.
  - `azmcp_mysql_table_list` - List all tables in a MySQL database.
  - `azmcp_mysql_table_schema_get` - Get the schema of a specific table in a MySQL database.
  - `azmcp_mysql_server_config_get` - Retrieve the configuration of a MySQL server.
  - `azmcp_mysql_server_list` - List all MySQL servers in a subscription & resource group.
  - `azmcp_mysql_server_param_get` - Retrieve a specific parameter of a MySQL server.
  - `azmcp_mysql_server_param_set` - Set a specific parameter of a MySQL server to a specific value.
- Added telemetry for tracking service area when calling tools. [[#1024](https://github.com/Azure/azure-mcp/pull/1024)]

### Breaking Changes

- Renamed the following Storage tool option names: [[#1015](https://github.com/Azure/azure-mcp/pull/1015)]
  - `azmcp_storage_account_create`: `account-name` → `account`.
  - `azmcp_storage_blob_batch_set-tier`: `blob-names` → `blobs`.

### Bugs Fixed

- Fixed SQL service test assertions to use case-insensitive string comparisons for resource type validation. [[#938](https://github.com/Azure/azure-mcp/pull/938)]
- Fixed HttpClient service test assertions to properly validate NoProxy collection handling instead of expecting a single string value. [[#938](https://github.com/Azure/azure-mcp/pull/938)]

### Other Changes

- Introduced the `BaseAzureResourceService` class to allow performing Azure Resource read operations using Azure Resource Graph queries. [[#938](https://github.com/Azure/azure-mcp/pull/938)]
- Refactored SQL service implementation to use Azure Resource Graph queries instead of direct ARM API calls. [[#938](https://github.com/Azure/azure-mcp/pull/938)]
  - Removed dependency on `Azure.ResourceManager.Sql` package by migrating to Azure Resource Graph queries, reducing package size and improving startup performance.
- Enhanced `BaseAzureService` with `EscapeKqlString` method for safe KQL query construction across all Azure services. [[#938](https://github.com/Azure/azure-mcp/pull/938)]
  - Fixed KQL string escaping in Workbooks service queries.
- Standardized Azure Storage command descriptions, option names, and parameter names for consistency across all storage commands. Updated JSON serialization context to remove unused model types and improve organization. [[#1015](https://github.com/Azure/azure-mcp/pull/1015)]
- Updated to .NET 10 SDK to prepare for .NET tool packing. [[#1023](https://github.com/Azure/azure-mcp/pull/1023)]
- Enhanced `bestpractices` and `azureterraformbestpractices` tool descriptions to better work with the vscode copilot tool grouping feature. [[#1029](https://github.com/Azure/azure-mcp/pull/1029)]
- The Azure MCP Server can now be packaged as a .NET SDK Tool for easier use by users with the .NET 10 SDK installed. [[#422](https://github.com/Azure/azure-mcp/issues/422)]

#### Dependency Updates

- Updated the following dependencies to improve .NET Ahead-of-Time (AOT) compilation support: [[#1031](https://github.com/Azure/azure-mcp/pull/1031)]
  - Azure.ResourceManager.ResourceHealth: `1.0.0` → `1.1.0-beta.5`

## 0.5.7 (2025-08-19)

### Features Added
- Added support for the following Azure Deploy and Azure Quota operations: [[#626](https://github.com/Azure/azure-mcp/pull/626)]
  - `azmcp_deploy_app_logs_get` - Get logs from Azure applications deployed using azd.
  - `azmcp_deploy_iac_rules_get` - Get Infrastructure as Code rules.
  - `azmcp_deploy_pipeline_guidance-get` - Get guidance for creating CI/CD pipelines to provision Azure resources and deploy applications.
  - `azmcp_deploy_plan_get` - Generate deployment plans to construct infrastructure and deploy applications on Azure.
  - `azmcp_deploy_architecture_diagram-generate` - Generate Azure service architecture diagrams based on application topology.
  - `azmcp_quota_region_availability-list` - List available Azure regions for specific resource types.
  - `azmcp_quota_usage_check` - Check Azure resource usage and quota information for specific resource types and regions.
- Added support for listing Azure Function Apps via the command `azmcp-functionapp-list`. [[#863](https://github.com/Azure/azure-mcp/pull/863)]
- Added support for importing existing certificates into Azure Key Vault via the command `azmcp-keyvault-certificate-import`. [[#968](https://github.com/Azure/azure-mcp/issues/968)]
- Added support for uploading a local file to an Azure Storage blob via the command `azmcp-storage-blob-upload`. [[#960](https://github.com/Azure/azure-mcp/pull/960)]
- Added support for the following Azure Service Health operations: [[#998](https://github.com/Azure/azure-mcp/pull/998)]
  - `azmcp-resourcehealth-availability-status-get` - Get the availability status for a specific resource.
  - `azmcp-resourcehealth-availability-status-list` - List availability statuses for all resources in a subscription or resource group.
- Added support for listing repositories in Azure Container Registries via the command `azmcp-acr-registry-repository-list`. [[#983](https://github.com/Azure/azure-mcp/pull/983)]

### Other Changes

- Improved guidance for LLM interactions with Azure MCP server by adding rules around bestpractices tool calling to server instructions. [[#1007](https://github.com/Azure/azure-mcp/pull/1007)]

#### Dependency Updates

- Updated the following dependencies to improve .NET Ahead-of-Time (AOT) compilation support: [[#893](https://github.com/Azure/azure-mcp/pull/893)]
  - Azure.Bicep.Types: `0.5.110` → `0.6.1`
  - Azure.Bicep.Types.Az: `0.2.771` → `0.2.792`
- Added the following dependencies to support Azure Managed Lustre
  - Azure.ResourceManager.StorageCache:  `1.3.1`

## 0.5.6 (2025-08-14)

### Features Added

- Added support for listing Azure Function Apps via the command `azmcp-functionapp-list`. [[#863](https://github.com/Azure/azure-mcp/pull/863)]
- Added support for getting details about an Azure Storage Account via the command `azmcp-storage-account-details`. [[#934](https://github.com/Azure/azure-mcp/issues/934)]

### Other Changes

- Refactored resource group option (`--resource-group`) handling and validation for all commands to a centralized location. [[#961](https://github.com/Azure/azure-mcp/issues/961)]

#### Dependency Updates

- Updated the following dependencies to improve .NET Ahead-of-Time (AOT) compilation support: [[#967](https://github.com/Azure/azure-mcp/issues/967)] [[#969](https://github.com/Azure/azure-mcp/issues/969)]
  - Azure.Monitor.Query: `1.6.0` → `1.7.1`
  - Azure.Monitor.Ingestion: `1.1.2` → `1.2.0`
  - Azure.Search.Documents: `11.7.0-beta.4` → `11.7.0-beta.6`
  - Azure.ResourceManager.ContainerRegistry: `1.3.0` → `1.3.1`
  - Azure.ResourceManager.DesktopVirtualization: `1.3.1` → `1.3.2`
  - Azure.ResourceManager.PostgreSql: `1.3.0` → `1.3.1`

## 0.5.5 (2025-08-12)

### Features Added

- Added support for listing ACR (Azure Container Registry) registries in a subscription via the command `azmcp-acr-registry-list`. [[#915](https://github.com/Azure/azure-mcp/issues/915)]
- Added the following Azure Storage commands:
  - `azmcp-storage-account-create`: Create a new Azure Storage account. [[#927](https://github.com/Azure/azure-mcp/issues/927)]
  - `azmcp-storage-queue-message-send`: Send a message to an Azure Storage queue. [[#794](https://github.com/Azure/azure-mcp/pull/794)]
  - `azmcp-storage-blob-details`: Get details about an Azure Storage blob. [[#930](https://github.com/Azure/azure-mcp/issues/930)]
  - `azmcp-storage-blob-container-create`: Create a new Azure Storage blob container. [[#937](https://github.com/Azure/azure-mcp/issues/937)]

### Breaking Changes

- The `azmcp-storage-account-list` command now returns account metadata objects instead of plain strings. Each item includes: `name`, `location`, `kind`, `skuName`, `skuTier`, `hnsEnabled`, `allowBlobPublicAccess`, `enableHttpsTrafficOnly`. Update scripts to read the `name` property. The underlying `IStorageService.GetStorageAccounts()` signature changed from `Task<List<string>>` to `Task<List<StorageAccountInfo>>`. [[#904](https://github.com/Azure/azure-mcp/issues/904)]

### Bugs Fixed

- Fixed best practices tool invocation failure when passing "all" action with "general" or "azurefunctions" resources. [[#757](https://github.com/Azure/azure-mcp/issues/757)]
- Updated metadata for CREATE and SET tools to `destructive = true`. [[#773](https://github.com/Azure/azure-mcp/pull/773)]

### Other Changes
- Consolidate "AzSubscriptionGuid" telemetry logic into `McpRuntime`. [[#935](https://github.com/Azure/azure-mcp/pull/935)]

## 0.5.4 (2025-08-07)

### Bugs Fixed

- Fixed subscription parameter handling across all Azure MCP service methods to consistently use `subscription` instead of `subscriptionId`, enabling proper support for both subscription IDs and subscription names. [[#877](https://github.com/Azure/azure-mcp/issues/877)]
- Fixed `ToolExecuted` telemetry activity being created twice. [[#741](https://github.com/Azure/azure-mcp/pull/741)]

### Other Changes

- Improved Azure MCP display name in VS Code from 'azure-mcp-server-ext' to 'Azure MCP' for better user experience in the Configure Tools interface. [[#871](https://github.com/Azure/azure-mcp/issues/871), [#876](https://github.com/Azure/azure-mcp/pull/876)]
- Updated the  following `CommandGroup` descriptions to improve their tool usage by Agents:
  - Azure AI Search [[#874](https://github.com/Azure/azure-mcp/pull/874)]
  - Storage [[#879](https://github.com/Azure/azure-mcp/pull/879)]

## 0.5.3 (2025-08-05)

### Features Added

- Added support for providing the `--content-type` and `--tags` properties to the `azmcp-appconfig-kv-set` command. [[#459](https://github.com/Azure/azure-mcp/pull/459)]
- Added `filter-path` and `recursive` capabilities to `azmcp-storage-datalake-file-system-list-paths`. [[#770](https://github.com/Azure/azure-mcp/issues/770)]
- Added support for listing files and directories in Azure File Shares via the `azmcp-storage-share-file-list` command. This command recursively lists all items in a specified file share directory with metadata including size, last modified date, and content type. [[#793](https://github.com/Azure/azure-mcp/pull/793)]
- Added support for Azure Virtual Desktop with new commands: [[#653](https://github.com/Azure/azure-mcp/pull/653)]
  - `azmcp-virtualdesktop-hostpool-list` - List all host pools in a subscription
  - `azmcp-virtualdesktop-sessionhost-list` - List all session hosts in a host pool
  - `azmcp-virtualdesktop-sessionhost-usersession-list` - List all user sessions on a specific session host
- Added support for creating and publishing DevDeviceId in telemetry. [[#810](https://github.com/Azure/azure-mcp/pull/810/)]

### Breaking Changes

- **Parameter Name Changes**: Removed unnecessary "-name" suffixes from command parameters across 25+ parameters in 12+ Azure service areas to improve consistency and usability. Users will need to update their command-line usage and scripts. [[#853](https://github.com/Azure/azure-mcp/pull/853)]
  - **AppConfig**: `--account-name` → `--account`
  - **Search**: `--service-name` → `--service`, `--index-name` → `--index`
  - **Cosmos**: `--account-name` → `--account`, `--database-name` → `--database`, `--container-name` → `--container`
  - **Kusto**: `--cluster-name` → `--cluster`, `--database-name` → `--database`, `--table-name` → `--table`
  - **AKS**: `--cluster-name` → `--cluster`
  - **Postgres**: `--user-name` → `--user`
  - **ServiceBus**: `--queue-name` → `--queue`, `--topic-name` → `--topic`
  - **Storage**: `--account-name` → `--account`, `--container-name` → `--container`, `--table-name` → `--table`, `--file-system-name` → `--file-system`, `--tier-name` → `--tier`
  - **Monitor**: `--table-name` → `--table`, `--model` → `--health-model`, `--resource-name` → `--resource`
  - **Foundry**: `--deployment-name` → `--deployment`, `--publisher-name` → `--publisher`, `--license-name` → `--license`, `--sku-name` → `--sku`, `--azure-ai-services-name` → `--azure-ai-services`

### Bugs Fixed

- Fixed an issue where the `azmcp-storage-blob-batch-set-tier` command did not correctly handle the `--tier` parameter when setting the access tier for multiple blobs. [[#808](https://github.com/Azure/azure-mcp/pull/808)]

### Other Changes

- Implemented centralized HttpClient service with proxy support for better resource management and enterprise compatibility. [[#857](https://github.com/Azure/azure-mcp/pull/857)]
- Added caching for Cosmos DB databases and containers. [[#813](https://github.com/Azure/azure-mcp/pull/813)]
- Refactored PostgreSQL commands to follow ObjectVerb naming pattern, fix command hierarchy, and ensure all commands end with verbs. This improves consistency and discoverability across all postgres commands. [[#865](https://github.com/Azure/azure-mcp/issues/865)] [[#866](https://github.com/Azure/azure-mcp/pull/866)]

#### Dependency Updates

- Updated the following dependencies to improve .NET Ahead-of-Time (AOT) compilation support. AOT will enable shipping Azure MCP Server as self-contained native executable.
  - Azure.Core: `1.46.2` → `1.47.1`
  - Azure.ResourceManager: `1.13.1` → `1.13.2`
  - Azure.ResourceManager.ApplicationInsights: `1.0.1` → `1.1.0-beta.1`
  - Azure.ResourceManager.AppConfiguration: `1.4.0` → `1.4.1`
  - Azure.ResourceManager.Authorization: `1.1.4` → `1.1.5`
  - Azure.ResourceManager.ContainerService: `1.2.3` → `1.2.5`
  - Azure.ResourceManager.Kusto: `1.6.0` → `1.6.1`
  - Azure.ResourceManager.CognitiveServices: `1.4.0` → `1.5.1`
  - Azure.ResourceManager.Redis: `1.5.0` → `1.5.1`
  - Azure.ResourceManager.RedisEnterprise: `1.1.0` → `1.2.1`
  - Azure.ResourceManager.LoadTesting: `1.1.1` → `1.1.2`
  - Azure.ResourceManager.Sql: `1.3.0` → `1.4.0-beta.3`
  - Azure.ResourceManager.Datadog: `1.0.0-beta.5` → `1.0.0-beta.6`
  - Azure.ResourceManager.CosmosDB: `1.3.2` → `1.4.0-beta.13`
  - Azure.ResourceManager.OperationalInsights: `1.3.0` → `1.3.1`
  - Azure.ResourceManager.Search: `1.2.3` → `1.3.0`
  - Azure.ResourceManager.Storage: `1.4.2` → `1.4.4`
  - Azure.ResourceManager.Grafana: `1.1.1` → `1.2.0-beta.2`
  - Azure.ResourceManager.ResourceGraph: `1.1.0-beta.3` → `1.1.0-beta.4`

## 0.5.2 (2025-07-31)

### Features Added

- Added support for batch setting access tier for multiple Azure Storage blobs via the `azmcp-storage-blob-batch-set-tier` command. This command efficiently changes the storage tier (Hot, Cool, Archive, etc) for multiple blobs simultaneously in a single operation. [[#735](https://github.com/Azure/azure-mcp/issues/735)]
- Added descriptions to all Azure MCP command groups to improve discoverability and usability when running the server with `--mode single` or `--mode namespace`. [[#791](https://github.com/Azure/azure-mcp/pull/791)]

### Breaking Changes

- Removed `--partner-tenant-id` option from `azmcp-marketplace-product-get` command. [[#656](https://github.com/Azure/azure-mcp/pull/656)]

## 0.5.1 (2025-07-29)

### Features Added

- Added support for listing SQL databases via the command: `azmcp-sql-db-list`. [[#746](https://github.com/Azure/azure-mcp/pull/746)]
- Added support for reading `AZURE_SUBSCRIPTION_ID` from the environment variables if a subscription is not provided. [[#533](https://github.com/Azure/azure-mcp/pull/533)]

### Breaking Changes

- Removed the following Key Vault operations: [[#768](https://github.com/Azure/azure-mcp/pull/768)]
  - `azmcp-keyvault-secret-get`
  - `azmcp-keyvault-key-get`

### Other Changes

- Improved the MAC address search logic for telemetry by making it more robust in finding a valid network interface. [[#759](https://github.com/Azure/azure-mcp/pull/759)]
- Major repository structure change:
  - Service areas moved from `/src/areas/{Area}` and `/tests/areas/{Area}` into `/areas/{area}/src` and `/areas/{area}/tests`
  - Common code moved into `/core/src` and `/core/tests`

## 0.5.0 (2025-07-24)

### Features Added

- Added a new VS Code extension (VSIX installer) for the VS Code Marketplace. [[#661](https://github.com/Azure/azure-mcp/pull/661)]
- Added `--mode all` startup option to expose all Azure MCP tools individually. [[#689](https://github.com/Azure/azure-mcp/issues/689)]
- Added more tools for Azure Key Vault: [[#517](https://github.com/Azure/azure-mcp/pull/517)]
  - `azmcp-keyvault-certificate-list` - List certificates in a key vault
  - `azmcp-keyvault-certificate-get` - Get details of a specific certificate
  - `azmcp-keyvault-certificate-create` - Create a new certificate
  - `azmcp-keyvault-secret-list` - List secrets in a key vault
  - `azmcp-keyvault-secret-create` - Create a new secret
- Added support for Azure Workbooks management operations: [[#629](https://github.com/Azure/azure-mcp/pull/629)]
  - `azmcp-workbooks-list` - List workbooks in a resource group with optional filtering
  - `azmcp-workbooks-show` - Get detailed information about a specific workbook
  - `azmcp-workbooks-create` - Create new workbooks with custom visualizations and content
  - `azmcp-workbooks-update` - Update existing workbook configurations and metadata
  - `azmcp-workbooks-delete` - Delete workbooks when no longer needed
- Added support for creating a directory in Azure Storage DataLake via the `azmcp-storage-datalake-directory-create` command. [[#647](https://github.com/Azure/azure-mcp/pull/647)]
- Added support for getting the details of an Azure Kubernetes Service (AKS) cluster via the `azmcp-aks-cluster-get` command. [[#700](https://github.com/Azure/azure-mcp/pull/700)]

### Breaking Changes

- Changed the default startup mode to list tools at the namespace level instead of at an individual level, reducing total tool count from around 128 tools to 25. Use `--mode all` to restore the previous behavior of exposing all tools individually. [[#689](https://github.com/Azure/azure-mcp/issues/689)]
- Consolidated Azure best practices commands into the command `azmcp-bestpractices-get` with `--resource` and `--action` parameters: [[#677](https://github.com/Azure/azure-mcp/pull/677)]
  - Removed `azmcp-bestpractices-general-get`, `azmcp-bestpractices-azurefunctions-get-code-generation` and `azmcp-bestpractices-azurefunctions-get-deployment`
  - Use `--resource general --action code-generation` for general Azure code generation best practices
  - Use `--resource general --action deployment` for general Azure deployment best practices
  - Use `--resource azurefunctions --action code-generation` instead of the old azurefunctions code-generation command
  - Use `--resource azurefunctions --action deployment` instead of the old azurefunctions deployment command
  - Use `--resource static-web-app --action all` to get Static Web Apps development and deployment best practices

### Bugs Fixed

- Fixes tool discovery race condition causing "tool not found" errors in MCP clients that use different processes to start and use the server, like LangGraph. [[#556](https://github.com/Azure/azure-mcp/issues/556)]

## 0.4.1 (2025-07-17)

### Features Added

- Added support for the following Azure Load Testing operations: [[#315](https://github.com/Azure/azure-mcp/pull/315)]
  - `azmcp-loadtesting-testresource-list` - List Azure Load testing resources.
  - `azmcp-loadtesting-testresource-create` - Create a new Azure Load testing resource.
  - `azmcp-loadtesting-test-get` - Get details of a specific load test configuration.
  - `azmcp-loadtesting-test-create` - Create a new load test configuration.
  - `azmcp-loadtesting-testrun-get` - Get details of a specific load test run.
  - `azmcp-loadtesting-testrun-list` - List all load test runs for a specific test.
  - `azmcp-loadtesting-testrun-create` - Create a new load test run.
  - `azmcp-loadtesting-testrun-delete` - Delete a specific load test run.
- Added support for scanning Azure resources for compliance recommendations using the Azure Quick Review CLI via the command: `azmcp-extension-azqr`. [[#510](https://github.com/Azure/azure-mcp/pull/510)]
- Added support for listing paths in Data Lake file systems via the command: `azmcp-storage-datalake-file-system-list-paths`. [[#608](https://github.com/Azure/azure-mcp/pull/608)]
- Added support for listing SQL elastic pools via the command: `azmcp-sql-elastic-pool-list`. [[#606](https://github.com/Azure/azure-mcp/pull/606)]
- Added support for listing SQL server firewall rules via the command: `azmcp-sql-firewall-rule-list`. [[#610](https://github.com/Azure/azure-mcp/pull/610)]
- Added new commands for obtaining Azure Functions best practices via the following commands: [[#630](https://github.com/Azure/azure-mcp/pull/630)]
  - `azmcp-bestpractices-azurefunctions-get-code-generation` - Get code generation best practices for Azure Functions.
  - `azmcp-bestpractices-azurefunctions-get-deployment` - Get deployment best practices for Azure Functions.
- Added support for get details about a product in the Azure Marketplace via the command: `azmcp-marketplace-product-get`. [[#442](https://github.com/Azure/azure-mcp/pull/442)]

### Breaking Changes

- Renamed the command `azmcp-bestpractices-get` to `azmcp-bestpractices-general-get`. [[#630](https://github.com/Azure/azure-mcp/pull/630)]

### Bugs Fixed

- Fixed an issue with Azure CLI executable path resolution on Windows. [[#611](https://github.com/Azure/azure-mcp/issues/611)]
- Fixed a tool discovery timing issue when calling tools on fresh server instances. [[#604](https://github.com/Azure/azure-mcp/issues/604)]
- Fixed issue where unrecognizable json would be sent to MCP clients in STDIO mode at startup. [[#644](https://github.com/Azure/azure-mcp/issues/644)]

### Other Changes

- Changed `engines.node` in `package.json` to require Node.js version `>=20.0.0`. [[#628](https://github.com/Azure/azure-mcp/pull/628)]

## 0.4.0 (2025-07-15)

### Features Added

- Added support for listing Azure Kubernetes Service (AKS) clusters via the command `azmcp-aks-cluster-list`. [[#560](https://github.com/Azure/azure-mcp/pull/560)]
- Made the following Ahead of Time (AOT) compilation improvements saving `6.96 MB` in size total:
  - Switched to the trimmer-friendly `CreateSlimBuilder` API from `CreateBuilder`, saving `0.63 MB` in size for the native executable. [[#564](https://github.com/Azure/azure-mcp/pull/564)]
  - Switched to the trimmer-friendly `npgsql` API, saving `2.69 MB` in size for the native executable. [[#592](https://github.com/Azure/azure-mcp/pull/592)]
  - Enabled `IlcFoldIdenticalMethodBodies` to fold identical method bodies, saving `3.64 MB` in size for the native executable. [[#598](https://github.com/Azure/azure-mcp/pull/598)]
- Added support for using the hyphen/dash ("-") character in command names. [[#531](https://github.com/Azure/azure-mcp/pull/531)]
- Added support for authenticating with the Azure account used to log into VS Code. Authentication now prioritizes the VS Code broker credential when in the context of VS Code. [[#452](https://github.com/Azure/azure-mcp/pull/452)]

### Breaking Changes

- Removed SSE (Server-Sent Events) transport support. Now, only stdio transport is supported as SSE is no longer part of the MCP specification. [[#593](https://github.com/Azure/azure-mcp/issues/593)]
- Renamed `azmcp-sql-server-entraadmin-list` to `azmcp-sql-server-entra-admin-list` for better readability. [[#602](https://github.com/Azure/azure-mcp/pull/602)]

### Bugs Fixed

- Added a post-install script to ensure platform-specific versions like `@azure/mcp-${platform}-${arch}` can be resolved. Otherwise, fail install to prevent npx caching of `@azure/mcp`. [[#597](https://github.com/Azure/azure-mcp/pull/597)]
- Improved install reliability and error handling when missing platform packages on Ubuntu. [[#394](https://github.com/Azure/azure-mcp/pull/394)]

### Other Changes
- Updated `engines.node` in `package.json` to require Node.js version `>=22.0.0`.

#### Dependency Updates

- Updated the `ModelContextProtocol.AspNetCore` version from `0.3.0-preview.1` to `0.3.0-preview.2`. [[#519](https://github.com/Azure/azure-mcp/pull/519)]

## 0.3.2 (2025-07-10)

### Features Added

- Added support for listing Azure Managed Grafana details via the command: `azmcp-grafana-list`. [[#532](https://github.com/Azure/azure-mcp/pull/532)]
- Added agent best practices for Azure Terraform commands. [[#420](https://github.com/Azure/azure-mcp/pull/420)]

### Bugs Fixed

- Fixed issue where trace logs could be collected as telemetry. [[#540](https://github.com/Azure/azure-mcp/pull/540/)]
- Fixed an issue that prevented the Azure MCP from finding the Azure CLI if it was installed on a path other than the default global one. [[#351](https://github.com/Azure/azure-mcp/issues/351)]

## 0.3.1 (2025-07-08)

### Features Added

- Added support for the following SQL operations:
  - `azmcp-sql-db-show` - Show details of a SQL Database [[#516](https://github.com/Azure/azure-mcp/pull/516)]
  - `azmcp-sql-server-entra-admin-list` - List Microsoft Entra ID administrators for a SQL server [[#529](https://github.com/Azure/azure-mcp/pull/529)]
- Updates Azure MCP tool loading configurations at launch time. [[#513](https://github.com/Azure/azure-mcp/pull/513)]

### Breaking Changes

- Deprecated the `--service` flag. Use `--namespace` and `--mode` options to specify the service and mode the server will run in. [[#513](https://github.com/Azure/azure-mcp/pull/513)]

## 0.3.0 (2025-07-03)

### Features Added

- Added support for Azure AI Foundry [[#274](https://github.com/Azure/azure-mcp/pull/274)]. The following tools are now available:
  - `azmcp-foundry-models-list`
  - `azmcp-foundry-models-deploy`
  - `azmcp-foundry-models-deployments-list`
- Added support for telemetry [[#386](https://github.com/Azure/azure-mcp/pull/386)]. Telemetry is enabled by default but can be disabled by setting `AZURE_MCP_COLLECT_TELEMETRY` to `false`.

### Bugs Fixed

- Fixed a bug where `CallToolResult` was always successful. [[#511](https://github.com/Azure/azure-mcp/pull/511)]

## 0.2.6 (2025-07-01)

### Other Changes

- Updated the descriptions of the following tools to improve their usage by Agents: [[#492](https://github.com/Azure/azure-mcp/pull/492)]
  - `azmcp-datadog-monitoredresources-list`
  - `azmcp-kusto-cluster-list`
  - `azmcp-kusto-database-list`
  - `azmcp-kusto-sample`
  - `azmcp-kusto-table-list`
  - `azmcp-kusto-table-schema`

## 0.2.5 (2025-06-26)

### Bugs Fixed

- Fixed issue where tool listing incorrectly returned resources instead of text. [#465](https://github.com/Azure/azure-mcp/issues/465)
- Fixed invalid modification to HttpClient in KustoClient. [#433](https://github.com/Azure/azure-mcp/issues/433)

## 0.2.4 (2025-06-24)

### Features Added

- Added new command for resource-centric logs query in Azure Monitor with command path `azmcp-monitor-resource-logs-query` - https://github.com/Azure/azure-mcp/pull/413
- Added support for starting the server with a subset of services using the `--service` flag - https://github.com/Azure/azure-mcp/pull/424
- Improved index schema handling in Azure AI Search (index descriptions, facetable fields, etc.) - https://github.com/Azure/azure-mcp/pull/440
- Added new commands for querying metrics with Azure Monitor with command paths `azmcp-monitor-metrics-query` and `azmcp-monitor-metrics-definitions`. - https://github.com/Azure/azure-mcp/pull/428

### Breaking Changes

- Changed the command for workspace-based logs query in Azure Monitor from `azmcp-monitor-log-query` to `azmcp-monitor-workspace-logs-query`

### Bugs Fixed

- Fixed handling of non-retrievable fields in Azure AI Search. [#416](https://github.com/Azure/azure-mcp/issues/416)

### Other Changes

- Repository structure changed to organize all of an Azure service's code into a single "area" folder. ([426](https://github.com/Azure/azure-mcp/pull/426))
- Upgraded Azure.Messaging.ServiceBus to 7.20.1 and Azure.Core to 1.46.2. ([441](https://github.com/Azure/azure-mcp/pull/441/))
- Updated to ModelContextProtocol 0.3.0-preview1, which brings support for the 06-18-2025 MCP specification. ([431](https://github.com/Azure/azure-mcp/pull/431))

## 0.2.3 (2025-06-19)

### Features Added

- Adds support to launch MCP server in readonly mode - https://github.com/Azure/azure-mcp/pull/410

### Bugs Fixed

- MCP tools now expose annotations to clients https://github.com/Azure/azure-mcp/pull/388

## 0.2.2 (2025-06-17)

### Features Added

- Support for Azure ISV Services https://github.com/Azure/azure-mcp/pull/199/
- Support for Azure RBAC https://github.com/Azure/azure-mcp/pull/266
- Support for Key Vault Secrets https://github.com/Azure/azure-mcp/pull/173


## 0.2.1 (2025-06-12)

### Bugs Fixed

- Fixed the issue where queries containing double quotes failed to execute. https://github.com/Azure/azure-mcp/pull/338
- Enables dynamic proxy mode within single "azure" tool. https://github.com/Azure/azure-mcp/pull/325

## 0.2.0 (2025-06-09)

### Features Added

- Support for launching smaller service level MCP servers. https://github.com/Azure/azure-mcp/pull/324

### Bugs Fixed

- Fixed failure starting Docker image. https://github.com/Azure/azure-mcp/pull/301

## 0.1.2 (2025-06-03)

### Bugs Fixed

- Monitor Query Logs Failing.  Fixed with https://github.com/Azure/azure-mcp/pull/280

## 0.1.1 (2025-05-30)

### Bugs Fixed

- Fixed return value of `tools/list` to use JSON object names. https://github.com/Azure/azure-mcp/pull/275

### Other Changes

- Update .NET SDK version to 9.0.300 https://github.com/Azure/azure-mcp/pull/278

## 0.1.0 (2025-05-28)

### Breaking Changes

- `azmcp tool list` "args" changes to "options"

### Other Changes

- Removed "Arguments" from code base in favor of "Options" to align with System. CommandLine semantics. https://github.com/Azure/azure-mcp/pull/232

## 0.0.21 (2025-05-22)

### Features Added

- Support for Azure Redis Caches and Clusters https://github.com/Azure/azure-mcp/pull/198
- Support for Azure Monitor Health Models https://github.com/Azure/azure-mcp/pull/208

### Bugs Fixed

- Updates the usage patterns of Azure Developer CLI (azd) when invoked from MCP. https://github.com/Azure/azure-mcp/pull/203
- Fixes server binding issue when using SSE transport in Docker by replacing `ListenLocalhost` with `ListenAnyIP`, allowing external access via port mapping. https://github.com/Azure/azure-mcp/pull/233

### Other Changes

- Updated to the latest ModelContextProtocol library. https://github.com/Azure/azure-mcp/pull/220

## 0.0.20 (2025-05-17)

### Bugs Fixed

- Improve the formatting in the ParseJsonOutput method and refactor it to utilize a ParseError record. https://github.com/Azure/azure-mcp/pull/218
- Added dummy argument for best practices tool, so the schema is properly generated for Python Open API use cases. https://github.com/Azure/azure-mcp/pull/219

## 0.0.19 (2025-05-15)

### Bugs Fixed

- Fixes Service Bus host name parameter description. https://github.com/Azure/azure-mcp/pull/209/

## 0.0.18 (2025-05-14)

### Bugs Fixed

- Include option to exclude managed keys. https://github.com/Azure/azure-mcp/pull/202

## 0.0.17 (2025-05-13)

### Bugs Fixed

- Added an opt-in timeout for browser-based authentication to handle cases where the process waits indefinitely if the user closes the browser. https://github.com/Azure/azure-mcp/pull/189

## 0.0.16 (2025-05-13)

### Bugs Fixed

- Fixed being able to pass args containing spaces through an npx call to the cli

### Other Changes

- Updated to the latest ModelContextProtocol library. https://github.com/Azure/azure-mcp/pull/161

## 0.0.15 (2025-05-09)

### Features Added

- Support for getting properties and runtime information for Azure Service Bus queues, topics, and subscriptions. https://github.com/Azure/azure-mcp/pull/150/
- Support for peeking at Azure Service Bus messages from queues or subscriptions. https://github.com/Azure/azure-mcp/pull/144
- Adds Best Practices tool that provides guidance to LLMs for effective code generation. https://github.com/Azure/azure-mcp/pull/153 https://github.com/Azure/azure-mcp/pull/156

### Other Changes

- Disabled Parallel testing in the ADO pipeline for Live Tests https://github.com/Azure/azure-mcp/pull/151

## 0.0.14 (2025-05-07)

### Features Added

- Support for Azure Key Vault keys https://github.com/Azure/azure-mcp/pull/119
- Support for Azure Data Explorer  https://github.com/Azure/azure-mcp/pull/21

## 0.0.13 (2025-05-06)

### Features Added

- Support for Azure PostgreSQL. https://github.com/Azure/azure-mcp/pull/81

## 0.0.12 (2025-05-05)

### Features Added

- Azure Search Tools https://github.com/Azure/azure-mcp/pull/83

### Other Changes

- Arguments no longer echoed in response: https://github.com/Azure/azure-mcp/pull/79
- Editorconfig and gitattributes updated: https://github.com/Azure/azure-mcp/pull/91

## 0.0.11 (2025-04-29)

### Features Added

### Breaking Changes

### Bugs Fixed
- Bug fixes to existing MCP commands
- See https://github.com/Azure/azure-mcp/releases/tag/0.0.11

### Other Changes

## 0.0.10 (2025-04-17)

### Features Added
- Support for Azure Cosmos DB (NoSQL databases).
- Support for Azure Storage.
- Support for Azure Monitor (Log Analytics).
- Support for Azure App Configuration.
- Support for Azure Resource Groups.
- Support for Azure CLI.
- Support for Azure Developer CLI (azd).

### Breaking Changes

### Bugs Fixed
- See https://github.com/Azure/azure-mcp/releases/tag/0.0.10

### Other Changes
- See blog post for details https://devblogs.microsoft.com/azure-sdk/introducing-the-azure-mcp-server/<|MERGE_RESOLUTION|>--- conflicted
+++ resolved
@@ -37,6 +37,7 @@
   - AKS (Azure Kubernetes Service)
     - `azmcp_aks_cluster_get`
     - `azmcp_aks_nodepool_get`
+- Updated the description of Storage commands to decrease ambiguity and increase selection accuracy by LLMs: [[#650](https://github.com/microsoft/mcp/pull/650)]
 
 ## 0.8.6 (2025-10-09)
 
@@ -100,13 +101,8 @@
 ### Other Changes
 
 - Updated the description of `azmcp_bicepschema_get` to increase selection accuracy by LLMs. [[#649](https://github.com/microsoft/mcp/pull/649)]
-<<<<<<< HEAD
-- Update `ToolName` telemetry field to use normalized command name when `CommandFactory` tool is used. [[#716](https://github.com/microsoft/mcp/pull/716)]
-- Updated the description of Storage commands to decrease ambiguity and increase selection accuracy by LLMs: [[#650](https://github.com/microsoft/mcp/pull/650)]
-=======
 - Update the `ToolName` telemetry field to use the normalized command name when the `CommandFactory` tool is used. [[#716](https://github.com/microsoft/mcp/pull/716)]
 - Updated the default tool loading behavior to execute namespace tool calls directly instead of spawning separate child processes for each namespace. [[#704](https://github.com/microsoft/mcp/pull/704)]
->>>>>>> 5bd11ff2
 
 #### Dependency updates
 
