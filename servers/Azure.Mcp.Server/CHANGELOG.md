--- conflicted
+++ resolved
@@ -7,13 +7,10 @@
 ### Features Added
 
 - Added support for sending SMS messages via Azure Communication Services with the command `azmcp_communication_sms_send`. Supports single and multiple recipients, delivery reporting, and custom message tracking tags. [[#473](https://github.com/microsoft/mcp/pull/473)]
-<<<<<<< HEAD
 - Added support for Azure Confidential Ledger with the command `azmcp_confidentialledger_entries_append` for appending tamper-proof ledger entries backed by TEEs and blockchain-style integrity guarantees.
 [[#705](https://github.com/microsoft/mcp/pull/705)]
-=======
 - Added the following Azure Managed Lustre commands:
   - `azmcp_azuremanagedlustre_filesystem_subnetsize_validate`: Check if the subnet can host the target Azure Managed Lustre SKU and size [[#110](https://github.com/microsoft/mcp/issues/110)].
->>>>>>> 42fbb8bf
 
 ### Breaking Changes
 
