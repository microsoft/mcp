# CHANGELOG 📝

The Azure MCP Server updates automatically by default whenever a new release comes out 🚀. We ship updates twice a week on Tuesdays and Thursdays 😊

## 0.8.7 (Unreleased)

### Features Added

<<<<<<< HEAD
=======
- Added support for sending email via Azure Communication Services with the command `azmcp_communication_email_send`. [[#690](https://github.com/microsoft/mcp/pull/690)]
- Added support for getting Azure AI Foundry (Cognitive Services) resource details via the command `azmcp_foundry_resource_get`. This unified command can list all AI Foundry resources in a subscription, filter by resource group, or get details for a specific resource including deployed models with their configurations (model name, version, SKU, capacity, and provisioning state).

>>>>>>> bdd46dcb
### Breaking Changes

### Bugs Fixed

### Other Changes

## 0.8.6 (2025-10-09)

### Features Added

- Added `--tool` option to start Azure MCP server with only specific tools by name, providing fine-grained control over tool exposure. This option switches server mode to `--all` automatically. The `--namespace` and `--tool` options cannot be used together. [[#685](https://github.com/microsoft/mcp/issues/685)]
- Added support for getting ledger entries on Azure Confidential Ledger via the command `azmcp_confidentialledger_entries_get`. [[#705](https://github.com/microsoft/mcp/pull/723)]
- Added support for listing an Azure resource's activity logs via the command `azmcp_monitor_activitylog_list`. [[#720](https://github.com/microsoft/mcp/pull/720)]
- Added support for Azure AI Search knowledge bases and knowledge sources (preview):
  - `azmcp_search_knowledge_source_list` - List knowledge sources defined in an Azure AI Search service.
  - `azmcp_search_knowledge_base_list` - List knowledge bases defined in an Azure AI Search service.
  - `azmcp_search_knowledge_base_retrieve` - Execute a retrieval operation using a specified knowledge base with optional multi-turn conversation history.
  These commands enable agentic retrieval and reasoning grounded in Azure AI Search's new knowledge constructs.
- Bumped Azure AI Search .NET SDK dependency to align with knowledge agent APIs.

### Breaking Changes

- Unified required parameter validation: null or empty values now always throw `ArgumentException` with an improved message listing all invalid parameters. Previously this would throw either `ArgumentNullException` or `ArgumentException` only for the first invalid value. [[#718](https://github.com/microsoft/mcp/pull/718)]

### Other Changes

- Telemetry:
  - Added `ServerMode` telemetry tag to distinguish start-up modes for the MCP server. [[#738](https://github.com/microsoft/mcp/pull/738)]
  - Updated `ToolArea` telemetry field to be populated for namespace (and intent/learn) calls. [[#739](https://github.com/microsoft/mcp/pull/739)]

## 0.8.5 (2025-10-07)

### Features Added

- Added the following OpenAI commands: [[#647](https://github.com/microsoft/mcp/pull/647)]
  - `azmcp_foundry_openai_chat-completions-create`: Create interactive chat completions using Azure OpenAI chat models in AI Foundry.
  - `azmcp_foundry_openai_embeddings-create`: Generate vector embeddings using Azure OpenAI embedding models in AI Foundry
  - `azmcp_foundry_openai_models-list`: List all available OpenAI models and deployments in an Azure resource.
- Added support for sending SMS messages via Azure Communication Services with the command `azmcp_communication_sms_send`. [[#473](https://github.com/microsoft/mcp/pull/473)]
- Added support for appending tamper-proof ledger entries backed by TEEs and blockchain-style integrity guarantees in Azure Confidential Ledger via the command `azmcp_confidentialledger_entries_append`. [[#705](https://github.com/microsoft/mcp/pull/705)]
- Added the following Azure Managed Lustre commands:
  - `azmcp_azuremanagedlustre_filesystem_subnetsize_validate`: Check if the subnet can host the target Azure Managed Lustre SKU and size [[#110](https://github.com/microsoft/mcp/issues/110)].
  - `azmcp_azuremanagedlustre_filesystem_create`: Create an Azure Managed Lustre filesystem. [[#50](https://github.com/microsoft/mcp/issues/50)]
  - `azmcp_azuremanagedlustre_filesystem_update`: Update an Azure Managed Lustre filesystem. [[#50](https://github.com/microsoft/mcp/issues/50)]
- Added support for listing all Azure SignalR runtime instances or getting detailed information about a single one via the command `azmcp_signalr_runtime_get`. [[#83](https://github.com/microsoft/mcp/pull/83)]

### Breaking Changes

- Renamed `azmcp_azuremanagedlustre` commands to `azmcp_managedlustre`. [[#345](https://github.com/microsoft/mcp/issues/345)]
  - Renamed `azmcp_managedlustre_filesystem_required-subnet-size` to `azmcp_managedlustre_filesystem_subnetsize_ask`. [[#111](https://github.com/microsoft/mcp/issues/111)]
- Merged the following Azure Kubernetes Service (AKS) tools: [[#591](https://github.com/microsoft/mcp/issues/591)]
  - Merged `azmcp_aks_cluster_list` into `azmcp_aks_cluster_get`, which can perform both operations based on whether `--cluster` is passed.
  - Merged `azmcp_aks_nodepool_list` into `azmcp_aks_nodepool_get`, which can perform both operations based on whether `--nodepool` is passed.

### Bugs Fixed

- Improved description of Load Test commands. [[#92](https://github.com/microsoft/mcp/pull/92)]
- Fixed an issue where Azure Subscription tools were not available in the default (namespace) server mode. [[#634](https://github.com/microsoft/mcp/pull/634)]
- Improved error message for macOS users when interactive browser authentication fails due to broker threading requirements. The error now provides clear guidance to use Azure CLI, Azure PowerShell, or Azure Developer CLI for authentication instead. [[#684](https://github.com/microsoft/mcp/pull/684)]
- Added validation for the Cosmos query command `azmcp_cosmos_database_container_item_query`. [[#524](https://github.com/microsoft/mcp/pull/524)]
- Fixed the construction of Azure Resource Graph queries for App Configuration in the `FindAppConfigStore` method. The name filter is now correctly passed via the `additionalFilter` parameter instead of `tableName`, resolving "ExactlyOneStartingOperatorRequired" and "BadRequest" errors when setting key-value pairs. [[#670](https://github.com/microsoft/mcp/pull/670)]
- Updated the description of the Monitor tool and corrected the prompt for command `azmcp_monitor_healthmodels_entity_gethealth` to ensure that the LLM picks up the correct tool. [[#630](https://github.com/microsoft/mcp/pull/630)]
- Fixed "BadRequest" error in Azure Container Registry to get a registry, and in EventHubs to get a namespace. [[#729](https://github.com/microsoft/mcp/pull/729)]
- Added redundancy in Dockerfile to ensure the azmcp in the Docker image is actually executable. [[#732](https://github.com/microsoft/mcp/pull/732)]

### Other Changes

- Updated the description of `azmcp_bicepschema_get` to increase selection accuracy by LLMs. [[#649](https://github.com/microsoft/mcp/pull/649)]
- Update the `ToolName` telemetry field to use the normalized command name when the `CommandFactory` tool is used. [[#716](https://github.com/microsoft/mcp/pull/716)]
- Updated the default tool loading behavior to execute namespace tool calls directly instead of spawning separate child processes for each namespace. [[#704](https://github.com/microsoft/mcp/pull/704)]

#### Dependency updates

- Updated `Microsoft.Azure.Cosmos.Aot` from `0.1.2-preview.2` to `0.1.4-preview.2`, which upgrades the transitive Newtonsoft.Json dependency to `13.0.4`. [[#662](https://github.com/microsoft/mcp/pull/662)]

## 0.8.4 (2025-10-02)

### Features Added

- Added support to return metadata when using the `azmcp_tool_list` command. [[#564](https://github.com/microsoft/mcp/issues/564)]
- Added support for returning a list of tool namespaces instead of individual tools when using the `azmcp_tool_list` command with the `--namespaces` option. [[#496](https://github.com/microsoft/mcp/issues/496)]
- Added `azmcp extension cli generate` command for generating Azure Cli commands based on user intent. [[203](https://github.com/microsoft/mcp/issues/203)]

### Breaking Changes

- Merged `azmcp_appconfig_kv_list` and `azmcp_appconfig_kv_show` into `azmcp_appconfig_kv_get` which can handle both listing and filtering key-values and getting a specific key-value. [[#505](https://github.com/microsoft/mcp/pull/505)]

### Bugs Fixed

- Fixed the name of the Key Vault Managed HSM settings get command from `azmcp_keyvault_admin_get` to `azmcp_keyvault_admin_settings_get`. [[#643](https://github.com/microsoft/mcp/issues/643)]
- Removed redundant DI instantiation of MCP server providers, as these are expected to be instantiated by the MCP server discovery mechanism. [[#644](https://github.com/microsoft/mcp/pull/644)]
- Fixed App Lens having a runtime error for reflection-based serialization when using native AoT MCP build. [[#639](https://github.com/microsoft/mcp/pull/639)]
- Added validation for the PostgreSQL database query command `azmcp_postgres_database_query`.[[#518](https://github.com/microsoft/mcp/pull/518)]

### Other Changes

- Change base Docker image from `bookworm-slim` to `alpine`. [[#651](https://github.com/microsoft/mcp/pull/651)]
- Refactored tool implementation to use Azure Resource Graph queries instead of direct ARM API calls:
  - Grafana [[#628](https://github.com/microsoft/mcp/pull/628)]
- Updated the description of the following commands to increase selection accuracy by LLMs:
  - App Deployment: `azmcp_deploy_app_logs_get` [[#640](https://github.com/microsoft/mcp/pull/640)]
  - Kusto: [[#666](https://github.com/microsoft/mcp/pull/666)]
    - `azmcp_kusto_cluster_get`
    - `azmcp_kusto_cluster_list`
    - `azmcp_kusto_database_list`
    - `azmcp_kusto_query`
    - `azmcp_kusto_sample`
    - `azmcp_kusto_table_list`
    - `azmcp_kusto_table_schema`
  - Redis: [[#655](https://github.com/microsoft/mcp/pull/655)]
    - `azmcp_redis_cache_list`
    - `azmcp_redis_cluster_list`
  - Service Bus: `azmcp_servicebus_topic_details` [[#642](https://github.com/microsoft/mcp/pull/642)]

#### Dependency Updates

- Updated the `ModelContextProtocol.AspNetCore` version from `0.3.0-preview.4` to `0.4.0-preview.1`. [[#576](https://github.com/Azure/azure-mcp/pull/576)]
- Removed the following dependencies:
  - `Azure.ResourceManager.Grafana` [[#628](https://github.com/microsoft/mcp/pull/622)]

## 0.8.3 (2025-09-30)

### Features Added

- Added support for Azure Developer CLI (azd) MCP tools when azd CLI is installed locally - [[#566](https://github.com/microsoft/mcp/issues/566)]
- Added support to proxy MCP capabilities when child servers leverage sampling or elicitation. [[#581](https://github.com/microsoft/mcp/pull/581)]
- Added support for publishing custom events to Event Grid topics via the command `azmcp_eventgrid_events_publish`. [[#514](https://github.com/microsoft/mcp/pull/514)]
- Added support for generating text completions using deployed Azure OpenAI models in AI Foundry via the command `azmcp_foundry_openai_create-completion`. [[#54](https://github.com/microsoft/mcp/pull/54)]
- Added support for speech recognition from an audio file with Azure AI Services Speech via the command `azmcp_speech_stt_recognize`. [[#436](https://github.com/microsoft/mcp/pull/436)]
- Added support for getting the details of an Azure Event Hubs namespace via the command `azmcp_eventhubs_namespace_get`. [[#105](https://github.com/microsoft/mcp/pull/105)]

### Breaking Changes

### Bugs Fixed

- Fixed an issue with the help option (`--help`) and enabled it across all commands and command groups. [[#583](https://github.com/microsoft/mcp/pull/583)]
- Fixed the following issues with Kusto commands:
  - `azmcp_kusto_cluster_list` and `azmcp_kusto_cluster_get` now accept the correct parameters expected by the service. [[#589](https://github.com/microsoft/mcp/issues/589)]
  - `azmcp_kusto_table_schema` now returns the correct table schema. [[#530](https://github.com/microsoft/mcp/issues/530)]
  - `azmcp_kusto_query` does not fail when the subscription id in the input query is enclosed in double quotes anymore. [[#152](https://github.com/microsoft/mcp/issues/152)]
  - All commands now return enough details in error messages when input parameters are invalid or missing. [[#575](https://github.com/microsoft/mcp/issues/575)]

### Other Changes

- Refactored tool implementation to use Azure Resource Graph queries instead of direct ARM API calls:
  - Authorization [[607](https://github.com/microsoft/mcp/pull/607)]
  - AppConfig [[606](https://github.com/microsoft/mcp/pull/606)]
  - ACR [[622](https://github.com/microsoft/mcp/pull/622)]
- Fixed the names of the following MySQL and Postgres commands: [[#614](https://github.com/microsoft/mcp/pull/614)]
  - `azmcp_mysql_server_config_config`    → `azmcp_mysql_server_config_get`
  - `azmcp_mysql_server_param_param`      → `azmcp_mysql_server_param_get`
  - `azmcp_mysql_table_schema_schema`     → `azmcp_mysql_table_schema_get`
  - `azmcp_postgres_server_config_config` → `azmcp_postgres_server_config_get`
  - `azmcp_postgres_server_param_param`   → `azmcp_postgres_server_param_get`
  - `azmcp_postgres_table_schema_schema`  → `azmcp_postgres_table_schema_get`
- Updated the description of the following commands to increase selection accuracy by LLMs:
  - AI Foundry: [[#599](https://github.com/microsoft/mcp/pull/599)]
    - `azmcp_foundry_agents_connect`
    - `azmcp_foundry_models_deploy`
    - `azmcp_foundry_models_deployments_list`
  - App Lens: `azmcp_applens_resource_diagnose` [[#556](https://github.com/microsoft/mcp/pull/556)]
  - Cloud Architect: `azmcp_cloudarchitect_design` [[#587](https://github.com/microsoft/mcp/pull/587)]
  - Cosmos DB: `azmcp_cosmos_database_container_item_query` [[#625](https://github.com/microsoft/mcp/pull/625)]
  - Event Grid: [[#552](https://github.com/microsoft/mcp/pull/552)]
    - `azmcp_eventgrid_subscription_list`
    - `azmcp_eventgrid_topic_list`
  - Key Vault: [[#608](https://github.com/microsoft/mcp/pull/608)]
    - `azmcp_keyvault_certificate_create`
    - `azmcp_keyvault_certificate_import`
    - `azmcp_keyvault_certificate_get`
    - `azmcp_keyvault_certificate_list`
    - `azmcp_keyvault_key_create`
    - `azmcp_keyvault_key_get`
    - `azmcp_keyvault_key_list`
    - `azmcp_keyvault_secret_create`
    - `azmcp_keyvault_secret_get`
    - `azmcp_keyvault_secret_list`
  - MySQL: [[#614](https://github.com/microsoft/mcp/pull/614)]
    - `azmcp_mysql_server_param_set`
  - Postgres: [[#562](https://github.com/microsoft/mcp/pull/562)]
    - `azmcp_postgres_database_query`
    - `azmcp_postgres_server_param_set`
  - Resource Health: [[#588](https://github.com/microsoft/mcp/pull/588)]
    - `azmcp_resourcehealth_availability-status_get`
    - `azmcp_resourcehealth_service-health-events_list`
  - SQL: [[#594](https://github.com/microsoft/mcp/pull/594)]
    - `azmcp_sql_db_delete`
    - `azmcp_sql_db_update`
    - `azmcp_sql_server_delete`
  - Subscriptions: `azmcp_subscription_list` [[#559](https://github.com/microsoft/mcp/pull/559)]

#### Dependency Updates

- Removed the following dependencies:
  - `Azure.ResourceManager.Authorization` [[#607](https://github.com/microsoft/mcp/pull/607)]
  - `Azure.ResourceManager.AppConfiguration` [[#606](https://github.com/microsoft/mcp/pull/606)]
  - `Azure.ResourceManager.ContainerRegistry` [[#622](https://github.com/microsoft/mcp/pull/622)]

## 0.8.2 (2025-09-25)

### Bugs Fixed

- Fixed `azmcp_subscription_list` to return empty enumerable instead of `null` when no subscriptions are found. [[#508](https://github.com/microsoft/mcp/pull/508)]

## 0.8.1 (2025-09-23)

### Features Added

- Added support for listing SQL servers in a subscription and resource group via the command `azmcp_sql_server_list`. [[#503](https://github.com/microsoft/mcp/issues/503)]
- Added support for renaming Azure SQL databases within a server while retaining configuration via the `azmcp sql db rename` command. [[#542](https://github.com/microsoft/mcp/pull/542)]
- Added support for Azure App Service database management via the command `azmcp_appservice_database_add`. [[#59](https://github.com/microsoft/mcp/pull/59)]
- Added the following Azure Foundry agents commands: [[#55](https://github.com/microsoft/mcp/pull/55)]
  - `azmcp_foundry_agents_connect`: Connect to an agent in an AI Foundry project and query it
  - `azmcp_foundry_agents_evaluate`: Evaluate a response from an agent by passing query and response inline
  - `azmcp_foundry_agents_query_and_evaluate`: Connect to an agent in an AI Foundry project, query it, and evaluate the response in one step
- Enhanced AKS managed cluster information with comprehensive properties. [[#490](https://github.com/microsoft/mcp/pull/490)]
- Added support retrieving Key Vault Managed HSM account settings via the command `azmcp-keyvault-admin-settings-get`. [[#358](https://github.com/microsoft/mcp/pull/358)]

### Breaking Changes

- Removed the following Storage tools: [[#500](https://github.com/microsoft/mcp/pull/500)]
  - `azmcp_storage_blob_batch_set-tier`
  - `azmcp_storage_datalake_directory_create`
  - `azmcp_storage_datalake_file-system_list-paths`
  - `azmcp_storage_queue_message_send`
  - `azmcp_storage_share_file_list`
  - `azmcp_storage_table_list`
- Updated the `OpenWorld` and `Destructive` hints for all tools. [[#510](https://github.com/microsoft/mcp/pull/510)]

### Bugs Fixed

- Fixed MCP server hanging on invalid transport arguments. Server now exits gracefully with clear error messages instead of hanging indefinitely. [[#511](https://github.com/microsoft/mcp/pull/511)]

### Other Changes

- Refactored Kusto service implementation to use Azure Resource Graph queries instead of direct ARM API calls. [[#528](https://github.com/microsoft/mcp/pull/528)]
- Refactored Storage service implementation [[#539](https://github.com/microsoft/mcp/pull/539)]
  - Replaced direct ARM API calls in `azmcp_storage_account_get` with Azure Resource Graph queries.
  - Updated `azmcp_storage_account_create` to use the GenericResource approach instead of direct ARM API calls.
- Updated `IAreaSetup` API so the area's command tree is returned rather than modifying an existing object. It's also more DI-testing friendly. [[#478](https://github.com/microsoft/mcp/pull/478)]
- Updated `CommandFactory.GetServiceArea` to check for a tool's service area with or without the root `azmcp` prefix. [[#478](https://github.com/microsoft/mcp/pull/478)]

#### Dependency Updates

- Removed the following dependencies:
  - `Azure.ResourceManager.Kusto` [[#528](https://github.com/microsoft/mcp/pull/528)]

## 0.8.0 (2025-09-18)

### Features Added

- Added the `--insecure-disable-elicitation` server startup switch. When enabled, the server will bypass user confirmation (elicitation) for tools marked as handling secrets and execute them immediately. This is **INSECURE** and meant only for controlled automation scenarios (e.g., CI or disposable test environments) because it removes a safety barrier that helps prevent accidental disclosure of sensitive data. [[#486](https://github.com/microsoft/mcp/pull/486)]
- Enhanced Azure authentication with targeted credential selection via the `AZURE_TOKEN_CREDENTIALS` environment variable: [[#56](https://github.com/microsoft/mcp/pull/56)]
  - `"dev"`: Development credentials (Visual Studio → Visual Studio Code → Azure CLI → Azure PowerShell → Azure Developer CLI)
  - `"prod"`: Production credentials (Environment → Workload Identity → Managed Identity)
  - Specific credential names (e.g., `"AzureCliCredential"`): Target only that credential
  - Improved Visual Studio Code credential error handling with proper exception wrapping for credential chaining
  - Replaced custom `DefaultAzureCredential` implementation with explicit credential chain for better control and transparency
  - For more details, see [Controlling Authentication Methods with AZURE_TOKEN_CREDENTIALS](https://github.com/microsoft/mcp/blob/main/servers/Azure.Mcp.Server/TROUBLESHOOTING.md#controlling-authentication-methods-with-azure_token_credentials)
- Enhanced AKS nodepool information with comprehensive properties. [[#454](https://github.com/microsoft/mcp/pull/454)]
- Added support for updating Azure SQL databases via the command `azmcp_sql_db_update`. [[#488](https://github.com/microsoft/mcp/pull/488)]
- Added support for listing Event Grid subscriptions via the command `azmcp_eventgrid_subscription_list`. [[#364](https://github.com/microsoft/mcp/pull/364)]
- Added support for listing Application Insights code optimization recommendations across components via the command `azmcp_applicationinsights_recommendation_list`. [#387](https://github.com/microsoft/mcp/pull/387)
- **Errata**: The following was announced as part of release `0.7.0, but was not actually included then.
  - Added support for creating and deleting SQL databases via the commands `azmcp_sql_db_create` and `azmcp_sql_db_delete`. [[#434](https://github.com/microsoft/mcp/pull/434)]
- Restored support for the following Key Vault commands: [[#506](https://github.com/microsoft/mcp/pull/506)]
  - `azmcp_keyvault_key_get`
  - `azmcp_keyvault_secret_get`

### Breaking Changes

- Redesigned how conditionally required options are handled. Commands now use explicit option registration via extension methods (`.AsRequired()`, `.AsOptional()`) instead of legacy patterns (`UseResourceGroup()`, `RequireResourceGroup()`). [[#452](https://github.com/microsoft/mcp/pull/452)]
- Removed support for the `AZURE_MCP_INCLUDE_PRODUCTION_CREDENTIALS` environment variable. Use `AZURE_TOKEN_CREDENTIALS` instead for more flexible credential selection. For migration details, see [Controlling Authentication Methods with AZURE_TOKEN_CREDENTIALS](https://github.com/microsoft/mcp/blob/main/servers/Azure.Mcp.Server/TROUBLESHOOTING.md#controlling-authentication-methods-with-azure_token_credentials). [[#56](https://github.com/microsoft/mcp/pull/56)]
- Merged `azmcp_appconfig_kv_lock` and `azmcp_appconfig_kv_unlock` into `azmcp_appconfig_kv_lock_set` which can handle locking or unlocking a key-value based on the `--lock` parameter. [[#485](https://github.com/microsoft/mcp/pull/485)]


### Other Changes

- Update `azmcp_foundry_models_deploy` to use "GenericResource" for deploying models to Azure AI Services. [[#456](https://github.com/microsoft/mcp/pull/456)]

#### Dependency Updates

- Replaced the `Azure.Bicep.Types.Az` dependency with `Microsoft.Azure.Mcp.AzTypes.Internal.Compact`. [[#472](https://github.com/microsoft/mcp/pull/472)]

## 0.7.0 (2025-09-16)

### Features Added

- Added support for getting a node pool in an AKS managed cluster via the command `azmcp_aks_nodepool_get`. [[#394](https://github.com/microsoft/mcp/pull/394)]
- Added support for diagnosing Azure Resources using the App Lens API via the command `azmcp_applens_resource_diagnose`. [[#356](https://github.com/microsoft/mcp/pull/356)]
- Added elicitation support. An elicitation request is sent if the tool annotation `secret` hint is true. [[#404](https://github.com/microsoft/mcp/pull/404)]
- Added `azmcp_sql_server_create`, `azmcp_sql_server_delete`, `azmcp_sql_server_show` to support SQL server create, delete, and show commands. [[#312](https://github.com/microsoft/mcp/pull/312)]
- Added the support for getting information about Azure Managed Lustre SKUs via the following command `azmcp_azuremanagedlustre_filesystem_get_sku_info`. [[#100](https://github.com/microsoft/mcp/issues/100)]
- Added support for creating and deleting SQL databases via the commands `azmcp_sql_db_create` and `azmcp_sql_db_delete`. [[#434](https://github.com/microsoft/mcp/pull/434)]
- `azmcp_functionapp_get` can now list Function Apps on a resource group level. [[#427](https://github.com/microsoft/mcp/pull/427)]

### Breaking Changes

- Merged `azmcp_functionapp_list` into `azmcp_functionapp_get`, which can perform both operations based on whether `--function-app` is passed. [[#427](https://github.com/microsoft/mcp/pull/427)]
- Removed Azure CLI (`az`) and Azure Developer CLI (`azd`) extension tools to reduce complexity and focus on native Azure service operations. [[#404](https://github.com/microsoft/mcp/pull/404)].

### Bugs Fixed

- Marked the `secret` hint of `azmcp_keyvault_secret_create` tool to "true". [[#430](https://github.com/microsoft/mcp/pull/430)]

### Other Changes

- Replaced bicep tool dependency on Azure.Bicep.Types.Az package with Microsoft.Azure.Mcp.AzTypes.Internal.Compact package. [[#472](https://github.com/microsoft/mcp/pull/472)]

## 0.6.0 (2025-09-11)

### Features Added

- **The Azure MCP Server is now also available on NuGet.org** [[#368](https://github.com/microsoft/mcp/pull/368)]
- Added support for listing node pools in an AKS managed cluster via the command `azmcp_aks_nodepool_list`. [[#360](https://github.com/microsoft/mcp/pull/360)]

### Breaking Changes

- To improve performance, packages now ship with trimmed binaries that have unused code and dependencies removed, resulting in significantly smaller file sizes, faster startup times, and reduced memory footprint. [Learn more](https://learn.microsoft.com/dotnet/core/deploying/trimming/trim-self-contained). [[#405](https://github.com/microsoft/mcp/pull/405)]
- Merged `azmcp_search_index_describe` and `azmcp_search_index_list` into `azmcp_search_index_get`, which can perform both operations based on whether `--index` is passed. [[#378](https://github.com/microsoft/mcp/pull/378)]
- Merged the following Storage tools: [[#376](https://github.com/microsoft/mcp/pull/376)]
  - `azmcp_storage_account_details` and `azmcp_storage_account_list` into `azmcp_storage_account_get`, which supports the behaviors of both tools based on whether `--account` is passed.
  - `azmcp_storage_blob_details` and `azmcp_storage_blob_list` into `azmcp_storage_blob_get`, which supports the behaviors of both tools based on whether `--blob` is passed.
  - `azmcp_storage_blob_container_details` and `azmcp_storage_blob_container_list` into `azmcp_storage_blob_container_get`, which supports the behaviors of both tools based on whether `--container` is passed.
- Updated the descriptions of all Storage tools. [[#376](https://github.com/microsoft/mcp/pull/376)]

### Other Changes

#### Dependency updates

- Updated the following dependencies: [[#380](https://github.com/microsoft/mcp/pull/380)]
  - Azure.Core: `1.47.1` → `1.48.0`
  - Azure.Identity: `1.15.0` → `1.16.0`

## 0.5.13 (2025-09-10)

### Features Added

- Added support for listing all Event Grid topics in a subscription via the command `azmcp_eventgrid_topic_list`. [[#43](https://github.com/microsoft/mcp/pull/43)]
- Added support for retrieving knowledge index schema information in Azure AI Foundry projects via the command `azmcp_foundry_knowledge_index_schema`. [[#41](https://github.com/microsoft/mcp/pull/41)]
- Added support for listing service health events in a subscription via the command `azmcp_resourcehealth_service-health-events_list`. [[#367](https://github.com/microsoft/mcp/pull/367)]

### Breaking Changes

- Updated/removed options for the following commands: [[#108](https://github.com/microsoft/mcp/pull/108)]
  - `azmcp_storage_account_create`: Removed the ability to configure `enable-https-traffic-only` (always `true` now), `allow-blob-public-access` (always `false` now), and `kind` (always `StorageV2` now).
  - `azmcp_storage_blob_container_create`: Removed the ability to configure `blob-container-public-access` (always `false` now).
  - `azmcp_storage_blob_upload`: Removed the ability to configure `overwrite` (always `false` now).

### Bugs Fixed

- Fixed telemetry bug where "ToolArea" was incorrectly populated in with "ToolName". [[#346](https://github.com/microsoft/mcp/pull/346)]

### Other Changes

- Added telemetry to log parameter values for the `azmcp_bestpractices_get` tool. [[#375](https://github.com/microsoft/mcp/pull/375)]
- Updated tool annotations. [[#377](https://github.com/microsoft/mcp/pull/377)]

#### Dependency updates

- Updated the following dependencies:
  - Azure.Identity: `1.14.0` → `1.15.0` [[#352](https://github.com/microsoft/mcp/pull/352)]
  - Azure.Identity.Broker: `1.2.0` → `1.3.0` [[#352](https://github.com/microsoft/mcp/pull/352)]
  - Microsoft.Azure.Cosmos.Aot: `0.1.1-preview.1` → `0.1.2-preview.1` [[#383](https://github.com/microsoft/mcp/pull/383)]
- Updated the following dependency to improve .NET Ahead-of-Time (AOT) compilation support: [[#363](https://github.com/microsoft/mcp/pull/363)]
  - Azure.ResourceManager.StorageCache: `1.3.1` → `1.3.2`

## 0.5.12 (2025-09-04)

### Features Added

- Added `azmcp_sql_server_firewall-rule_create` and `azmcp_sql_server_firewall-rule_delete` commands. [[#121](https://github.com/microsoft/mcp/pull/121)]

### Bugs Fixed

- Fixed a bug in MySQL query validation logic. [[#81](https://github.com/microsoft/mcp/pull/81)]

### Other Changes

AOT- Added a verb to the namespace name for bestpractices [[#109](https://github.com/microsoft/mcp/pull/109)]
- Added instructions about consumption plan for azure functions deployment best practices [[#218](https://github.com/microsoft/mcp/pull/218)]

## 0.5.11 (2025-09-02)

### Other Changes

- Fixed VSIX signing [[#91](https://github.com/microsoft/mcp/pull/91)]
- Included native packages in build artifacts and pack/release scripts. [[#51](https://github.com/microsoft/mcp/pull/51)]

## 0.5.10 (2025-08-28)

### Bugs fixed

- Fixed a bug with telemetry collection related to AppConfig tools. [[#44](https://github.com/microsoft/mcp/pull/44)]

## 0.5.9 (2025-08-26)

### Other Changes

#### Dependency Updates

- Updated the following dependencies to improve .NET Ahead-of-Time (AOT) compilation support:
  - Microsoft.Azure.Cosmos `3.51.0` → Microsoft.Azure.Cosmos.Aot `0.1.1-preview.1`. [[#37](https://github.com/microsoft/mcp/pull/37)]

## 0.5.8 (2025-08-21)

### Features Added

- Added support for listing knowledge indexes in Azure AI Foundry projects via the command `azmcp_foundry_knowledge_index_list`. [[#1004](https://github.com/Azure/azure-mcp/pull/1004)]
- Added support for getting details of an Azure Function App via the command `azmcp_functionapp_get`. [[#970](https://github.com/Azure/azure-mcp/pull/970)]
- Added the following Azure Managed Lustre commands: [[#1003](https://github.com/Azure/azure-mcp/issues/1003)]
  - `azmcp_azuremanagedlustre_filesystem_list`: List available Azure Managed Lustre filesystems.
  - `azmcp_azuremanagedlustre_filesystem_required-subnet-size`: Returns the number of IP addresses required for a specific SKU and size of Azure Managed Lustre filesystem.
- Added support for designing Azure Cloud Architecture through guided questions via the command `azmcp_cloudarchitect_design`. [[#890](https://github.com/Azure/azure-mcp/pull/890)]
- Added support for the following Azure MySQL operations: [[#855](https://github.com/Azure/azure-mcp/issues/855)]
  - `azmcp_mysql_database_list` - List all databases in a MySQL server.
  - `azmcp_mysql_database_query` - Executes a SELECT query on a MySQL Database. The query must start with SELECT and cannot contain any destructive SQL operations for security reasons.
  - `azmcp_mysql_table_list` - List all tables in a MySQL database.
  - `azmcp_mysql_table_schema_get` - Get the schema of a specific table in a MySQL database.
  - `azmcp_mysql_server_config_get` - Retrieve the configuration of a MySQL server.
  - `azmcp_mysql_server_list` - List all MySQL servers in a subscription & resource group.
  - `azmcp_mysql_server_param_get` - Retrieve a specific parameter of a MySQL server.
  - `azmcp_mysql_server_param_set` - Set a specific parameter of a MySQL server to a specific value.
- Added telemetry for tracking service area when calling tools. [[#1024](https://github.com/Azure/azure-mcp/pull/1024)]

### Breaking Changes

- Renamed the following Storage tool option names: [[#1015](https://github.com/Azure/azure-mcp/pull/1015)]
  - `azmcp_storage_account_create`: `account-name` → `account`.
  - `azmcp_storage_blob_batch_set-tier`: `blob-names` → `blobs`.

### Bugs Fixed

- Fixed SQL service test assertions to use case-insensitive string comparisons for resource type validation. [[#938](https://github.com/Azure/azure-mcp/pull/938)]
- Fixed HttpClient service test assertions to properly validate NoProxy collection handling instead of expecting a single string value. [[#938](https://github.com/Azure/azure-mcp/pull/938)]

### Other Changes

- Introduced the `BaseAzureResourceService` class to allow performing Azure Resource read operations using Azure Resource Graph queries. [[#938](https://github.com/Azure/azure-mcp/pull/938)]
- Refactored SQL service implementation to use Azure Resource Graph queries instead of direct ARM API calls. [[#938](https://github.com/Azure/azure-mcp/pull/938)]
  - Removed dependency on `Azure.ResourceManager.Sql` package by migrating to Azure Resource Graph queries, reducing package size and improving startup performance.
- Enhanced `BaseAzureService` with `EscapeKqlString` method for safe KQL query construction across all Azure services. [[#938](https://github.com/Azure/azure-mcp/pull/938)]
  - Fixed KQL string escaping in Workbooks service queries.
- Standardized Azure Storage command descriptions, option names, and parameter names for consistency across all storage commands. Updated JSON serialization context to remove unused model types and improve organization. [[#1015](https://github.com/Azure/azure-mcp/pull/1015)]
- Updated to .NET 10 SDK to prepare for .NET tool packing. [[#1023](https://github.com/Azure/azure-mcp/pull/1023)]
- Enhanced `bestpractices` and `azureterraformbestpractices` tool descriptions to better work with the vscode copilot tool grouping feature. [[#1029](https://github.com/Azure/azure-mcp/pull/1029)]
- The Azure MCP Server can now be packaged as a .NET SDK Tool for easier use by users with the .NET 10 SDK installed. [[#422](https://github.com/Azure/azure-mcp/issues/422)]

#### Dependency Updates

- Updated the following dependencies to improve .NET Ahead-of-Time (AOT) compilation support: [[#1031](https://github.com/Azure/azure-mcp/pull/1031)]
  - Azure.ResourceManager.ResourceHealth: `1.0.0` → `1.1.0-beta.5`

## 0.5.7 (2025-08-19)

### Features Added
- Added support for the following Azure Deploy and Azure Quota operations: [[#626](https://github.com/Azure/azure-mcp/pull/626)]
  - `azmcp_deploy_app_logs_get` - Get logs from Azure applications deployed using azd.
  - `azmcp_deploy_iac_rules_get` - Get Infrastructure as Code rules.
  - `azmcp_deploy_pipeline_guidance-get` - Get guidance for creating CI/CD pipelines to provision Azure resources and deploy applications.
  - `azmcp_deploy_plan_get` - Generate deployment plans to construct infrastructure and deploy applications on Azure.
  - `azmcp_deploy_architecture_diagram-generate` - Generate Azure service architecture diagrams based on application topology.
  - `azmcp_quota_region_availability-list` - List available Azure regions for specific resource types.
  - `azmcp_quota_usage_check` - Check Azure resource usage and quota information for specific resource types and regions.
- Added support for listing Azure Function Apps via the command `azmcp-functionapp-list`. [[#863](https://github.com/Azure/azure-mcp/pull/863)]
- Added support for importing existing certificates into Azure Key Vault via the command `azmcp-keyvault-certificate-import`. [[#968](https://github.com/Azure/azure-mcp/issues/968)]
- Added support for uploading a local file to an Azure Storage blob via the command `azmcp-storage-blob-upload`. [[#960](https://github.com/Azure/azure-mcp/pull/960)]
- Added support for the following Azure Service Health operations: [[#998](https://github.com/Azure/azure-mcp/pull/998)]
  - `azmcp-resourcehealth-availability-status-get` - Get the availability status for a specific resource.
  - `azmcp-resourcehealth-availability-status-list` - List availability statuses for all resources in a subscription or resource group.
- Added support for listing repositories in Azure Container Registries via the command `azmcp-acr-registry-repository-list`. [[#983](https://github.com/Azure/azure-mcp/pull/983)]

### Other Changes

- Improved guidance for LLM interactions with Azure MCP server by adding rules around bestpractices tool calling to server instructions. [[#1007](https://github.com/Azure/azure-mcp/pull/1007)]

#### Dependency Updates

- Updated the following dependencies to improve .NET Ahead-of-Time (AOT) compilation support: [[#893](https://github.com/Azure/azure-mcp/pull/893)]
  - Azure.Bicep.Types: `0.5.110` → `0.6.1`
  - Azure.Bicep.Types.Az: `0.2.771` → `0.2.792`
- Added the following dependencies to support Azure Managed Lustre
  - Azure.ResourceManager.StorageCache:  `1.3.1`

## 0.5.6 (2025-08-14)

### Features Added

- Added support for listing Azure Function Apps via the command `azmcp-functionapp-list`. [[#863](https://github.com/Azure/azure-mcp/pull/863)]
- Added support for getting details about an Azure Storage Account via the command `azmcp-storage-account-details`. [[#934](https://github.com/Azure/azure-mcp/issues/934)]

### Other Changes

- Refactored resource group option (`--resource-group`) handling and validation for all commands to a centralized location. [[#961](https://github.com/Azure/azure-mcp/issues/961)]

#### Dependency Updates

- Updated the following dependencies to improve .NET Ahead-of-Time (AOT) compilation support: [[#967](https://github.com/Azure/azure-mcp/issues/967)] [[#969](https://github.com/Azure/azure-mcp/issues/969)]
  - Azure.Monitor.Query: `1.6.0` → `1.7.1`
  - Azure.Monitor.Ingestion: `1.1.2` → `1.2.0`
  - Azure.Search.Documents: `11.7.0-beta.4` → `11.7.0-beta.6`
  - Azure.ResourceManager.ContainerRegistry: `1.3.0` → `1.3.1`
  - Azure.ResourceManager.DesktopVirtualization: `1.3.1` → `1.3.2`
  - Azure.ResourceManager.PostgreSql: `1.3.0` → `1.3.1`

## 0.5.5 (2025-08-12)

### Features Added

- Added support for listing ACR (Azure Container Registry) registries in a subscription via the command `azmcp-acr-registry-list`. [[#915](https://github.com/Azure/azure-mcp/issues/915)]
- Added the following Azure Storage commands:
  - `azmcp-storage-account-create`: Create a new Azure Storage account. [[#927](https://github.com/Azure/azure-mcp/issues/927)]
  - `azmcp-storage-queue-message-send`: Send a message to an Azure Storage queue. [[#794](https://github.com/Azure/azure-mcp/pull/794)]
  - `azmcp-storage-blob-details`: Get details about an Azure Storage blob. [[#930](https://github.com/Azure/azure-mcp/issues/930)]
  - `azmcp-storage-blob-container-create`: Create a new Azure Storage blob container. [[#937](https://github.com/Azure/azure-mcp/issues/937)]

### Breaking Changes

- The `azmcp-storage-account-list` command now returns account metadata objects instead of plain strings. Each item includes: `name`, `location`, `kind`, `skuName`, `skuTier`, `hnsEnabled`, `allowBlobPublicAccess`, `enableHttpsTrafficOnly`. Update scripts to read the `name` property. The underlying `IStorageService.GetStorageAccounts()` signature changed from `Task<List<string>>` to `Task<List<StorageAccountInfo>>`. [[#904](https://github.com/Azure/azure-mcp/issues/904)]

### Bugs Fixed

- Fixed best practices tool invocation failure when passing "all" action with "general" or "azurefunctions" resources. [[#757](https://github.com/Azure/azure-mcp/issues/757)]
- Updated metadata for CREATE and SET tools to `destructive = true`. [[#773](https://github.com/Azure/azure-mcp/pull/773)]

### Other Changes
- Consolidate "AzSubscriptionGuid" telemetry logic into `McpRuntime`. [[#935](https://github.com/Azure/azure-mcp/pull/935)]

## 0.5.4 (2025-08-07)

### Bugs Fixed

- Fixed subscription parameter handling across all Azure MCP service methods to consistently use `subscription` instead of `subscriptionId`, enabling proper support for both subscription IDs and subscription names. [[#877](https://github.com/Azure/azure-mcp/issues/877)]
- Fixed `ToolExecuted` telemetry activity being created twice. [[#741](https://github.com/Azure/azure-mcp/pull/741)]

### Other Changes

- Improved Azure MCP display name in VS Code from 'azure-mcp-server-ext' to 'Azure MCP' for better user experience in the Configure Tools interface. [[#871](https://github.com/Azure/azure-mcp/issues/871), [#876](https://github.com/Azure/azure-mcp/pull/876)]
- Updated the  following `CommandGroup` descriptions to improve their tool usage by Agents:
  - Azure AI Search [[#874](https://github.com/Azure/azure-mcp/pull/874)]
  - Storage [[#879](https://github.com/Azure/azure-mcp/pull/879)]

## 0.5.3 (2025-08-05)

### Features Added

- Added support for providing the `--content-type` and `--tags` properties to the `azmcp-appconfig-kv-set` command. [[#459](https://github.com/Azure/azure-mcp/pull/459)]
- Added `filter-path` and `recursive` capabilities to `azmcp-storage-datalake-file-system-list-paths`. [[#770](https://github.com/Azure/azure-mcp/issues/770)]
- Added support for listing files and directories in Azure File Shares via the `azmcp-storage-share-file-list` command. This command recursively lists all items in a specified file share directory with metadata including size, last modified date, and content type. [[#793](https://github.com/Azure/azure-mcp/pull/793)]
- Added support for Azure Virtual Desktop with new commands: [[#653](https://github.com/Azure/azure-mcp/pull/653)]
  - `azmcp-virtualdesktop-hostpool-list` - List all host pools in a subscription
  - `azmcp-virtualdesktop-sessionhost-list` - List all session hosts in a host pool
  - `azmcp-virtualdesktop-sessionhost-usersession-list` - List all user sessions on a specific session host
- Added support for creating and publishing DevDeviceId in telemetry. [[#810](https://github.com/Azure/azure-mcp/pull/810/)]

### Breaking Changes

- **Parameter Name Changes**: Removed unnecessary "-name" suffixes from command parameters across 25+ parameters in 12+ Azure service areas to improve consistency and usability. Users will need to update their command-line usage and scripts. [[#853](https://github.com/Azure/azure-mcp/pull/853)]
  - **AppConfig**: `--account-name` → `--account`
  - **Search**: `--service-name` → `--service`, `--index-name` → `--index`
  - **Cosmos**: `--account-name` → `--account`, `--database-name` → `--database`, `--container-name` → `--container`
  - **Kusto**: `--cluster-name` → `--cluster`, `--database-name` → `--database`, `--table-name` → `--table`
  - **AKS**: `--cluster-name` → `--cluster`
  - **Postgres**: `--user-name` → `--user`
  - **ServiceBus**: `--queue-name` → `--queue`, `--topic-name` → `--topic`
  - **Storage**: `--account-name` → `--account`, `--container-name` → `--container`, `--table-name` → `--table`, `--file-system-name` → `--file-system`, `--tier-name` → `--tier`
  - **Monitor**: `--table-name` → `--table`, `--model` → `--health-model`, `--resource-name` → `--resource`
  - **Foundry**: `--deployment-name` → `--deployment`, `--publisher-name` → `--publisher`, `--license-name` → `--license`, `--sku-name` → `--sku`, `--azure-ai-services-name` → `--azure-ai-services`

### Bugs Fixed

- Fixed an issue where the `azmcp-storage-blob-batch-set-tier` command did not correctly handle the `--tier` parameter when setting the access tier for multiple blobs. [[#808](https://github.com/Azure/azure-mcp/pull/808)]

### Other Changes

- Implemented centralized HttpClient service with proxy support for better resource management and enterprise compatibility. [[#857](https://github.com/Azure/azure-mcp/pull/857)]
- Added caching for Cosmos DB databases and containers. [[#813](https://github.com/Azure/azure-mcp/pull/813)]
- Refactored PostgreSQL commands to follow ObjectVerb naming pattern, fix command hierarchy, and ensure all commands end with verbs. This improves consistency and discoverability across all postgres commands. [[#865](https://github.com/Azure/azure-mcp/issues/865)] [[#866](https://github.com/Azure/azure-mcp/pull/866)]

#### Dependency Updates

- Updated the following dependencies to improve .NET Ahead-of-Time (AOT) compilation support. AOT will enable shipping Azure MCP Server as self-contained native executable.
  - Azure.Core: `1.46.2` → `1.47.1`
  - Azure.ResourceManager: `1.13.1` → `1.13.2`
  - Azure.ResourceManager.ApplicationInsights: `1.0.1` → `1.1.0-beta.1`
  - Azure.ResourceManager.AppConfiguration: `1.4.0` → `1.4.1`
  - Azure.ResourceManager.Authorization: `1.1.4` → `1.1.5`
  - Azure.ResourceManager.ContainerService: `1.2.3` → `1.2.5`
  - Azure.ResourceManager.Kusto: `1.6.0` → `1.6.1`
  - Azure.ResourceManager.CognitiveServices: `1.4.0` → `1.5.1`
  - Azure.ResourceManager.Redis: `1.5.0` → `1.5.1`
  - Azure.ResourceManager.RedisEnterprise: `1.1.0` → `1.2.1`
  - Azure.ResourceManager.LoadTesting: `1.1.1` → `1.1.2`
  - Azure.ResourceManager.Sql: `1.3.0` → `1.4.0-beta.3`
  - Azure.ResourceManager.Datadog: `1.0.0-beta.5` → `1.0.0-beta.6`
  - Azure.ResourceManager.CosmosDB: `1.3.2` → `1.4.0-beta.13`
  - Azure.ResourceManager.OperationalInsights: `1.3.0` → `1.3.1`
  - Azure.ResourceManager.Search: `1.2.3` → `1.3.0`
  - Azure.ResourceManager.Storage: `1.4.2` → `1.4.4`
  - Azure.ResourceManager.Grafana: `1.1.1` → `1.2.0-beta.2`
  - Azure.ResourceManager.ResourceGraph: `1.1.0-beta.3` → `1.1.0-beta.4`

## 0.5.2 (2025-07-31)

### Features Added

- Added support for batch setting access tier for multiple Azure Storage blobs via the `azmcp-storage-blob-batch-set-tier` command. This command efficiently changes the storage tier (Hot, Cool, Archive, etc) for multiple blobs simultaneously in a single operation. [[#735](https://github.com/Azure/azure-mcp/issues/735)]
- Added descriptions to all Azure MCP command groups to improve discoverability and usability when running the server with `--mode single` or `--mode namespace`. [[#791](https://github.com/Azure/azure-mcp/pull/791)]

### Breaking Changes

- Removed `--partner-tenant-id` option from `azmcp-marketplace-product-get` command. [[#656](https://github.com/Azure/azure-mcp/pull/656)]

## 0.5.1 (2025-07-29)

### Features Added

- Added support for listing SQL databases via the command: `azmcp-sql-db-list`. [[#746](https://github.com/Azure/azure-mcp/pull/746)]
- Added support for reading `AZURE_SUBSCRIPTION_ID` from the environment variables if a subscription is not provided. [[#533](https://github.com/Azure/azure-mcp/pull/533)]

### Breaking Changes

- Removed the following Key Vault operations: [[#768](https://github.com/Azure/azure-mcp/pull/768)]
  - `azmcp-keyvault-secret-get`
  - `azmcp-keyvault-key-get`

### Other Changes

- Improved the MAC address search logic for telemetry by making it more robust in finding a valid network interface. [[#759](https://github.com/Azure/azure-mcp/pull/759)]
- Major repository structure change:
  - Service areas moved from `/src/areas/{Area}` and `/tests/areas/{Area}` into `/areas/{area}/src` and `/areas/{area}/tests`
  - Common code moved into `/core/src` and `/core/tests`

## 0.5.0 (2025-07-24)

### Features Added

- Added a new VS Code extension (VSIX installer) for the VS Code Marketplace. [[#661](https://github.com/Azure/azure-mcp/pull/661)]
- Added `--mode all` startup option to expose all Azure MCP tools individually. [[#689](https://github.com/Azure/azure-mcp/issues/689)]
- Added more tools for Azure Key Vault: [[#517](https://github.com/Azure/azure-mcp/pull/517)]
  - `azmcp-keyvault-certificate-list` - List certificates in a key vault
  - `azmcp-keyvault-certificate-get` - Get details of a specific certificate
  - `azmcp-keyvault-certificate-create` - Create a new certificate
  - `azmcp-keyvault-secret-list` - List secrets in a key vault
  - `azmcp-keyvault-secret-create` - Create a new secret
- Added support for Azure Workbooks management operations: [[#629](https://github.com/Azure/azure-mcp/pull/629)]
  - `azmcp-workbooks-list` - List workbooks in a resource group with optional filtering
  - `azmcp-workbooks-show` - Get detailed information about a specific workbook
  - `azmcp-workbooks-create` - Create new workbooks with custom visualizations and content
  - `azmcp-workbooks-update` - Update existing workbook configurations and metadata
  - `azmcp-workbooks-delete` - Delete workbooks when no longer needed
- Added support for creating a directory in Azure Storage DataLake via the `azmcp-storage-datalake-directory-create` command. [[#647](https://github.com/Azure/azure-mcp/pull/647)]
- Added support for getting the details of an Azure Kubernetes Service (AKS) cluster via the `azmcp-aks-cluster-get` command. [[#700](https://github.com/Azure/azure-mcp/pull/700)]

### Breaking Changes

- Changed the default startup mode to list tools at the namespace level instead of at an individual level, reducing total tool count from around 128 tools to 25. Use `--mode all` to restore the previous behavior of exposing all tools individually. [[#689](https://github.com/Azure/azure-mcp/issues/689)]
- Consolidated Azure best practices commands into the command `azmcp-bestpractices-get` with `--resource` and `--action` parameters: [[#677](https://github.com/Azure/azure-mcp/pull/677)]
  - Removed `azmcp-bestpractices-general-get`, `azmcp-bestpractices-azurefunctions-get-code-generation` and `azmcp-bestpractices-azurefunctions-get-deployment`
  - Use `--resource general --action code-generation` for general Azure code generation best practices
  - Use `--resource general --action deployment` for general Azure deployment best practices
  - Use `--resource azurefunctions --action code-generation` instead of the old azurefunctions code-generation command
  - Use `--resource azurefunctions --action deployment` instead of the old azurefunctions deployment command
  - Use `--resource static-web-app --action all` to get Static Web Apps development and deployment best practices

### Bugs Fixed

- Fixes tool discovery race condition causing "tool not found" errors in MCP clients that use different processes to start and use the server, like LangGraph. [[#556](https://github.com/Azure/azure-mcp/issues/556)]

## 0.4.1 (2025-07-17)

### Features Added

- Added support for the following Azure Load Testing operations: [[#315](https://github.com/Azure/azure-mcp/pull/315)]
  - `azmcp-loadtesting-testresource-list` - List Azure Load testing resources.
  - `azmcp-loadtesting-testresource-create` - Create a new Azure Load testing resource.
  - `azmcp-loadtesting-test-get` - Get details of a specific load test configuration.
  - `azmcp-loadtesting-test-create` - Create a new load test configuration.
  - `azmcp-loadtesting-testrun-get` - Get details of a specific load test run.
  - `azmcp-loadtesting-testrun-list` - List all load test runs for a specific test.
  - `azmcp-loadtesting-testrun-create` - Create a new load test run.
  - `azmcp-loadtesting-testrun-delete` - Delete a specific load test run.
- Added support for scanning Azure resources for compliance recommendations using the Azure Quick Review CLI via the command: `azmcp-extension-azqr`. [[#510](https://github.com/Azure/azure-mcp/pull/510)]
- Added support for listing paths in Data Lake file systems via the command: `azmcp-storage-datalake-file-system-list-paths`. [[#608](https://github.com/Azure/azure-mcp/pull/608)]
- Added support for listing SQL elastic pools via the command: `azmcp-sql-elastic-pool-list`. [[#606](https://github.com/Azure/azure-mcp/pull/606)]
- Added support for listing SQL server firewall rules via the command: `azmcp-sql-firewall-rule-list`. [[#610](https://github.com/Azure/azure-mcp/pull/610)]
- Added new commands for obtaining Azure Functions best practices via the following commands: [[#630](https://github.com/Azure/azure-mcp/pull/630)]
  - `azmcp-bestpractices-azurefunctions-get-code-generation` - Get code generation best practices for Azure Functions.
  - `azmcp-bestpractices-azurefunctions-get-deployment` - Get deployment best practices for Azure Functions.
- Added support for get details about a product in the Azure Marketplace via the command: `azmcp-marketplace-product-get`. [[#442](https://github.com/Azure/azure-mcp/pull/442)]

### Breaking Changes

- Renamed the command `azmcp-bestpractices-get` to `azmcp-bestpractices-general-get`. [[#630](https://github.com/Azure/azure-mcp/pull/630)]

### Bugs Fixed

- Fixed an issue with Azure CLI executable path resolution on Windows. [[#611](https://github.com/Azure/azure-mcp/issues/611)]
- Fixed a tool discovery timing issue when calling tools on fresh server instances. [[#604](https://github.com/Azure/azure-mcp/issues/604)]
- Fixed issue where unrecognizable json would be sent to MCP clients in STDIO mode at startup. [[#644](https://github.com/Azure/azure-mcp/issues/644)]

### Other Changes

- Changed `engines.node` in `package.json` to require Node.js version `>=20.0.0`. [[#628](https://github.com/Azure/azure-mcp/pull/628)]

## 0.4.0 (2025-07-15)

### Features Added

- Added support for listing Azure Kubernetes Service (AKS) clusters via the command `azmcp-aks-cluster-list`. [[#560](https://github.com/Azure/azure-mcp/pull/560)]
- Made the following Ahead of Time (AOT) compilation improvements saving `6.96 MB` in size total:
  - Switched to the trimmer-friendly `CreateSlimBuilder` API from `CreateBuilder`, saving `0.63 MB` in size for the native executable. [[#564](https://github.com/Azure/azure-mcp/pull/564)]
  - Switched to the trimmer-friendly `npgsql` API, saving `2.69 MB` in size for the native executable. [[#592](https://github.com/Azure/azure-mcp/pull/592)]
  - Enabled `IlcFoldIdenticalMethodBodies` to fold identical method bodies, saving `3.64 MB` in size for the native executable. [[#598](https://github.com/Azure/azure-mcp/pull/598)]
- Added support for using the hyphen/dash ("-") character in command names. [[#531](https://github.com/Azure/azure-mcp/pull/531)]
- Added support for authenticating with the Azure account used to log into VS Code. Authentication now prioritizes the VS Code broker credential when in the context of VS Code. [[#452](https://github.com/Azure/azure-mcp/pull/452)]

### Breaking Changes

- Removed SSE (Server-Sent Events) transport support. Now, only stdio transport is supported as SSE is no longer part of the MCP specification. [[#593](https://github.com/Azure/azure-mcp/issues/593)]
- Renamed `azmcp-sql-server-entraadmin-list` to `azmcp-sql-server-entra-admin-list` for better readability. [[#602](https://github.com/Azure/azure-mcp/pull/602)]

### Bugs Fixed

- Added a post-install script to ensure platform-specific versions like `@azure/mcp-${platform}-${arch}` can be resolved. Otherwise, fail install to prevent npx caching of `@azure/mcp`. [[#597](https://github.com/Azure/azure-mcp/pull/597)]
- Improved install reliability and error handling when missing platform packages on Ubuntu. [[#394](https://github.com/Azure/azure-mcp/pull/394)]

### Other Changes
- Updated `engines.node` in `package.json` to require Node.js version `>=22.0.0`.

#### Dependency Updates

- Updated the `ModelContextProtocol.AspNetCore` version from `0.3.0-preview.1` to `0.3.0-preview.2`. [[#519](https://github.com/Azure/azure-mcp/pull/519)]

## 0.3.2 (2025-07-10)

### Features Added

- Added support for listing Azure Managed Grafana details via the command: `azmcp-grafana-list`. [[#532](https://github.com/Azure/azure-mcp/pull/532)]
- Added agent best practices for Azure Terraform commands. [[#420](https://github.com/Azure/azure-mcp/pull/420)]

### Bugs Fixed

- Fixed issue where trace logs could be collected as telemetry. [[#540](https://github.com/Azure/azure-mcp/pull/540/)]
- Fixed an issue that prevented the Azure MCP from finding the Azure CLI if it was installed on a path other than the default global one. [[#351](https://github.com/Azure/azure-mcp/issues/351)]

## 0.3.1 (2025-07-08)

### Features Added

- Added support for the following SQL operations:
  - `azmcp-sql-db-show` - Show details of a SQL Database [[#516](https://github.com/Azure/azure-mcp/pull/516)]
  - `azmcp-sql-server-entra-admin-list` - List Microsoft Entra ID administrators for a SQL server [[#529](https://github.com/Azure/azure-mcp/pull/529)]
- Updates Azure MCP tool loading configurations at launch time. [[#513](https://github.com/Azure/azure-mcp/pull/513)]

### Breaking Changes

- Deprecated the `--service` flag. Use `--namespace` and `--mode` options to specify the service and mode the server will run in. [[#513](https://github.com/Azure/azure-mcp/pull/513)]

## 0.3.0 (2025-07-03)

### Features Added

- Added support for Azure AI Foundry [[#274](https://github.com/Azure/azure-mcp/pull/274)]. The following tools are now available:
  - `azmcp-foundry-models-list`
  - `azmcp-foundry-models-deploy`
  - `azmcp-foundry-models-deployments-list`
- Added support for telemetry [[#386](https://github.com/Azure/azure-mcp/pull/386)]. Telemetry is enabled by default but can be disabled by setting `AZURE_MCP_COLLECT_TELEMETRY` to `false`.

### Bugs Fixed

- Fixed a bug where `CallToolResult` was always successful. [[#511](https://github.com/Azure/azure-mcp/pull/511)]

## 0.2.6 (2025-07-01)

### Other Changes

- Updated the descriptions of the following tools to improve their usage by Agents: [[#492](https://github.com/Azure/azure-mcp/pull/492)]
  - `azmcp-datadog-monitoredresources-list`
  - `azmcp-kusto-cluster-list`
  - `azmcp-kusto-database-list`
  - `azmcp-kusto-sample`
  - `azmcp-kusto-table-list`
  - `azmcp-kusto-table-schema`

## 0.2.5 (2025-06-26)

### Bugs Fixed

- Fixed issue where tool listing incorrectly returned resources instead of text. [#465](https://github.com/Azure/azure-mcp/issues/465)
- Fixed invalid modification to HttpClient in KustoClient. [#433](https://github.com/Azure/azure-mcp/issues/433)

## 0.2.4 (2025-06-24)

### Features Added

- Added new command for resource-centric logs query in Azure Monitor with command path `azmcp-monitor-resource-logs-query` - https://github.com/Azure/azure-mcp/pull/413
- Added support for starting the server with a subset of services using the `--service` flag - https://github.com/Azure/azure-mcp/pull/424
- Improved index schema handling in Azure AI Search (index descriptions, facetable fields, etc.) - https://github.com/Azure/azure-mcp/pull/440
- Added new commands for querying metrics with Azure Monitor with command paths `azmcp-monitor-metrics-query` and `azmcp-monitor-metrics-definitions`. - https://github.com/Azure/azure-mcp/pull/428

### Breaking Changes

- Changed the command for workspace-based logs query in Azure Monitor from `azmcp-monitor-log-query` to `azmcp-monitor-workspace-logs-query`

### Bugs Fixed

- Fixed handling of non-retrievable fields in Azure AI Search. [#416](https://github.com/Azure/azure-mcp/issues/416)

### Other Changes

- Repository structure changed to organize all of an Azure service's code into a single "area" folder. ([426](https://github.com/Azure/azure-mcp/pull/426))
- Upgraded Azure.Messaging.ServiceBus to 7.20.1 and Azure.Core to 1.46.2. ([441](https://github.com/Azure/azure-mcp/pull/441/))
- Updated to ModelContextProtocol 0.3.0-preview1, which brings support for the 06-18-2025 MCP specification. ([431](https://github.com/Azure/azure-mcp/pull/431))

## 0.2.3 (2025-06-19)

### Features Added

- Adds support to launch MCP server in readonly mode - https://github.com/Azure/azure-mcp/pull/410

### Bugs Fixed

- MCP tools now expose annotations to clients https://github.com/Azure/azure-mcp/pull/388

## 0.2.2 (2025-06-17)

### Features Added

- Support for Azure ISV Services https://github.com/Azure/azure-mcp/pull/199/
- Support for Azure RBAC https://github.com/Azure/azure-mcp/pull/266
- Support for Key Vault Secrets https://github.com/Azure/azure-mcp/pull/173


## 0.2.1 (2025-06-12)

### Bugs Fixed

- Fixed the issue where queries containing double quotes failed to execute. https://github.com/Azure/azure-mcp/pull/338
- Enables dynamic proxy mode within single "azure" tool. https://github.com/Azure/azure-mcp/pull/325

## 0.2.0 (2025-06-09)

### Features Added

- Support for launching smaller service level MCP servers. https://github.com/Azure/azure-mcp/pull/324

### Bugs Fixed

- Fixed failure starting Docker image. https://github.com/Azure/azure-mcp/pull/301

## 0.1.2 (2025-06-03)

### Bugs Fixed

- Monitor Query Logs Failing.  Fixed with https://github.com/Azure/azure-mcp/pull/280

## 0.1.1 (2025-05-30)

### Bugs Fixed

- Fixed return value of `tools/list` to use JSON object names. https://github.com/Azure/azure-mcp/pull/275

### Other Changes

- Update .NET SDK version to 9.0.300 https://github.com/Azure/azure-mcp/pull/278

## 0.1.0 (2025-05-28)

### Breaking Changes

- `azmcp tool list` "args" changes to "options"

### Other Changes

- Removed "Arguments" from code base in favor of "Options" to align with System. CommandLine semantics. https://github.com/Azure/azure-mcp/pull/232

## 0.0.21 (2025-05-22)

### Features Added

- Support for Azure Redis Caches and Clusters https://github.com/Azure/azure-mcp/pull/198
- Support for Azure Monitor Health Models https://github.com/Azure/azure-mcp/pull/208

### Bugs Fixed

- Updates the usage patterns of Azure Developer CLI (azd) when invoked from MCP. https://github.com/Azure/azure-mcp/pull/203
- Fixes server binding issue when using SSE transport in Docker by replacing `ListenLocalhost` with `ListenAnyIP`, allowing external access via port mapping. https://github.com/Azure/azure-mcp/pull/233

### Other Changes

- Updated to the latest ModelContextProtocol library. https://github.com/Azure/azure-mcp/pull/220

## 0.0.20 (2025-05-17)

### Bugs Fixed

- Improve the formatting in the ParseJsonOutput method and refactor it to utilize a ParseError record. https://github.com/Azure/azure-mcp/pull/218
- Added dummy argument for best practices tool, so the schema is properly generated for Python Open API use cases. https://github.com/Azure/azure-mcp/pull/219

## 0.0.19 (2025-05-15)

### Bugs Fixed

- Fixes Service Bus host name parameter description. https://github.com/Azure/azure-mcp/pull/209/

## 0.0.18 (2025-05-14)

### Bugs Fixed

- Include option to exclude managed keys. https://github.com/Azure/azure-mcp/pull/202

## 0.0.17 (2025-05-13)

### Bugs Fixed

- Added an opt-in timeout for browser-based authentication to handle cases where the process waits indefinitely if the user closes the browser. https://github.com/Azure/azure-mcp/pull/189

## 0.0.16 (2025-05-13)

### Bugs Fixed

- Fixed being able to pass args containing spaces through an npx call to the cli

### Other Changes

- Updated to the latest ModelContextProtocol library. https://github.com/Azure/azure-mcp/pull/161

## 0.0.15 (2025-05-09)

### Features Added

- Support for getting properties and runtime information for Azure Service Bus queues, topics, and subscriptions. https://github.com/Azure/azure-mcp/pull/150/
- Support for peeking at Azure Service Bus messages from queues or subscriptions. https://github.com/Azure/azure-mcp/pull/144
- Adds Best Practices tool that provides guidance to LLMs for effective code generation. https://github.com/Azure/azure-mcp/pull/153 https://github.com/Azure/azure-mcp/pull/156

### Other Changes

- Disabled Parallel testing in the ADO pipeline for Live Tests https://github.com/Azure/azure-mcp/pull/151

## 0.0.14 (2025-05-07)

### Features Added

- Support for Azure Key Vault keys https://github.com/Azure/azure-mcp/pull/119
- Support for Azure Data Explorer  https://github.com/Azure/azure-mcp/pull/21

## 0.0.13 (2025-05-06)

### Features Added

- Support for Azure PostgreSQL. https://github.com/Azure/azure-mcp/pull/81

## 0.0.12 (2025-05-05)

### Features Added

- Azure Search Tools https://github.com/Azure/azure-mcp/pull/83

### Other Changes

- Arguments no longer echoed in response: https://github.com/Azure/azure-mcp/pull/79
- Editorconfig and gitattributes updated: https://github.com/Azure/azure-mcp/pull/91

## 0.0.11 (2025-04-29)

### Features Added

### Breaking Changes

### Bugs Fixed
- Bug fixes to existing MCP commands
- See https://github.com/Azure/azure-mcp/releases/tag/0.0.11

### Other Changes

## 0.0.10 (2025-04-17)

### Features Added
- Support for Azure Cosmos DB (NoSQL databases).
- Support for Azure Storage.
- Support for Azure Monitor (Log Analytics).
- Support for Azure App Configuration.
- Support for Azure Resource Groups.
- Support for Azure CLI.
- Support for Azure Developer CLI (azd).

### Breaking Changes

### Bugs Fixed
- See https://github.com/Azure/azure-mcp/releases/tag/0.0.10

### Other Changes
- See blog post for details https://devblogs.microsoft.com/azure-sdk/introducing-the-azure-mcp-server/<|MERGE_RESOLUTION|>--- conflicted
+++ resolved
@@ -6,12 +6,9 @@
 
 ### Features Added
 
-<<<<<<< HEAD
-=======
 - Added support for sending email via Azure Communication Services with the command `azmcp_communication_email_send`. [[#690](https://github.com/microsoft/mcp/pull/690)]
 - Added support for getting Azure AI Foundry (Cognitive Services) resource details via the command `azmcp_foundry_resource_get`. This unified command can list all AI Foundry resources in a subscription, filter by resource group, or get details for a specific resource including deployed models with their configurations (model name, version, SKU, capacity, and provisioning state).
 
->>>>>>> bdd46dcb
 ### Breaking Changes
 
 ### Bugs Fixed
