--- conflicted
+++ resolved
@@ -6,15 +6,11 @@
 
 ### Features Added
 
-<<<<<<< HEAD
 - Enhanced `azmcp tools list` command with new filtering and output options:
   - Added `--namespace` option to filter tools by one or more service namespaces (e.g., 'storage', 'keyvault')
   - Added `--name` option to return only tool names without descriptions or metadata
   - Renamed `--namespaces` to `--namespace-mode` for better clarity when listing top-level service namespaces
-- Added support for sending email via Azure Communication Services with the command `azmcp_communication_email_send`. [[#690](https://github.com/microsoft/mcp/pull/690)]
-- Added the following Event Hubs commands:
-  - `azmcp_eventhubs_namespace_update`: Create or update an Event Hubs namespace.
-=======
+
 ### Breaking Changes
 
 ### Bugs Fixed
@@ -35,7 +31,6 @@
   - `azmcp_eventhubs_eventhub_get`: Get details of an Event Hub within a namespace
   - `azmcp_eventhubs_eventhub_delete`: Delete an Event Hub from a namespace
   - `azmcp_eventhubs_namespace_update`: Create or update an Event Hubs namespace
->>>>>>> 4878e6e8
   - `azmcp_eventhubs_namespace_delete`: Delete an existing Event Hubs namespace.
 - Added support for listing Azure AI Foundry (Cognitive Services) resources or getting details of a specific one via the command `azmcp_foundry_resource_get`. [[#762](https://github.com/microsoft/mcp/pull/762)]
 - Added support for Azure Monitor Web Tests management operations: [[#529](https://github.com/microsoft/mcp/issues/529)]
@@ -50,7 +45,6 @@
   - `azmcp_search_knowledge_base_list`: List knowledge bases defined in an Azure AI Search service.
   - `azmcp_search_knowledge_base_retrieve`: Execute a retrieval operation using a specified knowledge base with optional multi-turn conversation history.
   - `azmcp_search_knowledge_source_list`: List knowledge sources defined in an Azure AI Search service.
-
 
 ### Breaking Changes
 
