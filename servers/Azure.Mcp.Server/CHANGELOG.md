# CHANGELOG 📝

The Azure MCP Server updates automatically by default whenever a new release comes out 🚀. We ship updates twice a week on Tuesdays and Thursdays 😊

## 2.0.0-beta.4 (2025-11-13)

### Features Added
- Updated UserAgent string to include transport type (stdio or http) for better telemetry and monitoring of Azure service calls. [[#1146](https://github.com/microsoft/mcp/pull/1146)]

<<<<<<< HEAD
- Enabled telemetry collection for HTTP transport mode. Refactored Azure Monitor exporter configuration to support multiple exporters with separate user-provided and Microsoft telemetry streams. Added `AZURE_MCP_COLLECT_TELEMETRY_MICROSOFT` environment variable to control Microsoft-specific telemetry collection (enabled by default). [[#1150](https://github.com/microsoft/mcp/pull/1150)]

### Breaking Changes
- Updated `HttpClientService` to ignore `DefaultUserAgent` string set in `HttpClientOptions`. [[#1146](https://github.com/microsoft/mcp/pull/1146)]
=======
- PostgreSQL MCP tools now support both Microsoft Entra authentication and native database authentication. The default is Entra authentication, users can switch to native database authentication by providing the `--auth-type` parameter with the value `PostgreSQL`. If native authentication is selected, the user must also provide the user password via the `--password` parameter. [[#1011](https://github.com/microsoft/mcp/pull/1011)]
- Telemetry: [[#1150](https://github.com/microsoft/mcp/pull/1150)]
  - Enabled telemetry collection for the HTTP transport mode.
  - Refactored Azure Monitor exporter configuration to support multiple exporters with separate user-provided and Microsoft telemetry streams.
  - Added the `AZURE_MCP_COLLECT_TELEMETRY_MICROSOFT` environment variable to control Microsoft-specific telemetry collection (enabled by default).
>>>>>>> d009196c

### Bugs Fixed
- Removed the `DefaultUserAgent` configuration from `ApplicationInsightsSetup` that had hardcoded version and set User-Agent string for all other service areas that used the HttpClientService. [[#1146](https://github.com/microsoft/mcp/pull/1146)]

- PostgreSQL MCP tools has improved the error message reported in case of failure deserializing some of the columns returned by a query. Non out-of-the-box types like `vector` cannot be deserialized and will now report a clear error message indicating which column caused the issue and an action plan so AI agents can recover from it. [[#1024](https://github.com/microsoft/mcp/pull/1024)]
- Fixed exit code when invoking `--help` flag. Commands like `tools list --help` now correctly return exit code `0` instead of `1` when successfully displaying help output. [[#1118](https://github.com/microsoft/mcp/pull/1118)]

### Other Changes

- Added a `CancellationToken` parameter to async methods to more `I[SomeService]` interfaces. [[#1133](https://github.com/microsoft/mcp/pull/1133)]
- Upgraded dependency version of `coverlet.collector` from `6.0.2` to `6.0.4`. [[#1153](https://github.com/microsoft/mcp/pull/1153)]

## 2.0.0-beta.3 (2025-11-11)

### Features Added

- Added Azure AI Best Practices toolset providing comprehensive guidance for building AI apps with Azure AI Foundry and Microsoft Agent Framework. Includes model selection guidance, SDK recommendations, and implementation patterns for agent development. [[#1031](https://github.com/microsoft/mcp/pull/1031)]
- Added support for text-to-speech synthesis via the command `speech_tts_synthesize`. [[#902](https://github.com/microsoft/mcp/pull/902)]

### Breaking Changes

- PostgreSQL MCP tools now require SSL and verify the server's full certificate chain before creating database connections. This SSL mode provides both `eavesdropping protection` and `man-in-the-middle protection`. See [SSL Mode VerifyFull](https://www.npgsql.org/doc/security.html?tabs=tabid-1#encryption-ssltls) for more details. [[#1023](https://github.com/microsoft/mcp/pull/1023)]


### Bugs Fixed

- Updated a codepath `--mode namespace` where `learn=true` wouldn't always result in agent learning happening. [[#1122](https://github.com/microsoft/mcp/pull/1122)]
- Use the correct `Assembly` to find `Version` for telemetry. [[#1122](https://github.com/microsoft/mcp/pull/1122)]


### Other Changes

- Refactored duplicate elicitation handling code in `CommandFactoryToolLoader` and `NamespaceToolLoader` into a shared `BaseToolLoader.HandleSecretElicitationAsync` method. [[#1028](https://github.com/microsoft/mcp/pull/1028)]

## 2.0.0-beta.2 (2025-11-06)

### Features Added

- Added support for speech recognition from an audio file with Fast Transcription via the command `azmcp_speech_stt_recognize`. [[#1054](https://github.com/microsoft/mcp/pull/1054)]
- Added support for User-Assigned Managed Identity via the `AZURE_CLIENT_ID` environment variable. [[#1033](https://github.com/microsoft/mcp/pull/1033)]
- Added the following features for deploying as a `Remote MCP Server`:
    - Added support for HTTP transport, including both incoming and outgoing authentication. Incoming authentication uses Entra ID, while outgoing authentication can either use Entra On-Behalf-Of (OBO) or the authentication configured in the host environment. [[#1020](https://github.com/microsoft/mcp/pull/1020)]
    - Added support for the `--dangerously-disable-http-incoming-auth` command-line option to disable the built-in incoming authentication. Use this option only if you plan to provide your own incoming authentication mechanism, and with caution, as it exposes the server to unauthenticated access. [[#1037](https://github.com/microsoft/mcp/pull/1037)]
- Enhanced the `tools list` command with new filtering and output options: [[#741](https://github.com/microsoft/mcp/pull/741)]
  - Added the `--namespace` option to filter tools by one or more service namespaces (e.g., 'storage', 'keyvault').
  - Added the `--name-only` option to return only tool names without descriptions or metadata.
- Added the following AI Foundry tools: [[#945](https://github.com/microsoft/mcp/pull/945)]
  - `foundry_agents_create`: Create a new AI Foundry agent.
  - `foundry_agents_get-sdk-sample`: Get a code sample to interact with a Foundry Agent using the AI Foundry SDK.
  - `foundry_threads_create`: Create a new AI Foundry Agent Thread.
  - `foundry_threads_list`: List all AI Foundry Agent Threads.
  - `foundry_threads_get-messages`: Get messages in an AI Foundry Agent Thread.

### Breaking Changes

- Renamed the `--namespaces` option to `--namespace-mode` in the `tools list` command for better clarity when listing top-level service namespaces. [[#741](https://github.com/microsoft/mcp/pull/741)]

### Bugs Fixed

- Fixed an issue that spawned child processes per namespace for consolidated mode. [[#1002](https://github.com/microsoft/mcp/pull/1002)]
- Improved the agent learning experience by ignoring the `command` parameter, which resulted in neither learning nor a tool call to happen. Learning is now always invoked when `learn=true` is passed. [[#1057](https://github.com/microsoft/mcp/pull/1057)]
- Added descriptions to tool metadata to ensure enough information is present in the CLI to generate docs for metadata. [[#1043](https://github.com/microsoft/mcp/pull/1043)]

### Other Changes

- Added a `CancellationToken` parameter to `IBaseCommand.ExecuteAsync()` [[#1056](https://github.com/microsoft/mcp/pull/1056)]
- Added a `CancellationToken` parameter to async methods to many, but not yet all, `I[SomeService]` interfaces [[#1056](https://github.com/microsoft/mcp/pull/1056)]
- Telemetry:
  - Added `ToolId` into telemetry, based on `IBaseCommand.Id`, a unique GUID for each command. [[#1018](https://github.com/microsoft/mcp/pull/1018)]
  - Added support for exporting telemetry to OTLP exporters by configuring the environment variable `AZURE_MCP_ENABLE_OTLP_EXPORTER=true`. [[#1018](https://github.com/microsoft/mcp/pull/1018)]
  - Disabled telemetry for the HTTP transport. [[#1072](https://github.com/microsoft/mcp/pull/1072)]

## 2.0.0-beta.1 (2025-10-29)

- Initial beta release to validate updated release infrastructure and versioning strategy. No functional changes from 1.x series.

## 1.0.0 (2025-10-27)

**🎉 First Stable Release**

We're excited to announce the first stable release of the Azure MCP Server! This milestone represents months of development, extensive testing, and valuable feedback from our community. The Azure MCP Server provides seamless integration between AI agents and 40+ Azure services through the Model Context Protocol (MCP) specification.

### What's Included in 1.0.0

The Azure MCP Server now offers:

- **Comprehensive Azure Service Coverage**: Support for 40+ Azure services including Storage, Key Vault, Cosmos DB, SQL, Kubernetes (AKS), AI Foundry, Event Hubs, Service Bus, PostgreSQL, MySQL, Redis, Azure Monitor, Application Insights, and many more
- **Multiple Installation Methods**: Available through NuGet, NPM, and Docker; or as an extension/plugin for VS Code, Visual Studio 2022, and IntelliJ IDEA.
- **Flexible Server Modes**:
  - Namespace mode (default): Organizes tools by service for easy discovery
  - Consolidated mode: Groups tools by tasks and actions for streamlined workflows
  - Single mode: All tools behind one unified "azure" tool
  - All mode: Exposes every tool individually for maximum control
- **Advanced Authentication**: Supports multiple Azure authentication methods with credential chaining
- **Production Ready**: Includes comprehensive error handling, retry policies, telemetry, and extensive test coverage
- **Developer Friendly**: Native AOT compilation support, read-only mode for safe exploration, and detailed documentation

### Key Features

- **170+ Azure Commands** across Storage, Databases, AI Services, Monitoring, and more
- **Enterprise Support**: Proxy configuration, managed identity authentication, and secure credential handling
- **Performance Optimizations**: Selective caching for expensive operations and efficient HTTP client management

### Getting Started

Install the Azure MCP Server from your preferred platform:

- **VS Code**: Install the [Azure MCP Server extension](https://marketplace.visualstudio.com/items?itemName=ms-azuretools.vscode-azure-mcp-server)
- **Visual Studio 2022**: Install [GitHub Copilot for Azure](https://marketplace.visualstudio.com/items?itemName=github-copilot-azure.GitHubCopilotForAzure2022)
- **IntelliJ IDEA**: Install [Azure Toolkit for IntelliJ](https://plugins.jetbrains.com/plugin/8053-azure-toolkit-for-intellij)
- **NuGet**: `dotnet tool install -g Azure.Mcp --version 1.0.0`
- **npm**: `npx @azure/mcp@1.0.0`
- **Docker**: `docker pull mcr.microsoft.com/azure-mcp:1.0.0`

### Documentation

- [Complete Command Reference](https://github.com/microsoft/mcp/blob/release/azure/1.x/servers/Azure.Mcp.Server/docs/azmcp-commands.md)
- [Authentication Guide](https://github.com/microsoft/mcp/blob/release/azure/1.x/docs/Authentication.md)
- [Troubleshooting](https://github.com/microsoft/mcp/blob/release/azure/1.x/servers/Azure.Mcp.Server/TROUBLESHOOTING.md)
- [Contributing Guidelines](https://github.com/microsoft/mcp/blob/release/azure/1.x/CONTRIBUTING.md)

### Thank You

This release wouldn't have been possible without the contributions from our community, extensive testing from early adopters, and collaboration with the MCP ecosystem. Thank you for your feedback, bug reports, and feature requests that helped shape this stable release.

For a complete history of pre-release changes, see versions [0.9.9](#099-2025-10-24) through [0.0.10](#0010-2025-04-17) below.

## 0.9.9 (2025-10-24)

### Other Changes

- Set telemetry fields for `ToolArea` and `ToolName` when "single" mode is used. [[#952](https://github.com/microsoft/mcp/pull/952)]
- Added instructions on when to not use azd init [[#942](https://github.com/microsoft/mcp/pull/942)]

## 0.9.8 (2025-10-23)

### Features Added

- Adds unique identifier to MCP tools. [[#940](https://github.com/microsoft/mcp/pull/940/)]

### Bugs Fixed

- Fixed SKU configuration bug in SQL database create and update commands. [[#925](https://github.com/microsoft/mcp/pull/925)]
- Fixed a serialization issue with Foundry tools. [[#904](https://github.com/microsoft/mcp/pull/904)]

### Other Changes

- Set telemetry fields for `ToolArea` and `ToolName` when "consolidated" mode is used or a server is loaded from `registry.json`. [[#933](https://github.com/microsoft/mcp/pull/933)]

## 0.9.7 (2025-10-22)

### Bugs Fixed

- Increased Kusto `HttpClient` timeout from 100 seconds to 240 seconds to support long-running queries. [[#907](https://github.com/microsoft/mcp/pull/907)]
- Provide installation instructions when azd or other registry components are missing. [[#926](https://github.com/microsoft/mcp/pull/926)]

### Other Changes

- Improved the following tool namespace descriptions for better LLM tool selection, including usage patterns, messaging scenarios, and when not to use their tools:
  - Service Bus [[#923](https://github.com/microsoft/mcp/pull/923)]
  - Application Insights [[#928](https://github.com/microsoft/mcp/pull/928)]
- Updated the description of the `azmcp_appservice_database_add` command to decrease ambiguity and increase selection accuracy by LLMs. [[#912](https://github.com/microsoft/mcp/pull/912)]

## 0.9.6 (2025-10-21)

### Features Added

- Added instructions to the best practices tool for the GitHub coding agent on how to configure the Azure MCP Server. [[#888](https://github.com/microsoft/mcp/pull/888)]

### Bugs Fixed

- Fixed an issue where `azmcp_entra_administrator_list` was not listing administrators correctly. [[#891](https://github.com/microsoft/mcp/pull/891)]
- Fixed an issue where `azmcp_sql_server_firewall_rule_list` was not listing firewall rules correctly. [[#891](https://github.com/microsoft/mcp/pull/891)]
- Fixed an issue preventing the `ServerStarted` telemetry event from being published. [[#905](https://github.com/microsoft/mcp/pull/905)]
- Fixed an issue where MCP tools were missing the 'title' metadata, causing Visual Studio to display raw tool names instead of user-friendly titles. [[#898](https://github.com/microsoft/mcp/pull/898)]

### Other Changes

- Added tool name length validation to ensure all tool names stay within 48 character limit for compatibility with MCP clients. [[#881](https://github.com/microsoft/mcp/pull/881)]

#### Dependency Updates

- Updated the following libraries:
  - `ModelContextProtocol.AspNetCore`: `0.4.0-preview.2` → `0.4.0-preview.3`. [[#887](https://github.com/Azure/azure-mcp/pull/887)]

## 0.9.5 (2025-10-20)

### Bugs Fixed

- Update the `server.json` file in the NuGet distribution to match the `2025-09-29` schema version (latest from the MCP Registry). [[#870](https://github.com/microsoft/mcp/pull/870)]

### Other Changes

- Updated how `IsServerCommandInvoked` telemetry is captured to more correctly report whether learning or tool call was performed. [[#874](https://github.com/microsoft/mcp/pull/874)]
- Added tool name length validation to ensure all tool names stay within 48 character limit for compatibility with MCP clients. [[#881](https://github.com/microsoft/mcp/pull/881)]

## 0.9.4 (2025-10-17)

### Features Added

- Added a new server startup "consolidated" mode, which groups Azure MCP tools by tasks and actions tools conduct. This can be enabled by using the `--consolidated` flag. [[#784](https://github.com/microsoft/mcp/pull/784)]

### Breaking Changes

- Removes the `azmcp_` prefix from all commands. [[#868](https://github.com/microsoft/mcp/pull/868)]

### Other Changes

#### Dependency Updates

- Updated the following dependencies: [[864](https://github.com/microsoft/mcp/pull/864)]
  - Azure.ResourceManager.ResourceGraph: `1.1.0-beta.4` → `1.1.0`
  - Azure.Core: `1.48.0` → `1.49.0`

## 0.9.3 (2025-10-16)

### Bugs Fixed

- Fixed a bug where user confirmation (elicitation) stopped working between versions `0.8.5` and `0.9.2`. [[#824](https://github.com/microsoft/mcp/issues/824)]
- Fixed `IsServerCommandInvoked` always appearing to be true. [[#837](https://github.com/microsoft/mcp/pull/837)]
- Fixed `ToolName` always showing up as the tool area even if an MCP tool was invoked. [[#837](https://github.com/microsoft/mcp/pull/837)]
- Update the `server.json` in the NuGet distribution to match the 2025-09-29 server.json schema version (latest from the MCP Registry). [[#870](https://github.com/microsoft/mcp/pull/870)]

### Other Changes

- Updated the description of the following Communications commands to decrease ambiguity and increase selection accuracy by LLMs: [[#804](https://github.com/microsoft/mcp/pull/804)]
  - `azmcp_communication_email_send`
  - `azmcp_communication_sms_send`
- Improved the description of the `--enable-insecure-transports` server startup option. [[#839](https://github.com/microsoft/mcp/pull/839)]

## 0.9.2 (2025-10-15)

### Bugs Fixed

- Fixed retained-buffer leaks across services (Kusto, EventGrid, AppLens, Speech, Cosmos, Foundry, NetworkResourceProvider) and tool loaders (BaseToolLoader, ServerToolLoader, NamespaceToolLoader, SingleProxyToolLoader) by disposing `JsonDocument`/`HttpResponseMessage` instances and cloning returned `JsonElements`. ([#817](https://github.com/microsoft/mcp/pull/817))

### Other Changes

- Telemetry capture is disabled in non-release builds. ([#783](https://github.com/microsoft/mcp/pull/783))

## 0.9.1 (2025-10-14)

### Bugs Fixed

- Fixed an issue where `azmcp_sql_db_rename` would not work as expected. [[#615](https://github.com/microsoft/mcp/issues/615)]

### Other Changes

- MCP server start options are now included in telemetry logs. ([#794](https://github.com/microsoft/mcp/pull/794))
- Updated the description of the following Workbook commands to decrease ambiguity and increase selection accuracy by LLMs: [[#787](https://github.com/microsoft/mcp/pull/787)]
  - `azmcp_workbook_show`
  - `azmcp_workbook_update`

## 0.9.0 (2025-10-13)

### Features Added

- Added support for sending an email via Azure Communication Services via the command `azmcp_communication_email_send`. [[#690](https://github.com/microsoft/mcp/pull/690)]
- Added the following Event Hubs commands: [[#750](https://github.com/microsoft/mcp/pull/750)]
  - `azmcp_eventhubs_consumergroup_update`: Create or update a consumer group for an Event Hub.
  - `azmcp_eventhubs_consumergroup_get`: Get details of a consumer group for an Event Hub
  - `azmcp_eventhubs_consumergroup_delete`: Delete a consumer group from an Event Hub
  - `azmcp_eventhubs_eventhub_update`: Create or update an Event Hub within a namespace
  - `azmcp_eventhubs_eventhub_get`: Get details of an Event Hub within a namespace
  - `azmcp_eventhubs_eventhub_delete`: Delete an Event Hub from a namespace
  - `azmcp_eventhubs_namespace_update`: Create or update an Event Hubs namespace
  - `azmcp_eventhubs_namespace_delete`: Delete an existing Event Hubs namespace.
- Added support for listing Azure AI Foundry (Cognitive Services) resources or getting details of a specific one via the command `azmcp_foundry_resource_get`. [[#762](https://github.com/microsoft/mcp/pull/762)]
- Added support for Azure Monitor Web Tests management operations: [[#529](https://github.com/microsoft/mcp/issues/529)]
  - `azmcp_monitor_webtests_create`: Create a new web test in Azure Monitor
  - `azmcp_monitor_webtests_get`: Get details for a specific web test
  - `azmcp_monitor_webtests_list`: List all web tests in a subscription or optionally, within a resource group
  - `azmcp_monitor_webtests_update`: Update an existing web test in Azure Monitor
- Added the following Azure CLI commands:
  - `azmcp_extension_cli_generate`: Generate Azure CLI commands based on user intent. [[#203](https://github.com/microsoft/mcp/issues/203)]
  - `azmcp_extension_cli_install`: Get installation instructions for Azure CLI, Azure Developer CLI and Azure Functions Core Tools. [[#74](https://github.com/microsoft/mcp/issues/74)]
- Added support for Azure AI Search knowledge bases and knowledge sources commands: [[#719](https://github.com/Azure/azure-mcp/pull/719)]
  - `azmcp_search_knowledge_base_list`: List knowledge bases defined in an Azure AI Search service.
  - `azmcp_search_knowledge_base_retrieve`: Execute a retrieval operation using a specified knowledge base with optional multi-turn conversation history.
  - `azmcp_search_knowledge_source_list`: List knowledge sources defined in an Azure AI Search service.

### Breaking Changes

- Replaced `azmcp_redis_cache_list` and `azmcp_redis_cluster_list` with a unified `azmcp_redis_list` command that lists all Redis resources in a subscription. [[#756](https://github.com/microsoft/mcp/issues/756)]
  - Flattened `azmcp_redis_cache_accesspolicy_list` and `azmcp_redis_cluster_database_list` into the aforementioned `azmcp_redis_list` command. [[#757](https://github.com/microsoft/mcp/issues/757)]

### Bugs Fixed

- Fix flow of `Activity.Current` in telemetry service by changing `ITelemetryService`'s activity calls to synchronous. [[#558](https://github.com/microsoft/mcp/pull/558)]

### Other Changes

- Added more deployment related best practices. [[#698](https://github.com/microsoft/mcp/issues/698)]
- Added `IsServerCommandInvoked` telemetry field indicating that the MCP tool call resulted in a command invocation. [[#751](https://github.com/microsoft/mcp/pull/751)]
- Updated the description of the following commands to decrease ambiguity and increase selection accuracy by LLMs:
  - AKS (Azure Kubernetes Service): [[#771](https://github.com/microsoft/mcp/pull/771)]
    - `azmcp_aks_cluster_get`
    - `azmcp_aks_nodepool_get`
  - Marketplace: [[#761](https://github.com/microsoft/mcp/pull/761)]
    - `azmcp_marketplace_product_list`
  - Storage: [[#650](https://github.com/microsoft/mcp/pull/650)]
    - `azmcp_storage_account_get`
    - `azmcp_storage_blob_get`
    - `azmcp_storage_blob_container_create`
    - `azmcp_storage_blob_container_get`

#### Dependency Updates

- Updated the following libraries:
  - `Azure.Search.Documents`: `11.7.0-beta.6` → `11.7.0-beta.7`. [[#719](https://github.com/Azure/azure-mcp/pull/719)]
  - `ModelContextProtocol.AspNetCore`: `0.4.0-preview.1` → `0.4.0-preview.2`. [[#767](https://github.com/Azure/azure-mcp/pull/767)]

## 0.8.6 (2025-10-09)

### Features Added

- Added `--tool` option to start Azure MCP server with only specific tools by name, providing fine-grained control over tool exposure. This option switches server mode to `--all` automatically. The `--namespace` and `--tool` options cannot be used together. [[#685](https://github.com/microsoft/mcp/issues/685)]
- Added support for getting ledger entries on Azure Confidential Ledger via the command `azmcp_confidentialledger_entries_get`. [[#705](https://github.com/microsoft/mcp/pull/723)]
- Added support for listing an Azure resource's activity logs via the command `azmcp_monitor_activitylog_list`. [[#720](https://github.com/microsoft/mcp/pull/720)]

### Breaking Changes

- Unified required parameter validation: null or empty values now always throw `ArgumentException` with an improved message listing all invalid parameters. Previously this would throw either `ArgumentNullException` or `ArgumentException` for only the first invalid value. [[#718](https://github.com/microsoft/mcp/pull/718)]

### Other Changes

- Telemetry:
  - Added `ServerMode` telemetry tag to distinguish start-up modes for the MCP server. [[#738](https://github.com/microsoft/mcp/pull/738)]
  - Updated `ToolArea` telemetry field to be populated for namespace (and intent/learn) calls. [[#739](https://github.com/microsoft/mcp/pull/739)]

## 0.8.5 (2025-10-07)

### Features Added

- Added the following OpenAI commands: [[#647](https://github.com/microsoft/mcp/pull/647)]
  - `azmcp_foundry_openai_chat-completions-create`: Create interactive chat completions using Azure OpenAI chat models in AI Foundry.
  - `azmcp_foundry_openai_embeddings-create`: Generate vector embeddings using Azure OpenAI embedding models in AI Foundry
  - `azmcp_foundry_openai_models-list`: List all available OpenAI models and deployments in an Azure resource.
- Added support for sending SMS messages via Azure Communication Services with the command `azmcp_communication_sms_send`. [[#473](https://github.com/microsoft/mcp/pull/473)]
- Added support for appending tamper-proof ledger entries backed by TEEs and blockchain-style integrity guarantees in Azure Confidential Ledger via the command `azmcp_confidentialledger_entries_append`. [[#705](https://github.com/microsoft/mcp/pull/705)]
- Added the following Azure Managed Lustre commands:
  - `azmcp_azuremanagedlustre_filesystem_subnetsize_validate`: Check if the subnet can host the target Azure Managed Lustre SKU and size [[#110](https://github.com/microsoft/mcp/issues/110)].
  - `azmcp_azuremanagedlustre_filesystem_create`: Create an Azure Managed Lustre filesystem. [[#50](https://github.com/microsoft/mcp/issues/50)]
  - `azmcp_azuremanagedlustre_filesystem_update`: Update an Azure Managed Lustre filesystem. [[#50](https://github.com/microsoft/mcp/issues/50)]
- Added support for listing all Azure SignalR runtime instances or getting detailed information about a single one via the command `azmcp_signalr_runtime_get`. [[#83](https://github.com/microsoft/mcp/pull/83)]

### Breaking Changes

- Renamed `azmcp_azuremanagedlustre` commands to `azmcp_managedlustre`. [[#345](https://github.com/microsoft/mcp/issues/345)]
  - Renamed `azmcp_managedlustre_filesystem_required-subnet-size` to `azmcp_managedlustre_filesystem_subnetsize_ask`. [[#111](https://github.com/microsoft/mcp/issues/111)]
- Merged the following Azure Kubernetes Service (AKS) tools: [[#591](https://github.com/microsoft/mcp/issues/591)]
  - Merged `azmcp_aks_cluster_list` into `azmcp_aks_cluster_get`, which can perform both operations based on whether `--cluster` is passed.
  - Merged `azmcp_aks_nodepool_list` into `azmcp_aks_nodepool_get`, which can perform both operations based on whether `--nodepool` is passed.

### Bugs Fixed

- Improved description of Load Test commands. [[#92](https://github.com/microsoft/mcp/pull/92)]
- Fixed an issue where Azure Subscription tools were not available in the default (namespace) server mode. [[#634](https://github.com/microsoft/mcp/pull/634)]
- Improved error message for macOS users when interactive browser authentication fails due to broker threading requirements. The error now provides clear guidance to use Azure CLI, Azure PowerShell, or Azure Developer CLI for authentication instead. [[#684](https://github.com/microsoft/mcp/pull/684)]
- Added validation for the Cosmos query command `azmcp_cosmos_database_container_item_query`. [[#524](https://github.com/microsoft/mcp/pull/524)]
- Fixed the construction of Azure Resource Graph queries for App Configuration in the `FindAppConfigStore` method. The name filter is now correctly passed via the `additionalFilter` parameter instead of `tableName`, resolving "ExactlyOneStartingOperatorRequired" and "BadRequest" errors when setting key-value pairs. [[#670](https://github.com/microsoft/mcp/pull/670)]
- Updated the description of the Monitor tool and corrected the prompt for command `azmcp_monitor_healthmodels_entity_gethealth` to ensure that the LLM picks up the correct tool. [[#630](https://github.com/microsoft/mcp/pull/630)]
- Fixed "BadRequest" error in Azure Container Registry to get a registry, and in EventHubs to get a namespace. [[#729](https://github.com/microsoft/mcp/pull/729)]
- Added redundancy in Dockerfile to ensure the azmcp in the Docker image is actually executable. [[#732](https://github.com/microsoft/mcp/pull/732)]

### Other Changes

- Updated the description of `azmcp_bicepschema_get` to increase selection accuracy by LLMs. [[#649](https://github.com/microsoft/mcp/pull/649)]
- Update the `ToolName` telemetry field to use the normalized command name when the `CommandFactory` tool is used. [[#716](https://github.com/microsoft/mcp/pull/716)]
- Updated the default tool loading behavior to execute namespace tool calls directly instead of spawning separate child processes for each namespace. [[#704](https://github.com/microsoft/mcp/pull/704)]

#### Dependency updates

- Updated `Microsoft.Azure.Cosmos.Aot` from `0.1.2-preview.2` to `0.1.4-preview.2`, which upgrades the transitive Newtonsoft.Json dependency to `13.0.4`. [[#662](https://github.com/microsoft/mcp/pull/662)]

## 0.8.4 (2025-10-02)

### Features Added

- Added support to return metadata when using the `azmcp_tool_list` command. [[#564](https://github.com/microsoft/mcp/issues/564)]
- Added support for returning a list of tool namespaces instead of individual tools when using the `azmcp_tool_list` command with the `--namespaces` option. [[#496](https://github.com/microsoft/mcp/issues/496)]

### Breaking Changes

- Merged `azmcp_appconfig_kv_list` and `azmcp_appconfig_kv_show` into `azmcp_appconfig_kv_get` which can handle both listing and filtering key-values and getting a specific key-value. [[#505](https://github.com/microsoft/mcp/pull/505)]

### Bugs Fixed

- Fixed the name of the Key Vault Managed HSM settings get command from `azmcp_keyvault_admin_get` to `azmcp_keyvault_admin_settings_get`. [[#643](https://github.com/microsoft/mcp/issues/643)]
- Removed redundant DI instantiation of MCP server providers, as these are expected to be instantiated by the MCP server discovery mechanism. [[#644](https://github.com/microsoft/mcp/pull/644)]
- Fixed App Lens having a runtime error for reflection-based serialization when using native AoT MCP build. [[#639](https://github.com/microsoft/mcp/pull/639)]
- Added validation for the PostgreSQL database query command `azmcp_postgres_database_query`.[[#518](https://github.com/microsoft/mcp/pull/518)]

### Other Changes

- Change base Docker image from `bookworm-slim` to `alpine`. [[#651](https://github.com/microsoft/mcp/pull/651)]
- Refactored tool implementation to use Azure Resource Graph queries instead of direct ARM API calls:
  - Grafana [[#628](https://github.com/microsoft/mcp/pull/628)]
- Updated the description of the following commands to increase selection accuracy by LLMs:
  - App Deployment: `azmcp_deploy_app_logs_get` [[#640](https://github.com/microsoft/mcp/pull/640)]
  - Kusto: [[#666](https://github.com/microsoft/mcp/pull/666)]
    - `azmcp_kusto_cluster_get`
    - `azmcp_kusto_cluster_list`
    - `azmcp_kusto_database_list`
    - `azmcp_kusto_query`
    - `azmcp_kusto_sample`
    - `azmcp_kusto_table_list`
    - `azmcp_kusto_table_schema`
  - Redis: [[#655](https://github.com/microsoft/mcp/pull/655)]
    - `azmcp_redis_cache_list`
    - `azmcp_redis_cluster_list`
  - Service Bus: `azmcp_servicebus_topic_details` [[#642](https://github.com/microsoft/mcp/pull/642)]

#### Dependency Updates

- Updated the `ModelContextProtocol.AspNetCore` version from `0.3.0-preview.4` to `0.4.0-preview.1`. [[#576](https://github.com/Azure/azure-mcp/pull/576)]
- Removed the following dependencies:
  - `Azure.ResourceManager.Grafana` [[#628](https://github.com/microsoft/mcp/pull/622)]

## 0.8.3 (2025-09-30)

### Features Added

- Added support for Azure Developer CLI (azd) MCP tools when azd CLI is installed locally - [[#566](https://github.com/microsoft/mcp/issues/566)]
- Added support to proxy MCP capabilities when child servers leverage sampling or elicitation. [[#581](https://github.com/microsoft/mcp/pull/581)]
- Added support for publishing custom events to Event Grid topics via the command `azmcp_eventgrid_events_publish`. [[#514](https://github.com/microsoft/mcp/pull/514)]
- Added support for generating text completions using deployed Azure OpenAI models in AI Foundry via the command `azmcp_foundry_openai_create-completion`. [[#54](https://github.com/microsoft/mcp/pull/54)]
- Added support for speech recognition from an audio file with Azure AI Services Speech via the command `azmcp_speech_stt_recognize`. [[#436](https://github.com/microsoft/mcp/pull/436)]
- Added support for getting the details of an Azure Event Hubs namespace via the command `azmcp_eventhubs_namespace_get`. [[#105](https://github.com/microsoft/mcp/pull/105)]

### Breaking Changes

### Bugs Fixed

- Fixed an issue with the help option (`--help`) and enabled it across all commands and command groups. [[#583](https://github.com/microsoft/mcp/pull/583)]
- Fixed the following issues with Kusto commands:
  - `azmcp_kusto_cluster_list` and `azmcp_kusto_cluster_get` now accept the correct parameters expected by the service. [[#589](https://github.com/microsoft/mcp/issues/589)]
  - `azmcp_kusto_table_schema` now returns the correct table schema. [[#530](https://github.com/microsoft/mcp/issues/530)]
  - `azmcp_kusto_query` does not fail when the subscription id in the input query is enclosed in double quotes anymore. [[#152](https://github.com/microsoft/mcp/issues/152)]
  - All commands now return enough details in error messages when input parameters are invalid or missing. [[#575](https://github.com/microsoft/mcp/issues/575)]

### Other Changes

- Refactored tool implementation to use Azure Resource Graph queries instead of direct ARM API calls:
  - Authorization [[607](https://github.com/microsoft/mcp/pull/607)]
  - AppConfig [[606](https://github.com/microsoft/mcp/pull/606)]
  - ACR [[622](https://github.com/microsoft/mcp/pull/622)]
- Fixed the names of the following MySQL and Postgres commands: [[#614](https://github.com/microsoft/mcp/pull/614)]
  - `azmcp_mysql_server_config_config`    → `azmcp_mysql_server_config_get`
  - `azmcp_mysql_server_param_param`      → `azmcp_mysql_server_param_get`
  - `azmcp_mysql_table_schema_schema`     → `azmcp_mysql_table_schema_get`
  - `azmcp_postgres_server_config_config` → `azmcp_postgres_server_config_get`
  - `azmcp_postgres_server_param_param`   → `azmcp_postgres_server_param_get`
  - `azmcp_postgres_table_schema_schema`  → `azmcp_postgres_table_schema_get`
- Updated the description of the following commands to increase selection accuracy by LLMs:
  - AI Foundry: [[#599](https://github.com/microsoft/mcp/pull/599)]
    - `azmcp_foundry_agents_connect`
    - `azmcp_foundry_models_deploy`
    - `azmcp_foundry_models_deployments_list`
  - App Lens: `azmcp_applens_resource_diagnose` [[#556](https://github.com/microsoft/mcp/pull/556)]
  - Cloud Architect: `azmcp_cloudarchitect_design` [[#587](https://github.com/microsoft/mcp/pull/587)]
  - Cosmos DB: `azmcp_cosmos_database_container_item_query` [[#625](https://github.com/microsoft/mcp/pull/625)]
  - Event Grid: [[#552](https://github.com/microsoft/mcp/pull/552)]
    - `azmcp_eventgrid_subscription_list`
    - `azmcp_eventgrid_topic_list`
  - Key Vault: [[#608](https://github.com/microsoft/mcp/pull/608)]
    - `azmcp_keyvault_certificate_create`
    - `azmcp_keyvault_certificate_import`
    - `azmcp_keyvault_certificate_get`
    - `azmcp_keyvault_certificate_list`
    - `azmcp_keyvault_key_create`
    - `azmcp_keyvault_key_get`
    - `azmcp_keyvault_key_list`
    - `azmcp_keyvault_secret_create`
    - `azmcp_keyvault_secret_get`
    - `azmcp_keyvault_secret_list`
  - MySQL: [[#614](https://github.com/microsoft/mcp/pull/614)]
    - `azmcp_mysql_server_param_set`
  - Postgres: [[#562](https://github.com/microsoft/mcp/pull/562)]
    - `azmcp_postgres_database_query`
    - `azmcp_postgres_server_param_set`
  - Resource Health: [[#588](https://github.com/microsoft/mcp/pull/588)]
    - `azmcp_resourcehealth_availability-status_get`
    - `azmcp_resourcehealth_service-health-events_list`
  - SQL: [[#594](https://github.com/microsoft/mcp/pull/594)]
    - `azmcp_sql_db_delete`
    - `azmcp_sql_db_update`
    - `azmcp_sql_server_delete`
  - Subscriptions: `azmcp_subscription_list` [[#559](https://github.com/microsoft/mcp/pull/559)]

#### Dependency Updates

- Removed the following dependencies:
  - `Azure.ResourceManager.Authorization` [[#607](https://github.com/microsoft/mcp/pull/607)]
  - `Azure.ResourceManager.AppConfiguration` [[#606](https://github.com/microsoft/mcp/pull/606)]
  - `Azure.ResourceManager.ContainerRegistry` [[#622](https://github.com/microsoft/mcp/pull/622)]

## 0.8.2 (2025-09-25)

### Bugs Fixed

- Fixed `azmcp_subscription_list` to return empty enumerable instead of `null` when no subscriptions are found. [[#508](https://github.com/microsoft/mcp/pull/508)]

## 0.8.1 (2025-09-23)

### Features Added

- Added support for listing SQL servers in a subscription and resource group via the command `azmcp_sql_server_list`. [[#503](https://github.com/microsoft/mcp/issues/503)]
- Added support for renaming Azure SQL databases within a server while retaining configuration via the `azmcp sql db rename` command. [[#542](https://github.com/microsoft/mcp/pull/542)]
- Added support for Azure App Service database management via the command `azmcp_appservice_database_add`. [[#59](https://github.com/microsoft/mcp/pull/59)]
- Added the following Azure Foundry agents commands: [[#55](https://github.com/microsoft/mcp/pull/55)]
  - `azmcp_foundry_agents_connect`: Connect to an agent in an AI Foundry project and query it
  - `azmcp_foundry_agents_evaluate`: Evaluate a response from an agent by passing query and response inline
  - `azmcp_foundry_agents_query_and_evaluate`: Connect to an agent in an AI Foundry project, query it, and evaluate the response in one step
- Enhanced AKS managed cluster information with comprehensive properties. [[#490](https://github.com/microsoft/mcp/pull/490)]
- Added support retrieving Key Vault Managed HSM account settings via the command `azmcp-keyvault-admin-settings-get`. [[#358](https://github.com/microsoft/mcp/pull/358)]

### Breaking Changes

- Removed the following Storage tools: [[#500](https://github.com/microsoft/mcp/pull/500)]
  - `azmcp_storage_blob_batch_set-tier`
  - `azmcp_storage_datalake_directory_create`
  - `azmcp_storage_datalake_file-system_list-paths`
  - `azmcp_storage_queue_message_send`
  - `azmcp_storage_share_file_list`
  - `azmcp_storage_table_list`
- Updated the `OpenWorld` and `Destructive` hints for all tools. [[#510](https://github.com/microsoft/mcp/pull/510)]

### Bugs Fixed

- Fixed MCP server hanging on invalid transport arguments. Server now exits gracefully with clear error messages instead of hanging indefinitely. [[#511](https://github.com/microsoft/mcp/pull/511)]

### Other Changes

- Refactored Kusto service implementation to use Azure Resource Graph queries instead of direct ARM API calls. [[#528](https://github.com/microsoft/mcp/pull/528)]
- Refactored Storage service implementation [[#539](https://github.com/microsoft/mcp/pull/539)]
  - Replaced direct ARM API calls in `azmcp_storage_account_get` with Azure Resource Graph queries.
  - Updated `azmcp_storage_account_create` to use the GenericResource approach instead of direct ARM API calls.
- Updated `IAreaSetup` API so the area's command tree is returned rather than modifying an existing object. It's also more DI-testing friendly. [[#478](https://github.com/microsoft/mcp/pull/478)]
- Updated `CommandFactory.GetServiceArea` to check for a tool's service area with or without the root `azmcp` prefix. [[#478](https://github.com/microsoft/mcp/pull/478)]

#### Dependency Updates

- Removed the following dependencies:
  - `Azure.ResourceManager.Kusto` [[#528](https://github.com/microsoft/mcp/pull/528)]

## 0.8.0 (2025-09-18)

### Features Added

- Added the `--insecure-disable-elicitation` server startup switch. When enabled, the server will bypass user confirmation (elicitation) for tools marked as handling secrets and execute them immediately. This is **INSECURE** and meant only for controlled automation scenarios (e.g., CI or disposable test environments) because it removes a safety barrier that helps prevent accidental disclosure of sensitive data. [[#486](https://github.com/microsoft/mcp/pull/486)]
- Enhanced Azure authentication with targeted credential selection via the `AZURE_TOKEN_CREDENTIALS` environment variable: [[#56](https://github.com/microsoft/mcp/pull/56)]
  - `"dev"`: Development credentials (Visual Studio → Visual Studio Code → Azure CLI → Azure PowerShell → Azure Developer CLI)
  - `"prod"`: Production credentials (Environment → Workload Identity → Managed Identity)
  - Specific credential names (e.g., `"AzureCliCredential"`): Target only that credential
  - Improved Visual Studio Code credential error handling with proper exception wrapping for credential chaining
  - Replaced custom `DefaultAzureCredential` implementation with explicit credential chain for better control and transparency
  - For more details, see [Controlling Authentication Methods with AZURE_TOKEN_CREDENTIALS](https://github.com/microsoft/mcp/blob/main/servers/Azure.Mcp.Server/TROUBLESHOOTING.md#controlling-authentication-methods-with-azure_token_credentials)
- Enhanced AKS nodepool information with comprehensive properties. [[#454](https://github.com/microsoft/mcp/pull/454)]
- Added support for updating Azure SQL databases via the command `azmcp_sql_db_update`. [[#488](https://github.com/microsoft/mcp/pull/488)]
- Added support for listing Event Grid subscriptions via the command `azmcp_eventgrid_subscription_list`. [[#364](https://github.com/microsoft/mcp/pull/364)]
- Added support for listing Application Insights code optimization recommendations across components via the command `azmcp_applicationinsights_recommendation_list`. [#387](https://github.com/microsoft/mcp/pull/387)
- **Errata**: The following was announced as part of release `0.7.0, but was not actually included then.
  - Added support for creating and deleting SQL databases via the commands `azmcp_sql_db_create` and `azmcp_sql_db_delete`. [[#434](https://github.com/microsoft/mcp/pull/434)]
- Restored support for the following Key Vault commands: [[#506](https://github.com/microsoft/mcp/pull/506)]
  - `azmcp_keyvault_key_get`
  - `azmcp_keyvault_secret_get`

### Breaking Changes

- Redesigned how conditionally required options are handled. Commands now use explicit option registration via extension methods (`.AsRequired()`, `.AsOptional()`) instead of legacy patterns (`UseResourceGroup()`, `RequireResourceGroup()`). [[#452](https://github.com/microsoft/mcp/pull/452)]
- Removed support for the `AZURE_MCP_INCLUDE_PRODUCTION_CREDENTIALS` environment variable. Use `AZURE_TOKEN_CREDENTIALS` instead for more flexible credential selection. For migration details, see [Controlling Authentication Methods with AZURE_TOKEN_CREDENTIALS](https://github.com/microsoft/mcp/blob/main/servers/Azure.Mcp.Server/TROUBLESHOOTING.md#controlling-authentication-methods-with-azure_token_credentials). [[#56](https://github.com/microsoft/mcp/pull/56)]
- Merged `azmcp_appconfig_kv_lock` and `azmcp_appconfig_kv_unlock` into `azmcp_appconfig_kv_lock_set` which can handle locking or unlocking a key-value based on the `--lock` parameter. [[#485](https://github.com/microsoft/mcp/pull/485)]


### Other Changes

- Update `azmcp_foundry_models_deploy` to use "GenericResource" for deploying models to Azure AI Services. [[#456](https://github.com/microsoft/mcp/pull/456)]

#### Dependency Updates

- Replaced the `Azure.Bicep.Types.Az` dependency with `Microsoft.Azure.Mcp.AzTypes.Internal.Compact`. [[#472](https://github.com/microsoft/mcp/pull/472)]

## 0.7.0 (2025-09-16)

### Features Added

- Added support for getting a node pool in an AKS managed cluster via the command `azmcp_aks_nodepool_get`. [[#394](https://github.com/microsoft/mcp/pull/394)]
- Added support for diagnosing Azure Resources using the App Lens API via the command `azmcp_applens_resource_diagnose`. [[#356](https://github.com/microsoft/mcp/pull/356)]
- Added elicitation support. An elicitation request is sent if the tool annotation `secret` hint is true. [[#404](https://github.com/microsoft/mcp/pull/404)]
- Added `azmcp_sql_server_create`, `azmcp_sql_server_delete`, `azmcp_sql_server_show` to support SQL server create, delete, and show commands. [[#312](https://github.com/microsoft/mcp/pull/312)]
- Added the support for getting information about Azure Managed Lustre SKUs via the following command `azmcp_azuremanagedlustre_filesystem_get_sku_info`. [[#100](https://github.com/microsoft/mcp/issues/100)]
- Added support for creating and deleting SQL databases via the commands `azmcp_sql_db_create` and `azmcp_sql_db_delete`. [[#434](https://github.com/microsoft/mcp/pull/434)]
- `azmcp_functionapp_get` can now list Function Apps on a resource group level. [[#427](https://github.com/microsoft/mcp/pull/427)]

### Breaking Changes

- Merged `azmcp_functionapp_list` into `azmcp_functionapp_get`, which can perform both operations based on whether `--function-app` is passed. [[#427](https://github.com/microsoft/mcp/pull/427)]
- Removed Azure CLI (`az`) and Azure Developer CLI (`azd`) extension tools to reduce complexity and focus on native Azure service operations. [[#404](https://github.com/microsoft/mcp/pull/404)].

### Bugs Fixed

- Marked the `secret` hint of `azmcp_keyvault_secret_create` tool to "true". [[#430](https://github.com/microsoft/mcp/pull/430)]

### Other Changes

- Replaced bicep tool dependency on Azure.Bicep.Types.Az package with Microsoft.Azure.Mcp.AzTypes.Internal.Compact package. [[#472](https://github.com/microsoft/mcp/pull/472)]

## 0.6.0 (2025-09-11)

### Features Added

- **The Azure MCP Server is now also available on NuGet.org** [[#368](https://github.com/microsoft/mcp/pull/368)]
- Added support for listing node pools in an AKS managed cluster via the command `azmcp_aks_nodepool_list`. [[#360](https://github.com/microsoft/mcp/pull/360)]

### Breaking Changes

- To improve performance, packages now ship with trimmed binaries that have unused code and dependencies removed, resulting in significantly smaller file sizes, faster startup times, and reduced memory footprint. [Learn more](https://learn.microsoft.com/dotnet/core/deploying/trimming/trim-self-contained). [[#405](https://github.com/microsoft/mcp/pull/405)]
- Merged `azmcp_search_index_describe` and `azmcp_search_index_list` into `azmcp_search_index_get`, which can perform both operations based on whether `--index` is passed. [[#378](https://github.com/microsoft/mcp/pull/378)]
- Merged the following Storage tools: [[#376](https://github.com/microsoft/mcp/pull/376)]
  - `azmcp_storage_account_details` and `azmcp_storage_account_list` into `azmcp_storage_account_get`, which supports the behaviors of both tools based on whether `--account` is passed.
  - `azmcp_storage_blob_details` and `azmcp_storage_blob_list` into `azmcp_storage_blob_get`, which supports the behaviors of both tools based on whether `--blob` is passed.
  - `azmcp_storage_blob_container_details` and `azmcp_storage_blob_container_list` into `azmcp_storage_blob_container_get`, which supports the behaviors of both tools based on whether `--container` is passed.
- Updated the descriptions of all Storage tools. [[#376](https://github.com/microsoft/mcp/pull/376)]

### Other Changes

#### Dependency updates

- Updated the following dependencies: [[#380](https://github.com/microsoft/mcp/pull/380)]
  - Azure.Core: `1.47.1` → `1.48.0`
  - Azure.Identity: `1.15.0` → `1.16.0`

## 0.5.13 (2025-09-10)

### Features Added

- Added support for listing all Event Grid topics in a subscription via the command `azmcp_eventgrid_topic_list`. [[#43](https://github.com/microsoft/mcp/pull/43)]
- Added support for retrieving knowledge index schema information in Azure AI Foundry projects via the command `azmcp_foundry_knowledge_index_schema`. [[#41](https://github.com/microsoft/mcp/pull/41)]
- Added support for listing service health events in a subscription via the command `azmcp_resourcehealth_service-health-events_list`. [[#367](https://github.com/microsoft/mcp/pull/367)]

### Breaking Changes

- Updated/removed options for the following commands: [[#108](https://github.com/microsoft/mcp/pull/108)]
  - `azmcp_storage_account_create`: Removed the ability to configure `enable-https-traffic-only` (always `true` now), `allow-blob-public-access` (always `false` now), and `kind` (always `StorageV2` now).
  - `azmcp_storage_blob_container_create`: Removed the ability to configure `blob-container-public-access` (always `false` now).
  - `azmcp_storage_blob_upload`: Removed the ability to configure `overwrite` (always `false` now).

### Bugs Fixed

- Fixed telemetry bug where "ToolArea" was incorrectly populated in with "ToolName". [[#346](https://github.com/microsoft/mcp/pull/346)]

### Other Changes

- Added telemetry to log parameter values for the `azmcp_bestpractices_get` tool. [[#375](https://github.com/microsoft/mcp/pull/375)]
- Updated tool annotations. [[#377](https://github.com/microsoft/mcp/pull/377)]

#### Dependency updates

- Updated the following dependencies:
  - Azure.Identity: `1.14.0` → `1.15.0` [[#352](https://github.com/microsoft/mcp/pull/352)]
  - Azure.Identity.Broker: `1.2.0` → `1.3.0` [[#352](https://github.com/microsoft/mcp/pull/352)]
  - Microsoft.Azure.Cosmos.Aot: `0.1.1-preview.1` → `0.1.2-preview.1` [[#383](https://github.com/microsoft/mcp/pull/383)]
- Updated the following dependency to improve .NET Ahead-of-Time (AOT) compilation support: [[#363](https://github.com/microsoft/mcp/pull/363)]
  - Azure.ResourceManager.StorageCache: `1.3.1` → `1.3.2`

## 0.5.12 (2025-09-04)

### Features Added

- Added `azmcp_sql_server_firewall-rule_create` and `azmcp_sql_server_firewall-rule_delete` commands. [[#121](https://github.com/microsoft/mcp/pull/121)]

### Bugs Fixed

- Fixed a bug in MySQL query validation logic. [[#81](https://github.com/microsoft/mcp/pull/81)]

### Other Changes

AOT- Added a verb to the namespace name for bestpractices [[#109](https://github.com/microsoft/mcp/pull/109)]
- Added instructions about consumption plan for azure functions deployment best practices [[#218](https://github.com/microsoft/mcp/pull/218)]

## 0.5.11 (2025-09-02)

### Other Changes

- Fixed VSIX signing [[#91](https://github.com/microsoft/mcp/pull/91)]
- Included native packages in build artifacts and pack/release scripts. [[#51](https://github.com/microsoft/mcp/pull/51)]

## 0.5.10 (2025-08-28)

### Bugs fixed

- Fixed a bug with telemetry collection related to AppConfig tools. [[#44](https://github.com/microsoft/mcp/pull/44)]

## 0.5.9 (2025-08-26)

### Other Changes

#### Dependency Updates

- Updated the following dependencies to improve .NET Ahead-of-Time (AOT) compilation support:
  - Microsoft.Azure.Cosmos `3.51.0` → Microsoft.Azure.Cosmos.Aot `0.1.1-preview.1`. [[#37](https://github.com/microsoft/mcp/pull/37)]

## 0.5.8 (2025-08-21)

### Features Added

- Added support for listing knowledge indexes in Azure AI Foundry projects via the command `azmcp_foundry_knowledge_index_list`. [[#1004](https://github.com/Azure/azure-mcp/pull/1004)]
- Added support for getting details of an Azure Function App via the command `azmcp_functionapp_get`. [[#970](https://github.com/Azure/azure-mcp/pull/970)]
- Added the following Azure Managed Lustre commands: [[#1003](https://github.com/Azure/azure-mcp/issues/1003)]
  - `azmcp_azuremanagedlustre_filesystem_list`: List available Azure Managed Lustre filesystems.
  - `azmcp_azuremanagedlustre_filesystem_required-subnet-size`: Returns the number of IP addresses required for a specific SKU and size of Azure Managed Lustre filesystem.
- Added support for designing Azure Cloud Architecture through guided questions via the command `azmcp_cloudarchitect_design`. [[#890](https://github.com/Azure/azure-mcp/pull/890)]
- Added support for the following Azure MySQL operations: [[#855](https://github.com/Azure/azure-mcp/issues/855)]
  - `azmcp_mysql_database_list` - List all databases in a MySQL server.
  - `azmcp_mysql_database_query` - Executes a SELECT query on a MySQL Database. The query must start with SELECT and cannot contain any destructive SQL operations for security reasons.
  - `azmcp_mysql_table_list` - List all tables in a MySQL database.
  - `azmcp_mysql_table_schema_get` - Get the schema of a specific table in a MySQL database.
  - `azmcp_mysql_server_config_get` - Retrieve the configuration of a MySQL server.
  - `azmcp_mysql_server_list` - List all MySQL servers in a subscription & resource group.
  - `azmcp_mysql_server_param_get` - Retrieve a specific parameter of a MySQL server.
  - `azmcp_mysql_server_param_set` - Set a specific parameter of a MySQL server to a specific value.
- Added telemetry for tracking service area when calling tools. [[#1024](https://github.com/Azure/azure-mcp/pull/1024)]

### Breaking Changes

- Renamed the following Storage tool option names: [[#1015](https://github.com/Azure/azure-mcp/pull/1015)]
  - `azmcp_storage_account_create`: `account-name` → `account`.
  - `azmcp_storage_blob_batch_set-tier`: `blob-names` → `blobs`.

### Bugs Fixed

- Fixed SQL service test assertions to use case-insensitive string comparisons for resource type validation. [[#938](https://github.com/Azure/azure-mcp/pull/938)]
- Fixed HttpClient service test assertions to properly validate NoProxy collection handling instead of expecting a single string value. [[#938](https://github.com/Azure/azure-mcp/pull/938)]

### Other Changes

- Introduced the `BaseAzureResourceService` class to allow performing Azure Resource read operations using Azure Resource Graph queries. [[#938](https://github.com/Azure/azure-mcp/pull/938)]
- Refactored SQL service implementation to use Azure Resource Graph queries instead of direct ARM API calls. [[#938](https://github.com/Azure/azure-mcp/pull/938)]
  - Removed dependency on `Azure.ResourceManager.Sql` package by migrating to Azure Resource Graph queries, reducing package size and improving startup performance.
- Enhanced `BaseAzureService` with `EscapeKqlString` method for safe KQL query construction across all Azure services. [[#938](https://github.com/Azure/azure-mcp/pull/938)]
  - Fixed KQL string escaping in Workbooks service queries.
- Standardized Azure Storage command descriptions, option names, and parameter names for consistency across all storage commands. Updated JSON serialization context to remove unused model types and improve organization. [[#1015](https://github.com/Azure/azure-mcp/pull/1015)]
- Updated to .NET 10 SDK to prepare for .NET tool packing. [[#1023](https://github.com/Azure/azure-mcp/pull/1023)]
- Enhanced `bestpractices` and `azureterraformbestpractices` tool descriptions to better work with the vscode copilot tool grouping feature. [[#1029](https://github.com/Azure/azure-mcp/pull/1029)]
- The Azure MCP Server can now be packaged as a .NET SDK Tool for easier use by users with the .NET 10 SDK installed. [[#422](https://github.com/Azure/azure-mcp/issues/422)]

#### Dependency Updates

- Updated the following dependencies to improve .NET Ahead-of-Time (AOT) compilation support: [[#1031](https://github.com/Azure/azure-mcp/pull/1031)]
  - Azure.ResourceManager.ResourceHealth: `1.0.0` → `1.1.0-beta.5`

## 0.5.7 (2025-08-19)

### Features Added
- Added support for the following Azure Deploy and Azure Quota operations: [[#626](https://github.com/Azure/azure-mcp/pull/626)]
  - `azmcp_deploy_app_logs_get` - Get logs from Azure applications deployed using azd.
  - `azmcp_deploy_iac_rules_get` - Get Infrastructure as Code rules.
  - `azmcp_deploy_pipeline_guidance-get` - Get guidance for creating CI/CD pipelines to provision Azure resources and deploy applications.
  - `azmcp_deploy_plan_get` - Generate deployment plans to construct infrastructure and deploy applications on Azure.
  - `azmcp_deploy_architecture_diagram-generate` - Generate Azure service architecture diagrams based on application topology.
  - `azmcp_quota_region_availability-list` - List available Azure regions for specific resource types.
  - `azmcp_quota_usage_check` - Check Azure resource usage and quota information for specific resource types and regions.
- Added support for listing Azure Function Apps via the command `azmcp-functionapp-list`. [[#863](https://github.com/Azure/azure-mcp/pull/863)]
- Added support for importing existing certificates into Azure Key Vault via the command `azmcp-keyvault-certificate-import`. [[#968](https://github.com/Azure/azure-mcp/issues/968)]
- Added support for uploading a local file to an Azure Storage blob via the command `azmcp-storage-blob-upload`. [[#960](https://github.com/Azure/azure-mcp/pull/960)]
- Added support for the following Azure Service Health operations: [[#998](https://github.com/Azure/azure-mcp/pull/998)]
  - `azmcp-resourcehealth-availability-status-get` - Get the availability status for a specific resource.
  - `azmcp-resourcehealth-availability-status-list` - List availability statuses for all resources in a subscription or resource group.
- Added support for listing repositories in Azure Container Registries via the command `azmcp-acr-registry-repository-list`. [[#983](https://github.com/Azure/azure-mcp/pull/983)]

### Other Changes

- Improved guidance for LLM interactions with Azure MCP server by adding rules around bestpractices tool calling to server instructions. [[#1007](https://github.com/Azure/azure-mcp/pull/1007)]

#### Dependency Updates

- Updated the following dependencies to improve .NET Ahead-of-Time (AOT) compilation support: [[#893](https://github.com/Azure/azure-mcp/pull/893)]
  - Azure.Bicep.Types: `0.5.110` → `0.6.1`
  - Azure.Bicep.Types.Az: `0.2.771` → `0.2.792`
- Added the following dependencies to support Azure Managed Lustre
  - Azure.ResourceManager.StorageCache:  `1.3.1`

## 0.5.6 (2025-08-14)

### Features Added

- Added support for listing Azure Function Apps via the command `azmcp-functionapp-list`. [[#863](https://github.com/Azure/azure-mcp/pull/863)]
- Added support for getting details about an Azure Storage Account via the command `azmcp-storage-account-details`. [[#934](https://github.com/Azure/azure-mcp/issues/934)]

### Other Changes

- Refactored resource group option (`--resource-group`) handling and validation for all commands to a centralized location. [[#961](https://github.com/Azure/azure-mcp/issues/961)]

#### Dependency Updates

- Updated the following dependencies to improve .NET Ahead-of-Time (AOT) compilation support: [[#967](https://github.com/Azure/azure-mcp/issues/967)] [[#969](https://github.com/Azure/azure-mcp/issues/969)]
  - Azure.Monitor.Query: `1.6.0` → `1.7.1`
  - Azure.Monitor.Ingestion: `1.1.2` → `1.2.0`
  - Azure.Search.Documents: `11.7.0-beta.4` → `11.7.0-beta.6`
  - Azure.ResourceManager.ContainerRegistry: `1.3.0` → `1.3.1`
  - Azure.ResourceManager.DesktopVirtualization: `1.3.1` → `1.3.2`
  - Azure.ResourceManager.PostgreSql: `1.3.0` → `1.3.1`

## 0.5.5 (2025-08-12)

### Features Added

- Added support for listing ACR (Azure Container Registry) registries in a subscription via the command `azmcp-acr-registry-list`. [[#915](https://github.com/Azure/azure-mcp/issues/915)]
- Added the following Azure Storage commands:
  - `azmcp-storage-account-create`: Create a new Azure Storage account. [[#927](https://github.com/Azure/azure-mcp/issues/927)]
  - `azmcp-storage-queue-message-send`: Send a message to an Azure Storage queue. [[#794](https://github.com/Azure/azure-mcp/pull/794)]
  - `azmcp-storage-blob-details`: Get details about an Azure Storage blob. [[#930](https://github.com/Azure/azure-mcp/issues/930)]
  - `azmcp-storage-blob-container-create`: Create a new Azure Storage blob container. [[#937](https://github.com/Azure/azure-mcp/issues/937)]

### Breaking Changes

- The `azmcp-storage-account-list` command now returns account metadata objects instead of plain strings. Each item includes: `name`, `location`, `kind`, `skuName`, `skuTier`, `hnsEnabled`, `allowBlobPublicAccess`, `enableHttpsTrafficOnly`. Update scripts to read the `name` property. The underlying `IStorageService.GetStorageAccounts()` signature changed from `Task<List<string>>` to `Task<List<StorageAccountInfo>>`. [[#904](https://github.com/Azure/azure-mcp/issues/904)]

### Bugs Fixed

- Fixed best practices tool invocation failure when passing "all" action with "general" or "azurefunctions" resources. [[#757](https://github.com/Azure/azure-mcp/issues/757)]
- Updated metadata for CREATE and SET tools to `destructive = true`. [[#773](https://github.com/Azure/azure-mcp/pull/773)]

### Other Changes
- Consolidate "AzSubscriptionGuid" telemetry logic into `McpRuntime`. [[#935](https://github.com/Azure/azure-mcp/pull/935)]

## 0.5.4 (2025-08-07)

### Bugs Fixed

- Fixed subscription parameter handling across all Azure MCP service methods to consistently use `subscription` instead of `subscriptionId`, enabling proper support for both subscription IDs and subscription names. [[#877](https://github.com/Azure/azure-mcp/issues/877)]
- Fixed `ToolExecuted` telemetry activity being created twice. [[#741](https://github.com/Azure/azure-mcp/pull/741)]

### Other Changes

- Improved Azure MCP display name in VS Code from 'azure-mcp-server-ext' to 'Azure MCP' for better user experience in the Configure Tools interface. [[#871](https://github.com/Azure/azure-mcp/issues/871), [#876](https://github.com/Azure/azure-mcp/pull/876)]
- Updated the  following `CommandGroup` descriptions to improve their tool usage by Agents:
  - Azure AI Search [[#874](https://github.com/Azure/azure-mcp/pull/874)]
  - Storage [[#879](https://github.com/Azure/azure-mcp/pull/879)]

## 0.5.3 (2025-08-05)

### Features Added

- Added support for providing the `--content-type` and `--tags` properties to the `azmcp-appconfig-kv-set` command. [[#459](https://github.com/Azure/azure-mcp/pull/459)]
- Added `filter-path` and `recursive` capabilities to `azmcp-storage-datalake-file-system-list-paths`. [[#770](https://github.com/Azure/azure-mcp/issues/770)]
- Added support for listing files and directories in Azure File Shares via the `azmcp-storage-share-file-list` command. This command recursively lists all items in a specified file share directory with metadata including size, last modified date, and content type. [[#793](https://github.com/Azure/azure-mcp/pull/793)]
- Added support for Azure Virtual Desktop with new commands: [[#653](https://github.com/Azure/azure-mcp/pull/653)]
  - `azmcp-virtualdesktop-hostpool-list` - List all host pools in a subscription
  - `azmcp-virtualdesktop-sessionhost-list` - List all session hosts in a host pool
  - `azmcp-virtualdesktop-sessionhost-usersession-list` - List all user sessions on a specific session host
- Added support for creating and publishing DevDeviceId in telemetry. [[#810](https://github.com/Azure/azure-mcp/pull/810/)]

### Breaking Changes

- **Parameter Name Changes**: Removed unnecessary "-name" suffixes from command parameters across 25+ parameters in 12+ Azure service areas to improve consistency and usability. Users will need to update their command-line usage and scripts. [[#853](https://github.com/Azure/azure-mcp/pull/853)]
  - **AppConfig**: `--account-name` → `--account`
  - **Search**: `--service-name` → `--service`, `--index-name` → `--index`
  - **Cosmos**: `--account-name` → `--account`, `--database-name` → `--database`, `--container-name` → `--container`
  - **Kusto**: `--cluster-name` → `--cluster`, `--database-name` → `--database`, `--table-name` → `--table`
  - **AKS**: `--cluster-name` → `--cluster`
  - **Postgres**: `--user-name` → `--user`
  - **ServiceBus**: `--queue-name` → `--queue`, `--topic-name` → `--topic`
  - **Storage**: `--account-name` → `--account`, `--container-name` → `--container`, `--table-name` → `--table`, `--file-system-name` → `--file-system`, `--tier-name` → `--tier`
  - **Monitor**: `--table-name` → `--table`, `--model` → `--health-model`, `--resource-name` → `--resource`
  - **Foundry**: `--deployment-name` → `--deployment`, `--publisher-name` → `--publisher`, `--license-name` → `--license`, `--sku-name` → `--sku`, `--azure-ai-services-name` → `--azure-ai-services`

### Bugs Fixed

- Fixed an issue where the `azmcp-storage-blob-batch-set-tier` command did not correctly handle the `--tier` parameter when setting the access tier for multiple blobs. [[#808](https://github.com/Azure/azure-mcp/pull/808)]

### Other Changes

- Implemented centralized HttpClient service with proxy support for better resource management and enterprise compatibility. [[#857](https://github.com/Azure/azure-mcp/pull/857)]
- Added caching for Cosmos DB databases and containers. [[#813](https://github.com/Azure/azure-mcp/pull/813)]
- Refactored PostgreSQL commands to follow ObjectVerb naming pattern, fix command hierarchy, and ensure all commands end with verbs. This improves consistency and discoverability across all postgres commands. [[#865](https://github.com/Azure/azure-mcp/issues/865)] [[#866](https://github.com/Azure/azure-mcp/pull/866)]

#### Dependency Updates

- Updated the following dependencies to improve .NET Ahead-of-Time (AOT) compilation support. AOT will enable shipping Azure MCP Server as self-contained native executable.
  - Azure.Core: `1.46.2` → `1.47.1`
  - Azure.ResourceManager: `1.13.1` → `1.13.2`
  - Azure.ResourceManager.ApplicationInsights: `1.0.1` → `1.1.0-beta.1`
  - Azure.ResourceManager.AppConfiguration: `1.4.0` → `1.4.1`
  - Azure.ResourceManager.Authorization: `1.1.4` → `1.1.5`
  - Azure.ResourceManager.ContainerService: `1.2.3` → `1.2.5`
  - Azure.ResourceManager.Kusto: `1.6.0` → `1.6.1`
  - Azure.ResourceManager.CognitiveServices: `1.4.0` → `1.5.1`
  - Azure.ResourceManager.Redis: `1.5.0` → `1.5.1`
  - Azure.ResourceManager.RedisEnterprise: `1.1.0` → `1.2.1`
  - Azure.ResourceManager.LoadTesting: `1.1.1` → `1.1.2`
  - Azure.ResourceManager.Sql: `1.3.0` → `1.4.0-beta.3`
  - Azure.ResourceManager.Datadog: `1.0.0-beta.5` → `1.0.0-beta.6`
  - Azure.ResourceManager.CosmosDB: `1.3.2` → `1.4.0-beta.13`
  - Azure.ResourceManager.OperationalInsights: `1.3.0` → `1.3.1`
  - Azure.ResourceManager.Search: `1.2.3` → `1.3.0`
  - Azure.ResourceManager.Storage: `1.4.2` → `1.4.4`
  - Azure.ResourceManager.Grafana: `1.1.1` → `1.2.0-beta.2`
  - Azure.ResourceManager.ResourceGraph: `1.1.0-beta.3` → `1.1.0-beta.4`

## 0.5.2 (2025-07-31)

### Features Added

- Added support for batch setting access tier for multiple Azure Storage blobs via the `azmcp-storage-blob-batch-set-tier` command. This command efficiently changes the storage tier (Hot, Cool, Archive, etc) for multiple blobs simultaneously in a single operation. [[#735](https://github.com/Azure/azure-mcp/issues/735)]
- Added descriptions to all Azure MCP command groups to improve discoverability and usability when running the server with `--mode single` or `--mode namespace`. [[#791](https://github.com/Azure/azure-mcp/pull/791)]

### Breaking Changes

- Removed `--partner-tenant-id` option from `azmcp-marketplace-product-get` command. [[#656](https://github.com/Azure/azure-mcp/pull/656)]

## 0.5.1 (2025-07-29)

### Features Added

- Added support for listing SQL databases via the command: `azmcp-sql-db-list`. [[#746](https://github.com/Azure/azure-mcp/pull/746)]
- Added support for reading `AZURE_SUBSCRIPTION_ID` from the environment variables if a subscription is not provided. [[#533](https://github.com/Azure/azure-mcp/pull/533)]

### Breaking Changes

- Removed the following Key Vault operations: [[#768](https://github.com/Azure/azure-mcp/pull/768)]
  - `azmcp-keyvault-secret-get`
  - `azmcp-keyvault-key-get`

### Other Changes

- Improved the MAC address search logic for telemetry by making it more robust in finding a valid network interface. [[#759](https://github.com/Azure/azure-mcp/pull/759)]
- Major repository structure change:
  - Service areas moved from `/src/areas/{Area}` and `/tests/areas/{Area}` into `/areas/{area}/src` and `/areas/{area}/tests`
  - Common code moved into `/core/src` and `/core/tests`

## 0.5.0 (2025-07-24)

### Features Added

- Added a new VS Code extension (VSIX installer) for the VS Code Marketplace. [[#661](https://github.com/Azure/azure-mcp/pull/661)]
- Added `--mode all` startup option to expose all Azure MCP tools individually. [[#689](https://github.com/Azure/azure-mcp/issues/689)]
- Added more tools for Azure Key Vault: [[#517](https://github.com/Azure/azure-mcp/pull/517)]
  - `azmcp-keyvault-certificate-list` - List certificates in a key vault
  - `azmcp-keyvault-certificate-get` - Get details of a specific certificate
  - `azmcp-keyvault-certificate-create` - Create a new certificate
  - `azmcp-keyvault-secret-list` - List secrets in a key vault
  - `azmcp-keyvault-secret-create` - Create a new secret
- Added support for Azure Workbooks management operations: [[#629](https://github.com/Azure/azure-mcp/pull/629)]
  - `azmcp-workbooks-list` - List workbooks in a resource group with optional filtering
  - `azmcp-workbooks-show` - Get detailed information about a specific workbook
  - `azmcp-workbooks-create` - Create new workbooks with custom visualizations and content
  - `azmcp-workbooks-update` - Update existing workbook configurations and metadata
  - `azmcp-workbooks-delete` - Delete workbooks when no longer needed
- Added support for creating a directory in Azure Storage DataLake via the `azmcp-storage-datalake-directory-create` command. [[#647](https://github.com/Azure/azure-mcp/pull/647)]
- Added support for getting the details of an Azure Kubernetes Service (AKS) cluster via the `azmcp-aks-cluster-get` command. [[#700](https://github.com/Azure/azure-mcp/pull/700)]

### Breaking Changes

- Changed the default startup mode to list tools at the namespace level instead of at an individual level, reducing total tool count from around 128 tools to 25. Use `--mode all` to restore the previous behavior of exposing all tools individually. [[#689](https://github.com/Azure/azure-mcp/issues/689)]
- Consolidated Azure best practices commands into the command `azmcp-bestpractices-get` with `--resource` and `--action` parameters: [[#677](https://github.com/Azure/azure-mcp/pull/677)]
  - Removed `azmcp-bestpractices-general-get`, `azmcp-bestpractices-azurefunctions-get-code-generation` and `azmcp-bestpractices-azurefunctions-get-deployment`
  - Use `--resource general --action code-generation` for general Azure code generation best practices
  - Use `--resource general --action deployment` for general Azure deployment best practices
  - Use `--resource azurefunctions --action code-generation` instead of the old azurefunctions code-generation command
  - Use `--resource azurefunctions --action deployment` instead of the old azurefunctions deployment command
  - Use `--resource static-web-app --action all` to get Static Web Apps development and deployment best practices

### Bugs Fixed

- Fixes tool discovery race condition causing "tool not found" errors in MCP clients that use different processes to start and use the server, like LangGraph. [[#556](https://github.com/Azure/azure-mcp/issues/556)]

## 0.4.1 (2025-07-17)

### Features Added

- Added support for the following Azure Load Testing operations: [[#315](https://github.com/Azure/azure-mcp/pull/315)]
  - `azmcp-loadtesting-testresource-list` - List Azure Load testing resources.
  - `azmcp-loadtesting-testresource-create` - Create a new Azure Load testing resource.
  - `azmcp-loadtesting-test-get` - Get details of a specific load test configuration.
  - `azmcp-loadtesting-test-create` - Create a new load test configuration.
  - `azmcp-loadtesting-testrun-get` - Get details of a specific load test run.
  - `azmcp-loadtesting-testrun-list` - List all load test runs for a specific test.
  - `azmcp-loadtesting-testrun-create` - Create a new load test run.
  - `azmcp-loadtesting-testrun-delete` - Delete a specific load test run.
- Added support for scanning Azure resources for compliance recommendations using the Azure Quick Review CLI via the command: `azmcp-extension-azqr`. [[#510](https://github.com/Azure/azure-mcp/pull/510)]
- Added support for listing paths in Data Lake file systems via the command: `azmcp-storage-datalake-file-system-list-paths`. [[#608](https://github.com/Azure/azure-mcp/pull/608)]
- Added support for listing SQL elastic pools via the command: `azmcp-sql-elastic-pool-list`. [[#606](https://github.com/Azure/azure-mcp/pull/606)]
- Added support for listing SQL server firewall rules via the command: `azmcp-sql-firewall-rule-list`. [[#610](https://github.com/Azure/azure-mcp/pull/610)]
- Added new commands for obtaining Azure Functions best practices via the following commands: [[#630](https://github.com/Azure/azure-mcp/pull/630)]
  - `azmcp-bestpractices-azurefunctions-get-code-generation` - Get code generation best practices for Azure Functions.
  - `azmcp-bestpractices-azurefunctions-get-deployment` - Get deployment best practices for Azure Functions.
- Added support for get details about a product in the Azure Marketplace via the command: `azmcp-marketplace-product-get`. [[#442](https://github.com/Azure/azure-mcp/pull/442)]

### Breaking Changes

- Renamed the command `azmcp-bestpractices-get` to `azmcp-bestpractices-general-get`. [[#630](https://github.com/Azure/azure-mcp/pull/630)]

### Bugs Fixed

- Fixed an issue with Azure CLI executable path resolution on Windows. [[#611](https://github.com/Azure/azure-mcp/issues/611)]
- Fixed a tool discovery timing issue when calling tools on fresh server instances. [[#604](https://github.com/Azure/azure-mcp/issues/604)]
- Fixed issue where unrecognizable json would be sent to MCP clients in STDIO mode at startup. [[#644](https://github.com/Azure/azure-mcp/issues/644)]

### Other Changes

- Changed `engines.node` in `package.json` to require Node.js version `>=20.0.0`. [[#628](https://github.com/Azure/azure-mcp/pull/628)]

## 0.4.0 (2025-07-15)

### Features Added

- Added support for listing Azure Kubernetes Service (AKS) clusters via the command `azmcp-aks-cluster-list`. [[#560](https://github.com/Azure/azure-mcp/pull/560)]
- Made the following Ahead of Time (AOT) compilation improvements saving `6.96 MB` in size total:
  - Switched to the trimmer-friendly `CreateSlimBuilder` API from `CreateBuilder`, saving `0.63 MB` in size for the native executable. [[#564](https://github.com/Azure/azure-mcp/pull/564)]
  - Switched to the trimmer-friendly `npgsql` API, saving `2.69 MB` in size for the native executable. [[#592](https://github.com/Azure/azure-mcp/pull/592)]
  - Enabled `IlcFoldIdenticalMethodBodies` to fold identical method bodies, saving `3.64 MB` in size for the native executable. [[#598](https://github.com/Azure/azure-mcp/pull/598)]
- Added support for using the hyphen/dash ("-") character in command names. [[#531](https://github.com/Azure/azure-mcp/pull/531)]
- Added support for authenticating with the Azure account used to log into VS Code. Authentication now prioritizes the VS Code broker credential when in the context of VS Code. [[#452](https://github.com/Azure/azure-mcp/pull/452)]

### Breaking Changes

- Removed SSE (Server-Sent Events) transport support. Now, only stdio transport is supported as SSE is no longer part of the MCP specification. [[#593](https://github.com/Azure/azure-mcp/issues/593)]
- Renamed `azmcp-sql-server-entraadmin-list` to `azmcp-sql-server-entra-admin-list` for better readability. [[#602](https://github.com/Azure/azure-mcp/pull/602)]

### Bugs Fixed

- Added a post-install script to ensure platform-specific versions like `@azure/mcp-${platform}-${arch}` can be resolved. Otherwise, fail install to prevent npx caching of `@azure/mcp`. [[#597](https://github.com/Azure/azure-mcp/pull/597)]
- Improved install reliability and error handling when missing platform packages on Ubuntu. [[#394](https://github.com/Azure/azure-mcp/pull/394)]

### Other Changes
- Updated `engines.node` in `package.json` to require Node.js version `>=22.0.0`.

#### Dependency Updates

- Updated the `ModelContextProtocol.AspNetCore` version from `0.3.0-preview.1` to `0.3.0-preview.2`. [[#519](https://github.com/Azure/azure-mcp/pull/519)]

## 0.3.2 (2025-07-10)

### Features Added

- Added support for listing Azure Managed Grafana details via the command: `azmcp-grafana-list`. [[#532](https://github.com/Azure/azure-mcp/pull/532)]
- Added agent best practices for Azure Terraform commands. [[#420](https://github.com/Azure/azure-mcp/pull/420)]

### Bugs Fixed

- Fixed issue where trace logs could be collected as telemetry. [[#540](https://github.com/Azure/azure-mcp/pull/540/)]
- Fixed an issue that prevented the Azure MCP from finding the Azure CLI if it was installed on a path other than the default global one. [[#351](https://github.com/Azure/azure-mcp/issues/351)]

## 0.3.1 (2025-07-08)

### Features Added

- Added support for the following SQL operations:
  - `azmcp-sql-db-show` - Show details of a SQL Database [[#516](https://github.com/Azure/azure-mcp/pull/516)]
  - `azmcp-sql-server-entra-admin-list` - List Microsoft Entra ID administrators for a SQL server [[#529](https://github.com/Azure/azure-mcp/pull/529)]
- Updates Azure MCP tool loading configurations at launch time. [[#513](https://github.com/Azure/azure-mcp/pull/513)]

### Breaking Changes

- Deprecated the `--service` flag. Use `--namespace` and `--mode` options to specify the service and mode the server will run in. [[#513](https://github.com/Azure/azure-mcp/pull/513)]

## 0.3.0 (2025-07-03)

### Features Added

- Added support for Azure AI Foundry [[#274](https://github.com/Azure/azure-mcp/pull/274)]. The following tools are now available:
  - `azmcp-foundry-models-list`
  - `azmcp-foundry-models-deploy`
  - `azmcp-foundry-models-deployments-list`
- Added support for telemetry [[#386](https://github.com/Azure/azure-mcp/pull/386)]. Telemetry is enabled by default but can be disabled by setting `AZURE_MCP_COLLECT_TELEMETRY` to `false`.

### Bugs Fixed

- Fixed a bug where `CallToolResult` was always successful. [[#511](https://github.com/Azure/azure-mcp/pull/511)]

## 0.2.6 (2025-07-01)

### Other Changes

- Updated the descriptions of the following tools to improve their usage by Agents: [[#492](https://github.com/Azure/azure-mcp/pull/492)]
  - `azmcp-datadog-monitoredresources-list`
  - `azmcp-kusto-cluster-list`
  - `azmcp-kusto-database-list`
  - `azmcp-kusto-sample`
  - `azmcp-kusto-table-list`
  - `azmcp-kusto-table-schema`

## 0.2.5 (2025-06-26)

### Bugs Fixed

- Fixed issue where tool listing incorrectly returned resources instead of text. [#465](https://github.com/Azure/azure-mcp/issues/465)
- Fixed invalid modification to HttpClient in KustoClient. [#433](https://github.com/Azure/azure-mcp/issues/433)

## 0.2.4 (2025-06-24)

### Features Added

- Added new command for resource-centric logs query in Azure Monitor with command path `azmcp-monitor-resource-logs-query` - https://github.com/Azure/azure-mcp/pull/413
- Added support for starting the server with a subset of services using the `--service` flag - https://github.com/Azure/azure-mcp/pull/424
- Improved index schema handling in Azure AI Search (index descriptions, facetable fields, etc.) - https://github.com/Azure/azure-mcp/pull/440
- Added new commands for querying metrics with Azure Monitor with command paths `azmcp-monitor-metrics-query` and `azmcp-monitor-metrics-definitions`. - https://github.com/Azure/azure-mcp/pull/428

### Breaking Changes

- Changed the command for workspace-based logs query in Azure Monitor from `azmcp-monitor-log-query` to `azmcp-monitor-workspace-logs-query`

### Bugs Fixed

- Fixed handling of non-retrievable fields in Azure AI Search. [#416](https://github.com/Azure/azure-mcp/issues/416)

### Other Changes

- Repository structure changed to organize all of an Azure service's code into a single "area" folder. ([426](https://github.com/Azure/azure-mcp/pull/426))
- Upgraded Azure.Messaging.ServiceBus to 7.20.1 and Azure.Core to 1.46.2. ([441](https://github.com/Azure/azure-mcp/pull/441/))
- Updated to ModelContextProtocol 0.3.0-preview1, which brings support for the 06-18-2025 MCP specification. ([431](https://github.com/Azure/azure-mcp/pull/431))

## 0.2.3 (2025-06-19)

### Features Added

- Adds support to launch MCP server in readonly mode - https://github.com/Azure/azure-mcp/pull/410

### Bugs Fixed

- MCP tools now expose annotations to clients https://github.com/Azure/azure-mcp/pull/388

## 0.2.2 (2025-06-17)

### Features Added

- Support for Azure ISV Services https://github.com/Azure/azure-mcp/pull/199/
- Support for Azure RBAC https://github.com/Azure/azure-mcp/pull/266
- Support for Key Vault Secrets https://github.com/Azure/azure-mcp/pull/173


## 0.2.1 (2025-06-12)

### Bugs Fixed

- Fixed the issue where queries containing double quotes failed to execute. https://github.com/Azure/azure-mcp/pull/338
- Enables dynamic proxy mode within single "azure" tool. https://github.com/Azure/azure-mcp/pull/325

## 0.2.0 (2025-06-09)

### Features Added

- Support for launching smaller service level MCP servers. https://github.com/Azure/azure-mcp/pull/324

### Bugs Fixed

- Fixed failure starting Docker image. https://github.com/Azure/azure-mcp/pull/301

## 0.1.2 (2025-06-03)

### Bugs Fixed

- Monitor Query Logs Failing.  Fixed with https://github.com/Azure/azure-mcp/pull/280

## 0.1.1 (2025-05-30)

### Bugs Fixed

- Fixed return value of `tools/list` to use JSON object names. https://github.com/Azure/azure-mcp/pull/275

### Other Changes

- Update .NET SDK version to 9.0.300 https://github.com/Azure/azure-mcp/pull/278

## 0.1.0 (2025-05-28)

### Breaking Changes

- `azmcp tool list` "args" changes to "options"

### Other Changes

- Removed "Arguments" from code base in favor of "Options" to align with System. CommandLine semantics. https://github.com/Azure/azure-mcp/pull/232

## 0.0.21 (2025-05-22)

### Features Added

- Support for Azure Redis Caches and Clusters https://github.com/Azure/azure-mcp/pull/198
- Support for Azure Monitor Health Models https://github.com/Azure/azure-mcp/pull/208

### Bugs Fixed

- Updates the usage patterns of Azure Developer CLI (azd) when invoked from MCP. https://github.com/Azure/azure-mcp/pull/203
- Fixes server binding issue when using SSE transport in Docker by replacing `ListenLocalhost` with `ListenAnyIP`, allowing external access via port mapping. https://github.com/Azure/azure-mcp/pull/233

### Other Changes

- Updated to the latest ModelContextProtocol library. https://github.com/Azure/azure-mcp/pull/220

## 0.0.20 (2025-05-17)

### Bugs Fixed

- Improve the formatting in the ParseJsonOutput method and refactor it to utilize a ParseError record. https://github.com/Azure/azure-mcp/pull/218
- Added dummy argument for best practices tool, so the schema is properly generated for Python Open API use cases. https://github.com/Azure/azure-mcp/pull/219

## 0.0.19 (2025-05-15)

### Bugs Fixed

- Fixes Service Bus host name parameter description. https://github.com/Azure/azure-mcp/pull/209/

## 0.0.18 (2025-05-14)

### Bugs Fixed

- Include option to exclude managed keys. https://github.com/Azure/azure-mcp/pull/202

## 0.0.17 (2025-05-13)

### Bugs Fixed

- Added an opt-in timeout for browser-based authentication to handle cases where the process waits indefinitely if the user closes the browser. https://github.com/Azure/azure-mcp/pull/189

## 0.0.16 (2025-05-13)

### Bugs Fixed

- Fixed being able to pass args containing spaces through an npx call to the cli

### Other Changes

- Updated to the latest ModelContextProtocol library. https://github.com/Azure/azure-mcp/pull/161

## 0.0.15 (2025-05-09)

### Features Added

- Support for getting properties and runtime information for Azure Service Bus queues, topics, and subscriptions. https://github.com/Azure/azure-mcp/pull/150/
- Support for peeking at Azure Service Bus messages from queues or subscriptions. https://github.com/Azure/azure-mcp/pull/144
- Adds Best Practices tool that provides guidance to LLMs for effective code generation. https://github.com/Azure/azure-mcp/pull/153 https://github.com/Azure/azure-mcp/pull/156

### Other Changes

- Disabled Parallel testing in the ADO pipeline for Live Tests https://github.com/Azure/azure-mcp/pull/151

## 0.0.14 (2025-05-07)

### Features Added

- Support for Azure Key Vault keys https://github.com/Azure/azure-mcp/pull/119
- Support for Azure Data Explorer  https://github.com/Azure/azure-mcp/pull/21

## 0.0.13 (2025-05-06)

### Features Added

- Support for Azure PostgreSQL. https://github.com/Azure/azure-mcp/pull/81

## 0.0.12 (2025-05-05)

### Features Added

- Azure Search Tools https://github.com/Azure/azure-mcp/pull/83

### Other Changes

- Arguments no longer echoed in response: https://github.com/Azure/azure-mcp/pull/79
- Editorconfig and gitattributes updated: https://github.com/Azure/azure-mcp/pull/91

## 0.0.11 (2025-04-29)

### Features Added

### Breaking Changes

### Bugs Fixed
- Bug fixes to existing MCP commands
- See https://github.com/Azure/azure-mcp/releases/tag/0.0.11

### Other Changes

## 0.0.10 (2025-04-17)

### Features Added
- Support for Azure Cosmos DB (NoSQL databases).
- Support for Azure Storage.
- Support for Azure Monitor (Log Analytics).
- Support for Azure App Configuration.
- Support for Azure Resource Groups.
- Support for Azure CLI.
- Support for Azure Developer CLI (azd).

### Breaking Changes

### Bugs Fixed
- See https://github.com/Azure/azure-mcp/releases/tag/0.0.10

### Other Changes
- See blog post for details https://devblogs.microsoft.com/azure-sdk/introducing-the-azure-mcp-server/<|MERGE_RESOLUTION|>--- conflicted
+++ resolved
@@ -6,19 +6,15 @@
 
 ### Features Added
 - Updated UserAgent string to include transport type (stdio or http) for better telemetry and monitoring of Azure service calls. [[#1146](https://github.com/microsoft/mcp/pull/1146)]
-
-<<<<<<< HEAD
-- Enabled telemetry collection for HTTP transport mode. Refactored Azure Monitor exporter configuration to support multiple exporters with separate user-provided and Microsoft telemetry streams. Added `AZURE_MCP_COLLECT_TELEMETRY_MICROSOFT` environment variable to control Microsoft-specific telemetry collection (enabled by default). [[#1150](https://github.com/microsoft/mcp/pull/1150)]
-
-### Breaking Changes
-- Updated `HttpClientService` to ignore `DefaultUserAgent` string set in `HttpClientOptions`. [[#1146](https://github.com/microsoft/mcp/pull/1146)]
-=======
 - PostgreSQL MCP tools now support both Microsoft Entra authentication and native database authentication. The default is Entra authentication, users can switch to native database authentication by providing the `--auth-type` parameter with the value `PostgreSQL`. If native authentication is selected, the user must also provide the user password via the `--password` parameter. [[#1011](https://github.com/microsoft/mcp/pull/1011)]
 - Telemetry: [[#1150](https://github.com/microsoft/mcp/pull/1150)]
   - Enabled telemetry collection for the HTTP transport mode.
   - Refactored Azure Monitor exporter configuration to support multiple exporters with separate user-provided and Microsoft telemetry streams.
   - Added the `AZURE_MCP_COLLECT_TELEMETRY_MICROSOFT` environment variable to control Microsoft-specific telemetry collection (enabled by default).
->>>>>>> d009196c
+
+### Breaking Changes
+
+- Updated `HttpClientService` to ignore `DefaultUserAgent` string set in `HttpClientOptions`. [[#1146](https://github.com/microsoft/mcp/pull/1146)]
 
 ### Bugs Fixed
 - Removed the `DefaultUserAgent` configuration from `ApplicationInsightsSetup` that had hardcoded version and set User-Agent string for all other service areas that used the HttpClientService. [[#1146](https://github.com/microsoft/mcp/pull/1146)]
