--- conflicted
+++ resolved
@@ -1,10 +1,6 @@
 <Project Sdk="Microsoft.NET.Sdk">
   <PropertyGroup>
-<<<<<<< HEAD
-    <Version>0.9.9</Version>
-=======
-    <Version>1.0.1-beta.1</Version>
->>>>>>> 9552c182
+    <Version>2.0.0-beta.1</Version>
     <CliName>azmcp</CliName>
     <AssemblyTitle>Azure MCP Server</AssemblyTitle>
     <Description>Azure MCP Server - Model Context Protocol implementation for Azure</Description>
