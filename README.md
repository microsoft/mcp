# 🌟 Microsoft MCP Servers

## 📘 What is MCP?

**Model Context Protocol (MCP)** is an open protocol that standardizes how applications provide context to large language models (LLMs). It allows AI applications to connect with various data sources and tools in a consistent manner, enhancing their capabilities and flexibility. MCP follows a client-server architecture:

- **MCP Hosts**: Applications like AI assistants or IDEs that initiate connections.
- **MCP Clients**: Connectors within the host application that maintain 1:1 connections with servers.
- **MCP Servers**: Services that provide context and capabilities through the standardized MCP.

For more details, visit the [official MCP website](https://modelcontextprotocol.io).

<<<<<<< HEAD
---

## 📂 Microsoft MCP Servers

Below are Microsoft's official MCP server implementations:

### 📅 Azure DevOps MCP Server

- **Repository**: [Azure DevOps MCP Server - Public Preview](https://github.com/microsoft/azure-devops-mcp)
- **Description**: The MCP Server for Azure DevOps enables you to bring context into AI workflows and interact with Azure DevOps artifacts such as work items, test plans, builds, releases, and pull requests.

---

### 🔷 Azure MCP Server

- **Repository**: [microsoft/mcp](https://github.com/microsoft/mcp/tree/main/servers/Azure.Mcp.Server#readme)
- **Description**: Implements the MCP standard to manage Azure resources, enabling declarative provisioning and integration with AI workflows.

---

### ✨ Azure AI Foundry MCP Server

- **Repository**: [azure-ai-foundry/mcp-foundry](https://github.com/azure-ai-foundry/mcp-foundry)
- **Description**: An experimental MCP server implementation for Azure AI Foundry that exposes unified tools for models, knowledge, evaluation and deployment.

Example prompts:

- "List my knowledge indexes in Azure AI Foundry"
- "Show me the schema for my knowledge index 'customer-support'"

---

### 📊 Clarity MCP Server

- **Repository**: [@microsoft/clarity-mcp-server](https://www.npmjs.com/package/@microsoft/clarity-mcp-server)
- **Description**: An MCP server for Microsoft Clarity analytics integration. Enables AI models to access web analytics data, heatmaps, and session recordings to understand user behavior and site performance.

---

### 🗃️ Dataverse MCP Server

- **Documentation**: [Microsoft Dataverse](https://go.microsoft.com/fwlink/?linkid=2320176)
- **Description**: Chat over your business data using NL - Discover tables, run queries, retrieve data, insert or update records, and execute custom prompts grounded in business knowledge and context.
---

### 📁 Files MCP Server

- **Repository**: [microsoft/files-mcp-server](https://github.com/microsoft/files-mcp-server)
- **Description**: Provides a declarative control plane for managing file-based resources, supporting AI workflows that involve static files and documentation synchronization.

---

### 📝 Markitdown MCP Server
=======
## 📁 Which MCP Servers are built from this repository?
>>>>>>> 9d960965

This repository contains core libraries, test frameworks, engineering systems, pipelines, and tooling for Microsoft MCP Server contributors to unify engineering investments; and reduce duplication and divergence:

| MCP Server           |  README              | Source Code             |    CHANGELOG          | Releases             | Documentation             | Troubleshooting             | Support             |
|:---------------------|:--------------------:|:-----------------------:|:---------------------:|:--------------------:|:-------------------------:|:---------------------------:|:-------------------:|
| Azure MCP            | [Azure MCP README]   | [Azure MCP Source Code] | [Azure MCP CHANGELOG] | [Azure MCP Releases] | [Azure MCP Documentation] | [Azure MCP Troubleshooting] | [Azure MCP Support] |

[Azure MCP README]: https://github.com/microsoft/mcp/blob/main/servers/Azure.Mcp.Server/README.md
[Azure MCP CHANGELOG]: https://github.com/microsoft/mcp/blob/main/servers/Azure.Mcp.Server/CHANGELOG.md
[Azure MCP Source Code]: https://github.com/microsoft/mcp/blob/main/servers/Azure.Mcp.Server
[Azure MCP Releases]: https://github.com/microsoft/mcp/releases?q=Azure
[Azure MCP Documentation]: https://learn.microsoft.com/azure/developer/azure-mcp-server/
[Azure MCP Troubleshooting]: https://github.com/microsoft/mcp/blob/main/servers/Azure.Mcp.Server/TROUBLESHOOTING.md
[Azure MCP Support]: https://github.com/microsoft/mcp/blob/main/servers/Azure.Mcp.Server/SUPPORT.md


## 📚 Looking for the full list of MCP Servers from Microsoft?
See the [Microsoft MCP Server Catalog](https://github.com/microsoft/mcp/blob/main/CATALOG.md) for all the latest MCP Servers, including public preview and experimental servers.

## 🏗️ Looking for starter templates that use MCP? 
Check out the [Azure Developer CLI (azd) templates](https://azure.github.io/awesome-azd/?tags=mcp) tagged with MCP.

## 📎 Related Resources
- [Microsoft MCP Resources](https://github.com/microsoft/mcp/tree/main/Resources)
- [MCP Pattern Overview](https://modelcontextprotocol.io/introduction)
- [MCP SDKs and Building Blocks](https://modelcontextprotocol.io/sdk)
- [MCP Specification](https://spec.modelcontextprotocol.io/specification/)

## Contributing

This project welcomes contributions and suggestions. Most contributions require you to agree to a
Contributor License Agreement (CLA) declaring that you have the right to, and actually do, grant us
the rights to use your contribution. For details, visit https://cla.opensource.microsoft.com.

When you submit a pull request, a CLA bot will automatically determine whether you need to provide
a CLA and decorate the PR appropriately (e.g., status check, comment). Simply follow the instructions
provided by the bot. You will only need to do this once across all repos using our CLA.

This project has adopted the [Microsoft Open Source Code of Conduct](https://opensource.microsoft.com/codeofconduct/).
For more information see the [Code of Conduct FAQ](https://opensource.microsoft.com/codeofconduct/faq/) or
contact [opencode@microsoft.com](mailto:opencode@microsoft.com) with any additional questions or comments.

## Trademarks

This project may contain trademarks or logos for projects, products, or services. Authorized use of Microsoft
trademarks or logos is subject to and must follow
[Microsoft's Trademark & Brand Guidelines](https://www.microsoft.com/legal/intellectualproperty/trademarks/usage/general).
Use of Microsoft trademarks or logos in modified versions of this project must not cause confusion or imply Microsoft sponsorship.
Any use of third-party trademarks or logos are subject to those third-party's policies.<|MERGE_RESOLUTION|>--- conflicted
+++ resolved
@@ -10,63 +10,6 @@
 
 For more details, visit the [official MCP website](https://modelcontextprotocol.io).
 
-<<<<<<< HEAD
----
-
-## 📂 Microsoft MCP Servers
-
-Below are Microsoft's official MCP server implementations:
-
-### 📅 Azure DevOps MCP Server
-
-- **Repository**: [Azure DevOps MCP Server - Public Preview](https://github.com/microsoft/azure-devops-mcp)
-- **Description**: The MCP Server for Azure DevOps enables you to bring context into AI workflows and interact with Azure DevOps artifacts such as work items, test plans, builds, releases, and pull requests.
-
----
-
-### 🔷 Azure MCP Server
-
-- **Repository**: [microsoft/mcp](https://github.com/microsoft/mcp/tree/main/servers/Azure.Mcp.Server#readme)
-- **Description**: Implements the MCP standard to manage Azure resources, enabling declarative provisioning and integration with AI workflows.
-
----
-
-### ✨ Azure AI Foundry MCP Server
-
-- **Repository**: [azure-ai-foundry/mcp-foundry](https://github.com/azure-ai-foundry/mcp-foundry)
-- **Description**: An experimental MCP server implementation for Azure AI Foundry that exposes unified tools for models, knowledge, evaluation and deployment.
-
-Example prompts:
-
-- "List my knowledge indexes in Azure AI Foundry"
-- "Show me the schema for my knowledge index 'customer-support'"
-
----
-
-### 📊 Clarity MCP Server
-
-- **Repository**: [@microsoft/clarity-mcp-server](https://www.npmjs.com/package/@microsoft/clarity-mcp-server)
-- **Description**: An MCP server for Microsoft Clarity analytics integration. Enables AI models to access web analytics data, heatmaps, and session recordings to understand user behavior and site performance.
-
----
-
-### 🗃️ Dataverse MCP Server
-
-- **Documentation**: [Microsoft Dataverse](https://go.microsoft.com/fwlink/?linkid=2320176)
-- **Description**: Chat over your business data using NL - Discover tables, run queries, retrieve data, insert or update records, and execute custom prompts grounded in business knowledge and context.
----
-
-### 📁 Files MCP Server
-
-- **Repository**: [microsoft/files-mcp-server](https://github.com/microsoft/files-mcp-server)
-- **Description**: Provides a declarative control plane for managing file-based resources, supporting AI workflows that involve static files and documentation synchronization.
-
----
-
-### 📝 Markitdown MCP Server
-=======
-## 📁 Which MCP Servers are built from this repository?
->>>>>>> 9d960965
 
 This repository contains core libraries, test frameworks, engineering systems, pipelines, and tooling for Microsoft MCP Server contributors to unify engineering investments; and reduce duplication and divergence:
 
