<Project>
  <PropertyGroup>
    <ManagePackageVersionsCentrally>true</ManagePackageVersionsCentrally>
  </PropertyGroup>
  <ItemGroup>
    <PackageVersion Include="Azure.Containers.ContainerRegistry" Version="1.2.0" />
    <PackageVersion Include="Azure.AI.Projects" Version="1.0.0-beta.9" />
    <PackageVersion Include="Azure.Bicep.Types" Version="0.6.1" />
    <PackageVersion Include="Azure.Bicep.Types.Az" Version="0.2.792" />
    <PackageVersion Include="Azure.Core" Version="1.48.0" />
    <PackageVersion Include="Azure.Data.AppConfiguration" Version="1.6.1" />
<<<<<<< HEAD
    <PackageVersion Include="Azure.Identity" Version="1.15.0" />
=======
    <PackageVersion Include="Azure.Identity" Version="1.16.0" />
>>>>>>> f8e5606d
    <PackageVersion Include="Azure.Data.Tables" Version="12.11.0" />
    <PackageVersion Include="Azure.Developer.LoadTesting" Version="1.0.2" />
    <PackageVersion Include="Azure.Identity.Broker" Version="1.3.0" />
    <PackageVersion Include="Azure.Messaging.ServiceBus" Version="7.20.1" />
    <PackageVersion Include="Azure.Monitor.Ingestion" Version="1.2.0" />
    <PackageVersion Include="Azure.Monitor.Query" Version="1.7.1" />
    <PackageVersion Include="Azure.ResourceManager" Version="1.13.2" />
    <PackageVersion Include="Azure.ResourceManager.ApplicationInsights" Version="1.1.0-beta.1" />
    <PackageVersion Include="Azure.ResourceManager.AppConfiguration" Version="1.4.1" />
    <PackageVersion Include="Azure.ResourceManager.AppContainers" Version="1.4.1" />
    <PackageVersion Include="Azure.ResourceManager.AppService" Version="1.4.1" />
    <PackageVersion Include="Azure.ResourceManager.ContainerInstance" Version="1.3.0-beta.3" />
    <PackageVersion Include="Azure.ResourceManager.Compute" Version="1.11.0" />
    <PackageVersion Include="Azure.ResourceManager.HDInsight" Version="1.2.0-beta.4" />
    <PackageVersion Include="Azure.ResourceManager.Authorization" Version="1.1.5" />
    <PackageVersion Include="Azure.ResourceManager.ContainerRegistry" Version="1.3.1" />
    <PackageVersion Include="Azure.ResourceManager.DesktopVirtualization" Version="1.3.2" />
    <PackageVersion Include="Azure.ResourceManager.ContainerService" Version="1.2.5" />
    <PackageVersion Include="Azure.ResourceManager.EventGrid" Version="1.2.0-beta.2" />
    <PackageVersion Include="Azure.ResourceManager.Kusto" Version="1.6.1" />
    <PackageVersion Include="Azure.ResourceManager.CognitiveServices" Version="1.5.1" />
    <PackageVersion Include="Azure.ResourceManager.MySql" Version="1.1.2" />
    <PackageVersion Include="Azure.ResourceManager.PostgreSql" Version="1.3.1" />
    <PackageVersion Include="Azure.ResourceManager.Redis" Version="1.5.1" />
    <PackageVersion Include="Azure.ResourceManager.Resources" Version="1.11.0" />
    <PackageVersion Include="Azure.ResourceManager.RedisEnterprise" Version="1.2.1" />
    <PackageVersion Include="Azure.ResourceManager.ResourceHealth" Version="1.1.0-beta.5" />
    <PackageVersion Include="Azure.ResourceManager.Sql" Version="1.4.0-beta.3" />
    <PackageVersion Include="Azure.ResourceManager.LoadTesting" Version="1.1.2" />
    <PackageVersion Include="Azure.ResourceManager.Network" Version="1.11.2" />
    <PackageVersion Include="Azure.ResourceManager.MachineLearning" Version="1.2.3" />
    <PackageVersion Include="Azure.Security.KeyVault.Keys" Version="4.7.0" />
    <PackageVersion Include="Azure.Security.KeyVault.Secrets" Version="4.7.0" />
    <PackageVersion Include="Azure.Security.KeyVault.Certificates" Version="4.7.0" />
    <PackageVersion Include="Azure.Storage.Blobs" Version="12.24.0" />
    <PackageVersion Include="Azure.Storage.Blobs.Batch" Version="12.21.0" />
    <PackageVersion Include="Azure.Storage.Files.DataLake" Version="12.22.0" />
    <PackageVersion Include="Azure.Storage.Files.Shares" Version="12.22.0" />
    <PackageVersion Include="Azure.Storage.Queues" Version="12.22.0" />
    <PackageVersion Include="Azure.ResourceManager.StorageCache" Version="1.3.2" />
    <PackageVersion Include="Azure.ResourceManager.Datadog" Version="1.0.0-beta.6" />
    <PackageVersion Include="Azure.ResourceManager.CosmosDB" Version="1.4.0-beta.13" />
    <PackageVersion Include="Azure.ResourceManager.OperationalInsights" Version="1.3.1" />
    <PackageVersion Include="Azure.ResourceManager.Search" Version="1.3.0" />
    <PackageVersion Include="Azure.ResourceManager.Storage" Version="1.4.4" />
    <PackageVersion Include="Azure.ResourceManager.Grafana" Version="1.2.0-beta.2" />
    <PackageVersion Include="Azure.ResourceManager.ResourceGraph" Version="1.1.0-beta.4" />
    <PackageVersion Include="Microsoft.Azure.Kusto.Data" Version="13.0.2" />
    <PackageVersion Include="Microsoft.Identity.Client.Broker" Version="4.72.1" />
    <PackageVersion Include="ModelContextProtocol" Version="0.3.0-preview.4" />
    <PackageVersion Include="ModelContextProtocol.AspNetCore" Version="0.3.0-preview.4" />
    <PackageVersion Include="Microsoft.Extensions.Caching.Memory" Version="9.0.6" />
    <PackageVersion Include="Microsoft.Extensions.Configuration" Version="9.0.6" />
    <PackageVersion Include="Microsoft.Extensions.Configuration.EnvironmentVariables"
      Version="9.0.6" />
    <PackageVersion Include="Microsoft.Extensions.Configuration.Json" Version="9.0.6" />
    <PackageVersion Include="Microsoft.HybridRow" Version="1.1.0-preview3" />
    <PackageVersion Include="Microsoft.Azure.Cosmos.Aot" Version="0.1.2-preview.2" />
    <PackageVersion Include="Microsoft.Extensions.DependencyInjection" Version="9.0.6" />
    <PackageVersion Include="Microsoft.Extensions.Hosting" Version="9.0.6" />
    <PackageVersion Include="MySqlConnector" Version="2.4.0" />
    <PackageVersion Include="Npgsql" Version="9.0.3" />
    <PackageVersion Include="YamlDotNet" Version="16.3.0" />
    <PackageVersion Include="System.CommandLine" Version="2.0.0-beta7.25380.108" />
    <PackageVersion Include="System.Formats.Asn1" Version="9.0.6" />
    <PackageVersion Include="System.IdentityModel.Tokens.Jwt" Version="8.11.0" />
    <PackageVersion Include="System.Linq.Async" Version="6.0.1" />
    <PackageVersion Include="System.Net.ServerSentEvents" Version="10.0.0-preview.7.25380.108" />
    <PackageVersion Include="System.Numerics.Tensors" Version="9.0.0" />
    <PackageVersion Include="System.Text.Json" Version="9.0.8" />
    <PackageVersion Include="OpenTelemetry.Exporter.OpenTelemetryProtocol" Version="1.12.0" />
    <PackageVersion Include="Azure.Monitor.OpenTelemetry.AspNetCore" Version="1.3.0" />
    <PackageVersion Include="Microsoft.Extensions.Azure" Version="1.11.0" />
    <PackageVersion Include="Microsoft.AspNetCore.SignalR.Client" Version="9.0.6" />
    <PackageVersion Include="Azure.Search.Documents" Version="11.7.0-beta.6" />
    <PackageVersion Include="Microsoft.NET.Test.Sdk" Version="17.13.0" />
    <PackageVersion Include="NSubstitute" Version="5.3.0" />
    <PackageVersion Include="NSubstitute.Analyzers.CSharp" Version="1.0.17" />
    <PackageVersion Include="xunit.v3" Version="2.0.2" />
    <PackageVersion Include="xunit.v3.assert" Version="2.0.2" />
    <PackageVersion Include="xunit.v3.extensibility.core" Version="2.0.2" />
    <PackageVersion Include="xunit.runner.visualstudio" Version="3.1.0" />
    <PackageVersion Include="coverlet.collector" Version="6.0.2" />
    <!-- Pin to 6.0.2 until https://github.com/coverlet-coverage/coverlet/issues/1737 is resolved -->
  </ItemGroup>
</Project><|MERGE_RESOLUTION|>--- conflicted
+++ resolved
@@ -9,11 +9,7 @@
     <PackageVersion Include="Azure.Bicep.Types.Az" Version="0.2.792" />
     <PackageVersion Include="Azure.Core" Version="1.48.0" />
     <PackageVersion Include="Azure.Data.AppConfiguration" Version="1.6.1" />
-<<<<<<< HEAD
-    <PackageVersion Include="Azure.Identity" Version="1.15.0" />
-=======
     <PackageVersion Include="Azure.Identity" Version="1.16.0" />
->>>>>>> f8e5606d
     <PackageVersion Include="Azure.Data.Tables" Version="12.11.0" />
     <PackageVersion Include="Azure.Developer.LoadTesting" Version="1.0.2" />
     <PackageVersion Include="Azure.Identity.Broker" Version="1.3.0" />
