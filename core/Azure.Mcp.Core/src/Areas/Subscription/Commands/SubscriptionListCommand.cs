// Copyright (c) Microsoft Corporation.
// Licensed under the MIT License.

using Azure.Mcp.Core.Areas.Subscription.Options;
using Azure.Mcp.Core.Commands;
using Azure.Mcp.Core.Models.Option;
using Azure.Mcp.Core.Services.Azure.Subscription;
using Azure.ResourceManager.Resources;
using Microsoft.Extensions.Logging;

namespace Azure.Mcp.Core.Areas.Subscription.Commands;

public sealed class SubscriptionListCommand(ILogger<SubscriptionListCommand> logger) : GlobalCommand<SubscriptionListOptions>()
{
    private const string CommandTitle = "List Azure Subscriptions";
    private readonly ILogger<SubscriptionListCommand> _logger = logger;
    private readonly Option<int> _characterLimitOption = OptionDefinitions.Common.CharacterLimit;

    public override string Name => "list";

    public override string Description =>
<<<<<<< HEAD
        $"""
        List all Azure subscriptions accessible to your account. Optionally specify {OptionDefinitions.Common.TenantName}
        and {OptionDefinitions.Common.AuthMethodName}. Results include subscription names and IDs, returned as a JSON array.
        Use {OptionDefinitions.Common.CharacterLimitName} to limit response size.
        """;

=======
    "List all or current subscriptions for an account in Azure; returns subscriptionId, displayName, state, tenantId, and isDefault. Use for scope selection in governance, policy, access, cost management, or deployment.";
>>>>>>> dd4ce9d6
    public override string Title => CommandTitle;

    public override ToolMetadata Metadata => new()
    {
        Destructive = false,
        Idempotent = true,
        OpenWorld = false,
        ReadOnly = true,
        LocalRequired = false,
        Secret = false
    };

    protected override void RegisterOptions(Command command)
    {
        base.RegisterOptions(command);
        command.Options.Add(_characterLimitOption);
    }

    protected override SubscriptionListOptions BindOptions(ParseResult parseResult)
    {
        var options = base.BindOptions(parseResult);
        options.CharacterLimit = parseResult.GetValue(_characterLimitOption);
        return options;
    }

    public override async Task<CommandResponse> ExecuteAsync(CommandContext context, ParseResult parseResult)
    {
        if (!Validate(parseResult.CommandResult, context.Response).IsValid)
        {
            return context.Response;
        }

        var options = BindOptions(parseResult);

        try
        {
            var subscriptionService = context.GetService<ISubscriptionService>();
            var subscriptions = await subscriptionService.GetSubscriptions(options.Tenant, options.RetryPolicy);

<<<<<<< HEAD
            if (subscriptions?.Count > 0)
            {
                var result = new SubscriptionListCommandResult(subscriptions);

                // Serialize to check character count
                var json = System.Text.Json.JsonSerializer.Serialize(result, SubscriptionJsonContext.Default.SubscriptionListCommandResult);

                if (json.Length <= options.CharacterLimit)
                {
                    // Response is within limit
                    context.Response.Results = ResponseResult.Create(result, SubscriptionJsonContext.Default.SubscriptionListCommandResult);
                    context.Response.Message = $"All {subscriptions.Count} subscriptions returned ({json.Length} characters).";
                }
                else
                {
                    // Response exceeds limit, truncate subscriptions
                    var truncatedSubscriptions = new List<SubscriptionData>();
                    var currentLength = 0;

                    foreach (var subscription in subscriptions)
                    {
                        var tempList = new List<SubscriptionData>(truncatedSubscriptions) { subscription };
                        var tempResult = new SubscriptionListCommandResult(tempList);
                        var tempJson = System.Text.Json.JsonSerializer.Serialize(tempResult, SubscriptionJsonContext.Default.SubscriptionListCommandResult);

                        if (tempJson.Length <= options.CharacterLimit)
                        {
                            truncatedSubscriptions.Add(subscription);
                            currentLength = tempJson.Length;
                        }
                        else
                        {
                            break;
                        }
                    }

                    var truncatedResult = new SubscriptionListCommandResult(truncatedSubscriptions);
                    context.Response.Results = ResponseResult.Create(truncatedResult, SubscriptionJsonContext.Default.SubscriptionListCommandResult);
                    context.Response.Message = $"Results truncated to {truncatedSubscriptions.Count} of {subscriptions.Count} subscriptions ({currentLength} characters). Increase --{OptionDefinitions.Common.CharacterLimitName} to see more results.";
                }
            }
            else
            {
                context.Response.Results = null;
                context.Response.Message = "No subscriptions found.";
            }
=======
            context.Response.Results = ResponseResult.Create(
                    new SubscriptionListCommandResult(subscriptions),
                    SubscriptionJsonContext.Default.SubscriptionListCommandResult);
>>>>>>> dd4ce9d6
        }
        catch (Exception ex)
        {
            _logger.LogError(ex, "Error listing subscriptions.");
            HandleException(context, ex);
        }

        return context.Response;
    }

    internal record SubscriptionListCommandResult(List<SubscriptionData> Subscriptions);
}<|MERGE_RESOLUTION|>--- conflicted
+++ resolved
@@ -19,16 +19,7 @@
     public override string Name => "list";
 
     public override string Description =>
-<<<<<<< HEAD
-        $"""
-        List all Azure subscriptions accessible to your account. Optionally specify {OptionDefinitions.Common.TenantName}
-        and {OptionDefinitions.Common.AuthMethodName}. Results include subscription names and IDs, returned as a JSON array.
-        Use {OptionDefinitions.Common.CharacterLimitName} to limit response size.
-        """;
-
-=======
     "List all or current subscriptions for an account in Azure; returns subscriptionId, displayName, state, tenantId, and isDefault. Use for scope selection in governance, policy, access, cost management, or deployment.";
->>>>>>> dd4ce9d6
     public override string Title => CommandTitle;
 
     public override ToolMetadata Metadata => new()
@@ -68,7 +59,6 @@
             var subscriptionService = context.GetService<ISubscriptionService>();
             var subscriptions = await subscriptionService.GetSubscriptions(options.Tenant, options.RetryPolicy);
 
-<<<<<<< HEAD
             if (subscriptions?.Count > 0)
             {
                 var result = new SubscriptionListCommandResult(subscriptions);
@@ -115,11 +105,6 @@
                 context.Response.Results = null;
                 context.Response.Message = "No subscriptions found.";
             }
-=======
-            context.Response.Results = ResponseResult.Create(
-                    new SubscriptionListCommandResult(subscriptions),
-                    SubscriptionJsonContext.Default.SubscriptionListCommandResult);
->>>>>>> dd4ce9d6
         }
         catch (Exception ex)
         {
