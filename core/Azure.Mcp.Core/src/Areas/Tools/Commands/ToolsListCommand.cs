--- conflicted
+++ resolved
@@ -38,14 +38,12 @@
         Secret = false
     };
 
-<<<<<<< HEAD
     protected override void RegisterOptions(Command command)
     {
         command.Options.Add(NamespacesOption);
     }
-=======
+
     protected override EmptyOptions BindOptions(ParseResult parseResult) => new();
->>>>>>> e1ab0865
 
     public override async Task<CommandResponse> ExecuteAsync(CommandContext context, ParseResult parseResult)
     {
