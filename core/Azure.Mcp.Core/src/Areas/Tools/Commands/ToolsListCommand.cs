// Copyright (c) Microsoft Corporation.
// Licensed under the MIT License.

<<<<<<< HEAD
using System.CommandLine.Parsing;
=======
using System.Runtime.InteropServices;
>>>>>>> 5de8f21b
using Azure.Mcp.Core.Areas.Tools.Options;
using Azure.Mcp.Core.Commands;
using Azure.Mcp.Core.Extensions;
using Azure.Mcp.Core.Models;
using Azure.Mcp.Core.Models.Command;
using Azure.Mcp.Core.Models.Option;
using Microsoft.AspNetCore.Mvc.ModelBinding;
using Microsoft.Extensions.Logging;

namespace Azure.Mcp.Core.Areas.Tools.Commands;

[HiddenCommand]
public sealed class ToolsListCommand(ILogger<ToolsListCommand> logger) : BaseCommand<ToolsListOptions>
{
    private const string CommandTitle = "List Available Tools";

    public override string Id => "63de05a7-047d-4f8a-86ea-cebd64527e2b";

    public override string Name => "list";

    public override string Description =>
        """
        List all available commands and their tools in a hierarchical structure. This command returns detailed information
        about each command, including its name, description, full command path, available subcommands, and all supported
        arguments. Use --name-only to return only tool names, and --namespace to filter by specific namespaces.
        """;

    public override string Title => CommandTitle;

    public override ToolMetadata Metadata => new()
    {
        Destructive = false,
        Idempotent = true,
        OpenWorld = false,
        ReadOnly = true,
        LocalRequired = false,
        Secret = false
    };

    protected override void RegisterOptions(Command command)
    {
        base.RegisterOptions(command);
        command.Options.Add(ToolsListOptionDefinitions.NamespaceMode);
        command.Options.Add(ToolsListOptionDefinitions.Namespace);
        command.Options.Add(ToolsListOptionDefinitions.NameOnly);
    }

    protected override ToolsListOptions BindOptions(ParseResult parseResult)
    {
        var namespaces = parseResult.GetValueOrDefault<string[]>(ToolsListOptionDefinitions.Namespace.Name) ?? [];
        return new ToolsListOptions
        {
            NamespaceMode = parseResult.GetValueOrDefault(ToolsListOptionDefinitions.NamespaceMode),
            NameOnly = parseResult.GetValueOrDefault(ToolsListOptionDefinitions.NameOnly),
            Namespaces = namespaces.ToList()
        };
    }

    public override async Task<CommandResponse> ExecuteAsync(CommandContext context, ParseResult parseResult, CancellationToken cancellationToken)
    {
        try
        {
            var factory = context.GetService<CommandFactory>();
            var options = BindOptions(parseResult);

            // If the --namespace-mode flag is set, return distinct top‑level namespaces (e.g. child groups beneath root 'azmcp').
            if (options.NamespaceMode)
            {
                var ignored = new HashSet<string>(StringComparer.OrdinalIgnoreCase) { "server", "tools" };
                var surfaced = new HashSet<string>(StringComparer.OrdinalIgnoreCase) { "extension" };
                var rootGroup = factory.RootGroup; // azmcp

                var namespaceCommands = rootGroup.SubGroup
                    .Where(g => !ignored.Contains(g.Name) && !surfaced.Contains(g.Name))
                    // Apply namespace filtering if specified
                    .Where(g => options.Namespaces.Count == 0 || options.Namespaces.Contains(g.Name, StringComparer.OrdinalIgnoreCase))
                    .Select(g => new CommandInfo
                    {
                        Name = g.Name,
                        Description = g.Description ?? string.Empty,
                        Command = $"{g.Name}",
                        // We deliberately omit populating Subcommands for the lightweight namespace view.
                    })
                    .OrderBy(ci => ci.Name, StringComparer.OrdinalIgnoreCase)
                    .ToList();

                // Add the commands to be surfaced directly to the list.
                // For commands in the surfaced list, each command is exposed as a separate tool in the namespace mode.
                foreach (var name in surfaced)
                {
                    // Apply namespace filtering for surfaced commands too
                    if (options.Namespaces.Count > 0 && !options.Namespaces.Contains(name, StringComparer.OrdinalIgnoreCase))
                        continue;

                    var subgroup = rootGroup.SubGroup.FirstOrDefault(g => string.Equals(g.Name, name, StringComparison.OrdinalIgnoreCase));
                    if (subgroup is not null)
                    {
                        List<CommandInfo> foundCommands = [];
                        searchCommandInCommandGroup("", subgroup, foundCommands);
                        namespaceCommands.AddRange(foundCommands);
                    }
                }

                // If --name-only is also specified, return only the names
                if (options.NameOnly)
                {
                    var namespaceNames = namespaceCommands.Select(nc => nc.Command).ToList();
                    var result = new ToolNamesResult(namespaceNames);
                    context.Response.Results = ResponseResult.Create(result, ModelsJsonContext.Default.ToolNamesResult);
                    return context.Response;
                }

                context.Response.Results = ResponseResult.Create(namespaceCommands, ModelsJsonContext.Default.ListCommandInfo);
                return context.Response;
            }

            // If the --name-only flag is set (without namespace mode), return only tool names
            if (options.NameOnly)
            {
                // Get all visible commands and extract their tokenized names (full command paths)
                var allToolNames = CommandFactory.GetVisibleCommands(factory.AllCommands)
                    .Select(kvp => kvp.Key) // Use the tokenized key instead of just the command name
                    .Where(name => !string.IsNullOrEmpty(name));

                // Apply namespace filtering if specified (using underscore separator for tokenized names)
                allToolNames = ApplyNamespaceFilterToNames(allToolNames, options.Namespaces, CommandFactory.Separator);

                var toolNames = await Task.Run(() => allToolNames
                    .OrderBy(name => name, StringComparer.OrdinalIgnoreCase)
                    .ToList());

                var result = new ToolNamesResult(toolNames);
                context.Response.Results = ResponseResult.Create(result, ModelsJsonContext.Default.ToolNamesResult);
                return context.Response;
            }

            // Get all tools with full details
            var allTools = CommandFactory.GetVisibleCommands(factory.AllCommands)
                .Select(kvp => CreateCommand(kvp.Key, kvp.Value));

            // Apply namespace filtering if specified
            var filteredToolNames = ApplyNamespaceFilterToNames(allTools.Select(t => t.Command), options.Namespaces, ' ');
            var filteredToolNamesSet = filteredToolNames.ToHashSet(StringComparer.OrdinalIgnoreCase);
            allTools = allTools.Where(tool => filteredToolNamesSet.Contains(tool.Command));

            var tools = await Task.Run(() => allTools.ToList());

            context.Response.Results = ResponseResult.Create(tools, ModelsJsonContext.Default.ListCommandInfo);
            return context.Response;
        }
        catch (Exception ex)
        {
            logger.LogError(ex, "An exception occurred while processing tool listing.");
            HandleException(context, ex);

            return context.Response;
        }
    }

    private static IEnumerable<string> ApplyNamespaceFilterToNames(IEnumerable<string> names, List<string> namespaces, char separator)
    {
        if (namespaces.Count == 0)
        {
            return names;
        }

        var namespacePrefixes = namespaces.Select(ns => $"{ns}{separator}").ToList();

        return names.Where(name =>
            namespacePrefixes.Any(prefix => name.StartsWith(prefix, StringComparison.OrdinalIgnoreCase)));
    }

    private static CommandInfo CreateCommand(string tokenizedName, IBaseCommand command)
    {
        var commandDetails = command.GetCommand();

        var optionInfos = commandDetails.Options?
            .Select(arg => new OptionInfo(
                name: arg.Name,
                description: arg.Description!,
                required: arg.Required))
            .ToList();

        var fullCommand = tokenizedName.Replace(CommandFactory.Separator, ' ');

        return new CommandInfo
        {
            Id = command.Id,
            Name = commandDetails.Name,
            Description = commandDetails.Description ?? string.Empty,
            Command = fullCommand,
            Options = optionInfos,
            Metadata = command.Metadata
        };
    }

<<<<<<< HEAD
    public record ToolNamesResult(List<string> Names);
=======
    private void searchCommandInCommandGroup(string commandPrefix, CommandGroup searchedGroup, List<CommandInfo> foundCommands)
    {
        var commands = CommandFactory.GetVisibleCommands(searchedGroup.Commands).Select(kvp =>
        {
            var command = kvp.Value.GetCommand();
            return new CommandInfo
            {
                Name = $"{commandPrefix.Replace(" ", "_")}{searchedGroup.Name}_{command.Name}",
                Description = command.Description ?? string.Empty,
                Command = $"{(!string.IsNullOrEmpty(commandPrefix) ? commandPrefix : "")}{searchedGroup.Name} {command.Name}"
                // Omit Options and Subcommands for surfaced commands as well.
            };
        });
        foundCommands.AddRange(commands);
        foreach (CommandGroup nextLevelSubGroup in searchedGroup.SubGroup)
        {
            searchCommandInCommandGroup($"{commandPrefix}{searchedGroup.Name} ", nextLevelSubGroup, foundCommands);
        }
    }
>>>>>>> 5de8f21b
}<|MERGE_RESOLUTION|>--- conflicted
+++ resolved
@@ -1,11 +1,8 @@
 // Copyright (c) Microsoft Corporation.
 // Licensed under the MIT License.
 
-<<<<<<< HEAD
 using System.CommandLine.Parsing;
-=======
 using System.Runtime.InteropServices;
->>>>>>> 5de8f21b
 using Azure.Mcp.Core.Areas.Tools.Options;
 using Azure.Mcp.Core.Commands;
 using Azure.Mcp.Core.Extensions;
@@ -202,9 +199,7 @@
         };
     }
 
-<<<<<<< HEAD
     public record ToolNamesResult(List<string> Names);
-=======
     private void searchCommandInCommandGroup(string commandPrefix, CommandGroup searchedGroup, List<CommandInfo> foundCommands)
     {
         var commands = CommandFactory.GetVisibleCommands(searchedGroup.Commands).Select(kvp =>
@@ -224,5 +219,4 @@
             searchCommandInCommandGroup($"{commandPrefix}{searchedGroup.Name} ", nextLevelSubGroup, foundCommands);
         }
     }
->>>>>>> 5de8f21b
 }