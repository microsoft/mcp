{
  "consolidated_tools": [
    {
      "name": "get_azure_subscriptions_and_resource_groups",
      "description": "Get information about Azure subscriptions and resource groups that the user has access to.",
      "toolMetadata": {
        "destructive": false,
        "idempotent": true,
        "openWorld": false,
        "readOnly": true,
        "secret": false,
        "localRequired": false
      },
      "mappedToolList": [
        "group_list",
        "subscription_list"
      ]
    },
    {
      "name": "get_azure_app_resource_details",
      "description": "Get details about Azure application platform services, such as Azure Functions.",
      "toolMetadata": {
        "destructive": false,
        "idempotent": true,
        "openWorld": false,
        "readOnly": true,
        "secret": false,
        "localRequired": false
      },
      "mappedToolList": [
        "functionapp_get"
      ]
    },
    {
      "name": "add_azure_app_service_database",
      "description": "Add and configure database integrations for Azure App Service applications.",
      "toolMetadata": {
        "destructive": false,
        "idempotent": false,
        "openWorld": true,
        "readOnly": false,
        "secret": false,
        "localRequired": false
      },
      "mappedToolList": [
        "appservice_database_add"
      ]
    },
    {
      "name": "get_azure_databases_details",
      "description": "Comprehensive Azure database management tool for MySQL, PostgreSQL, SQL Database, SQL Server, and Cosmos DB. List and query databases, retrieve server configurations and parameters, explore table schemas, execute database queries, manage Cosmos DB containers and items, list and view detailed information about SQL servers, and view database server details across all Azure database services.",
      "toolMetadata": {
        "destructive": false,
        "idempotent": true,
        "openWorld": false,
        "readOnly": true,
        "secret": false,
        "localRequired": false
      },
      "mappedToolList": [
        "mysql_database_list",
        "mysql_database_query",
        "mysql_server_config_get",
        "mysql_server_list",
        "mysql_server_param_get",
        "mysql_table_list",
        "mysql_table_schema_get",
        "postgres_database_list",
        "postgres_database_query",
        "postgres_server_config_get",
        "postgres_server_list",
        "postgres_server_param_get",
        "postgres_table_list",
        "postgres_table_schema_get",
        "sql_db_list",
        "sql_db_show",
        "sql_server_list",
        "sql_server_show",
        "cosmos_account_list",
        "cosmos_database_container_item_query",
        "cosmos_database_container_list",
        "cosmos_database_list"
      ]
    },
    {
      "name": "create_azure_sql_databases_and_servers",
      "description": "Create new Azure SQL databases and SQL servers with configurable performance tiers and settings.",
      "toolMetadata": {
        "destructive": true,
        "idempotent": false,
        "openWorld": false,
        "readOnly": false,
        "secret": false,
        "localRequired": false
      },
      "mappedToolList": [
        "sql_db_create",
        "sql_server_create"
      ]
    },
    {
      "name": "rename_azure_sql_databases",
      "description": "Rename Azure SQL databases to a new name within the same SQL server.",
      "toolMetadata": {
        "destructive": true,
        "idempotent": false,
        "openWorld": false,
        "readOnly": false,
        "secret": false,
        "localRequired": false
      },
      "mappedToolList": [
        "sql_db_rename"
      ]
    },
    {
      "name": "edit_azure_sql_databases_and_servers",
      "description": "Update and delete Azure SQL databases and SQL servers. Modify database configurations or permanently remove servers and databases.",
      "toolMetadata": {
        "destructive": true,
        "idempotent": true,
        "openWorld": false,
        "readOnly": false,
        "secret": false,
        "localRequired": false
      },
      "mappedToolList": [
        "sql_db_update",
        "sql_db_delete",
        "sql_server_delete"
      ]
    },
    {
      "name": "edit_azure_databases",
      "description": "Edit Azure MySQL and PostgreSQL database server parameters",
      "toolMetadata": {
        "destructive": true,
        "idempotent": true,
        "openWorld": false,
        "readOnly": false,
        "secret": false,
        "localRequired": false
      },
      "mappedToolList": [
        "mysql_server_param_set",
        "postgres_server_param_set"
      ]
    },
    {
      "name": "get_azure_resource_and_app_health_status",
      "description": "Get Azure resource and application health status, metrics, availability, and service health events. Query Log Analytics, list Log Analytics workspaces, list activity logs, get the current availability status of Azure resources, list service health events and incidents, list Grafana instances, view Datadog monitored resources, perform App Lens diagnostics for comprehensive application troubleshooting, retrieve Application Insights recommendations for performance optimization, manage web tests for application monitoring, and get health status of entities in Azure Monitor health models.",
      "toolMetadata": {
        "destructive": false,
        "idempotent": true,
        "openWorld": false,
        "readOnly": true,
        "secret": false,
        "localRequired": false
      },
      "mappedToolList": [
        "applicationinsights_recommendation_list",
        "applens_resource_diagnose",
        "grafana_list",
        "datadog_monitoredresources_list",
        "monitor_workspace_list",
        "monitor_activitylog_list",
        "monitor_healthmodels_entity_get",
<<<<<<< HEAD
        "monitor_healthmodels_entity_gethealth",
=======
>>>>>>> c65002de
        "monitor_metrics_definitions",
        "monitor_metrics_query",
        "monitor_resource_log_query",
        "monitor_table_list",
        "monitor_table_type_list",
        "monitor_webtests_get",
        "monitor_webtests_list",
        "monitor_workspace_log_query",
        "resourcehealth_availability-status_get",
        "resourcehealth_availability-status_list",
<<<<<<< HEAD
        "resourcehealth_health-events_list",
        "resourcehealth_service-health-events_list"
=======
        "resourcehealth_health-events_list"
>>>>>>> c65002de
      ]
    },
    {
      "name": "create_azure_monitor_webtests",
      "description": "Create Azure Monitor web tests for application availability monitoring.",
      "toolMetadata": {
        "destructive": true,
        "idempotent": false,
        "openWorld": false,
        "readOnly": false,
        "secret": false,
        "localRequired": false
      },
      "mappedToolList": [
        "monitor_webtests_create"
      ]
    },
    {
      "name": "update_azure_monitor_webtests",
      "description": "Update Azure Monitor web tests for application availability monitoring.",
      "toolMetadata": {
        "destructive": true,
        "idempotent": true,
        "openWorld": false,
        "readOnly": false,
        "secret": false,
        "localRequired": false
      },
      "mappedToolList": [
        "monitor_webtests_update"
      ]
    },
    {
      "name": "deploy_azure_resources_and_applications",
      "description": "Deploy resources and applications to Azure. Retrieve application logs, access Bicep and Terraform rules, get CI/CD pipeline guidance, and generate deployment plans.",
      "toolMetadata": {
        "destructive": false,
        "idempotent": true,
        "openWorld": false,
        "readOnly": true,
        "secret": false,
        "localRequired": false
      },
      "mappedToolList": [
        "deploy_app_logs_get",
        "deploy_iac_rules_get",
        "deploy_pipeline_guidance_get",
        "deploy_plan_get"
      ]
    },
    {
      "name": "deploy_azure_ai_models",
      "description": "Deploy AI models to Azure AI Foundry for machine learning inference and production use.",
      "toolMetadata": {
        "destructive": true,
        "idempotent": false,
        "openWorld": false,
        "readOnly": false,
        "secret": false,
        "localRequired": false
      },
      "mappedToolList": [
        "foundry_models_deploy"
      ]
    },
    {
      "name": "get_azure_app_config_settings",
      "description": "Get details about Azure App Configuration settings",
      "toolMetadata": {
        "destructive": false,
        "idempotent": true,
        "openWorld": false,
        "readOnly": true,
        "secret": false,
        "localRequired": false
      },
      "mappedToolList": [
        "appconfig_account_list",
        "appconfig_kv_get"
      ]
    },
    {
      "name": "edit_azure_app_config_settings",
      "description": "Delete or set Azure App Configuration settings with write operations.",
      "toolMetadata": {
        "destructive": true,
        "idempotent": true,
        "openWorld": false,
        "readOnly": false,
        "secret": false,
        "localRequired": false
      },
      "mappedToolList": [
        "appconfig_kv_delete",
        "appconfig_kv_set"
      ]
    },
    {
      "name": "lock_unlock_azure_app_config_settings",
      "description": "Lock and unlock Azure App Configuration settings",
      "toolMetadata": {
        "destructive": false,
        "idempotent": true,
        "openWorld": false,
        "readOnly": false,
        "secret": false,
        "localRequired": false
      },
      "mappedToolList": [
        "appconfig_kv_lock_set"
      ]
    },
    {
      "name": "edit_azure_workbooks",
      "description": "Update or delete Azure Monitor Workbooks",
      "toolMetadata": {
        "destructive": true,
        "idempotent": true,
        "openWorld": false,
        "readOnly": false,
        "secret": false,
        "localRequired": false
      },
      "mappedToolList": [
        "workbooks_delete",
        "workbooks_update"
      ]
    },
    {
      "name": "create_azure_workbooks",
      "description": "Create new Azure Monitor Workbooks",
      "toolMetadata": {
        "destructive": true,
        "idempotent": false,
        "openWorld": false,
        "readOnly": false,
        "secret": false,
        "localRequired": false
      },
      "mappedToolList": [
        "workbooks_create"
      ]
    },
    {
      "name": "get_azure_workbooks_details",
      "description": "Get details about Azure Monitor Workbooks including listing workbooks and viewing specific workbook configurations.",
      "toolMetadata": {
        "destructive": false,
        "idempotent": true,
        "openWorld": false,
        "readOnly": true,
        "secret": false,
        "localRequired": false
      },
      "mappedToolList": [
        "workbooks_list",
        "workbooks_show"
      ]
    },
    {
      "name": "audit_azure_resources_compliance",
      "description": "Generate compliance and security audit reports for Azure resources using Azure Quick Review (azqr).",
      "toolMetadata": {
        "destructive": false,
        "idempotent": true,
        "openWorld": false,
        "readOnly": true,
        "secret": false,
        "localRequired": false
      },
      "mappedToolList": [
        "extension_azqr"
      ]
    },
    {
      "name": "generate_azure_cli_commands",
      "description": "Generate Azure CLI commands from natural language descriptions to help answer questions about Azure environments and operations",
      "toolMetadata": {
        "destructive": false,
        "idempotent": true,
        "openWorld": false,
        "readOnly": true,
        "secret": false,
        "localRequired": false
      },
      "mappedToolList": [
        "extension_cli_generate"
      ]
    },
    {
      "name": "install_azure_cli_extensions",
      "description": "Install Azure CLI extensions to extend Azure CLI functionality with additional commands and features.",
      "toolMetadata": {
        "destructive": false,
        "idempotent": true,
        "openWorld": false,
        "readOnly": true,
        "secret": false,
        "localRequired": true
      },
      "mappedToolList": [
        "extension_cli_install"
      ]
    },
    {
      "name": "get_azure_security_configurations",
      "description": "List Azure RBAC role assignments",
      "toolMetadata": {
        "destructive": false,
        "idempotent": true,
        "openWorld": false,
        "readOnly": true,
        "secret": false,
        "localRequired": false
      },
      "mappedToolList": [
        "role_assignment_list"
      ]
    },
    {
      "name": "get_azure_key_vault_items",
      "description": "View and retrieve Azure Key Vault security artifacts, including certificates, keys (both listing and individual key details), secret names and properties (listing only, not secret values), and admin settings.",
      "toolMetadata": {
        "destructive": false,
        "idempotent": true,
        "openWorld": false,
        "readOnly": true,
        "secret": false,
        "localRequired": false
      },
      "mappedToolList": [
        "keyvault_certificate_get",
        "keyvault_certificate_list",
        "keyvault_key_get",
        "keyvault_key_list",
        "keyvault_secret_list",
        "keyvault_admin_settings_get"
      ]
    },
    {
      "name": "get_azure_key_vault_secret_values",
      "description": "Retrieve the actual secret values from Azure Key Vault. Use this tool when you need to access the sensitive content of a secret, not just its metadata or properties.",
      "toolMetadata": {
        "destructive": false,
        "idempotent": true,
        "openWorld": false,
        "readOnly": true,
        "secret": true,
        "localRequired": false
      },
      "mappedToolList": [
        "keyvault_secret_get"
      ]
    },
    {
      "name": "create_azure_key_vault_items",
      "description": "Create new security artifacts in Azure Key Vault including certificates and keys.",
      "toolMetadata": {
        "destructive": true,
        "idempotent": false,
        "openWorld": false,
        "readOnly": false,
        "secret": false,
        "localRequired": false
      },
      "mappedToolList": [
        "keyvault_certificate_create",
        "keyvault_key_create"
      ]
    },
    {
      "name": "create_azure_key_vault_secrets",
      "description": "Create new secrets in Azure Key Vault.",
      "toolMetadata": {
        "destructive": true,
        "idempotent": false,
        "openWorld": false,
        "readOnly": false,
        "secret": true,
        "localRequired": false
      },
      "mappedToolList": [
        "keyvault_secret_create"
      ]
    },
    {
      "name": "import_azure_key_vault_certificates",
      "description": "Import external certificates into Azure Key Vault",
      "toolMetadata": {
        "destructive": true,
        "idempotent": false,
        "openWorld": false,
        "readOnly": false,
        "secret": false,
        "localRequired": true
      },
      "mappedToolList": [
        "keyvault_certificate_import"
      ]
    },
    {
      "name": "get_azure_best_practices",
      "description": "Retrieve Azure best practices and infrastructure schema for code generation, deployment, and operations. Covers general Azure practices, Azure Functions best practices, Terraform configurations, Bicep template schemas, and deployment best practices.",
      "toolMetadata": {
        "destructive": false,
        "idempotent": true,
        "openWorld": false,
        "readOnly": true,
        "secret": false,
        "localRequired": false
      },
      "mappedToolList": [
        "azureterraformbestpractices_get",
        "bicepschema_get",
        "get_bestpractices_get"
      ]
    },
    {
      "name": "design_azure_architecture",
      "description": "Comprehensive Azure architecture design and visualization tool. Provide cloud architecture consulting and recommend optimal Azure solutions following Well-Architected Framework principles. Also generates visual Mermaid diagrams from application topologies.",
      "toolMetadata": {
        "destructive": false,
        "idempotent": true,
        "openWorld": false,
        "readOnly": true,
        "secret": false,
        "localRequired": false
      },
      "mappedToolList": [
        "cloudarchitect_design",
        "deploy_architecture_diagram_generate"
      ]
    },
    {
      "name": "get_azure_load_testing_details",
      "description": "Get Azure Load Testing test configurations, results, and test resources including listing load testing resources.",
      "toolMetadata": {
        "destructive": false,
        "idempotent": true,
        "openWorld": false,
        "readOnly": true,
        "secret": false,
        "localRequired": false
      },
      "mappedToolList": [
        "loadtesting_testresource_list",
        "loadtesting_test_get",
        "loadtesting_testrun_get",
        "loadtesting_testrun_list"
      ]
    },
    {
      "name": "create_azure_load_testing",
      "description": "Create Load Testing resource or execute Azure Load Testing tests.",
      "toolMetadata": {
        "destructive": true,
        "idempotent": false,
        "openWorld": false,
        "readOnly": false,
        "secret": false,
        "localRequired": false
      },
      "mappedToolList": [
        "loadtesting_test_create",
        "loadtesting_testresource_create",
        "loadtesting_testrun_create"
      ]
    },
    {
      "name": "update_azure_load_testing_configurations",
      "description": "Update Azure Load Testing configurations and test run settings.",
      "toolMetadata": {
        "destructive": true,
        "idempotent": true,
        "openWorld": false,
        "readOnly": false,
        "secret": false,
        "localRequired": false
      },
      "mappedToolList": [
        "loadtesting_testrun_update"
      ]
    },
    {
      "name": "get_azure_ai_resources_details",
      "description": "Get details about Azure AI resources including listing and querying AI Search services, listing models available to be deployed and models deployed already, knowledge index schema by AI Foundry, knowledge base and source information, and listing AI Foundry agents and resources.",
      "toolMetadata": {
        "destructive": false,
        "idempotent": true,
        "openWorld": false,
        "readOnly": true,
        "secret": false,
        "localRequired": false
      },
      "mappedToolList": [
        "search_service_list",
        "search_index_get",
        "search_index_query",
        "search_knowledge_source_get",
        "search_knowledge_base_get",
        "foundry_models_deployments_list",
        "foundry_models_list",
        "foundry_knowledge_index_list",
        "foundry_knowledge_index_schema",
        "foundry_openai_models-list",
        "foundry_agents_list",
        "foundry_resource_get"
      ]
    },
    {
      "name": "retrieve_azure_ai_knowledge_base_content",
      "description": "Retrieve content from Azure AI Search knowledge bases using semantic search queries to find relevant information.",
      "toolMetadata": {
        "destructive": false,
        "idempotent": true,
        "openWorld": true,
        "readOnly": true,
        "secret": false,
        "localRequired": false
      },
      "mappedToolList": [
        "search_knowledge_base_retrieve"
      ]
    },
    {
      "name": "use_azure_openai_models",
      "description": "Generate text completions, chat responses, and embeddings using Azure OpenAI models in AI Foundry. Create conversational AI interactions and vector embeddings for semantic search and analysis.",
      "toolMetadata": {
        "destructive": false,
        "idempotent": false,
        "openWorld": false,
        "readOnly": true,
        "secret": false,
        "localRequired": false
      },
      "mappedToolList": [
        "foundry_openai_create-completion",
        "foundry_openai_embeddings-create",
        "foundry_openai_chat-completions-create"
      ]
    },
    {
      "name": "connect_azure_ai_foundry_agents",
      "description": "Connect to Azure AI Foundry agents for establishing agent connections and communication channels.",
      "toolMetadata": {
        "destructive": false,
        "idempotent": false,
        "openWorld": true,
        "readOnly": false,
        "secret": false,
        "localRequired": false
      },
      "mappedToolList": [
        "foundry_agents_connect"
      ]
    },
    {
      "name": "query_and_evaluate_azure_ai_foundry_agents",
      "description": "Query Azure AI Foundry agents with prompts and evaluate their responses using various metrics for comprehensive performance assessment.",
      "toolMetadata": {
        "destructive": false,
        "idempotent": false,
        "openWorld": true,
        "readOnly": false,
        "secret": false,
        "localRequired": false
      },
      "mappedToolList": [
        "foundry_agents_query-and-evaluate"
      ]
    },
    {
      "name": "evaluate_azure_ai_foundry_agents",
      "description": "Evaluate Azure AI Foundry agents for performance assessment and testing of agent capabilities using evaluation metrics.",
      "toolMetadata": {
        "destructive": false,
        "idempotent": true,
        "openWorld": false,
        "readOnly": true,
        "secret": false,
        "localRequired": false
      },
      "mappedToolList": [
        "foundry_agents_evaluate"
      ]
    },
    {
      "name": "get_azure_storage_details",
      "description": "Get details about Azure Storage resources including Storage accounts, blob containers, and blob data. Also manage Azure Managed Lustre (AMLFS) filesystems: list filesystems with provisioning state and capacity, retrieve available SKUs with bandwidth and scale targets, calculate required subnet sizes for deployment planning, and validate subnet configurations against SKU and size requirements.",
      "toolMetadata": {
        "destructive": false,
        "idempotent": true,
        "openWorld": false,
        "readOnly": true,
        "secret": false,
        "localRequired": false
      },
      "mappedToolList": [
<<<<<<< HEAD
        "managedlustre_filesystem_list",
        "managedlustre_filesystem_sku_get",
        "managedlustre_fs_list",
        "managedlustre_fs_sku_get",
        "managedlustre_fs_subnetsize_ask",
        "managedlustre_fs_subnetsize_validate",
=======
        "managedlustre_fs_list",
        "managedlustre_fs_sku_get",
>>>>>>> c65002de
        "storage_account_get",
        "storage_blob_container_get",
        "storage_blob_get",
        "managedlustre_fs_subnetsize_ask",
        "managedlustre_fs_subnetsize_validate"
      ]
    },
    {
      "name": "create_azure_storage",
      "description": "Create Azure Storage accounts, blob containers, and Azure Managed Lustre filesystems.",
      "toolMetadata": {
        "destructive": true,
        "idempotent": false,
        "openWorld": false,
        "readOnly": false,
        "secret": false,
        "localRequired": false
      },
      "mappedToolList": [
        "storage_account_create",
        "storage_blob_container_create",
        "managedlustre_fs_create"
      ]
    },
    {
      "name": "update_azure_managed_lustre_filesystems",
      "description": "Update existing Azure Managed Lustre filesystem configurations.",
      "toolMetadata": {
        "destructive": true,
        "idempotent": true,
        "openWorld": false,
        "readOnly": false,
        "secret": false,
        "localRequired": false
      },
      "mappedToolList": [
        "managedlustre_fs_update"
      ]
    },
    {
      "name": "upload_azure_storage_blobs",
      "description": "Upload files and data to Azure Storage blob containers.",
      "toolMetadata": {
        "destructive": false,
        "idempotent": false,
        "openWorld": false,
        "readOnly": false,
        "secret": false,
        "localRequired": true
      },
      "mappedToolList": [
        "storage_blob_upload"
      ]
    },
    {
      "name": "get_azure_cache_for_redis_details",
      "description": "Get details about Azure Redis resources including Azure Managed Redis, Azure Cache for Redis, and Azure Redis Enterprise resources.",
      "toolMetadata": {
        "destructive": false,
        "idempotent": true,
        "openWorld": false,
        "readOnly": true,
        "secret": false,
        "localRequired": false
      },
      "mappedToolList": [
        "redis_list"
      ]
    },
    {
      "name": "browse_azure_marketplace_products",
      "description": "Browse products and offers in the Azure Marketplace",
      "toolMetadata": {
        "destructive": false,
        "idempotent": true,
        "openWorld": false,
        "readOnly": true,
        "secret": false,
        "localRequired": false
      },
      "mappedToolList": [
        "marketplace_product_list",
        "marketplace_product_get"
      ]
    },
    {
      "name": "get_azure_capacity",
      "description": "Check Azure resource capacity, quotas, available regions, and usage limits",
      "toolMetadata": {
        "destructive": false,
        "idempotent": true,
        "openWorld": false,
        "readOnly": true,
        "secret": false,
        "localRequired": false
      },
      "mappedToolList": [
        "quota_region_availability_list",
        "quota_usage_check"
      ]
    },
    {
      "name": "get_azure_messaging_service_details",
      "description": "Get details about Azure messaging services including Service Bus queues, topics, subscriptions, Event Grid topics and subscriptions, and Event Hubs namespaces, event hubs, consumer groups, and streaming event ingestion resources.",
      "toolMetadata": {
        "destructive": false,
        "idempotent": true,
        "openWorld": false,
        "readOnly": true,
        "secret": false,
        "localRequired": false
      },
      "mappedToolList": [
        "eventgrid_topic_list",
        "eventgrid_subscription_list",
        "servicebus_queue_details",
        "servicebus_topic_details",
        "servicebus_topic_subscription_details",
        "eventhubs_namespace_get",
        "eventhubs_eventhub_get",
        "eventhubs_eventhub_consumergroup_get"
      ]
    },
    {
      "name": "edit_azure_data_analytics_resources",
      "description": "Update and delete Azure Event Hubs resources including namespaces, event hubs, and consumer groups.",
      "toolMetadata": {
        "destructive": true,
        "idempotent": true,
        "openWorld": false,
        "readOnly": false,
        "secret": false,
        "localRequired": false
      },
      "mappedToolList": [
        "eventhubs_namespace_update",
        "eventhubs_namespace_delete",
        "eventhubs_eventhub_update",
        "eventhubs_eventhub_delete",
        "eventhubs_eventhub_consumergroup_update",
        "eventhubs_eventhub_consumergroup_delete"
      ]
    },
    {
      "name": "publish_azure_eventgrid_events",
      "description": "Publish custom events to Azure Event Grid topics for event-driven architectures with schema validation and delivery guarantees.",
      "toolMetadata": {
        "destructive": false,
        "idempotent": false,
        "openWorld": false,
        "readOnly": false,
        "secret": false,
        "localRequired": false
      },
      "mappedToolList": [
        "eventgrid_events_publish"
      ]
    },
    {
      "name": "get_azure_data_explorer_kusto_details",
      "description": "Get details about Azure Data Explorer (Kusto). List clusters, execute KQL queries, manage databases, explore table schemas, and get data samples.",
      "toolMetadata": {
        "destructive": false,
        "idempotent": true,
        "openWorld": false,
        "readOnly": true,
        "secret": false,
        "localRequired": false
      },
      "mappedToolList": [
        "kusto_cluster_list",
        "kusto_cluster_get",
        "kusto_database_list",
        "kusto_query",
        "kusto_sample",
        "kusto_table_list",
        "kusto_table_schema"
      ]
    },
    {
      "name": "create_azure_database_admin_configurations",
      "description": "Create Azure SQL Server firewall rules",
      "toolMetadata": {
        "destructive": true,
        "idempotent": false,
        "openWorld": false,
        "readOnly": false,
        "secret": false,
        "localRequired": false
      },
      "mappedToolList": [
        "sql_server_firewall-rule_create"
      ]
    },
    {
      "name": "delete_azure_database_admin_configurations",
      "description": "Delete Azure SQL Server firewall rules",
      "toolMetadata": {
        "destructive": true,
        "idempotent": true,
        "openWorld": false,
        "readOnly": false,
        "secret": false,
        "localRequired": false
      },
      "mappedToolList": [
        "sql_server_firewall-rule_delete"
      ]
    },
    {
      "name": "get_azure_database_admin_configuration_details",
      "description": "Get details about Azure SQL Server Administration configurations including elastic pools, Entra admin assignments, and firewall rules.",
      "toolMetadata": {
        "destructive": false,
        "idempotent": true,
        "openWorld": false,
        "readOnly": true,
        "secret": false,
        "localRequired": false
      },
      "mappedToolList": [
        "sql_elastic-pool_list",
        "sql_server_entra-admin_list",
        "sql_server_firewall-rule_list"
      ]
    },
    {
      "name": "get_azure_container_details",
      "description": "Get details about Azure container services including Azure Container Registry (ACR) and Azure Kubernetes Service (AKS). View registries, repositories, nodepools, clusters, cluster configurations, and individual nodepool details.",
      "toolMetadata": {
        "destructive": false,
        "idempotent": true,
        "openWorld": false,
        "readOnly": true,
        "secret": false,
        "localRequired": false
      },
      "mappedToolList": [
        "acr_registry_list",
        "acr_registry_repository_list",
        "aks_cluster_get",
        "aks_nodepool_get"
      ]
    },
    {
      "name": "get_azure_virtual_desktop_details",
      "description": "Get details about Azure Virtual Desktop resources. List host pools in subscriptions or resource groups. Retrieve session hosts (virtual machines) within host pools including their status, availability, and configuration. View active user sessions on session hosts with details such as user principal name, session state, application type, and creation time.",
      "toolMetadata": {
        "destructive": false,
        "idempotent": true,
        "openWorld": false,
        "readOnly": true,
        "secret": false,
        "localRequired": false
      },
      "mappedToolList": [
        "virtualdesktop_hostpool_list",
        "virtualdesktop_hostpool_host_list",
<<<<<<< HEAD
        "virtualdesktop_hostpool_host_user-list",
        "virtualdesktop_hostpool_sessionhost_list",
        "virtualdesktop_hostpool_sessionhost_usersession-list"
=======
        "virtualdesktop_hostpool_host_user-list"
>>>>>>> c65002de
      ]
    },
    {
      "name": "get_azure_signalr_details",
      "description": "Get details about Azure SignalR Service resources including runtime information, identity, network ACLs, and upstream templates.",
      "toolMetadata": {
        "destructive": false,
        "idempotent": true,
        "openWorld": false,
        "readOnly": true,
        "secret": false,
        "localRequired": false
      },
      "mappedToolList": [
        "signalr_runtime_get"
      ]
    },
    {
      "name": "get_azure_confidential_ledger_entries",
      "description": "Retrieve tamper-proof entries from Azure Confidential Ledger instances.",
      "toolMetadata": {
        "destructive": false,
        "idempotent": true,
        "openWorld": false,
        "readOnly": true,
        "secret": false,
        "localRequired": false
      },
      "mappedToolList": [
        "confidentialledger_entries_get"
      ]
    },
    {
      "name": "append_azure_confidential_ledger_entries",
      "description": "Append tamper-proof entries to Azure Confidential Ledger instances and retrieve transaction identifiers.",
      "toolMetadata": {
        "destructive": false,
        "idempotent": false,
        "openWorld": false,
        "readOnly": false,
        "secret": false,
        "localRequired": false
      },
      "mappedToolList": [
        "confidentialledger_entries_append"
      ]
    },
    {
      "name": "send_azure_communication_messages",
      "description": "Send SMS and email messages to one or more recipients using Azure Communication Services with delivery status tracking.",
      "toolMetadata": {
        "destructive": false,
        "idempotent": false,
        "openWorld": true,
        "readOnly": true,
        "secret": false,
        "localRequired": false
      },
      "mappedToolList": [
        "communication_sms_send",
        "communication_email_send"
      ]
    },
    {
      "name": "recognize_speech_from_audio",
      "description": "Convert speech from audio files to text using Azure AI Services Speech recognition. Supports various audio formats including WAV, MP3, OPUS/OGG, FLAC, and more.",
      "toolMetadata": {
        "destructive": false,
        "idempotent": true,
        "openWorld": false,
        "readOnly": true,
        "secret": false,
        "localRequired": true
      },
      "mappedToolList": [
        "speech_stt_recognize"
      ]
    }
  ]
}<|MERGE_RESOLUTION|>--- conflicted
+++ resolved
@@ -165,10 +165,6 @@
         "monitor_workspace_list",
         "monitor_activitylog_list",
         "monitor_healthmodels_entity_get",
-<<<<<<< HEAD
-        "monitor_healthmodels_entity_gethealth",
-=======
->>>>>>> c65002de
         "monitor_metrics_definitions",
         "monitor_metrics_query",
         "monitor_resource_log_query",
@@ -179,12 +175,7 @@
         "monitor_workspace_log_query",
         "resourcehealth_availability-status_get",
         "resourcehealth_availability-status_list",
-<<<<<<< HEAD
-        "resourcehealth_health-events_list",
-        "resourcehealth_service-health-events_list"
-=======
         "resourcehealth_health-events_list"
->>>>>>> c65002de
       ]
     },
     {
@@ -683,17 +674,8 @@
         "localRequired": false
       },
       "mappedToolList": [
-<<<<<<< HEAD
-        "managedlustre_filesystem_list",
-        "managedlustre_filesystem_sku_get",
         "managedlustre_fs_list",
         "managedlustre_fs_sku_get",
-        "managedlustre_fs_subnetsize_ask",
-        "managedlustre_fs_subnetsize_validate",
-=======
-        "managedlustre_fs_list",
-        "managedlustre_fs_sku_get",
->>>>>>> c65002de
         "storage_account_get",
         "storage_blob_container_get",
         "storage_blob_get",
@@ -952,13 +934,7 @@
       "mappedToolList": [
         "virtualdesktop_hostpool_list",
         "virtualdesktop_hostpool_host_list",
-<<<<<<< HEAD
-        "virtualdesktop_hostpool_host_user-list",
-        "virtualdesktop_hostpool_sessionhost_list",
-        "virtualdesktop_hostpool_sessionhost_usersession-list"
-=======
         "virtualdesktop_hostpool_host_user-list"
->>>>>>> c65002de
       ]
     },
     {
