// Copyright (c) Microsoft Corporation.
// Licensed under the MIT License.

namespace Azure.Mcp.Core.Areas.Server.Options;

public static class ServiceOptionDefinitions
{
    public const string TransportName = "transport";
    public const string NamespaceName = "namespace";
    public const string ModeName = "mode";
    public const string ReadOnlyName = "read-only";
<<<<<<< HEAD
    public const string DebugName = "debug";
=======
    public const string EnableInsecureTransportsName = "enable-insecure-transports";
>>>>>>> d0f89652

    public static readonly Option<string> Transport = new(
        $"--{TransportName}",
        () => TransportTypes.StdIo,
        "Transport mechanism to use for Azure MCP Server."
    )
    {
        IsRequired = false
    };

    public static readonly Option<string[]?> Namespace = new(
        $"--{NamespaceName}",
        () => null,
        "The Azure service namespaces to expose on the MCP server (e.g., storage, keyvault, cosmos)."
    )
    {
        IsRequired = false,
        Arity = ArgumentArity.OneOrMore,
        AllowMultipleArgumentsPerToken = true
    };

    public static readonly Option<string?> Mode = new Option<string?>(
        $"--{ModeName}",
        () => ModeTypes.NamespaceProxy,
        "Mode for the MCP server. 'single' exposes one azure tool that routes to all services. 'namespace' (default) exposes one tool per service namespace. 'all' exposes all tools individually."
    )
    {
        IsRequired = false,
        Arity = ArgumentArity.ZeroOrOne
    };

    public static readonly Option<bool?> ReadOnly = new(
        $"--{ReadOnlyName}",
        () => null,
        "Whether the MCP server should be read-only. If true, no write operations will be allowed.");

<<<<<<< HEAD
    public static readonly Option<bool> Debug = new(
        $"--{DebugName}",
        () => false,
        "Enable debug mode with verbose logging to stderr.");
=======
    public static readonly Option<bool> EnableInsecureTransports = new(
        $"--{EnableInsecureTransportsName}",
        () => false,
        "Enable insecure transport")
    {
        IsRequired = false,
        IsHidden = true
    };
>>>>>>> d0f89652
}<|MERGE_RESOLUTION|>--- conflicted
+++ resolved
@@ -9,11 +9,8 @@
     public const string NamespaceName = "namespace";
     public const string ModeName = "mode";
     public const string ReadOnlyName = "read-only";
-<<<<<<< HEAD
     public const string DebugName = "debug";
-=======
     public const string EnableInsecureTransportsName = "enable-insecure-transports";
->>>>>>> d0f89652
 
     public static readonly Option<string> Transport = new(
         $"--{TransportName}",
@@ -50,12 +47,10 @@
         () => null,
         "Whether the MCP server should be read-only. If true, no write operations will be allowed.");
 
-<<<<<<< HEAD
     public static readonly Option<bool> Debug = new(
         $"--{DebugName}",
         () => false,
         "Enable debug mode with verbose logging to stderr.");
-=======
     public static readonly Option<bool> EnableInsecureTransports = new(
         $"--{EnableInsecureTransportsName}",
         () => false,
@@ -64,5 +59,4 @@
         IsRequired = false,
         IsHidden = true
     };
->>>>>>> d0f89652
 }