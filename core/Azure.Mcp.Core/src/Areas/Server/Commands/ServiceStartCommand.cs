--- conflicted
+++ resolved
@@ -29,11 +29,8 @@
     private readonly Option<string[]?> _namespaceOption = ServiceOptionDefinitions.Namespace;
     private readonly Option<string?> _modeOption = ServiceOptionDefinitions.Mode;
     private readonly Option<bool?> _readOnlyOption = ServiceOptionDefinitions.ReadOnly;
-<<<<<<< HEAD
     private readonly Option<bool> _debugOption = ServiceOptionDefinitions.Debug;
-=======
     private readonly Option<bool> _enableInsecureTransportsOption = ServiceOptionDefinitions.EnableInsecureTransports;
->>>>>>> d0f89652
 
     /// <summary>
     /// Gets the name of the command.
@@ -68,11 +65,8 @@
         command.AddOption(_namespaceOption);
         command.AddOption(_modeOption);
         command.AddOption(_readOnlyOption);
-<<<<<<< HEAD
         command.AddOption(_debugOption);
-=======
         command.AddOption(_enableInsecureTransportsOption);
->>>>>>> d0f89652
     }
 
     /// <summary>
@@ -119,11 +113,8 @@
             Namespace = namespaces,
             Mode = mode,
             ReadOnly = readOnly,
-<<<<<<< HEAD
             Debug = debug,
-=======
             EnableInsecureTransports = enableInsecureTransports,
->>>>>>> d0f89652
         };
 
         using var host = CreateHost(serverOptions);
