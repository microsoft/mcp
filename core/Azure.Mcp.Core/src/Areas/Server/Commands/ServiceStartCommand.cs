--- conflicted
+++ resolved
@@ -158,14 +158,9 @@
             ReadOnly = parseResult.GetValueOrDefault<bool?>(ServiceOptionDefinitions.ReadOnly.Name),
             Debug = parseResult.GetValueOrDefault<bool>(ServiceOptionDefinitions.Debug.Name),
             DangerouslyDisableHttpIncomingAuth = parseResult.GetValueOrDefault<bool>(ServiceOptionDefinitions.DangerouslyDisableHttpIncomingAuth.Name),
-<<<<<<< HEAD
             DangerouslyDisableElicitation = parseResult.GetValueOrDefault<bool>(ServiceOptionDefinitions.DangerouslyDisableElicitation.Name),
             OutgoingAuthStrategy = outgoingAuthStrategy
-=======
-            InsecureDisableElicitation = parseResult.GetValueOrDefault<bool>(ServiceOptionDefinitions.InsecureDisableElicitation.Name),
-            OutgoingAuthStrategy = outgoingAuthStrategy,
             SupportLoggingFolder = parseResult.GetValueOrDefault<string?>(ServiceOptionDefinitions.DangerouslyWriteSupportLogsToDir.Name)
->>>>>>> bcb092d7
         };
         return options;
     }
