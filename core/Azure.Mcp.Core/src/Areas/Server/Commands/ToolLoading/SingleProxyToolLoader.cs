// Copyright (c) Microsoft Corporation.
// Licensed under the MIT License.

using System.Diagnostics;
using Azure.Mcp.Core.Areas.Server.Commands.Discovery;
using Microsoft.Extensions.Logging;
using Microsoft.Mcp.Core.Areas;
using Microsoft.Mcp.Core.Commands;
using ModelContextProtocol;
using ModelContextProtocol.Client;
using ModelContextProtocol.Protocol;

namespace Azure.Mcp.Core.Areas.Server.Commands.ToolLoading;

public sealed class SingleProxyToolLoader(IMcpDiscoveryStrategy discoveryStrategy, ILogger<SingleProxyToolLoader> logger) : BaseToolLoader(logger)
{
    private readonly IMcpDiscoveryStrategy _discoveryStrategy = discoveryStrategy ?? throw new ArgumentNullException(nameof(discoveryStrategy));
    private string? _cachedRootToolsJson;
    private readonly Dictionary<string, string> _cachedToolListsJson = new(StringComparer.OrdinalIgnoreCase);

    private const string ToolCallProxySchema = """
        {
          "type": "object",
          "properties": {
            "tool": {
              "type": "string",
              "description": "The name of the tool to call."
            },
            "parameters": {
              "type": "object",
              "description": "A key/value pair of parameters names nad values to pass to the tool call command."
            }
          },
          "additionalProperties": false
        }
        """;

    private static readonly JsonElement ToolSchema = JsonSerializer.Deserialize("""
        {
          "type": "object",
          "properties": {
            "intent": {
              "type": "string",
              "description": "The intent of the azure operation to perform."
            },
            "tool": {
              "type": "string",
              "description": "The azure tool to use to execute the operation."
            },
            "command": {
              "type": "string",
              "description": "The command to execute against the specified tool."
            },
            "parameters": {
              "type": "object",
              "description": "The parameters to pass to the tool command."
            },
            "learn": {
              "type": "boolean",
              "description": "To learn about the tool and its supported child tools and parameters.",
              "default": false
            }
          },
          "required": ["intent"],
          "additionalProperties": false
        }
        """, ServerJsonContext.Default.JsonElement);

    public override ValueTask<ListToolsResult> ListToolsHandler(RequestContext<ListToolsRequestParams> request, CancellationToken cancellationToken)
    {
        var toolsResult = new ListToolsResult
        {
            Tools = new List<Tool>
            {
                new Tool
                {
                    Name = "azure",
                    Description = """
                        This server/tool provides real-time, programmatic access to all Azure products, services, and resources,
                        as well as all interactions with the Azure Developer CLI (azd).
                        Use this tool for any Azure control plane or data plane operation, including resource management and automation.
                        To discover available capabilities, call the tool with the "learn" parameter to get a list of top-level tools.
                        To explore further, set "learn" and specify a tool name to retrieve supported commands and their parameters.
                        To execute an action, set the "tool", "command", and convert the users intent into the "parameters" based on the discovered schema.
                        Always use this tool for any Azure or "azd" related operation requiring up-to-date, dynamic, and interactive capabilities.
                        Always include the "intent" parameter to specify the operation you want to perform.
                    """,
                    Annotations = new ToolAnnotations(),
                    InputSchema = ToolSchema,
                }
            },
        };

        return ValueTask.FromResult(toolsResult);
    }

    /// <summary>
    /// Handles invocation of the Azure proxy tool, routing requests to the correct Azure tool or command.
    /// </summary>
    /// <param name="request">The request context containing parameters and metadata.</param>
    /// <param name="cancellationToken">A cancellation token.</param>
    /// <returns>A <see cref="CallToolResult"/> representing the result of the operation.</returns>
    public override async ValueTask<CallToolResult> CallToolHandler(RequestContext<CallToolRequestParams> request, CancellationToken cancellationToken = default)
    {
        var args = request.Params?.Arguments;
        string? intent = null;
        bool learn = false;
        string? tool = null;
        string? command = null;

        if (args != null)
        {
            if (args.TryGetValue("intent", out var intentElem) && intentElem.ValueKind == JsonValueKind.String)
            {
                intent = intentElem.GetString();
            }
            if (args.TryGetValue("learn", out var learnElem) && learnElem.ValueKind == JsonValueKind.True)
            {
                learn = true;
            }
            if (args.TryGetValue("tool", out var toolElem) && toolElem.ValueKind == JsonValueKind.String)
            {
                tool = toolElem.GetString();
            }
            if (args.TryGetValue("command", out var commandElem) && commandElem.ValueKind == JsonValueKind.String)
            {
                command = commandElem.GetString();
            }
        }

        if (!string.IsNullOrEmpty(intent) && string.IsNullOrEmpty(tool) && string.IsNullOrEmpty(command) && !learn)
        {
            learn = true;
        }

        if (learn && string.IsNullOrEmpty(tool))
        {
            return await RootLearnModeAsync(request, intent ?? "", cancellationToken);
        }
        else if (learn && !string.IsNullOrEmpty(tool))
        {
            return await ToolLearnModeAsync(request, intent ?? "", tool!, cancellationToken);
        }
        else if (!learn && !string.IsNullOrEmpty(tool) && !string.IsNullOrEmpty(command))
        {
            var toolParams = GetParametersDictionary(request);
            return await CommandModeAsync(request, intent ?? "", tool!, command!, toolParams, cancellationToken);
        }

        return new CallToolResult
        {
            Content =
            [
                new TextContentBlock {
                    Text = """
                        The "tool" and "command" parameters are required when not learning
                        Run again with the "learn" argument to get a list of available tools and their parameters.
                        To learn about a specific tool, use the "tool" argument with the name of the tool.
                    """
                }
            ]
        };
    }

    /// <summary>
    /// Gets all of the <see cref="IAreaSetup"/>'s available in the server.
    /// </summary>
    /// <returns>A JSON serialized string with each area's name and a description of operations available in
    /// that namespace.</returns>
    private async Task<string> GetRootToolsJsonAsync(CancellationToken cancellationToken)
    {
        if (_cachedRootToolsJson != null)
        {
            return _cachedRootToolsJson;
        }

        var serverList = await _discoveryStrategy.DiscoverServersAsync(cancellationToken);
        var tools = new List<Tool>(serverList.Count());
        foreach (var server in serverList)
        {
            var serverMetadata = server.CreateMetadata();
            tools.Add(new Tool
            {
                Name = serverMetadata.Id,
                Description = serverMetadata.Description,
            });
        }
        var toolsResult = new ListToolsResult { Tools = tools };
        var toolsJson = JsonSerializer.Serialize(toolsResult, ServerJsonContext.Default.ListToolsResult);
        _cachedRootToolsJson = toolsJson;

        return toolsJson;
    }

    /// <summary>
<<<<<<< HEAD
<<<<<<< HEAD
    /// Gets the set of <see cref="Microsoft.Mcp.Core.Commands.IBaseCommand"/> within an <see cref="Microsoft.Mcp.Core.Areas.IAreaSetup">.
=======
    /// Gets the set of <see cref="Core.Commands.IBaseCommand"/> within an <see cref="IAreaSetup">.
>>>>>>> parent of 7ee723f (Update namespaces to Microsoft.Mcp.Core)
=======
    /// Gets the set of <see cref="Microsoft.Mcp.Core.Commands.IBaseCommand"/> within an <see cref="IAreaSetup">.
>>>>>>> ac1ede4e
    /// </summary>
    /// <param name="request">Calling request</param>
    /// <param name="tool">Name of the <see cref="IAreaSetup"/> to get commands for.</param>
    /// <returns>JSON serialized string representing the list of commands available in the tool's area.</returns>
    private async Task<string> GetToolListJsonAsync(RequestContext<CallToolRequestParams> request, string tool, CancellationToken cancellationToken)
    {
        if (_cachedToolListsJson.TryGetValue(tool, out var cachedJson))
        {
            return cachedJson;
        }

        var clientOptions = CreateClientOptions(request.Server);
        var client = await _discoveryStrategy.GetOrCreateClientAsync(tool, clientOptions, cancellationToken);
        var listTools = await client.ListToolsAsync(cancellationToken: cancellationToken);
        var toolsJson = JsonSerializer.Serialize(listTools, ServerJsonContext.Default.IListMcpClientTool);
        _cachedToolListsJson[tool] = toolsJson;

        return toolsJson;
    }

    private async Task<CallToolResult> RootLearnModeAsync(RequestContext<CallToolRequestParams> request, string intent, CancellationToken cancellationToken)
    {
        Activity.Current?.SetTag(TagName.IsServerCommandInvoked, false);
        var toolsJson = await GetRootToolsJsonAsync(cancellationToken);
        var learnResponse = new CallToolResult
        {
            Content =
            [
                new TextContentBlock {
                    Text = $"""
                        Here are the available list of tools.
                        Next, identify the tool you want to learn about and run again with the "learn" argument and the "tool" name to get a list of available commands and their parameters.

                        {toolsJson}
                        """
                }
            ]
        };
        var response = learnResponse;
        if (SupportsSampling(request.Server) && !string.IsNullOrWhiteSpace(intent))
        {
            var toolName = await GetToolNameFromIntentAsync(request, intent, toolsJson, cancellationToken);
            if (toolName != null)
            {
                response = await ToolLearnModeAsync(request, intent, toolName, cancellationToken);
            }
        }

        return response;
    }

    private async Task<CallToolResult> ToolLearnModeAsync(RequestContext<CallToolRequestParams> request, string intent, string tool, CancellationToken cancellationToken)
    {
        var activity = Activity.Current?
            .SetTag(TagName.IsServerCommandInvoked, false)
            .SetTag(TagName.ToolArea, tool);

        var toolsJson = await GetToolListJsonAsync(request, tool, cancellationToken);
        if (string.IsNullOrEmpty(toolsJson))
        {
            return await RootLearnModeAsync(request, intent, cancellationToken);
        }

        var learnResponse = new CallToolResult
        {
            Content =
            [
                new TextContentBlock {
                    Text = $"""
                        Here are the available command and their parameters for '{tool}' tool.
                        If you do not find a suitable tool, run again with the "learn" argument and empty "tool" to get a list of available tools and their parameters.
                        Next, identify the command you want to execute and run again with the "tool", "command", and "parameters" arguments.

                        {toolsJson}
                        """
                }
            ]
        };

        var response = learnResponse;
        if (SupportsSampling(request.Server) && !string.IsNullOrWhiteSpace(intent))
        {
            var (commandName, parameters) = await GetCommandAndParametersFromIntentAsync(request, intent, tool, toolsJson, cancellationToken);
            if (commandName != null)
            {
                response = await CommandModeAsync(request, intent, tool, commandName, parameters, cancellationToken);
            }
        }
        return response;
    }

    private async Task<CallToolResult> CommandModeAsync(RequestContext<CallToolRequestParams> request, string intent, string tool, string command, Dictionary<string, object?> parameters, CancellationToken cancellationToken)
    {
        McpClient? client;

        try
        {
            var clientOptions = CreateClientOptions(request.Server);
            client = await _discoveryStrategy.GetOrCreateClientAsync(tool, clientOptions, cancellationToken);
            if (client == null)
            {
                _logger.LogError("Failed to get provider client for tool: {Tool}", tool);
                return await RootLearnModeAsync(request, intent, cancellationToken);
            }
        }
        catch (Exception ex)
        {
            _logger.LogError(ex, "Exception thrown while getting provider client for tool: {Tool}", tool);
            return await RootLearnModeAsync(request, intent, cancellationToken);
        }

        var activity = Activity.Current;
        if (activity != null)
        {
            activity.SetTag(TagName.IsServerCommandInvoked, true)
                    .SetTag(TagName.ToolArea, tool)
                    .SetTag(TagName.ToolName, command);
        }

        try
        {
            await NotifyProgressAsync(request, $"Calling {tool} {command}...", cancellationToken);
            return await client.CallToolAsync(command, parameters, cancellationToken: cancellationToken);
        }
        catch (Exception ex)
        {
            _logger.LogError(ex, "Exception thrown while calling tool: {Tool}, command: {Command}", tool, command);
            return new CallToolResult
            {
                Content =
                [
                    new TextContentBlock {
                        Text = $"""
                            There was an error finding or calling tool and command.
                            Failed to call tool: {tool}, command: {command}
                            Error: {ex.Message}

                            Run again with the "learn" argument and the "tool" name to get a list of available tools and their parameters.
                            """
                    }
                ]
            };
        }
    }

    private static bool SupportsSampling(McpServer server)
    {
        return server?.ClientCapabilities?.Sampling != null;
    }

    private static async Task NotifyProgressAsync(RequestContext<CallToolRequestParams> request, string message, CancellationToken cancellationToken)
    {
        var progressToken = request.Params?.ProgressToken;
        if (progressToken == null)
        {
            return;
        }

        await request.Server.NotifyProgressAsync(progressToken.Value,
            new ProgressNotificationValue
            {
                Progress = 0f,
                Message = message,
            }, cancellationToken);
    }

    private async Task<string?> GetToolNameFromIntentAsync(RequestContext<CallToolRequestParams> request, string intent, string toolsJson, CancellationToken cancellationToken)
    {
        await NotifyProgressAsync(request, "Learning about Azure capabilities...", cancellationToken);

        var samplingRequest = new CreateMessageRequestParams
        {
            Messages = [
                new SamplingMessage
                {
                    Role = Role.Assistant,
                    Content = new TextContentBlock{
                        Text = $"""
                            The following is a list of available tools for the Azure server.

                            Your task:
                            - Select a single tool that best matches the user's intent and return the name of the tool.
                            - Only return tool names that are defined in the provided list.
                            - If no tool matches, return "Unknown".

                            Intent:
                            {intent}

                            Available Tools:
                            {toolsJson}
                            """
                    }
                }
            ],
        };
        try
        {
            var samplingResponse = await request.Server.SampleAsync(samplingRequest, cancellationToken);
            var samplingContent = samplingResponse.Content as TextContentBlock;
            var toolName = samplingContent?.Text?.Trim();
            if (!string.IsNullOrEmpty(toolName) && toolName != "Unknown")
            {
                return toolName;
            }
        }
        catch
        {
            _logger.LogError("Failed to get tool name from intent: {Intent}", intent);
        }

        return null;
    }

    private async Task<(string? commandName, Dictionary<string, object?> parameters)> GetCommandAndParametersFromIntentAsync(
        RequestContext<CallToolRequestParams> request,
        string intent,
        string tool,
        string toolsJson,
        CancellationToken cancellationToken)
    {
        await NotifyProgressAsync(request, $"Learning about {tool} capabilities...", cancellationToken);

        JsonElement toolParams = GetParametersJsonElement(request);
        var toolParamsJson = toolParams.GetRawText();

        var samplingRequest = new CreateMessageRequestParams
        {
            Messages = [
                new SamplingMessage
                {
                    Role = Role.Assistant,
                    Content = new TextContentBlock{
                        Text = $"""
                            This is a list of available commands for the {tool} server.

                            Your task:
                            - Select the single command that best matches the user's intent.
                            - Return a valid JSON object that matches the provided result schema.
                            - Map the user's intent and known parameters to the command's input schema, ensuring parameter names and types match the schema exactly (no extra or missing parameters).
                            - Only include parameters that are defined in the selected command's input schema.
                            - Do not guess or invent parameters.
                            - If no command matches, return JSON schema with "Unknown" tool name.

                            Result Schema:
                            {ToolCallProxySchema}

                            Intent:
                            {intent}

                            Known Parameters:
                            {toolParamsJson}

                            Available Commands:
                            {toolsJson}
                            """
                    }
                }
            ],
        };
        try
        {
            var samplingResponse = await request.Server.SampleAsync(samplingRequest, cancellationToken);
            var samplingContent = samplingResponse.Content as TextContentBlock;
            var toolCallJson = samplingContent?.Text?.Trim();
            string? commandName = null;
            Dictionary<string, object?> parameters = [];
            if (!string.IsNullOrEmpty(toolCallJson))
            {
                using var jsonDoc = JsonDocument.Parse(toolCallJson);
                var root = jsonDoc.RootElement;
                if (root.TryGetProperty("tool", out var toolProp) && toolProp.ValueKind == JsonValueKind.String)
                {
                    commandName = toolProp.GetString();
                }
                if (root.TryGetProperty("parameters", out var paramsProp) && paramsProp.ValueKind == JsonValueKind.Object)
                {
                    parameters = paramsProp.EnumerateObject().ToDictionary(prop => prop.Name, prop => (object?)prop.Value.Clone());
                }
            }
            if (commandName != null && commandName != "Unknown")
            {
                return (commandName, parameters);
            }
        }
        catch
        {
            _logger.LogError("Failed to get command and parameters from intent: {Intent} for tool: {Tool}", intent, tool);
        }

        return (null, new Dictionary<string, object?>());
    }

    /// <summary>
    /// Disposes resources owned by this tool loader.
    /// Clears the cached tool lists and root tools dictionaries.
    /// Note: MCP clients are owned by the discovery strategy, not disposed here.
    /// </summary>
    protected override async ValueTask DisposeAsyncCore()
    {
        // Clear caching collections
        _cachedToolListsJson.Clear();
        _cachedRootToolsJson = null;

        await ValueTask.CompletedTask;
    }
}<|MERGE_RESOLUTION|>--- conflicted
+++ resolved
@@ -193,15 +193,7 @@
     }
 
     /// <summary>
-<<<<<<< HEAD
-<<<<<<< HEAD
     /// Gets the set of <see cref="Microsoft.Mcp.Core.Commands.IBaseCommand"/> within an <see cref="Microsoft.Mcp.Core.Areas.IAreaSetup">.
-=======
-    /// Gets the set of <see cref="Core.Commands.IBaseCommand"/> within an <see cref="IAreaSetup">.
->>>>>>> parent of 7ee723f (Update namespaces to Microsoft.Mcp.Core)
-=======
-    /// Gets the set of <see cref="Microsoft.Mcp.Core.Commands.IBaseCommand"/> within an <see cref="IAreaSetup">.
->>>>>>> ac1ede4e
     /// </summary>
     /// <param name="request">Calling request</param>
     /// <param name="tool">Name of the <see cref="IAreaSetup"/> to get commands for.</param>
