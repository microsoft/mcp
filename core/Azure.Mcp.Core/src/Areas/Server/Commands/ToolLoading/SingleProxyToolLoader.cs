--- conflicted
+++ resolved
@@ -459,20 +459,6 @@
         return (null, new Dictionary<string, object?>());
     }
 
-<<<<<<< HEAD
-    private McpClientOptions CreateClientOptions(McpServer server)
-    {
-        var clientOptions = new McpClientOptions
-        {
-            ClientInfo = server.ClientInfo,
-            Capabilities = new ClientCapabilities(),
-        };
-
-        return clientOptions;
-    }
-
-=======
->>>>>>> fdda96ef
     /// <summary>
     /// Disposes resources owned by this tool loader.
     /// Clears the cached tool lists and root tools dictionaries.
