// Copyright (c) Microsoft Corporation.
// Licensed under the MIT License.

using System.Diagnostics;
using System.Net;
using System.Text.Json.Nodes;
using Azure.Mcp.Core.Areas.Server.Models;
using Azure.Mcp.Core.Commands;
using Azure.Mcp.Core.Helpers;
using Azure.Mcp.Core.Models.Elicitation;
using Azure.Mcp.Core.Services.Telemetry;
using Microsoft.Extensions.Logging;
using Microsoft.Extensions.Options;
using ModelContextProtocol.Protocol;
using static Azure.Mcp.Core.Services.Telemetry.TelemetryConstants;

namespace Azure.Mcp.Core.Areas.Server.Commands.ToolLoading;

/// <summary>
/// A tool loader that creates MCP tools from the registered command factory.
/// Exposes AzureMcp commands as MCP tools that can be invoked through the MCP protocol.
/// </summary>
public sealed class CommandFactoryToolLoader(
    IServiceProvider serviceProvider,
    CommandFactory commandFactory,
    IOptions<ToolLoaderOptions> options,
    ILogger<CommandFactoryToolLoader> logger) : IToolLoader
{
    private readonly IServiceProvider _serviceProvider = serviceProvider ?? throw new ArgumentNullException(nameof(serviceProvider));
    private readonly CommandFactory _commandFactory = commandFactory;
    private readonly IOptions<ToolLoaderOptions> _options = options;
    private IReadOnlyDictionary<string, IBaseCommand> _toolCommands =
        (options.Value.Namespace == null || options.Value.Namespace.Length == 0)
            ? commandFactory.AllCommands
            : commandFactory.GroupCommands(options.Value.Namespace);
    private readonly ILogger<CommandFactoryToolLoader> _logger = logger;

    public const string RawMcpToolInputOptionName = "raw-mcp-tool-input";

    private static bool IsRawMcpToolInputOption(Option option)
    {
        if (string.Equals(NameNormalization.NormalizeOptionName(option.Name), RawMcpToolInputOptionName, StringComparison.OrdinalIgnoreCase))
        {
            return true;
        }

        foreach (var alias in option.Aliases)
        {
            if (string.Equals(NameNormalization.NormalizeOptionName(alias), RawMcpToolInputOptionName, StringComparison.OrdinalIgnoreCase))
            {
                return true;
            }
        }

        return false;
    }

    /// <summary>
    /// Lists all tools available from the command factory.
    /// </summary>
    /// <param name="request">The request context containing parameters and metadata.</param>
    /// <param name="cancellationToken">A cancellation token.</param>
    /// <returns>A result containing the list of available tools.</returns>
    public ValueTask<ListToolsResult> ListToolsHandler(RequestContext<ListToolsRequestParams> request, CancellationToken cancellationToken)
    {
        var visibleCommands = CommandFactory.GetVisibleCommands(_toolCommands);

        // Filter by specific tools if provided
        if (_options.Value.Tool != null && _options.Value.Tool.Length > 0)
        {
            visibleCommands = visibleCommands.Where(kvp =>
            {
                var toolKey = kvp.Key;
                return _options.Value.Tool.Any(tool => tool.Contains(toolKey, StringComparison.OrdinalIgnoreCase));
            });
        }

        var tools = visibleCommands
            .Select(kvp => GetTool(kvp.Key, kvp.Value))
            .Where(tool => !_options.Value.ReadOnly || (tool.Annotations?.ReadOnlyHint == true))
            .ToList();

        var listToolsResult = new ListToolsResult { Tools = tools };

        _logger.LogInformation("Listing {NumberOfTools} tools.", tools.Count);

        return ValueTask.FromResult(listToolsResult);
    }

    /// <summary>
    /// Handles tool calls by executing the corresponding command from the command factory.
    /// </summary>
    /// <param name="request">The request context containing parameters and metadata.</param>
    /// <param name="cancellationToken">A cancellation token.</param>
    /// <returns>The result of the tool call operation.</returns>
    public async ValueTask<CallToolResult> CallToolHandler(RequestContext<CallToolRequestParams> request, CancellationToken cancellationToken)
    {
        if (request.Params == null)
        {
            var content = new TextContentBlock
            {
                Text = "Cannot call tools with null parameters.",
            };

            return new CallToolResult
            {
                Content = [content],
                IsError = true,
            };
        }

        var toolName = request.Params.Name;
<<<<<<< HEAD

        // Check if tool filtering is enabled and validate the requested tool
        if (_options.Value.Tool != null && _options.Value.Tool.Length > 0)
        {
            if (!_options.Value.Tool.Contains(toolName, StringComparer.OrdinalIgnoreCase))
            {
                var content = new TextContentBlock
                {
                    Text = $"Tool '{toolName}' is not available. This server is configured to only expose the tools: {string.Join(", ", _options.Value.Tool.Select(t => $"'{t}'"))}",
                };

                return new CallToolResult
                {
                    Content = [content],
                    IsError = true,
                };
            }
=======
        var activity = Activity.Current;

        if (activity != null)
        {
            activity.SetTag(TagName.ToolName, _commandFactory.RemoveRootGroupFromCommandName(toolName));
>>>>>>> 3beea9b5
        }

        var command = _toolCommands.GetValueOrDefault(toolName);
        if (command == null)
        {
            var content = new TextContentBlock
            {
                Text = $"Could not find command: {toolName}",
            };

            return new CallToolResult
            {
                Content = [content],
                IsError = true,
            };
        }
        var commandContext = new CommandContext(_serviceProvider, activity);

        // Check if this tool requires elicitation for sensitive data
        var metadata = command.Metadata;
        if (metadata.Secret)
        {
            // Check if elicitation is disabled by insecure option
            if (_options.Value.InsecureDisableElicitation)
            {
                _logger.LogWarning("Tool '{Tool}' handles sensitive data but elicitation is disabled via --insecure-disable-elicitation. Proceeding without user consent (INSECURE).", toolName);
            }
            else
            {
                // If client doesn't support elicitation, treat as rejected and don't execute
                if (!request.Server.SupportsElicitation())
                {
                    _logger.LogWarning("Tool '{Tool}' handles sensitive data but client does not support elicitation. Operation rejected.", toolName);
                    return new CallToolResult
                    {
                        Content = [new TextContentBlock { Text = "This tool handles sensitive data and requires user consent, but the client does not support elicitation. Operation rejected for security." }],
                        IsError = true
                    };
                }

                try
                {
                    _logger.LogInformation("Tool '{Tool}' handles sensitive data. Requesting user confirmation via elicitation.", toolName);

                    // Create the elicitation request using our custom model
                    var elicitationRequest = new ElicitationRequestParams
                    {
                        Message = $"⚠️ SECURITY WARNING: The tool '{toolName}' may expose secrets or sensitive information.\n\nThis operation could reveal confidential data such as passwords, API keys, certificates, or other sensitive values.\n\nDo you want to continue with this potentially sensitive operation?",
                        RequestedSchema = ElicitationSchema.CreateSecretSchema("confirmation", "Confirm Action", "Type 'yes' to confirm you want to proceed with this sensitive operation", true)
                    };

                    // Use our extension method to handle the elicitation
                    var elicitationResponse = await request.Server.RequestElicitationAsync(elicitationRequest, cancellationToken);

                    if (elicitationResponse.Action != ElicitationAction.Accept)
                    {
                        _logger.LogInformation("User {Action} the elicitation for tool '{Tool}'. Operation not executed.",
                            elicitationResponse.Action.ToString().ToLower(), toolName);
                        return new CallToolResult
                        {
                            Content = [new TextContentBlock { Text = $"Operation cancelled by user ({elicitationResponse.Action.ToString().ToLower()})." }],
                            IsError = true
                        };
                    }

                    _logger.LogInformation("User accepted elicitation for tool '{Tool}'. Proceeding with execution.", toolName);
                }
                catch (Exception ex)
                {
                    _logger.LogError(ex, "Error during elicitation for tool '{Tool}': {Error}", toolName, ex.Message);
                    return new CallToolResult
                    {
                        Content = [new TextContentBlock { Text = $"Elicitation failed for sensitive tool '{toolName}': {ex.Message}. Operation not executed for security." }],
                        IsError = true
                    };
                }
            }
        }

        var realCommand = command.GetCommand();
        ParseResult? commandOptions = null;

        if (realCommand.Options.Count == 1 && IsRawMcpToolInputOption(realCommand.Options[0]))
        {
            commandOptions = realCommand.ParseFromRawMcpToolInput(request.Params.Arguments);
        }
        else
        {
            commandOptions = realCommand.ParseFromDictionary(request.Params.Arguments);
        }

        _logger.LogTrace("Invoking '{Tool}'.", realCommand.Name);

        if (commandContext.Activity != null)
        {
            var serviceArea = _commandFactory.GetServiceArea(toolName);
            commandContext.Activity.AddTag(TelemetryConstants.TagName.ToolArea, serviceArea);
        }

        try
        {
            var commandResponse = await command.ExecuteAsync(commandContext, commandOptions);
            var jsonResponse = JsonSerializer.Serialize(commandResponse, ModelsJsonContext.Default.CommandResponse);
            var isError = commandResponse.Status < HttpStatusCode.OK || commandResponse.Status >= HttpStatusCode.Ambiguous;

            return new CallToolResult
            {
                Content = [
                    new TextContentBlock {
                        Text = jsonResponse
                    }
                ],
                IsError = isError
            };
        }
        catch (Exception ex)
        {
            _logger.LogError(ex, "An exception occurred running '{Tool}'. ", realCommand.Name);

            throw;
        }
        finally
        {
            _logger.LogTrace("Finished executing '{Tool}'.", realCommand.Name);
        }
    }

    /// <summary>
    /// Converts a command to an MCP tool definition.
    /// </summary>
    /// <param name="fullName">The full name of the command.</param>
    /// <param name="command">The command to convert.</param>
    /// <returns>An MCP tool definition.</returns>
    private static Tool GetTool(string fullName, IBaseCommand command)
    {
        var underlyingCommand = command.GetCommand();
        var tool = new Tool
        {
            Name = fullName,
            Description = underlyingCommand.Description,
        };

        // Get tool metadata from the command's Metadata property
        var metadata = command.Metadata;
        tool.Annotations = new ToolAnnotations()
        {
            DestructiveHint = metadata.Destructive,
            IdempotentHint = metadata.Idempotent,
            OpenWorldHint = metadata.OpenWorld,
            ReadOnlyHint = metadata.ReadOnly,
            Title = command.Title,
        };

        // Add Secret metadata to tool.Meta if the property exists
        if (metadata.Secret)
        {
            tool.Meta = new JsonObject
            {
                ["SecretHint"] = metadata.Secret
            };
        }

        var options = command.GetCommand().Options;

        var schema = new ToolInputSchema();

        if (options != null && options.Count > 0)
        {
            if (options.Count == 1 && IsRawMcpToolInputOption(options[0]))
            {
                var arguments = JsonNode.Parse(options[0].Description ?? "{}") as JsonObject ?? new JsonObject();
                tool.InputSchema = JsonSerializer.SerializeToElement(arguments, ServerJsonContext.Default.JsonObject);
                return tool;
            }
            else
            {
                foreach (var option in options)
                {
                    // Use the CreatePropertySchema method to properly handle array types with items
                    var propName = NameNormalization.NormalizeOptionName(option.Name);
                    schema.Properties.Add(propName, TypeToJsonTypeMapper.CreatePropertySchema(option.ValueType, option.Description));
                }

                schema.Required = [.. options.Where(p => p.Required).Select(p => NameNormalization.NormalizeOptionName(p.Name))];
            }
        }

        tool.InputSchema = JsonSerializer.SerializeToElement(schema, ServerJsonContext.Default.ToolInputSchema);

        return tool;
    }

    /// <summary>
    /// Disposes resources owned by this tool loader.
    /// CommandFactoryToolLoader doesn't own external resources that need disposal.
    /// </summary>
    public async ValueTask DisposeAsync()
    {
        // CommandFactoryToolLoader doesn't create or manage disposable resources
        await ValueTask.CompletedTask;
    }
}<|MERGE_RESOLUTION|>--- conflicted
+++ resolved
@@ -110,7 +110,6 @@
         }
 
         var toolName = request.Params.Name;
-<<<<<<< HEAD
 
         // Check if tool filtering is enabled and validate the requested tool
         if (_options.Value.Tool != null && _options.Value.Tool.Length > 0)
@@ -128,13 +127,13 @@
                     IsError = true,
                 };
             }
-=======
+        }
+        
         var activity = Activity.Current;
 
         if (activity != null)
         {
             activity.SetTag(TagName.ToolName, _commandFactory.RemoveRootGroupFromCommandName(toolName));
->>>>>>> 3beea9b5
         }
 
         var command = _toolCommands.GetValueOrDefault(toolName);
