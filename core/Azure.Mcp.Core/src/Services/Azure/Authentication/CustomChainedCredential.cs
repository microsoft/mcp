// Copyright (c) Microsoft Corporation.
// Licensed under the MIT License.

using System.Text;
using Azure.Core;
using Azure.Identity;
using Azure.Identity.Broker;
using Azure.Mcp.Core.Helpers;
using Microsoft.Extensions.Logging;

namespace Azure.Mcp.Core.Services.Azure.Authentication;

/// <summary>
/// A custom token credential that chains DefaultAzureCredential with a broker-enabled instance of
/// InteractiveBrowserCredential to provide a seamless authentication experience.
/// </summary>
/// <remarks>
/// This credential attempts authentication in the following order:
/// 1. DefaultAzureCredential chain (environment variables, managed identity, CLI, etc.)
/// 2. Interactive browser authentication with Identity Broker (supporting Windows Hello, biometrics, etc.)
/// </remarks>
public class CustomChainedCredential(string? tenantId = null, ILogger<CustomChainedCredential>? logger = null) : TokenCredential
{
    private TokenCredential? _credential;
    private readonly ILogger<CustomChainedCredential>? _logger = logger;

    public override AccessToken GetToken(TokenRequestContext requestContext, CancellationToken cancellationToken)
    {
        _credential ??= CreateCredential(tenantId, _logger);
        return _credential.GetToken(requestContext, cancellationToken);
    }

    public override ValueTask<AccessToken> GetTokenAsync(TokenRequestContext requestContext, CancellationToken cancellationToken)
    {
        _credential ??= CreateCredential(tenantId, _logger);
        return _credential.GetTokenAsync(requestContext, cancellationToken);
    }

    private const string AuthenticationRecordEnvVarName = "AZURE_MCP_AUTHENTICATION_RECORD";
    private const string BrowserAuthenticationTimeoutEnvVarName = "AZURE_MCP_BROWSER_AUTH_TIMEOUT_SECONDS";
    private const string OnlyUseBrokerCredentialEnvVarName = "AZURE_MCP_ONLY_USE_BROKER_CREDENTIAL";
    private const string ClientIdEnvVarName = "AZURE_MCP_CLIENT_ID";
    private const string IncludeProductionCredentialEnvVarName = "AZURE_MCP_INCLUDE_PRODUCTION_CREDENTIALS";

    private static bool ShouldUseOnlyBrokerCredential()
    {
        return EnvironmentHelpers.GetEnvironmentVariableAsBool(OnlyUseBrokerCredentialEnvVarName);
    }

    private static TokenCredential CreateCredential(string? tenantId, ILogger<CustomChainedCredential>? logger = null)
    {
        string? authRecordJson = Environment.GetEnvironmentVariable(AuthenticationRecordEnvVarName);
        AuthenticationRecord? authRecord = null;
        if (!string.IsNullOrEmpty(authRecordJson))
        {
            byte[] bytes = Encoding.UTF8.GetBytes(authRecordJson);
            using MemoryStream authRecordStream = new(bytes);
            authRecord = AuthenticationRecord.Deserialize(authRecordStream);
        }

        if (ShouldUseOnlyBrokerCredential())
        {
            return CreateBrowserCredential(tenantId, authRecord);
        }

        var creds = new List<TokenCredential>();
        var vsCodeCred = CreateVsCodeCredential(tenantId);

        // Check if we are running in a VS Code context. VSCODE_PID is set by VS Code when launching processes, and is a reliable indicator for VS Code-hosted processes.
        bool isVsCodeContext = !string.IsNullOrEmpty(Environment.GetEnvironmentVariable("VSCODE_PID"));

        if (isVsCodeContext && vsCodeCred != null)
        {
            logger?.LogDebug("VS Code context detected (VSCODE_PID set). Prioritizing VS Code Credential in chain.");
            creds.Add(vsCodeCred);
            creds.Add(CreateDefaultCredential(tenantId));
        }
        else
        {
            creds.Add(CreateDefaultCredential(tenantId));
        }
        creds.Add(CreateBrowserCredential(tenantId, authRecord));
        return new ChainedTokenCredential([.. creds]);
    }

    private static string TokenCacheName = "azure-mcp-msal.cache";

    private static TokenCredential CreateBrowserCredential(string? tenantId, AuthenticationRecord? authRecord)
    {
        string? clientId = Environment.GetEnvironmentVariable(ClientIdEnvVarName);

        IntPtr handle = WindowHandleProvider.GetWindowHandle();

        InteractiveBrowserCredentialBrokerOptions brokerOptions = new(handle)
        {
            UseDefaultBrokerAccount = !ShouldUseOnlyBrokerCredential() && authRecord is null,
            TenantId = string.IsNullOrEmpty(tenantId) ? null : tenantId,
            AuthenticationRecord = authRecord,
            TokenCachePersistenceOptions = new TokenCachePersistenceOptions()
            {
                Name = TokenCacheName,
            }
        };

        if (clientId is not null)
        {
            brokerOptions.ClientId = clientId;
        }

        var browserCredential = new InteractiveBrowserCredential(brokerOptions);

        // Check for timeout value in the environment variable
        string? timeoutValue = Environment.GetEnvironmentVariable(BrowserAuthenticationTimeoutEnvVarName);
        int timeoutSeconds = 300; // Default to 300 seconds (5 minutes)
        if (!string.IsNullOrEmpty(timeoutValue) && int.TryParse(timeoutValue, out int parsedTimeout) && parsedTimeout > 0)
        {
            timeoutSeconds = parsedTimeout;
        }
        return new TimeoutTokenCredential(browserCredential, TimeSpan.FromSeconds(timeoutSeconds));
    }

    private static DefaultAzureCredential CreateDefaultCredential(string? tenantId)
    {
        var includeProdCreds = EnvironmentHelpers.GetEnvironmentVariableAsBool(IncludeProductionCredentialEnvVarName);

        var defaultCredentialOptions = new DefaultAzureCredentialOptions
        {
            ExcludeWorkloadIdentityCredential = !includeProdCreds,
            ExcludeManagedIdentityCredential = !includeProdCreds
        };

        if (!string.IsNullOrEmpty(tenantId))
        {
            defaultCredentialOptions.TenantId = tenantId;
        }

        return new DefaultAzureCredential(defaultCredentialOptions);
    }

<<<<<<< HEAD
    private static TokenCredential? CreateVsCodeCredential(string? tenantId)
=======
    private static TokenCredential? CreateVsCodeBrokerCredential(string? tenantId, ILogger<CustomChainedCredential>? logger = null)
>>>>>>> f8e5606d
    {
        var options = new VisualStudioCodeCredentialOptions();
        
        if (!string.IsNullOrEmpty(tenantId))
        {
            options.TenantId = tenantId;
        }

        try
        {
            return new VisualStudioCodeCredential(options);
        }
        catch
        {
            // VS Code credential may not be available if VS Code is not installed or configured
            return null;
        }
    }
}<|MERGE_RESOLUTION|>--- conflicted
+++ resolved
@@ -137,11 +137,7 @@
         return new DefaultAzureCredential(defaultCredentialOptions);
     }
 
-<<<<<<< HEAD
-    private static TokenCredential? CreateVsCodeCredential(string? tenantId)
-=======
     private static TokenCredential? CreateVsCodeBrokerCredential(string? tenantId, ILogger<CustomChainedCredential>? logger = null)
->>>>>>> f8e5606d
     {
         var options = new VisualStudioCodeCredentialOptions();
         
