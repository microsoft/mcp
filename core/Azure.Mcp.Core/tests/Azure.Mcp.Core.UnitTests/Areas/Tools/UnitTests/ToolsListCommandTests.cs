--- conflicted
+++ resolved
@@ -342,8 +342,6 @@
         {
             Assert.False(string.IsNullOrWhiteSpace(ns.Name));
             Assert.False(string.IsNullOrWhiteSpace(ns.Command));
-<<<<<<< HEAD
-=======
 
             // For regular namespaces, Command equals Name
             // For surfaced extension commands like "azqr", Command is "extension azqr" but Name is "azqr"
@@ -358,7 +356,6 @@
                 Assert.EndsWith(ns.Name, ns.Command);
             }
 
->>>>>>> c65002de
             Assert.Equal(ns.Name, ns.Name.Trim());
             Assert.DoesNotContain(" ", ns.Name);
             // Namespace should not itself have options
