--- conflicted
+++ resolved
@@ -278,10 +278,7 @@
         Assert.False(options.ReadOnly); // Default readonly
         Assert.False(options.Debug);
         Assert.False(options.DangerouslyDisableHttpIncomingAuth);
-<<<<<<< HEAD
         Assert.False(options.DangerouslyDisableElicitation);
-=======
-        Assert.False(options.InsecureDisableElicitation);
         Assert.Null(options.SupportLoggingFolder);
     }
 
@@ -338,7 +335,6 @@
         var hasSupportLoggingFolderOption = command.Options.Any(o =>
             o.Name == ServiceOptionDefinitions.DangerouslyWriteSupportLogsToDir.Name);
         Assert.True(hasSupportLoggingFolderOption, "DangerouslyWriteSupportLogsToDir option should be registered");
->>>>>>> bcb092d7
     }
 
     [Fact]
