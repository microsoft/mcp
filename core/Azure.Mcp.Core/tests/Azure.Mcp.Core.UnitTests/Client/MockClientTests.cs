// Copyright (c) Microsoft Corporation. All rights reserved.
// Licensed under the MIT License.

using System.Text.Json;
using System.Text.Json.Nodes;
using Azure.Mcp.Tests.Client.Helpers;
using ModelContextProtocol.Protocol;
using ModelContextProtocol.Server;
using Xunit;

namespace Azure.Mcp.Core.UnitTests.Client;

public class MockClientTests
{
    private readonly McpServerOptions _options;

    public MockClientTests()
    {
        _options = CreateOptions();
    }

    private static McpServerOptions CreateOptions(McpServerHandlers? serverHandlers = null)
    {
        return new McpServerOptions
        {
            ProtocolVersion = "2024",
            InitializationTimeout = TimeSpan.FromSeconds(30),
            Handlers = serverHandlers ?? new(),
            ServerInfo = new Implementation { Name = "Azure MCP", Version = "1.0.0-beta" }
        };
    }

    [Fact]
    public async Task Invoke_Ping_Request_To_Server()
    {
        await Invoke_Request_To_Server(
            method: "ping",
            serverHandlers: null,
            configureOptions: null,
            assertResult: response =>
            {
                JsonObject jObj = Assert.IsType<JsonObject>(response);
                Assert.Empty(jObj);
            });
    }

    [Fact]
    public async Task Invoke_Init_Command()
    {
        await Invoke_Request_To_Server(
            method: "initialize",
            serverHandlers: null,
            configureOptions: null,
            assertResult: response =>
            {
                var result = JsonSerializer.Deserialize<InitializeResult>(response);
                Assert.NotNull(result);
                Assert.Equal("Azure MCP", result.ServerInfo.Name);
                Assert.Equal("1.0.0-beta", result.ServerInfo.Version);
                Assert.Equal("2024", result.ProtocolVersion);
            });
    }

    [Fact]
    public async Task Invoke_Az_List_Subscription_Command()
    {
        await Invoke_Request_To_Server(
            method: "tools/call",
            new()
            {
                CallToolHandler = (request, ct) =>
                {
                    if (request.Params?.Name == "azmcp_subscription_list")
                    {
<<<<<<< HEAD
                        if (request.Params?.Name == "subscription_list")
=======
                        return ValueTask.FromResult(new CallToolResult
>>>>>>> c67f6318
                        {
                            Content =
                            [
                                new TextContentBlock
                                    {
                                        Text = JsonSerializer.Serialize(new
                                        {
                                            subscriptions = new[]
                                            {
                                                new { id = "sub-1", name = "Test Sub A" },
                                                new { id = "sub-2", name = "Test Sub B" }
                                            }
                                        })
                                    }
                            ]
                        });
                    }

                    throw new Exception($"Unhandled tool name: {request.Params?.Name}");
                },
                ListToolsHandler = (request, ct) => throw new NotImplementedException(),
            },
            requestParams: JsonSerializer.SerializeToNode(new
            {
                name = "subscription_list",
                arguments = new { }
            }),
            configureOptions: null,
            assertResult: response =>
            {
                var callToolResponse = JsonSerializer.Deserialize<CallToolResult>(response);
                Assert.NotNull(callToolResponse);
                Assert.NotEmpty(callToolResponse.Content);

                string? jsonContent = McpTestUtilities.GetFirstText(callToolResponse.Content);
                Assert.NotNull(jsonContent);

                var json = JsonSerializer.Deserialize<JsonNode>(jsonContent);
                var subs = json?["subscriptions"]?.AsArray();
                Assert.NotNull(subs);
                Assert.NotEmpty(subs!);
                Assert.Equal("Test Sub A", subs![0]!["name"]?.ToString());
            });
    }


    [Fact]
    public async Task Invoke_List_Tools_Command()
    {
        await Invoke_Request_To_Server(
            method: "tools/list",
            new()
            {
                ListToolsHandler = (request, ct) =>
                {
                    return ValueTask.FromResult(new ListToolsResult
                    {
                        Tools = [new() { Name = "ListTools" }]
                    });
                },
                CallToolHandler = (request, ct) => throw new NotImplementedException(),
            },
            configureOptions: null,
            assertResult: response =>
            {
                var result = JsonSerializer.Deserialize<ListToolsResult>(response);
                Assert.NotNull(result);
                Assert.NotEmpty(result.Tools);
                Assert.Equal("ListTools", result.Tools[0].Name);
            });
    }

    [Fact]
    public async Task Invoke_Dummy_Tool()
    {
        await Invoke_Request_To_Server(
            method: "tools/call",
            new()
            {
                CallToolHandler = (request, ct) =>
                {
                    return ValueTask.FromResult(new CallToolResult
                    {
                        Content = [new TextContentBlock { Text = "dummyTool" }]
                    });
                },
                ListToolsHandler = (request, ct) => throw new NotImplementedException(),
            },
            configureOptions: null,
            assertResult: response =>
            {
                var result = JsonSerializer.Deserialize<CallToolResult>(response);
                Assert.NotNull(result);
                Assert.NotEmpty(result.Content);
                Assert.Equal("dummyTool", (result.Content[0] as TextContentBlock)?.Text);
            });
    }

    [Fact]
    public async Task Invoke_Invalid_Tool_Returns_Error()
    {
        await Invoke_Request_To_Server(
            method: "tools/call",
            new()
            {
                CallToolHandler = (request, ct) =>
                {
                    // Simulate the behavior when an invalid tool is called
                    return ValueTask.FromResult(new CallToolResult
                    {
                        Content = [new TextContentBlock { Text = $"The tool {request.Params?.Name} was not found" }],
                        IsError = true
                    });
                },
                ListToolsHandler = (request, ct) => throw new NotImplementedException(),
            },
            requestParams: JsonSerializer.SerializeToNode(new
            {
                name = "non_existent_tool",
                arguments = new { }
            }),
            configureOptions: null,
            assertResult: response =>
            {
                var result = JsonSerializer.Deserialize<CallToolResult>(response);
                Assert.NotNull(result);
                Assert.True(result.IsError, "Expected error response for non-existent tool");
                Assert.NotEmpty(result.Content);

                var textContent = Assert.IsType<TextContentBlock>(result.Content[0]);
                Assert.Contains("The tool non_existent_tool was not found", textContent.Text);
            });
    }


    private async Task Invoke_Request_To_Server(string method, McpServerHandlers? serverHandlers, Action<McpServerOptions>? configureOptions, Action<JsonNode?> assertResult)
    {
        await Invoke_Request_To_Server(
            serverHandlers: serverHandlers,
            method: method,
            requestParams: null,
            configureOptions: configureOptions,
            assertResult: assertResult
        );
    }

    private async Task Invoke_Request_To_Server(string method, McpServerHandlers? serverHandlers, JsonNode? requestParams, Action<McpServerOptions>? configureOptions, Action<JsonNode?> assertResult)
    {
        await using var transport = new CustomTestTransport();
        var options = CreateOptions(serverHandlers);
        configureOptions?.Invoke(options);

        await using var server = McpServer.Create(transport, options);
        var runTask = server.RunAsync();

        var receivedMessage = new TaskCompletionSource<JsonRpcResponse>();

        transport.MessageListener = (message) =>
        {
            if (message is JsonRpcResponse response && response.Id.ToString() == "07")
                receivedMessage.SetResult(response);
        };

        // Simulate a client sending a request to the server
        await transport.SendMessageAsync(
        new JsonRpcRequest
        {
            Method = method,
            Params = requestParams,
            Id = new RequestId("07"),
        }
        );

        var response = await receivedMessage.Task.WaitAsync(TimeSpan.FromSeconds(5));
        Assert.NotNull(response);

        var node = JsonSerializer.SerializeToNode(response.Result);
        assertResult(node);

        await transport.DisposeAsync();
        await runTask;
    }
}<|MERGE_RESOLUTION|>--- conflicted
+++ resolved
@@ -70,13 +70,9 @@
             {
                 CallToolHandler = (request, ct) =>
                 {
-                    if (request.Params?.Name == "azmcp_subscription_list")
-                    {
-<<<<<<< HEAD
-                        if (request.Params?.Name == "subscription_list")
-=======
+                    if (request.Params?.Name == "subscription_list")
+                    {
                         return ValueTask.FromResult(new CallToolResult
->>>>>>> c67f6318
                         {
                             Content =
                             [
