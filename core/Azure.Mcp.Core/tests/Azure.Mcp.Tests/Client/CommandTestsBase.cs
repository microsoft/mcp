// Copyright (c) Microsoft Corporation.
// Licensed under the MIT License.

using System.Text;
using System.Text.Json;
using System.Text.Json.Nodes;
using Azure.Mcp.Tests.Client.Helpers;
using Azure.Mcp.Tests.Helpers;
using ModelContextProtocol.Client;
using ModelContextProtocol.Protocol;
using Xunit;

namespace Azure.Mcp.Tests.Client;

public abstract class CommandTestsBase(ITestOutputHelper output) : IAsyncLifetime, IDisposable
{
    protected const string TenantNameReason = "Service principals cannot use TenantName for lookup";

    protected McpClient Client { get; private set; } = default!;
    protected LiveTestSettings Settings { get; set; } = default!;
    protected StringBuilder FailureOutput { get; } = new();
    protected ITestOutputHelper Output { get; } = output;

    public string[]? CustomArguments;
    public TestMode TestMode = TestMode.Live;

    /// <summary>
    /// Sets custom arguments for the MCP server. Call this before InitializeAsync().
    /// </summary>
    /// <param name="arguments">Custom arguments to pass to the server (e.g., ["server", "start", "--mode", "single"])</param>
    public void SetArguments(params string[] arguments)
    {
        CustomArguments = arguments;
    }

    public virtual async ValueTask InitializeAsync()
    {
        await InitializeAsyncInternal(null);
    }

    public static LiveTestSettings PlaybackSettings => new()
    {
        SubscriptionId = "00000000-0000-0000-0000-000000000000",
        TenantId = "00000000-0000-0000-0000-000000000000",
        ResourceBaseName = "Sanitized",
        SubscriptionName = "Sanitized",
        TenantName = "Sanitized",
<<<<<<< HEAD
        ResourceGroupName = "Sanitized",
        TestMode = TestMode.Playback
=======
        TestMode = TestMode.Playback,
        ResourceGroupName = "Sanitized"
>>>>>>> a1d3accb
    };

    protected virtual async ValueTask LoadSettingsAsync()
    {
        Settings = await TryLoadLiveSettingsAsync().ConfigureAwait(false) ?? PlaybackSettings;

        // if the user has set to playback in LiveTestSettings, they're
        // intentionally checking playback mode, load the playback settings
        // and ignore what we got from the .testsettings.json file
        if (Settings.TestMode == TestMode.Playback)
        {
            Settings = PlaybackSettings;
        }

        TestMode = Settings.TestMode;
    }

    private async Task<LiveTestSettings?> TryLoadLiveSettingsAsync()
    {
        try
        {
            var settingsFixture = new LiveTestSettingsFixture();
            await settingsFixture.InitializeAsync().ConfigureAwait(false);
            return settingsFixture.Settings;
        }
        catch (FileNotFoundException)
        {
            return null;
        }
    }

    protected virtual async ValueTask InitializeAsyncInternal(TestProxyFixture? proxy = null)
    {
        await LoadSettingsAsync();

        string executablePath = McpTestUtilities.GetAzMcpExecutablePath();

        // Use custom arguments if provided, otherwise use standard mode (debug can be enabled via environment variable)
        var debugEnvVar = Environment.GetEnvironmentVariable("AZURE_MCP_TEST_DEBUG");
        var enableDebug = string.Equals(debugEnvVar, "true", StringComparison.OrdinalIgnoreCase) || Settings.DebugOutput;
        string[] defaultArgs = enableDebug
            ? ["server", "start", "--mode", "all", "--debug"]
            : ["server", "start", "--mode", "all"];
        var arguments = CustomArguments ?? defaultArgs;

        Dictionary<string, string?> envVarDictionary = [
            // Propagate playback signaling & sanitized identifiers to server process.

            // TODO: Temporarily commenting these out until we can solve for subscription id tests
            // see https://github.com/microsoft/mcp/issues/1103
            // { "AZURE_TENANT_ID", Settings.TenantId },
            // { "AZURE_SUBSCRIPTION_ID", Settings.SubscriptionId }
        ];

        if (proxy != null && proxy.Proxy != null)
        {
            envVarDictionary.Add("TEST_PROXY_URL", proxy.Proxy.BaseUri);

            if (TestMode is TestMode.Playback)
            {
                envVarDictionary.Add("AZURE_TOKEN_CREDENTIALS", "PlaybackTokenCredential");
            }
        }

        StdioClientTransportOptions transportOptions = new()
        {
            Name = "Test Server",
            Command = executablePath,
            Arguments = arguments,
            // Direct stderr to test output helper as required by task
            StandardErrorLines = line => Output.WriteLine($"[MCP Server] {line}"),
            EnvironmentVariables = envVarDictionary
        };

        if (!string.IsNullOrEmpty(Settings.TestPackage))
        {
            Environment.CurrentDirectory = Settings.SettingsDirectory;
            transportOptions.Command = "npx";
            transportOptions.Arguments = ["-y", Settings.TestPackage, .. arguments];
        }

        var clientTransport = new StdioClientTransport(transportOptions);
        Output.WriteLine("Attempting to start MCP Client");
        Client = await McpClient.CreateAsync(clientTransport);
        Output.WriteLine("MCP client initialized successfully");
    }

    protected Task<JsonElement?> CallToolAsync(string command, Dictionary<string, object?> parameters)
    {
        return CallToolAsync(command, parameters, Client);
    }

    protected async Task<JsonElement?> CallToolAsync(string command, Dictionary<string, object?> parameters, McpClient mcpClient)
    {
        // Use the same debug logic as MCP server initialization
        var debugEnvVar = Environment.GetEnvironmentVariable("AZURE_MCP_TEST_DEBUG");
        var enableDebug = string.Equals(debugEnvVar, "true", StringComparison.OrdinalIgnoreCase) || Settings.DebugOutput;

        // Output will be streamed, so if we're not in debug mode, hold the debug output for logging in the failure case
        Action<string> writeOutput = enableDebug
            ? s => Output.WriteLine(s)
            : s => FailureOutput.AppendLine(s);

        writeOutput($"request: {JsonSerializer.Serialize(new { command, parameters })}");

        CallToolResult result;
        try
        {
            result = await mcpClient.CallToolAsync(command, parameters);
        }
        catch (ModelContextProtocol.McpException ex)
        {
            // MCP client throws exceptions for error responses, but we want to handle them gracefully
            writeOutput($"MCP exception: {ex.Message}");
            throw; // Re-throw if we can't handle it
        }

        var content = McpTestUtilities.GetFirstText(result.Content);
        if (string.IsNullOrWhiteSpace(content))
        {
            writeOutput($"response: {JsonSerializer.Serialize(result)}");
            throw new Exception("No JSON content found in the response.");
        }

        JsonElement root;
        try
        {
            root = JsonSerializer.Deserialize<JsonElement>(content!);
            if (root.ValueKind != JsonValueKind.Object)
            {
                throw new Exception("Invalid JSON response.");
            }

            // Remove the `args` property and log the content
            var trimmed = root.Deserialize<JsonObject>()!;
            trimmed.Remove("args");
            writeOutput($"response: {trimmed.ToJsonString(new JsonSerializerOptions { WriteIndented = true })}");
        }
        catch (Exception ex)
        {
            // If we can't json parse the content as a JsonObject, log the content and throw an exception
            writeOutput($"response: {content}");
            throw new Exception("Failed to deserialize JSON response.", ex);
        }

        return root.TryGetProperty("results", out var property) ? property : null;
    }

    public void Dispose()
    {
        Dispose(disposing: true);
        GC.SuppressFinalize(this);
    }

    public virtual async ValueTask DisposeAsync()
    {
        await DisposeAsyncCore().ConfigureAwait(false);
        Dispose(disposing: false);
        GC.SuppressFinalize(this);
    }

    // subclasses should override this method to dispose resources
    // overrides should still call base.Dispose(disposing)
    protected virtual void Dispose(bool disposing)
    {
        if (disposing)
        {
            // No unmanaged resources to release, but if we had, we'd release them here.
            // _disposableResource?.Dispose();
            // _disposableResource = null;

            // Handle things normally disposed in DisposeAsyncCore
            if (Client is IDisposable disposable)
            {
                disposable.Dispose();
            }
        }

        // Failure output may contain request and response details that should be output for failed tests.
        if (TestContext.Current?.TestState?.Result == TestResult.Failed && FailureOutput.Length > 0)
        {
            Output.WriteLine(FailureOutput.ToString());
        }
    }

    // subclasses should override this method to dispose async resources
    // overrides should still call base.DisposeAsyncCore()
    protected virtual async ValueTask DisposeAsyncCore()
    {
        await Client.DisposeAsync().ConfigureAwait(false);
    }
}<|MERGE_RESOLUTION|>--- conflicted
+++ resolved
@@ -45,13 +45,8 @@
         ResourceBaseName = "Sanitized",
         SubscriptionName = "Sanitized",
         TenantName = "Sanitized",
-<<<<<<< HEAD
-        ResourceGroupName = "Sanitized",
-        TestMode = TestMode.Playback
-=======
         TestMode = TestMode.Playback,
         ResourceGroupName = "Sanitized"
->>>>>>> a1d3accb
     };
 
     protected virtual async ValueTask LoadSettingsAsync()
