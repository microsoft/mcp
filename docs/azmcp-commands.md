--- conflicted
+++ resolved
@@ -292,14 +292,6 @@
                           --key <key> \
                           [--label <label>]
 
-<<<<<<< HEAD
-# List all key-value settings in an App Configuration store
-# ❌ Destructive | ✅ Idempotent | ❌ OpenWorld | ✅ ReadOnly | ❌ Secret | ❌ LocalRequired
-azmcp appconfig kv list --subscription <subscription> \
-                        --account <account> \
-                        [--key <key>] \
-                        [--label <label>]
-=======
 # Get key-value settings in an App Configuration store
 azmcp appconfig kv get --subscription <subscription> \
                        --account <account> \
@@ -307,7 +299,6 @@
                        [--label <label>] \
                        [--key-filter <key-filter>] \
                        [--label-filter <label-filter>]
->>>>>>> d85a6706
 
 # Lock (make it read-only) or unlock (remove read-only) a key-value setting 
 # ❌ Destructive | ✅ Idempotent | ❌ OpenWorld | ❌ ReadOnly | ❌ Secret | ❌ LocalRequired
@@ -324,7 +315,6 @@
                        --key <key> \
                        --value <value> \
                        [--label <label>]
-<<<<<<< HEAD
 
 # Show a specific key-value setting
 # ❌ Destructive | ✅ Idempotent | ❌ OpenWorld | ✅ ReadOnly | ❌ Secret | ❌ LocalRequired
@@ -332,8 +322,6 @@
                         --account <account> \
                         --key <key> \
                         [--label <label>]
-=======
->>>>>>> d85a6706
 ```
 
 ### Azure App Lens Operations
