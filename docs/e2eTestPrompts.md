--- conflicted
+++ resolved
@@ -393,12 +393,9 @@
 | azmcp_sql_server_firewall-rule_list | List all firewall rules for SQL server <server_name> |
 | azmcp_sql_server_firewall-rule_list | Show me the firewall rules for SQL server <server_name> |
 | azmcp_sql_server_firewall-rule_list | What firewall rules are configured for my SQL server <server_name>? |
-<<<<<<< HEAD
 | azmcp_sql_server_show | Show me the details of Azure SQL server <server_name> in resource group <resource_group_name> |
 | azmcp_sql_server_show | Get the configuration details for SQL server <server_name> |
 | azmcp_sql_server_show | Display the properties of SQL server <server_name> |
-=======
->>>>>>> 43c7f7b1
 
 ## Azure Storage
 
