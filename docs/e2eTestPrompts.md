--- conflicted
+++ resolved
@@ -379,12 +379,8 @@
 
 | Tool Name | Test Prompt |
 |:----------|:----------|
-<<<<<<< HEAD
 | azmcp_monitor_activitylog_list | List the activity logs of the last month for <resource_name> |
-| azmcp_monitor_healthmodels_entity_gethealth | Show me the health status of entity <entity_id> in the Log Analytics workspace <workspace_name> |
-=======
 | azmcp_monitor_healthmodels_entity_gethealth | Show me the health status of entity <entity_id> using the health model <health_model_name> |
->>>>>>> b96cd74e
 | azmcp_monitor_metrics_definitions | Get metric definitions for <resource_type> <resource_name> from the namespace |
 | azmcp_monitor_metrics_definitions | Show me all available metrics and their definitions for storage account <account_name> |
 | azmcp_monitor_metrics_definitions | What metric definitions are available for the Application Insights resource <resource_name> |
