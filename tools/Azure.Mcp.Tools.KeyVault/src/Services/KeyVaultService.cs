// Copyright (c) Microsoft Corporation.
// Licensed under the MIT License.

using Azure.Mcp.Core.Options;
using Azure.Mcp.Core.Services.Azure;
using Azure.Mcp.Core.Services.Azure.Tenant;
using Azure.Mcp.Core.Services.Http;
using Azure.Security.KeyVault.Administration;
using Azure.Security.KeyVault.Certificates;
using Azure.Security.KeyVault.Keys;
using Azure.Security.KeyVault.Secrets;

namespace Azure.Mcp.Tools.KeyVault.Services;

<<<<<<< HEAD
public sealed class KeyVaultService(ISubscriptionService subscriptionService, ITenantService tenantService, IHttpClientService httpClientService) : BaseAzureService(tenantService), IKeyVaultService
{
    private readonly ISubscriptionService _subscriptionService = subscriptionService ?? throw new ArgumentNullException(nameof(subscriptionService));
    private readonly IHttpClientService _httpClientService = httpClientService ?? throw new ArgumentNullException(nameof(httpClientService));
=======
public sealed class KeyVaultService(ITenantService tenantService) : BaseAzureService(tenantService), IKeyVaultService
{
>>>>>>> 233ecf8a
    public async Task<List<string>> ListKeys(
        string vaultName,
        bool includeManagedKeys,
        string subscriptionId,
        string? tenantId = null,
        RetryPolicyOptions? retryPolicy = null)
    {
        ValidateRequiredParameters((nameof(vaultName), vaultName), (nameof(subscriptionId), subscriptionId));

        var credential = await GetCredential(tenantId);
        var client = CreateKeyClient(vaultName, credential, retryPolicy);
        var keys = new List<string>();

        try
        {
            await foreach (var key in client.GetPropertiesOfKeysAsync().Where(x => x.Managed == includeManagedKeys))
            {
                keys.Add(key.Name);
            }
        }
        catch (Exception ex)
        {
            throw new Exception($"Error retrieving keys from vault {vaultName}: {ex.Message}", ex);
        }

        return keys;
    }

    public async Task<KeyVaultKey> GetKey(
        string vaultName,
        string keyName,
        string subscriptionId,
        string? tenantId = null,
        RetryPolicyOptions? retryPolicy = null)
    {
        ValidateRequiredParameters((nameof(vaultName), vaultName), (nameof(keyName), keyName), (nameof(subscriptionId), subscriptionId));

        var credential = await GetCredential(tenantId);
        var client = CreateKeyClient(vaultName, credential, retryPolicy);

        try
        {
            return await client.GetKeyAsync(keyName);
        }
        catch (Exception ex)
        {
            throw new Exception($"Error retrieving key '{keyName}' from vault {vaultName}: {ex.Message}", ex);
        }
    }

    public async Task<KeyVaultKey> CreateKey(
        string vaultName,
        string keyName,
        string keyType,
        string subscriptionId,
        string? tenantId = null,
        RetryPolicyOptions? retryPolicy = null)
    {
        ValidateRequiredParameters((nameof(vaultName), vaultName), (nameof(keyName), keyName), (nameof(keyType), keyType), (nameof(subscriptionId), subscriptionId));

        var type = new KeyType(keyType);
        var credential = await GetCredential(tenantId);
        var client = CreateKeyClient(vaultName, credential, retryPolicy);

        try
        {
            return await client.CreateKeyAsync(keyName, type);
        }
        catch (Exception ex)
        {
            throw new Exception($"Error creating key '{keyName}' in vault {vaultName}: {ex.Message}", ex);
        }
    }

    public async Task<List<string>> ListSecrets(
        string vaultName,
        string subscriptionId,
        string? tenantId = null,
        RetryPolicyOptions? retryPolicy = null)
    {
        ValidateRequiredParameters((nameof(vaultName), vaultName), (nameof(subscriptionId), subscriptionId));

        var credential = await GetCredential(tenantId);
        var client = CreateSecretClient(vaultName, credential, retryPolicy);
        var secrets = new List<string>();

        try
        {
            await foreach (var secret in client.GetPropertiesOfSecretsAsync())
            {
                secrets.Add(secret.Name);
            }
        }
        catch (Exception ex)
        {
            throw new Exception($"Error retrieving secrets from vault {vaultName}: {ex.Message}", ex);
        }

        return secrets;
    }

    public async Task<KeyVaultSecret> CreateSecret(
        string vaultName,
        string secretName,
        string secretValue,
        string subscriptionId,
        string? tenantId = null,
        RetryPolicyOptions? retryPolicy = null)
    {
        ValidateRequiredParameters((nameof(vaultName), vaultName), (nameof(secretName), secretName), (nameof(secretValue), secretValue), (nameof(subscriptionId), subscriptionId));

        var credential = await GetCredential(tenantId);
        var client = CreateSecretClient(vaultName, credential, retryPolicy);

        try
        {
            return await client.SetSecretAsync(secretName, secretValue);
        }
        catch (Exception ex)
        {
            throw new Exception($"Error creating secret '{secretName}' in vault {vaultName}: {ex.Message}", ex);
        }
    }

    public async Task<KeyVaultSecret> GetSecret(
        string vaultName,
        string secretName,
        string subscriptionId,
        string? tenantId = null,
        RetryPolicyOptions? retryPolicy = null)
    {
        ValidateRequiredParameters((nameof(vaultName), vaultName), (nameof(secretName), secretName), (nameof(subscriptionId), subscriptionId));

        var credential = await GetCredential(tenantId);
        var client = CreateSecretClient(vaultName, credential, retryPolicy);

        try
        {
            var response = await client.GetSecretAsync(secretName);
            return response.Value;
        }
        catch (Exception ex)
        {
            throw new Exception($"Error retrieving secret '{secretName}' from vault {vaultName}: {ex.Message}", ex);
        }
    }

    public async Task<List<string>> ListCertificates(
        string vaultName,
        string subscriptionId,
        string? tenantId = null,
        RetryPolicyOptions? retryPolicy = null)
    {
        ValidateRequiredParameters((nameof(vaultName), vaultName), (nameof(subscriptionId), subscriptionId));

        var credential = await GetCredential(tenantId);
        var client = CreateCertificateClient(vaultName, credential, retryPolicy);
        var certificates = new List<string>();

        try
        {
            await foreach (var certificate in client.GetPropertiesOfCertificatesAsync())
            {
                certificates.Add(certificate.Name);
            }
        }
        catch (Exception ex)
        {
            throw new Exception($"Error retrieving certificates from vault {vaultName}: {ex.Message}", ex);
        }

        return certificates;
    }

    public async Task<KeyVaultCertificateWithPolicy> GetCertificate(
        string vaultName,
        string certificateName,
        string subscriptionId,
        string? tenantId = null,
        RetryPolicyOptions? retryPolicy = null)
    {
        ValidateRequiredParameters((nameof(vaultName), vaultName), (nameof(certificateName), certificateName), (nameof(subscriptionId), subscriptionId));

        var credential = await GetCredential(tenantId);
        var client = CreateCertificateClient(vaultName, credential, retryPolicy);

        try
        {
            return await client.GetCertificateAsync(certificateName);
        }
        catch (Exception ex)
        {
            throw new Exception($"Error retrieving certificate '{certificateName}' from vault {vaultName}: {ex.Message}", ex);
        }
    }

    public async Task<CertificateOperation> CreateCertificate(
        string vaultName,
        string certificateName,
        string subscriptionId,
        string? tenantId = null,
        RetryPolicyOptions? retryPolicy = null)
    {
        ValidateRequiredParameters((nameof(vaultName), vaultName), (nameof(certificateName), certificateName), (nameof(subscriptionId), subscriptionId));

        var credential = await GetCredential(tenantId);
        var client = CreateCertificateClient(vaultName, credential, retryPolicy);

        try
        {
            return await client.StartCreateCertificateAsync(certificateName, CertificatePolicy.Default);
        }
        catch (Exception ex)
        {
            throw new Exception($"Error creating certificate '{certificateName}' in vault {vaultName}: {ex.Message}", ex);
        }
    }

    public async Task<KeyVaultCertificateWithPolicy> ImportCertificate(
        string vaultName,
        string certificateName,
        string certificateData,
        string? password,
        string subscriptionId,
        string? tenantId = null,
        RetryPolicyOptions? retryPolicy = null)
    {
        ValidateRequiredParameters((nameof(vaultName), vaultName), (nameof(certificateName), certificateName), (nameof(certificateData), certificateData), (nameof(subscriptionId), subscriptionId));

        var credential = await GetCredential(tenantId);
        var client = CreateCertificateClient(vaultName, credential, retryPolicy);

        try
        {
            // certificateData expected as base64 PFX bytes or raw PEM text.
            byte[] bytes;

            if (certificateData.StartsWith("-----BEGIN"))
            {
                // Treat as PEM text
                bytes = System.Text.Encoding.UTF8.GetBytes(certificateData);
            }
            else
            {
                // Try base64, fallback to file path if exists
                if (File.Exists(certificateData))
                {
                    bytes = await File.ReadAllBytesAsync(certificateData);
                }
                else
                {
                    try
                    {
                        bytes = Convert.FromBase64String(certificateData);
                    }
                    catch (FormatException ex)
                    {
                        throw new Exception("The provided certificate-data is neither a file path, raw PEM, nor base64 encoded content.", ex);
                    }
                }
            }

            var importOptions = new ImportCertificateOptions(certificateName, bytes)
            {
                Password = string.IsNullOrEmpty(password) ? null : password
            };

            var response = await client.ImportCertificateAsync(importOptions);
            return response.Value;
        }
        catch (Exception ex)
        {
            throw new Exception($"Error importing certificate '{certificateName}' into vault {vaultName}: {ex.Message}", ex);
        }

    }

    private static Uri BuildVaultUri(string vaultName) => new($"https://{vaultName}.vault.azure.net");

    // Create clients with injected HttpClient, this will enable record/playback during testing.
    private KeyClient CreateKeyClient(string vaultName, Azure.Core.TokenCredential credential, RetryPolicyOptions? retry)
    {
        var httpClient = _httpClientService.CreateClient(BuildVaultUri(vaultName));
        var options = new KeyClientOptions();
        options = ConfigureRetryPolicy(AddDefaultPolicies(options), retry);
        options.Transport = new Azure.Core.Pipeline.HttpClientTransport(httpClient);
        return new KeyClient(BuildVaultUri(vaultName), credential, options);
    }

    private SecretClient CreateSecretClient(string vaultName, Azure.Core.TokenCredential credential, RetryPolicyOptions? retry)
    {
        var httpClient = _httpClientService.CreateClient(BuildVaultUri(vaultName));
        var options = new SecretClientOptions();
        options = ConfigureRetryPolicy(AddDefaultPolicies(options), retry);
        options.Transport = new Azure.Core.Pipeline.HttpClientTransport(httpClient);
        return new SecretClient(BuildVaultUri(vaultName), credential, options);
    }

    private CertificateClient CreateCertificateClient(string vaultName, Azure.Core.TokenCredential credential, RetryPolicyOptions? retry)
    {
        var httpClient = _httpClientService.CreateClient(BuildVaultUri(vaultName));
        var options = new CertificateClientOptions();
        options = ConfigureRetryPolicy(AddDefaultPolicies(options), retry);
        options.Transport = new Azure.Core.Pipeline.HttpClientTransport(httpClient);
        return new CertificateClient(BuildVaultUri(vaultName), credential, options);
    }


    public async Task<GetSettingsResult> GetVaultSettings(
        string vaultName,
        string subscription,
        string? tenantId = null,
        RetryPolicyOptions? retryPolicy = null)
    {
        ValidateRequiredParameters((nameof(vaultName), vaultName), (nameof(subscription), subscription));
        var credential = await GetCredential(tenantId);
        var hsmUri = new Uri($"https://{vaultName}.managedhsm.azure.net");
        try
        {
            var hsmClient = new KeyVaultSettingsClient(hsmUri, credential);
            var hsmResponse = await hsmClient.GetSettingsAsync();
            return hsmResponse.Value;
        }
        catch (Exception ex)
        {
            throw new Exception($"Error retrieving Managed HSM administration settings for '{vaultName}': {ex.Message}", ex);
        }
    }
}<|MERGE_RESOLUTION|>--- conflicted
+++ resolved
@@ -12,15 +12,10 @@
 
 namespace Azure.Mcp.Tools.KeyVault.Services;
 
-<<<<<<< HEAD
-public sealed class KeyVaultService(ISubscriptionService subscriptionService, ITenantService tenantService, IHttpClientService httpClientService) : BaseAzureService(tenantService), IKeyVaultService
+public sealed class KeyVaultService(ITenantService tenantService, IHttpClientService httpClientService) : BaseAzureService(tenantService), IKeyVaultService
 {
-    private readonly ISubscriptionService _subscriptionService = subscriptionService ?? throw new ArgumentNullException(nameof(subscriptionService));
     private readonly IHttpClientService _httpClientService = httpClientService ?? throw new ArgumentNullException(nameof(httpClientService));
-=======
-public sealed class KeyVaultService(ITenantService tenantService) : BaseAzureService(tenantService), IKeyVaultService
-{
->>>>>>> 233ecf8a
+
     public async Task<List<string>> ListKeys(
         string vaultName,
         bool includeManagedKeys,
