--- conflicted
+++ resolved
@@ -26,13 +26,8 @@
     {
         ValidateRequiredParameters((nameof(vaultName), vaultName), (nameof(subscriptionId), subscriptionId));
 
-<<<<<<< HEAD
-        var credential = await GetCredential(tenantId);
+        var credential = await GetCredential(tenantId, cancellationToken);
         var client = CreateKeyClient(vaultName, credential, retryPolicy);
-=======
-        var credential = await GetCredential(tenantId, cancellationToken);
-        var client = new KeyClient(new Uri($"https://{vaultName}.vault.azure.net"), credential);
->>>>>>> ac9f4750
         var keys = new List<string>();
 
         try
@@ -60,13 +55,8 @@
     {
         ValidateRequiredParameters((nameof(vaultName), vaultName), (nameof(keyName), keyName), (nameof(subscriptionId), subscriptionId));
 
-<<<<<<< HEAD
-        var credential = await GetCredential(tenantId);
+        var credential = await GetCredential(tenantId, cancellationToken);
         var client = CreateKeyClient(vaultName, credential, retryPolicy);
-=======
-        var credential = await GetCredential(tenantId, cancellationToken);
-        var client = new KeyClient(new Uri($"https://{vaultName}.vault.azure.net"), credential);
->>>>>>> ac9f4750
 
         try
         {
@@ -90,13 +80,8 @@
         ValidateRequiredParameters((nameof(vaultName), vaultName), (nameof(keyName), keyName), (nameof(keyType), keyType), (nameof(subscriptionId), subscriptionId));
 
         var type = new KeyType(keyType);
-<<<<<<< HEAD
-        var credential = await GetCredential(tenantId);
+        var credential = await GetCredential(tenantId, cancellationToken);
         var client = CreateKeyClient(vaultName, credential, retryPolicy);
-=======
-        var credential = await GetCredential(tenantId, cancellationToken);
-        var client = new KeyClient(new Uri($"https://{vaultName}.vault.azure.net"), credential);
->>>>>>> ac9f4750
 
         try
         {
@@ -117,13 +102,8 @@
     {
         ValidateRequiredParameters((nameof(vaultName), vaultName), (nameof(subscriptionId), subscriptionId));
 
-<<<<<<< HEAD
-        var credential = await GetCredential(tenantId);
+        var credential = await GetCredential(tenantId, cancellationToken);
         var client = CreateSecretClient(vaultName, credential, retryPolicy);
-=======
-        var credential = await GetCredential(tenantId, cancellationToken);
-        var client = new SecretClient(new Uri($"https://{vaultName}.vault.azure.net"), credential);
->>>>>>> ac9f4750
         var secrets = new List<string>();
 
         try
@@ -152,13 +132,8 @@
     {
         ValidateRequiredParameters((nameof(vaultName), vaultName), (nameof(secretName), secretName), (nameof(secretValue), secretValue), (nameof(subscriptionId), subscriptionId));
 
-<<<<<<< HEAD
-        var credential = await GetCredential(tenantId);
+        var credential = await GetCredential(tenantId, cancellationToken);
         var client = CreateSecretClient(vaultName, credential, retryPolicy);
-=======
-        var credential = await GetCredential(tenantId, cancellationToken);
-        var client = new SecretClient(new Uri($"https://{vaultName}.vault.azure.net"), credential);
->>>>>>> ac9f4750
 
         try
         {
@@ -180,13 +155,8 @@
     {
         ValidateRequiredParameters((nameof(vaultName), vaultName), (nameof(secretName), secretName), (nameof(subscriptionId), subscriptionId));
 
-<<<<<<< HEAD
-        var credential = await GetCredential(tenantId);
+        var credential = await GetCredential(tenantId, cancellationToken);
         var client = CreateSecretClient(vaultName, credential, retryPolicy);
-=======
-        var credential = await GetCredential(tenantId, cancellationToken);
-        var client = new SecretClient(new Uri($"https://{vaultName}.vault.azure.net"), credential);
->>>>>>> ac9f4750
 
         try
         {
@@ -208,13 +178,8 @@
     {
         ValidateRequiredParameters((nameof(vaultName), vaultName), (nameof(subscriptionId), subscriptionId));
 
-<<<<<<< HEAD
-        var credential = await GetCredential(tenantId);
+        var credential = await GetCredential(tenantId, cancellationToken);
         var client = CreateCertificateClient(vaultName, credential, retryPolicy);
-=======
-        var credential = await GetCredential(tenantId, cancellationToken);
-        var client = new CertificateClient(new Uri($"https://{vaultName}.vault.azure.net"), credential);
->>>>>>> ac9f4750
         var certificates = new List<string>();
 
         try
@@ -242,13 +207,8 @@
     {
         ValidateRequiredParameters((nameof(vaultName), vaultName), (nameof(certificateName), certificateName), (nameof(subscriptionId), subscriptionId));
 
-<<<<<<< HEAD
-        var credential = await GetCredential(tenantId);
+        var credential = await GetCredential(tenantId, cancellationToken);
         var client = CreateCertificateClient(vaultName, credential, retryPolicy);
-=======
-        var credential = await GetCredential(tenantId, cancellationToken);
-        var client = new CertificateClient(new Uri($"https://{vaultName}.vault.azure.net"), credential);
->>>>>>> ac9f4750
 
         try
         {
@@ -270,13 +230,8 @@
     {
         ValidateRequiredParameters((nameof(vaultName), vaultName), (nameof(certificateName), certificateName), (nameof(subscriptionId), subscriptionId));
 
-<<<<<<< HEAD
-        var credential = await GetCredential(tenantId);
+        var credential = await GetCredential(tenantId, cancellationToken);
         var client = CreateCertificateClient(vaultName, credential, retryPolicy);
-=======
-        var credential = await GetCredential(tenantId, cancellationToken);
-        var client = new CertificateClient(new Uri($"https://{vaultName}.vault.azure.net"), credential);
->>>>>>> ac9f4750
 
         try
         {
@@ -300,13 +255,8 @@
     {
         ValidateRequiredParameters((nameof(vaultName), vaultName), (nameof(certificateName), certificateName), (nameof(certificateData), certificateData), (nameof(subscriptionId), subscriptionId));
 
-<<<<<<< HEAD
-        var credential = await GetCredential(tenantId);
+        var credential = await GetCredential(tenantId, cancellationToken);
         var client = CreateCertificateClient(vaultName, credential, retryPolicy);
-=======
-        var credential = await GetCredential(tenantId, cancellationToken);
-        var client = new CertificateClient(new Uri($"https://{vaultName}.vault.azure.net"), credential);
->>>>>>> ac9f4750
 
         try
         {
