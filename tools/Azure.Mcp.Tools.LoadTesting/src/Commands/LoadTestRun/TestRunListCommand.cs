--- conflicted
+++ resolved
@@ -19,7 +19,6 @@
     public override string Name => "list";
     public override string Description =>
         $"""
-<<<<<<< HEAD
         List test runs for a given load test (Test ID) on a Load Testing resource. Here the input is test id and we get the LIST of test runs for the given id. Use this when asked to retrieve multiple test runs for a test id.
             Returns run-level metadata for each run (run id, display name, status, start/end times, duration, brief metrics summary).
             Does NOT return the test definition/configuration or run artifacts. To retrieve a specific run's full details, use test run get instead:
@@ -27,11 +26,6 @@
             Required parameters: --test-id and --test-resource-name (and --subscription). Use --resource-group when needed.
             Example:
             azmcp loadtesting testrun list --test-id <test-id> --test-resource-name <resource> --resource-group <rg> --subscription <sub>
-=======
-        Retrieves a comprehensive list of all test run executions for a specific load test configuration.
-        This command provides an overview of test execution history, allowing you to track performance
-        trends, compare results across multiple runs, and analyze testing patterns over time.
->>>>>>> 6ab7529f
         """;
     public override string Title => _commandTitle;
 
