--- conflicted
+++ resolved
@@ -19,15 +19,10 @@
     public override string Name => "get";
     public override string Description =>
         $"""
-<<<<<<< HEAD
         Retrieve the configuration for a load test (Test ID) defined in a Load Testing resource.
         Returns only the test definition and configuration (duration, ramp-up, virtual users, endpoint, etc.).
         Does NOT return any test runs or run-level data. To get run details (status, metrics, artifacts), use:
         azmcp loadtesting testrun get --testrun-id <id> --test-resource-name <resource> --resource-group <rg>
-=======
-        Get the Azure Load Testing test configuration for the specified load test id in the specified load test resource.
-        This command retrieves the details of a specific load test configuration, including its parameters and settings. Based on this we can see what all parameters were set for the test configuration.
->>>>>>> 6ab7529f
         """;
     public override string Title => _commandTitle;
 
