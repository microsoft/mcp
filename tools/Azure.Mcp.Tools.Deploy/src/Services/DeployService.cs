// Copyright (c) Microsoft Corporation.
// Licensed under the MIT License.

using Azure.Core;
using Azure.Mcp.Core.Services.Azure;
using Azure.Mcp.Core.Services.Azure.Tenant;
using Azure.Mcp.Tools.Deploy.Services.Util;

namespace Azure.Mcp.Tools.Deploy.Services;

public class DeployService(ITenantService tenantService) : BaseAzureService(tenantService), IDeployService
{
<<<<<<< HEAD
    public async Task<string> GetResourceLogsAsync(
         string subscriptionId,
         string resourceGroupName,
         int? limit = null)
    {
        TokenCredential credential = await GetCredential();
        string result = await ResourceLogService.GetResourceLogsAsync(
=======
    public async Task<string> GetAzdResourceLogsAsync(
         string workspaceFolder,
         string azdEnvName,
         string subscriptionId,
         int? limit = null,
         CancellationToken cancellationToken = default)
    {
        TokenCredential credential = await GetCredential(cancellationToken);
        string result = await AzdResourceLogService.GetAzdResourceLogsAsync(
>>>>>>> 18ed5f2c
            credential,
            subscriptionId,
            resourceGroupName,
            limit);
        return result;
    }
}<|MERGE_RESOLUTION|>--- conflicted
+++ resolved
@@ -10,25 +10,14 @@
 
 public class DeployService(ITenantService tenantService) : BaseAzureService(tenantService), IDeployService
 {
-<<<<<<< HEAD
     public async Task<string> GetResourceLogsAsync(
          string subscriptionId,
          string resourceGroupName,
-         int? limit = null)
-    {
-        TokenCredential credential = await GetCredential();
-        string result = await ResourceLogService.GetResourceLogsAsync(
-=======
-    public async Task<string> GetAzdResourceLogsAsync(
-         string workspaceFolder,
-         string azdEnvName,
-         string subscriptionId,
          int? limit = null,
          CancellationToken cancellationToken = default)
     {
         TokenCredential credential = await GetCredential(cancellationToken);
         string result = await AzdResourceLogService.GetAzdResourceLogsAsync(
->>>>>>> 18ed5f2c
             credential,
             subscriptionId,
             resourceGroupName,
