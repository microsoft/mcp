--- conflicted
+++ resolved
@@ -1,12 +1,8 @@
 // Copyright (c) Microsoft Corporation.
 // Licensed under the MIT License.
 
-<<<<<<< HEAD
-using System.Diagnostics.CodeAnalysis;
 using System.Security.Cryptography;
 using System.Text;
-=======
->>>>>>> df5c06fa
 using Azure.Mcp.Core.Commands;
 using Azure.Mcp.Tools.Deploy.Models;
 using Azure.Mcp.Tools.Deploy.Options;
@@ -71,12 +67,6 @@
 
         try
         {
-<<<<<<< HEAD
-            if (!Validate(parseResult.CommandResult, context.Response).IsValid)
-            {
-                return Task.FromResult(context.Response);
-            }
-
             using (SHA256 sha256Hash = SHA256.Create())
             {
                 byte[] bytes = sha256Hash.ComputeHash(Encoding.UTF8.GetBytes(options.ProjectName));
@@ -87,8 +77,6 @@
                     .AddTag(DeployTelemetryTags.DeploymentTool, options.ProvisioningTool)
                     .AddTag(DeployTelemetryTags.IacType, options.AzdIacOptions ?? string.Empty);
 
-=======
->>>>>>> df5c06fa
             var planTemplate = DeploymentPlanTemplateUtil.GetPlanTemplate(options.ProjectName, options.TargetAppService, options.ProvisioningTool, options.AzdIacOptions);
 
             context.Response.Message = planTemplate;
