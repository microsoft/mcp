// Copyright (c) Microsoft Corporation.
// Licensed under the MIT License.

using Azure.Mcp.Core.Commands;
using Azure.Mcp.Core.Commands.Subscription;
using Azure.Mcp.Core.Extensions;
using Azure.Mcp.Tools.Storage.Models;
using Azure.Mcp.Tools.Storage.Options;
using Azure.Mcp.Tools.Storage.Options.Account;
using Azure.Mcp.Tools.Storage.Services;
using Microsoft.Extensions.Logging;

namespace Azure.Mcp.Tools.Storage.Commands.Account;

public sealed class AccountCreateCommand(ILogger<AccountCreateCommand> logger) : SubscriptionCommand<AccountCreateOptions>()
{
    private const string CommandTitle = "Create Storage Account";
    private readonly ILogger<AccountCreateCommand> _logger = logger;

    // Define options from OptionDefinitions
    private readonly Option<string> _accountCreateOption = StorageOptionDefinitions.AccountCreate;
    private readonly Option<string> _locationOption = StorageOptionDefinitions.Location;
    private readonly Option<string> _skuOption = StorageOptionDefinitions.Sku;
    private readonly Option<string> _accessTierOption = StorageOptionDefinitions.AccessTier;
    private readonly Option<bool> _enableHierarchicalNamespaceOption = StorageOptionDefinitions.EnableHierarchicalNamespace;

    public override string Name => "create";

    public override string Description =>
        """
        Create a new Azure Storage account in the specified resource group and location.
        Creates a storage account with the specified configuration options. Returns the
        created storage account information including name, location, SKU, and other properties.
        """;

    public override string Title => CommandTitle;

    public override ToolMetadata Metadata => new()
    {
        Destructive = false,
        ReadOnly = false
    };

    protected override void RegisterOptions(Command command)
    {
        base.RegisterOptions(command);
        command.Options.Add(_accountCreateOption);
        RequireResourceGroup();
<<<<<<< HEAD
        command.AddOption(_locationOption);
        command.AddOption(_skuOption);
        command.AddOption(_accessTierOption);
        command.AddOption(_enableHierarchicalNamespaceOption);
=======
        command.Options.Add(_locationOption);
        command.Options.Add(_skuOption);
        command.Options.Add(_kindOption);
        command.Options.Add(_accessTierOption);
        command.Options.Add(_enableHttpsTrafficOnlyOption);
        command.Options.Add(_allowBlobPublicAccessOption);
        command.Options.Add(_enableHierarchicalNamespaceOption);
>>>>>>> e5d22a8a
    }

    protected override AccountCreateOptions BindOptions(ParseResult parseResult)
    {
        var options = base.BindOptions(parseResult);
<<<<<<< HEAD
        options.Account = parseResult.GetValueForOption(_accountCreateOption);
        options.Location = parseResult.GetValueForOption(_locationOption);
        options.Sku = parseResult.GetValueForOption(_skuOption);
        options.AccessTier = parseResult.GetValueForOption(_accessTierOption);
        options.EnableHierarchicalNamespace = parseResult.GetValueForOption(_enableHierarchicalNamespaceOption);
=======
        options.Account = parseResult.GetValueOrDefault(_accountCreateOption);
        options.Location = parseResult.GetValueOrDefault(_locationOption);
        options.Sku = parseResult.GetValueOrDefault(_skuOption);
        options.Kind = parseResult.GetValueOrDefault(_kindOption);
        options.AccessTier = parseResult.GetValueOrDefault(_accessTierOption);
        options.EnableHttpsTrafficOnly = parseResult.GetValueOrDefault(_enableHttpsTrafficOnlyOption);
        options.AllowBlobPublicAccess = parseResult.GetValueOrDefault(_allowBlobPublicAccessOption);
        options.EnableHierarchicalNamespace = parseResult.GetValueOrDefault(_enableHierarchicalNamespaceOption);
>>>>>>> e5d22a8a
        return options;
    }

    public override async Task<CommandResponse> ExecuteAsync(CommandContext context, ParseResult parseResult)
    {

        if (!Validate(parseResult.CommandResult, context.Response).IsValid)
        {
            return context.Response;
        }

        var options = BindOptions(parseResult);

        try
        {
            // Get the storage service from DI
            var storageService = context.GetService<IStorageService>();

            // Call service to create storage account
            var account = await storageService.CreateStorageAccount(
                options.Account!,
                options.ResourceGroup!,
                options.Location!,
                options.Subscription!,
                options.Sku,
                options.AccessTier,
                options.EnableHierarchicalNamespace,
                options.Tenant,
                options.RetryPolicy);

            // Set results
            context.Response.Results = ResponseResult.Create(
                new AccountCreateCommandResult(account),
                StorageJsonContext.Default.AccountCreateCommandResult);
        }
        catch (Exception ex)
        {
            // Log error with all relevant context
            _logger.LogError(ex,
                "Error creating storage account. Account: {Account}, ResourceGroup: {ResourceGroup}, Location: {Location}, Options: {@Options}",
                options.Account, options.ResourceGroup, options.Location, options);
            HandleException(context, ex);
        }

        return context.Response;
    }

    // Implementation-specific error handling
    protected override string GetErrorMessage(Exception ex) => ex switch
    {
        RequestFailedException reqEx when reqEx.Status == 409 =>
            "Storage account name already exists. Choose a different name.",
        RequestFailedException reqEx when reqEx.Status == 403 =>
            $"Authorization failed creating the storage account. Details: {reqEx.Message}",
        RequestFailedException reqEx when reqEx.Status == 404 =>
            "Resource group not found. Verify the resource group exists and you have access.",
        RequestFailedException reqEx => reqEx.Message,
        _ => base.GetErrorMessage(ex)
    };

    protected override int GetStatusCode(Exception ex) => ex switch
    {
        RequestFailedException reqEx => reqEx.Status,
        _ => base.GetStatusCode(ex)
    };

    // Strongly-typed result record
    internal record AccountCreateCommandResult(StorageAccountInfo Account);
}<|MERGE_RESOLUTION|>--- conflicted
+++ resolved
@@ -46,41 +46,20 @@
         base.RegisterOptions(command);
         command.Options.Add(_accountCreateOption);
         RequireResourceGroup();
-<<<<<<< HEAD
-        command.AddOption(_locationOption);
-        command.AddOption(_skuOption);
-        command.AddOption(_accessTierOption);
-        command.AddOption(_enableHierarchicalNamespaceOption);
-=======
         command.Options.Add(_locationOption);
         command.Options.Add(_skuOption);
-        command.Options.Add(_kindOption);
         command.Options.Add(_accessTierOption);
-        command.Options.Add(_enableHttpsTrafficOnlyOption);
-        command.Options.Add(_allowBlobPublicAccessOption);
         command.Options.Add(_enableHierarchicalNamespaceOption);
->>>>>>> e5d22a8a
     }
 
     protected override AccountCreateOptions BindOptions(ParseResult parseResult)
     {
         var options = base.BindOptions(parseResult);
-<<<<<<< HEAD
-        options.Account = parseResult.GetValueForOption(_accountCreateOption);
-        options.Location = parseResult.GetValueForOption(_locationOption);
-        options.Sku = parseResult.GetValueForOption(_skuOption);
-        options.AccessTier = parseResult.GetValueForOption(_accessTierOption);
-        options.EnableHierarchicalNamespace = parseResult.GetValueForOption(_enableHierarchicalNamespaceOption);
-=======
         options.Account = parseResult.GetValueOrDefault(_accountCreateOption);
         options.Location = parseResult.GetValueOrDefault(_locationOption);
         options.Sku = parseResult.GetValueOrDefault(_skuOption);
-        options.Kind = parseResult.GetValueOrDefault(_kindOption);
         options.AccessTier = parseResult.GetValueOrDefault(_accessTierOption);
-        options.EnableHttpsTrafficOnly = parseResult.GetValueOrDefault(_enableHttpsTrafficOnlyOption);
-        options.AllowBlobPublicAccess = parseResult.GetValueOrDefault(_allowBlobPublicAccessOption);
         options.EnableHierarchicalNamespace = parseResult.GetValueOrDefault(_enableHierarchicalNamespaceOption);
->>>>>>> e5d22a8a
         return options;
     }
 
