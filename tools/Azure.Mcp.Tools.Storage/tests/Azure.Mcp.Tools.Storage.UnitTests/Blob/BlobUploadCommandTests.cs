--- conflicted
+++ resolved
@@ -82,51 +82,6 @@
     }
 
     [Fact]
-<<<<<<< HEAD
-=======
-    public async Task ExecuteAsync_WithOverwriteOption_UploadsBlobWithOverwrite()
-    {
-        // Arrange
-        var uploadResult = new BlobUploadResult(
-            Blob: _knownBlob,
-            Container: _knownContainer,
-            UploadedFile: Path.GetFileName(_knownLocalFilePath),
-            LastModified: DateTimeOffset.UtcNow,
-            ETag: "\"0x8D123456789ABCD\"",
-            MD5Hash: "abc123def456"
-        );
-
-        _storageService.UploadBlob(
-            _knownAccount,
-            _knownContainer,
-            _knownBlob,
-            _knownLocalFilePath,
-            true,
-            _knownSubscription,
-            Arg.Any<string?>(),
-            Arg.Any<Core.Options.RetryPolicyOptions?>())
-            .Returns(uploadResult);
-
-        var args = _commandDefinition.Parse([
-            "--account", _knownAccount,
-            "--container", _knownContainer,
-            "--blob", _knownBlob,
-            "--local-file-path", _knownLocalFilePath,
-            "--overwrite",
-            "--subscription", _knownSubscription
-        ]);
-
-        // Act
-        var response = await _command.ExecuteAsync(_context, args);
-
-        // Assert
-        Assert.NotNull(response);
-        Assert.NotNull(response.Results);
-        Assert.Equal(200, response.Status);
-    }
-
-    [Fact]
->>>>>>> e5d22a8a
     public async Task ExecuteAsync_FileNotFoundError_ReturnsError()
     {
         // Arrange
