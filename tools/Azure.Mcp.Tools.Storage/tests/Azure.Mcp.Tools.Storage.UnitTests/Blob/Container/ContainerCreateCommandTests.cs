--- conflicted
+++ resolved
@@ -114,46 +114,6 @@
         Assert.Equal(expectedProperties.PublicAccess, result.Container.PublicAccess);
     }
 
-<<<<<<< HEAD
-=======
-    [Theory]
-    [InlineData("blob", PublicAccessType.Blob)]
-    [InlineData("container", PublicAccessType.BlobContainer)]
-    public async Task ExecuteAsync_CreatesContainerWithPublicAccess(string publicAccessInput, PublicAccessType expectedPublicAccess)
-    {
-        // Arrange
-        var expectedProperties = CreateMockBlobContainerProperties();
-        typeof(BlobContainerProperties).GetProperty("PublicAccess", System.Reflection.BindingFlags.Instance
-            | System.Reflection.BindingFlags.Public | System.Reflection.BindingFlags.NonPublic)
-            ?.SetValue(expectedProperties, expectedPublicAccess);
-
-        _storageService.CreateContainer(Arg.Is(_knownAccount), Arg.Is(_knownContainer),
-            Arg.Is(_knownSubscription), Arg.Is(publicAccessInput), Arg.Any<string>(), Arg.Any<RetryPolicyOptions>())
-            .Returns(expectedProperties);
-
-        var args = _commandDefinition.Parse([
-                "--account", _knownAccount,
-            "--container", _knownContainer,
-            "--subscription", _knownSubscription,
-            "--blob-container-public-access", publicAccessInput
-            ]);
-
-        // Act
-        var response = await _command.ExecuteAsync(_context, args);
-
-        // Assert
-        Assert.NotNull(response);
-        Assert.NotNull(response.Results);
-
-        var json = JsonSerializer.Serialize(response.Results);
-        var result = JsonSerializer.Deserialize<ContainerCreateResult>(json);
-
-        Assert.NotNull(result);
-        Assert.NotNull(result.Container);
-        Assert.Equal(expectedPublicAccess, result.Container.PublicAccess);
-    }
-
->>>>>>> e5d22a8a
     [Fact]
     public async Task ExecuteAsync_HandlesException()
     {
