--- conflicted
+++ resolved
@@ -88,14 +88,8 @@
 
         var response = await command.ExecuteAsync(context, args);
 
-<<<<<<< HEAD
-        Assert.Equal(404, response.Status);
+        Assert.Equal(HttpStatusCode.NotFound, response.Status);
         Assert.Contains("not found", response.Message);
-=======
-        Assert.NotNull(response);
-        Assert.Equal(HttpStatusCode.OK, response.Status);
-        Assert.Null(response.Results);
->>>>>>> 29f0f782
     }
 
     [Fact]
