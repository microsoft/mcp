// Copyright (c) Microsoft Corporation.
// Licensed under the MIT License.

using Azure.Mcp.Core.Areas;
using Azure.Mcp.Core.Commands;
using Azure.Mcp.Tools.FunctionApp.Commands.FunctionApp;
using Azure.Mcp.Tools.FunctionApp.Services;
using Microsoft.Extensions.DependencyInjection;

namespace Azure.Mcp.Tools.FunctionApp;

public class FunctionAppSetup : IAreaSetup
{
    public string Name => "functionapp";

    public void ConfigureServices(IServiceCollection services)
    {
        services.AddSingleton<IFunctionAppService, FunctionAppService>();

        services.AddSingleton<FunctionAppGetCommand>();
<<<<<<< HEAD
        services.AddSingleton<FunctionAppCreateCommand>();
=======
>>>>>>> ace91b7e
    }

    public CommandGroup RegisterCommands(IServiceProvider serviceProvider)
    {
        var functionApp = new CommandGroup(Name, "Function App operations - Commands for managing and accessing Azure Function App resources.");

        var getCommand = serviceProvider.GetRequiredService<FunctionAppGetCommand>();
        functionApp.AddCommand(getCommand.Name, getCommand);
<<<<<<< HEAD
        var createCommand = serviceProvider.GetRequiredService<FunctionAppCreateCommand>();
        functionApp.AddCommand(createCommand.Name, createCommand);
=======
>>>>>>> ace91b7e

        return functionApp;
    }
}<|MERGE_RESOLUTION|>--- conflicted
+++ resolved
@@ -18,10 +18,8 @@
         services.AddSingleton<IFunctionAppService, FunctionAppService>();
 
         services.AddSingleton<FunctionAppGetCommand>();
-<<<<<<< HEAD
+
         services.AddSingleton<FunctionAppCreateCommand>();
-=======
->>>>>>> ace91b7e
     }
 
     public CommandGroup RegisterCommands(IServiceProvider serviceProvider)
@@ -30,11 +28,9 @@
 
         var getCommand = serviceProvider.GetRequiredService<FunctionAppGetCommand>();
         functionApp.AddCommand(getCommand.Name, getCommand);
-<<<<<<< HEAD
+
         var createCommand = serviceProvider.GetRequiredService<FunctionAppCreateCommand>();
         functionApp.AddCommand(createCommand.Name, createCommand);
-=======
->>>>>>> ace91b7e
 
         return functionApp;
     }
