// Copyright (c) Microsoft Corporation.
// Licensed under the MIT License.

using Azure.Mcp.Core.Commands;
using Azure.Mcp.Core.Commands.Subscription;
<<<<<<< HEAD
using Azure.Mcp.Core.Models.Command;
using Azure.Mcp.Core.Services.Telemetry;
using Azure.Mcp.Tools.Quota.Models;
=======
>>>>>>> df5c06fa
using Azure.Mcp.Tools.Quota.Options;
using Azure.Mcp.Tools.Quota.Options.Region;
using Azure.Mcp.Tools.Quota.Services;
using Microsoft.Extensions.Logging;

namespace Azure.Mcp.Tools.Quota.Commands.Region;

public sealed class AvailabilityListCommand(ILogger<AvailabilityListCommand> logger) : SubscriptionCommand<AvailabilityListOptions>()
{
    private const string CommandTitle = "Get available regions for Azure resource types";
    private readonly ILogger<AvailabilityListCommand> _logger = logger;

    private readonly Option<string> _resourceTypesOption = QuotaOptionDefinitions.RegionCheck.ResourceTypes;
    private readonly Option<string> _cognitiveServiceModelNameOption = QuotaOptionDefinitions.RegionCheck.CognitiveServiceModelName;
    private readonly Option<string> _cognitiveServiceModelVersionOption = QuotaOptionDefinitions.RegionCheck.CognitiveServiceModelVersion;
    private readonly Option<string> _cognitiveServiceDeploymentSkuNameOption = QuotaOptionDefinitions.RegionCheck.CognitiveServiceDeploymentSkuName;

    public override string Name => "list";

    public override string Description =>
        """
        Given a list of Azure resource types, this tool will return a list of regions where the resource types are available. Always get the user's subscription ID before calling this tool.
        """;

    public override string Title => CommandTitle;
    public override ToolMetadata Metadata => new() { Destructive = false, ReadOnly = true };

    protected override void RegisterOptions(Command command)
    {
        base.RegisterOptions(command);
        command.Options.Add(_resourceTypesOption);
        command.Options.Add(_cognitiveServiceModelNameOption);
        command.Options.Add(_cognitiveServiceModelVersionOption);
        command.Options.Add(_cognitiveServiceDeploymentSkuNameOption);
    }

    protected override AvailabilityListOptions BindOptions(ParseResult parseResult)
    {
        var options = base.BindOptions(parseResult);
        options.ResourceTypes = parseResult.GetValue(_resourceTypesOption) ?? string.Empty;
        options.CognitiveServiceModelName = parseResult.GetValue(_cognitiveServiceModelNameOption);
        options.CognitiveServiceModelVersion = parseResult.GetValue(_cognitiveServiceModelVersionOption);
        options.CognitiveServiceDeploymentSkuName = parseResult.GetValue(_cognitiveServiceDeploymentSkuNameOption);
        return options;
    }

    public override async Task<CommandResponse> ExecuteAsync(CommandContext context, ParseResult parseResult)
    {
        if (!Validate(parseResult.CommandResult, context.Response).IsValid)
        {
            return context.Response;
        }

        var options = BindOptions(parseResult);

        try
        {

            context.Activity?.AddTag(QuotaTelemetryTags.ResourceTypes, options.ResourceTypes);

            var resourceTypes = options.ResourceTypes.Split(',')
                .Select(rt => rt.Trim())
                .Where(rt => !string.IsNullOrWhiteSpace(rt))
                .ToArray();

            if (resourceTypes.Length == 0)
            {
                throw new ArgumentException("Resource types cannot be empty.", nameof(options.ResourceTypes));
            }

            var quotaService = context.GetService<IQuotaService>();
            List<string> toolResult = await quotaService.GetAvailableRegionsForResourceTypesAsync(
                resourceTypes,
                options.Subscription!,
                options.CognitiveServiceModelName,
                options.CognitiveServiceModelVersion,
                options.CognitiveServiceDeploymentSkuName);

            _logger.LogInformation("Region check result: {ToolResult}", toolResult);

            context.Response.Results = toolResult?.Count > 0 ?
                ResponseResult.Create(
                    new RegionCheckCommandResult(toolResult),
                    QuotaJsonContext.Default.RegionCheckCommandResult) :
                null;
        }
        catch (Exception ex)
        {
            _logger.LogError(ex, "An exception occurred checking available Azure regions.");
            HandleException(context, ex);
        }

        return context.Response;
    }

    public record RegionCheckCommandResult(List<string> AvailableRegions);
}<|MERGE_RESOLUTION|>--- conflicted
+++ resolved
@@ -3,12 +3,7 @@
 
 using Azure.Mcp.Core.Commands;
 using Azure.Mcp.Core.Commands.Subscription;
-<<<<<<< HEAD
-using Azure.Mcp.Core.Models.Command;
-using Azure.Mcp.Core.Services.Telemetry;
 using Azure.Mcp.Tools.Quota.Models;
-=======
->>>>>>> df5c06fa
 using Azure.Mcp.Tools.Quota.Options;
 using Azure.Mcp.Tools.Quota.Options.Region;
 using Azure.Mcp.Tools.Quota.Services;
@@ -66,7 +61,6 @@
 
         try
         {
-
             context.Activity?.AddTag(QuotaTelemetryTags.ResourceTypes, options.ResourceTypes);
 
             var resourceTypes = options.ResourceTypes.Split(',')
