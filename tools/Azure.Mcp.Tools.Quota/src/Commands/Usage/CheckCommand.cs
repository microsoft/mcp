// Copyright (c) Microsoft Corporation.
// Licensed under the MIT License.

using Azure.Mcp.Core.Commands;
using Azure.Mcp.Core.Commands.Subscription;
<<<<<<< HEAD
using Azure.Mcp.Core.Models.Command;
using Azure.Mcp.Core.Services.Telemetry;
using Azure.Mcp.Tools.Quota.Models;
=======
>>>>>>> df5c06fa
using Azure.Mcp.Tools.Quota.Options;
using Azure.Mcp.Tools.Quota.Options.Usage;
using Azure.Mcp.Tools.Quota.Services;
using Azure.Mcp.Tools.Quota.Services.Util;
using Microsoft.Extensions.Logging;

namespace Azure.Mcp.Tools.Quota.Commands.Usage;

public class CheckCommand(ILogger<CheckCommand> logger) : SubscriptionCommand<CheckOptions>()
{
    private const string CommandTitle = "Check Azure resources usage and quota in a region";
    private readonly ILogger<CheckCommand> _logger = logger;

    private readonly Option<string> _regionOption = QuotaOptionDefinitions.QuotaCheck.Region;
    private readonly Option<string> _resourceTypesOption = QuotaOptionDefinitions.QuotaCheck.ResourceTypes;

    public override string Name => "check";

    public override string Description =>
        """
        This tool will check the usage and quota information for Azure resources in a region.
        """;

    public override string Title => CommandTitle;
    public override ToolMetadata Metadata => new() { Destructive = false, ReadOnly = true };

    protected override void RegisterOptions(Command command)
    {
        base.RegisterOptions(command);
        command.Options.Add(_regionOption);
        command.Options.Add(_resourceTypesOption);
    }

    protected override CheckOptions BindOptions(ParseResult parseResult)
    {
        var options = base.BindOptions(parseResult);
        options.Region = parseResult.GetValue(_regionOption) ?? string.Empty;
        options.ResourceTypes = parseResult.GetValue(_resourceTypesOption) ?? string.Empty;
        return options;
    }

    public override async Task<CommandResponse> ExecuteAsync(CommandContext context, ParseResult parseResult)
    {
        if (!Validate(parseResult.CommandResult, context.Response).IsValid)
        {
            return context.Response;
        }

        var options = BindOptions(parseResult);

        try
        {
<<<<<<< HEAD
            if (!Validate(parseResult.CommandResult, context.Response).IsValid)
            {
                return context.Response;
            }

            context.Activity?
                .AddTag(QuotaTelemetryTags.Region, options.Region)
                .AddTag(QuotaTelemetryTags.ResourceTypes, options.ResourceTypes);

            var ResourceTypes = options.ResourceTypes.Split(',')
=======
            var resourceTypes = options.ResourceTypes.Split(',')
>>>>>>> df5c06fa
                .Select(rt => rt.Trim())
                .Where(rt => !string.IsNullOrWhiteSpace(rt))
                .ToList();
            var quotaService = context.GetService<IQuotaService>();
            Dictionary<string, List<UsageInfo>> toolResult = await quotaService.GetAzureQuotaAsync(
                resourceTypes,
                options.Subscription!,
                options.Region);

            _logger.LogInformation("Quota check result: {ToolResult}", toolResult);

            context.Response.Results = toolResult?.Count > 0 ?
                ResponseResult.Create(
                    new UsageCheckCommandResult(toolResult),
                    QuotaJsonContext.Default.UsageCheckCommandResult) :
                null;
        }
        catch (Exception ex)
        {
            _logger.LogError(ex, "Error checking Azure resource usage");
            HandleException(context, ex);
        }
        return context.Response;

    }

    public record UsageCheckCommandResult(Dictionary<string, List<UsageInfo>> UsageInfo);

}<|MERGE_RESOLUTION|>--- conflicted
+++ resolved
@@ -3,12 +3,7 @@
 
 using Azure.Mcp.Core.Commands;
 using Azure.Mcp.Core.Commands.Subscription;
-<<<<<<< HEAD
-using Azure.Mcp.Core.Models.Command;
-using Azure.Mcp.Core.Services.Telemetry;
 using Azure.Mcp.Tools.Quota.Models;
-=======
->>>>>>> df5c06fa
 using Azure.Mcp.Tools.Quota.Options;
 using Azure.Mcp.Tools.Quota.Options.Usage;
 using Azure.Mcp.Tools.Quota.Services;
@@ -61,20 +56,11 @@
 
         try
         {
-<<<<<<< HEAD
-            if (!Validate(parseResult.CommandResult, context.Response).IsValid)
-            {
-                return context.Response;
-            }
-
             context.Activity?
                 .AddTag(QuotaTelemetryTags.Region, options.Region)
                 .AddTag(QuotaTelemetryTags.ResourceTypes, options.ResourceTypes);
 
-            var ResourceTypes = options.ResourceTypes.Split(',')
-=======
             var resourceTypes = options.ResourceTypes.Split(',')
->>>>>>> df5c06fa
                 .Select(rt => rt.Trim())
                 .Where(rt => !string.IsNullOrWhiteSpace(rt))
                 .ToList();
