--- conflicted
+++ resolved
@@ -21,10 +21,9 @@
 
         services.AddSingleton<AccountListCommand>();
 
-        services.AddSingleton<KeyValueListCommand>();
+        services.AddSingleton<KeyValueDeleteCommand>();
+        services.AddSingleton<KeyValueGetCommand>();
         services.AddSingleton<KeyValueSetCommand>();
-        services.AddSingleton<KeyValueShowCommand>();
-        services.AddSingleton<KeyValueDeleteCommand>();
 
         services.AddSingleton<KeyValueLockSetCommand>();
     }
@@ -51,21 +50,13 @@
 
         var keyValueDelete = serviceProvider.GetRequiredService<KeyValueDeleteCommand>();
         keyValue.AddCommand(keyValueDelete.Name, keyValueDelete);
-        var keyValueList = serviceProvider.GetRequiredService<KeyValueListCommand>();
-        keyValue.AddCommand(keyValueList.Name, keyValueList);
+        var keyValueGet = serviceProvider.GetRequiredService<KeyValueGetCommand>();
+        keyValue.AddCommand(keyValueGet.Name, keyValueGet);
         var keyValueSet = serviceProvider.GetRequiredService<KeyValueSetCommand>();
         keyValue.AddCommand(keyValueSet.Name, keyValueSet);
-        var keyValueShow = serviceProvider.GetRequiredService<KeyValueShowCommand>();
-        keyValue.AddCommand(keyValueShow.Name, keyValueShow);
 
-<<<<<<< HEAD
-        keyValue.AddCommand("delete", new KeyValueDeleteCommand(loggerFactory.CreateLogger<KeyValueDeleteCommand>()));
-        keyValue.AddCommand("get", new KeyValueGetCommand(loggerFactory.CreateLogger<KeyValueGetCommand>()));
-        keyValue.AddCommand("set", new KeyValueSetCommand(loggerFactory.CreateLogger<KeyValueSetCommand>()));
-=======
         var keyValueLockSet = serviceProvider.GetRequiredService<KeyValueLockSetCommand>();
         lockGroup.AddCommand(keyValueLockSet.Name, keyValueLockSet);
->>>>>>> 1cd111b8
 
         return appConfig;
     }
