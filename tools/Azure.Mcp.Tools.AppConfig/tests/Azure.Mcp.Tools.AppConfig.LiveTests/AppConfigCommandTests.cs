--- conflicted
+++ resolved
@@ -11,11 +11,8 @@
 using Azure.Mcp.Core.Services.Http;
 using Azure.Mcp.Tests;
 using Azure.Mcp.Tests.Client;
-<<<<<<< HEAD
 using Azure.Mcp.Tests.Client.Helpers;
 using Azure.Mcp.Tests.Generated.Models;
-=======
->>>>>>> 2c930f6f
 using Azure.Mcp.Tests.Helpers;
 using Azure.Mcp.Tools.AppConfig.Services;
 using Microsoft.Extensions.Caching.Memory;
@@ -32,7 +29,6 @@
     private const string SettingsKey = "settings";
     private readonly AppConfigService _appConfigService;
     private readonly ILogger<AppConfigService> _logger;
-    private readonly ServiceProvider _httpClientProvider;
 
     public AppConfigCommandTests(ITestOutputHelper output, TestProxyFixture fixture) : base(output, fixture)
     {
@@ -40,14 +36,11 @@
         var memoryCache = new MemoryCache(Microsoft.Extensions.Options.Options.Create(new MemoryCacheOptions()));
         var cacheService = new SingleUserCliCacheService(memoryCache);
         var tokenProvider = new SingleIdentityTokenCredentialProvider(NullLoggerFactory.Instance);
-        _httpClientProvider = TestHttpClientFactoryProvider.Create();
-<<<<<<< HEAD
-        var httpClientOptions = Microsoft.Extensions.Options.Options.Create(new HttpClientOptions());
+       var httpClientOptions = Microsoft.Extensions.Options.Options.Create(new HttpClientOptions());
         var serviceStartOptions = Microsoft.Extensions.Options.Options.Create(new ServiceStartOptions());
         var httpClientService = new HttpClientService(httpClientOptions, serviceStartOptions);
-=======
->>>>>>> 2c930f6f
-        var httpClientFactory = _httpClientProvider.GetRequiredService<IHttpClientFactory>();
+
+        var httpClientFactory = TestHttpClientFactoryProvider.Create().GetRequiredService<IHttpClientFactory>();
         var tenantService = new TenantService(tokenProvider, cacheService, httpClientFactory);
         var subscriptionService = new SubscriptionService(cacheService, tenantService);
         _appConfigService = new AppConfigService(subscriptionService, tenantService, _logger, httpClientService);
@@ -61,26 +54,6 @@
           Value = "\"contoso.com\""
         })
     };
-
-    protected override void Dispose(bool disposing)
-    {
-        if (disposing)
-        {
-            _httpClientProvider.Dispose();
-        }
-
-        base.Dispose(disposing);
-    }
-
-    protected override void Dispose(bool disposing)
-    {
-        if (disposing)
-        {
-            _httpClientProvider.Dispose();
-        }
-
-        base.Dispose(disposing);
-    }
 
     [Fact]
     public async Task Should_list_appconfig_accounts()
