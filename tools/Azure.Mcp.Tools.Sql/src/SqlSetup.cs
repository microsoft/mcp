// Copyright (c) Microsoft Corporation.
// Licensed under the MIT License.

using Azure.Mcp.Core.Areas;
using Azure.Mcp.Core.Commands;
using Azure.Mcp.Tools.Sql.Commands.Database;
using Azure.Mcp.Tools.Sql.Commands.ElasticPool;
using Azure.Mcp.Tools.Sql.Commands.EntraAdmin;
using Azure.Mcp.Tools.Sql.Commands.FirewallRule;
using Azure.Mcp.Tools.Sql.Commands.Server;
using Azure.Mcp.Tools.Sql.Services;
using Microsoft.Extensions.DependencyInjection;

namespace Azure.Mcp.Tools.Sql;

public class SqlSetup : IAreaSetup
{
    public string Name => "sql";

    public void ConfigureServices(IServiceCollection services)
    {
        services.AddSingleton<ISqlService, SqlService>();

        services.AddSingleton<DatabaseShowCommand>();
        services.AddSingleton<DatabaseListCommand>();
        services.AddSingleton<DatabaseCreateCommand>();
        services.AddSingleton<DatabaseUpdateCommand>();
        services.AddSingleton<DatabaseDeleteCommand>();

        services.AddSingleton<ServerCreateCommand>();
        services.AddSingleton<ServerDeleteCommand>();
        services.AddSingleton<ServerListCommand>();
        services.AddSingleton<ServerShowCommand>();

        services.AddSingleton<ElasticPoolListCommand>();

        services.AddSingleton<EntraAdminListCommand>();

        services.AddSingleton<FirewallRuleListCommand>();
        services.AddSingleton<FirewallRuleCreateCommand>();
        services.AddSingleton<FirewallRuleDeleteCommand>();
    }

    public CommandGroup RegisterCommands(IServiceProvider serviceProvider)
    {
        var sql = new CommandGroup(Name, "Azure SQL operations - Commands for managing Azure SQL databases, servers, and elastic pools. Includes operations for listing databases, configuring server settings, managing firewall rules, Entra ID administrators, and elastic pool resources.");

        var database = new CommandGroup("db", "SQL database operations");
        sql.AddSubGroup(database);

<<<<<<< HEAD
        database.AddCommand("show", new DatabaseShowCommand(loggerFactory.CreateLogger<DatabaseShowCommand>()));
        database.AddCommand("list", new DatabaseListCommand(loggerFactory.CreateLogger<DatabaseListCommand>()));
        database.AddCommand("create", new DatabaseCreateCommand(loggerFactory.CreateLogger<DatabaseCreateCommand>()));
        database.AddCommand("update", new DatabaseUpdateCommand(loggerFactory.CreateLogger<DatabaseUpdateCommand>()));
        database.AddCommand("rename", new DatabaseRenameCommand(loggerFactory.CreateLogger<DatabaseRenameCommand>()));
        database.AddCommand("delete", new DatabaseDeleteCommand(loggerFactory.CreateLogger<DatabaseDeleteCommand>()));
=======
        var databaseShow = serviceProvider.GetRequiredService<DatabaseShowCommand>();
        database.AddCommand(databaseShow.Name, databaseShow);
        var databaseList = serviceProvider.GetRequiredService<DatabaseListCommand>();
        database.AddCommand(databaseList.Name, databaseList);
        var databaseCreate = serviceProvider.GetRequiredService<DatabaseCreateCommand>();
        database.AddCommand(databaseCreate.Name, databaseCreate);
        var databaseUpdate = serviceProvider.GetRequiredService<DatabaseUpdateCommand>();
        database.AddCommand(databaseUpdate.Name, databaseUpdate);
        var databaseDelete = serviceProvider.GetRequiredService<DatabaseDeleteCommand>();
        database.AddCommand(databaseDelete.Name, databaseDelete);
>>>>>>> 13e0bafc

        var server = new CommandGroup("server", "SQL server operations");
        sql.AddSubGroup(server);

        var serverCreate = serviceProvider.GetRequiredService<ServerCreateCommand>();
        server.AddCommand(serverCreate.Name, serverCreate);
        var serverDelete = serviceProvider.GetRequiredService<ServerDeleteCommand>();
        server.AddCommand(serverDelete.Name, serverDelete);
        var serverList = serviceProvider.GetRequiredService<ServerListCommand>();
        server.AddCommand(serverList.Name, serverList);
        var serverShow = serviceProvider.GetRequiredService<ServerShowCommand>();
        server.AddCommand(serverShow.Name, serverShow);

        var elasticPool = new CommandGroup("elastic-pool", "SQL elastic pool operations");
        sql.AddSubGroup(elasticPool);
        var elasticPoolList = serviceProvider.GetRequiredService<ElasticPoolListCommand>();
        elasticPool.AddCommand(elasticPoolList.Name, elasticPoolList);

        var entraAdmin = new CommandGroup("entra-admin", "SQL server Microsoft Entra ID administrator operations");
        server.AddSubGroup(entraAdmin);

        var entraAdminList = serviceProvider.GetRequiredService<EntraAdminListCommand>();
        entraAdmin.AddCommand(entraAdminList.Name, entraAdminList);

        var firewallRule = new CommandGroup("firewall-rule", "SQL server firewall rule operations");
        server.AddSubGroup(firewallRule);

        var firewallRuleList = serviceProvider.GetRequiredService<FirewallRuleListCommand>();
        firewallRule.AddCommand(firewallRuleList.Name, firewallRuleList);
        var firewallRuleCreate = serviceProvider.GetRequiredService<FirewallRuleCreateCommand>();
        firewallRule.AddCommand(firewallRuleCreate.Name, firewallRuleCreate);
        var firewallRuleDelete = serviceProvider.GetRequiredService<FirewallRuleDeleteCommand>();
        firewallRule.AddCommand(firewallRuleDelete.Name, firewallRuleDelete);

        return sql;
    }
}<|MERGE_RESOLUTION|>--- conflicted
+++ resolved
@@ -48,14 +48,6 @@
         var database = new CommandGroup("db", "SQL database operations");
         sql.AddSubGroup(database);
 
-<<<<<<< HEAD
-        database.AddCommand("show", new DatabaseShowCommand(loggerFactory.CreateLogger<DatabaseShowCommand>()));
-        database.AddCommand("list", new DatabaseListCommand(loggerFactory.CreateLogger<DatabaseListCommand>()));
-        database.AddCommand("create", new DatabaseCreateCommand(loggerFactory.CreateLogger<DatabaseCreateCommand>()));
-        database.AddCommand("update", new DatabaseUpdateCommand(loggerFactory.CreateLogger<DatabaseUpdateCommand>()));
-        database.AddCommand("rename", new DatabaseRenameCommand(loggerFactory.CreateLogger<DatabaseRenameCommand>()));
-        database.AddCommand("delete", new DatabaseDeleteCommand(loggerFactory.CreateLogger<DatabaseDeleteCommand>()));
-=======
         var databaseShow = serviceProvider.GetRequiredService<DatabaseShowCommand>();
         database.AddCommand(databaseShow.Name, databaseShow);
         var databaseList = serviceProvider.GetRequiredService<DatabaseListCommand>();
@@ -66,7 +58,6 @@
         database.AddCommand(databaseUpdate.Name, databaseUpdate);
         var databaseDelete = serviceProvider.GetRequiredService<DatabaseDeleteCommand>();
         database.AddCommand(databaseDelete.Name, databaseDelete);
->>>>>>> 13e0bafc
 
         var server = new CommandGroup("server", "SQL server operations");
         sql.AddSubGroup(server);
