// Copyright (c) Microsoft Corporation.
// Licensed under the MIT License.

using Azure.Mcp.Core.Options;
using Azure.Mcp.Tools.Sql.Models;

namespace Azure.Mcp.Tools.Sql.Services;

public interface ISqlService
{
    /// <summary>
    /// Gets a SQL database from Azure SQL Server.
    /// </summary>
    /// <param name="serverName">The name of the SQL server</param>
    /// <param name="databaseName">The name of the database</param>
    /// <param name="resourceGroup">The resource group name</param>
    /// <param name="subscription">The subscription ID or name</param>
    /// <param name="retryPolicy">Optional retry policy options</param>
    /// <param name="cancellationToken">Cancellation token</param>
    /// <returns>The SQL database information</returns>
    /// <exception cref="KeyNotFoundException">Thrown when the database is not found</exception>
    Task<SqlDatabase> GetDatabaseAsync(
        string serverName,
        string databaseName,
        string resourceGroup,
        string subscription,
        RetryPolicyOptions? retryPolicy,
        CancellationToken cancellationToken = default);

    /// <summary>
    /// Creates a new SQL database in Azure SQL Server.
    /// </summary>
    /// <param name="serverName">The name of the SQL server</param>
    /// <param name="databaseName">The name of the database to create</param>
    /// <param name="resourceGroup">The resource group name</param>
    /// <param name="subscription">The subscription ID or name</param>
    /// <param name="skuName">Optional SKU name for the database</param>
    /// <param name="skuTier">Optional SKU tier for the database</param>
    /// <param name="skuCapacity">Optional SKU capacity for the database</param>
    /// <param name="collation">Optional collation for the database</param>
    /// <param name="maxSizeBytes">Optional maximum size in bytes for the database</param>
    /// <param name="elasticPoolName">Optional elastic pool name to assign the database to</param>
    /// <param name="zoneRedundant">Optional zone redundancy setting</param>
    /// <param name="readScale">Optional read scale setting</param>
    /// <param name="retryPolicy">Optional retry policy options</param>
    /// <param name="cancellationToken">Cancellation token</param>
    /// <returns>The created SQL database information</returns>
    Task<SqlDatabase> CreateDatabaseAsync(
        string serverName,
        string databaseName,
        string resourceGroup,
        string subscription,
        string? skuName = null,
        string? skuTier = null,
        int? skuCapacity = null,
        string? collation = null,
        long? maxSizeBytes = null,
        string? elasticPoolName = null,
        bool? zoneRedundant = null,
        string? readScale = null,
        RetryPolicyOptions? retryPolicy = null,
        CancellationToken cancellationToken = default);

    /// <summary>
    /// Gets a list of databases for a SQL server.
    /// </summary>
    /// <param name="serverName">The name of the SQL server</param>
    /// <param name="resourceGroup">The name of the resource group</param>
    /// <param name="subscription">The subscription ID or name</param>
    /// <param name="retryPolicy">Optional retry policy options</param>
    /// <param name="cancellationToken">Cancellation token</param>
    /// <returns>A list of SQL databases</returns>
    Task<List<SqlDatabase>> ListDatabasesAsync(
        string serverName,
        string resourceGroup,
        string subscription,
        RetryPolicyOptions? retryPolicy,
        CancellationToken cancellationToken = default);

    /// <summary>
    /// Gets a list of Microsoft Entra ID administrators for a SQL server.
    /// </summary>
    /// <param name="serverName">The name of the SQL server</param>
    /// <param name="resourceGroup">The name of the resource group</param>
    /// <param name="subscription">The subscription ID or name</param>
    /// <param name="retryPolicy">Optional retry policy options</param>
    /// <param name="cancellationToken">Cancellation token</param>
    /// <returns>A list of SQL server Entra administrators</returns>
    Task<List<SqlServerEntraAdministrator>> GetEntraAdministratorsAsync(
        string serverName,
        string resourceGroup,
        string subscription,
        RetryPolicyOptions? retryPolicy,
        CancellationToken cancellationToken = default);

    /// <summary>
    /// Gets a list of elastic pools for a SQL server.
    /// </summary>
    /// <param name="serverName">The name of the SQL server</param>
    /// <param name="resourceGroup">The name of the resource group</param>
    /// <param name="subscription">The subscription ID or name</param>
    /// <param name="retryPolicy">Optional retry policy options</param>
    /// <param name="cancellationToken">Cancellation token</param>
    /// <returns>A list of SQL elastic pools</returns>
    Task<List<SqlElasticPool>> GetElasticPoolsAsync(
        string serverName,
        string resourceGroup,
        string subscription,
        RetryPolicyOptions? retryPolicy,
        CancellationToken cancellationToken = default);

    /// <summary>
    /// Gets a list of firewall rules for a SQL server.
    /// </summary>
    /// <param name="serverName">The name of the SQL server</param>
    /// <param name="resourceGroup">The name of the resource group</param>
    /// <param name="subscription">The subscription ID or name</param>
    /// <param name="retryPolicy">Optional retry policy options</param>
    /// <param name="cancellationToken">Cancellation token</param>
    /// <returns>A list of SQL server firewall rules</returns>
    Task<List<SqlServerFirewallRule>> ListFirewallRulesAsync(
        string serverName,
        string resourceGroup,
        string subscription,
        RetryPolicyOptions? retryPolicy,
        CancellationToken cancellationToken = default);

    /// <summary>
    /// Creates a firewall rule for a SQL server.
    /// </summary>
    /// <param name="serverName">The name of the SQL server</param>
    /// <param name="resourceGroup">The name of the resource group</param>
    /// <param name="subscription">The subscription ID or name</param>
    /// <param name="firewallRuleName">The name of the firewall rule</param>
    /// <param name="startIpAddress">The start IP address of the firewall rule range</param>
    /// <param name="endIpAddress">The end IP address of the firewall rule range</param>
    /// <param name="retryPolicy">Optional retry policy options</param>
    /// <param name="cancellationToken">Cancellation token</param>
    /// <returns>The created SQL server firewall rule</returns>
    Task<SqlServerFirewallRule> CreateFirewallRuleAsync(
        string serverName,
        string resourceGroup,
        string subscription,
        string firewallRuleName,
        string startIpAddress,
        string endIpAddress,
        RetryPolicyOptions? retryPolicy,
        CancellationToken cancellationToken = default);

    /// <summary>
    /// Deletes a firewall rule from a SQL server.
    /// </summary>
    /// <param name="serverName">The name of the SQL server</param>
    /// <param name="resourceGroup">The name of the resource group</param>
    /// <param name="subscription">The subscription ID or name</param>
    /// <param name="firewallRuleName">The name of the firewall rule to delete</param>
    /// <param name="retryPolicy">Optional retry policy options</param>
    /// <param name="cancellationToken">Cancellation token</param>
    /// <returns>True if the firewall rule was successfully deleted</returns>
    Task<bool> DeleteFirewallRuleAsync(
        string serverName,
        string resourceGroup,
        string subscription,
        string firewallRuleName,
        RetryPolicyOptions? retryPolicy,
        CancellationToken cancellationToken = default);

    /// <summary>
<<<<<<< HEAD
    /// Deletes a SQL database from Azure SQL Server.
    /// </summary>
    /// <param name="serverName">The name of the SQL server</param>
    /// <param name="databaseName">The name of the database to delete</param>
    /// <param name="resourceGroup">The resource group name</param>
    /// <param name="subscription">The subscription ID or name</param>
    /// <param name="retryPolicy">Optional retry policy options</param>
    /// <param name="cancellationToken">Cancellation token</param>
    /// <returns>True if the database was successfully deleted</returns>
    Task<bool> DeleteDatabaseAsync(
        string serverName,
        string databaseName,
        string resourceGroup,
        string subscription,
        RetryPolicyOptions? retryPolicy = null,
=======
    /// Creates a new SQL server.
    /// </summary>
    /// <param name="serverName">The name of the SQL server</param>
    /// <param name="resourceGroup">The name of the resource group</param>
    /// <param name="subscription">The subscription ID or name</param>
    /// <param name="location">The Azure region location where the SQL server will be created</param>
    /// <param name="administratorLogin">The administrator login name for the SQL server</param>
    /// <param name="administratorPassword">The administrator password for the SQL server</param>
    /// <param name="version">The version of SQL Server to create (optional, defaults to latest)</param>
    /// <param name="publicNetworkAccess">Whether public network access is enabled (optional)</param>
    /// <param name="retryPolicy">Optional retry policy options</param>
    /// <param name="cancellationToken">Cancellation token</param>
    /// <returns>The created SQL server information</returns>
    Task<SqlServer> CreateServerAsync(
        string serverName,
        string resourceGroup,
        string subscription,
        string location,
        string administratorLogin,
        string administratorPassword,
        string? version,
        string? publicNetworkAccess,
        RetryPolicyOptions? retryPolicy,
        CancellationToken cancellationToken = default);

    /// <summary>
    /// Gets a SQL server.
    /// </summary>
    /// <param name="serverName">The name of the SQL server</param>
    /// <param name="resourceGroup">The name of the resource group</param>
    /// <param name="subscription">The subscription ID or name</param>
    /// <param name="retryPolicy">Optional retry policy options</param>
    /// <param name="cancellationToken">Cancellation token</param>
    /// <returns>The SQL server information</returns>
    /// <exception cref="KeyNotFoundException">Thrown when the server is not found</exception>
    Task<SqlServer> GetServerAsync(
        string serverName,
        string resourceGroup,
        string subscription,
        RetryPolicyOptions? retryPolicy,
        CancellationToken cancellationToken = default);

    /// <summary>
    /// Deletes a SQL server.
    /// </summary>
    /// <param name="serverName">The name of the SQL server</param>
    /// <param name="resourceGroup">The name of the resource group</param>
    /// <param name="subscription">The subscription ID or name</param>
    /// <param name="retryPolicy">Optional retry policy options</param>
    /// <param name="cancellationToken">Cancellation token</param>
    /// <returns>True if the server was successfully deleted</returns>
    Task<bool> DeleteServerAsync(
        string serverName,
        string resourceGroup,
        string subscription,
        RetryPolicyOptions? retryPolicy,
>>>>>>> 0db9d7e8
        CancellationToken cancellationToken = default);
}<|MERGE_RESOLUTION|>--- conflicted
+++ resolved
@@ -166,7 +166,6 @@
         CancellationToken cancellationToken = default);
 
     /// <summary>
-<<<<<<< HEAD
     /// Deletes a SQL database from Azure SQL Server.
     /// </summary>
     /// <param name="serverName">The name of the SQL server</param>
@@ -182,7 +181,9 @@
         string resourceGroup,
         string subscription,
         RetryPolicyOptions? retryPolicy = null,
-=======
+        CancellationToken cancellationToken = default);
+
+    /// <summary>
     /// Creates a new SQL server.
     /// </summary>
     /// <param name="serverName">The name of the SQL server</param>
@@ -239,6 +240,5 @@
         string resourceGroup,
         string subscription,
         RetryPolicyOptions? retryPolicy,
->>>>>>> 0db9d7e8
         CancellationToken cancellationToken = default);
 }