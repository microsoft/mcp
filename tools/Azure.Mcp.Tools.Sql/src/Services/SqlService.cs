--- conflicted
+++ resolved
@@ -473,12 +473,6 @@
     }
 
     /// <summary>
-<<<<<<< HEAD
-    /// Deletes a SQL database from an Azure SQL Server.
-    /// </summary>
-    /// <param name="serverName">The name of the SQL server</param>
-    /// <param name="databaseName">The name of the database to delete</param>
-=======
     /// Creates a new Azure SQL Server.
     /// </summary>
     /// <param name="serverName">The name of the SQL server to create</param>
@@ -565,51 +559,10 @@
     /// Retrieves a specific SQL server from Azure.
     /// </summary>
     /// <param name="serverName">The name of the SQL server</param>
->>>>>>> 0db9d7e8
-    /// <param name="resourceGroup">The name of the resource group containing the server</param>
-    /// <param name="subscription">The subscription ID or name</param>
-    /// <param name="retryPolicy">Optional retry policy configuration for resilient operations</param>
-    /// <param name="cancellationToken">Token to observe for cancellation requests</param>
-<<<<<<< HEAD
-    /// <returns>True if the database was successfully deleted</returns>
-    /// <exception cref="ArgumentException">Thrown when required parameters are null or empty</exception>
-    public async Task<bool> DeleteDatabaseAsync(
-        string serverName,
-        string databaseName,
-        string resourceGroup,
-        string subscription,
-        RetryPolicyOptions? retryPolicy = null,
-        CancellationToken cancellationToken = default)
-    {
-        ValidateRequiredParameters(serverName, databaseName, resourceGroup, subscription);
-
-        try
-        {
-            // Use ARM client directly for delete operations
-            var armClient = await CreateArmClientAsync(null, retryPolicy);
-            var subscriptionResource = armClient.GetSubscriptionResource(Azure.ResourceManager.Resources.SubscriptionResource.CreateResourceIdentifier(subscription));
-            var resourceGroupResource = await subscriptionResource.GetResourceGroupAsync(resourceGroup);
-            var sqlServerResource = await resourceGroupResource.Value.GetSqlServers().GetAsync(serverName);
-
-            var databaseResource = await sqlServerResource.Value.GetSqlDatabases().GetAsync(databaseName);
-
-            await databaseResource.Value.DeleteAsync(Azure.WaitUntil.Completed, cancellationToken);
-
-            _logger.LogInformation(
-                "Successfully deleted SQL database. Server: {Server}, Database: {Database}, ResourceGroup: {ResourceGroup}",
-                serverName, databaseName, resourceGroup);
-
-            return true;
-        }
-        catch (RequestFailedException ex) when (ex.Status == 404)
-        {
-            _logger.LogWarning(
-                "Database not found during delete operation. Server: {Server}, Database: {Database}, ResourceGroup: {ResourceGroup}",
-                serverName, databaseName, resourceGroup);
-
-            // Return false to indicate the database was not found (idempotent delete)
-            return false;
-=======
+    /// <param name="resourceGroup">The name of the resource group containing the server</param>
+    /// <param name="subscription">The subscription ID or name</param>
+    /// <param name="retryPolicy">Optional retry policy configuration for resilient operations</param>
+    /// <param name="cancellationToken">Token to observe for cancellation requests</param>
     /// <returns>The SQL server if found, otherwise throws KeyNotFoundException</returns>
     /// <exception cref="KeyNotFoundException">Thrown when the specified server is not found</exception>
     /// <exception cref="ArgumentException">Thrown when required parameters are null or empty</exception>
@@ -689,18 +642,69 @@
                 "SQL server not found during delete operation. Server: {Server}, ResourceGroup: {ResourceGroup}, Subscription: {Subscription}",
                 serverName, resourceGroup, subscription);
             return false; // Server doesn't exist
->>>>>>> 0db9d7e8
-        }
-        catch (Exception ex)
-        {
-            _logger.LogError(ex,
-<<<<<<< HEAD
+        }
+        catch (Exception ex)
+        {
+            _logger.LogError(ex,
+                "Error deleting SQL server. Server: {Server}, ResourceGroup: {ResourceGroup}, Subscription: {Subscription}",
+                serverName, resourceGroup, subscription);
+            throw;
+        }
+    }
+
+    /// <summary>
+    /// Deletes a SQL database from an Azure SQL Server.
+    /// </summary>
+    /// <param name="serverName">The name of the SQL server</param>
+    /// <param name="databaseName">The name of the database to delete</param>
+    /// <param name="resourceGroup">The name of the resource group containing the server</param>
+    /// <param name="subscription">The subscription ID or name</param>
+    /// <param name="retryPolicy">Optional retry policy configuration for resilient operations</param>
+    /// <param name="cancellationToken">Token to observe for cancellation requests</param>
+    /// <returns>True if the database was successfully deleted</returns>
+    /// <exception cref="ArgumentException">Thrown when required parameters are null or empty</exception>
+    public async Task<bool> DeleteDatabaseAsync(
+        string serverName,
+        string databaseName,
+        string resourceGroup,
+        string subscription,
+        RetryPolicyOptions? retryPolicy = null,
+        CancellationToken cancellationToken = default)
+    {
+        ValidateRequiredParameters(serverName, databaseName, resourceGroup, subscription);
+
+        try
+        {
+            // Use ARM client directly for delete operations
+            var armClient = await CreateArmClientAsync(null, retryPolicy);
+            var subscriptionResource = armClient.GetSubscriptionResource(Azure.ResourceManager.Resources.SubscriptionResource.CreateResourceIdentifier(subscription));
+            var resourceGroupResource = await subscriptionResource.GetResourceGroupAsync(resourceGroup);
+            var sqlServerResource = await resourceGroupResource.Value.GetSqlServers().GetAsync(serverName);
+
+            var databaseResource = await sqlServerResource.Value.GetSqlDatabases().GetAsync(databaseName);
+
+            await databaseResource.Value.DeleteAsync(Azure.WaitUntil.Completed, cancellationToken);
+
+            _logger.LogInformation(
+                "Successfully deleted SQL database. Server: {Server}, Database: {Database}, ResourceGroup: {ResourceGroup}",
+                serverName, databaseName, resourceGroup);
+
+            return true;
+        }
+        catch (RequestFailedException ex) when (ex.Status == 404)
+        {
+            _logger.LogWarning(
+                "Database not found during delete operation. Server: {Server}, Database: {Database}, ResourceGroup: {ResourceGroup}",
+                serverName, databaseName, resourceGroup);
+
+            // Return false to indicate the database was not found (idempotent delete)
+            return false;
+        }
+        catch (Exception ex)
+        {
+            _logger.LogError(ex,
                 "Error deleting SQL database. Server: {Server}, Database: {Database}, ResourceGroup: {ResourceGroup}, Subscription: {Subscription}",
                 serverName, databaseName, resourceGroup, subscription);
-=======
-                "Error deleting SQL server. Server: {Server}, ResourceGroup: {ResourceGroup}, Subscription: {Subscription}",
-                serverName, resourceGroup, subscription);
->>>>>>> 0db9d7e8
             throw;
         }
     }
