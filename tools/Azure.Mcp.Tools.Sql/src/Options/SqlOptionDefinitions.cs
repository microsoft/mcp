// Copyright (c) Microsoft Corporation.
// Licensed under the MIT License.

namespace Azure.Mcp.Tools.Sql.Options;

public static class SqlOptionDefinitions
{
    public const string ServerName = "server";
    public const string DatabaseName = "database";
    public const string FirewallRuleName = "firewall-rule-name";
    public const string StartIpAddress = "start-ip-address";
    public const string EndIpAddress = "end-ip-address";
<<<<<<< HEAD
    public const string SkuName = "sku-name";
    public const string SkuTier = "sku-tier";
    public const string SkuCapacity = "sku-capacity";
    public const string Collation = "collation";
    public const string MaxSizeBytes = "max-size-bytes";
    public const string ElasticPoolName = "elastic-pool-name";
    public const string ZoneRedundant = "zone-redundant";
    public const string ReadScale = "read-scale";
=======
    public const string AdministratorLogin = "administrator-login";
    public const string AdministratorPassword = "administrator-password";
    public const string Location = "location";
    public const string Version = "version";
    public const string PublicNetworkAccess = "public-network-access";
    public const string Force = "force";
>>>>>>> 0db9d7e8

    public static readonly Option<string> Server = new(
        $"--{ServerName}"
    )
    {
        Description = "The Azure SQL Server name.",
        Required = true
    };

    public static readonly Option<string> Database = new(
        $"--{DatabaseName}"
    )
    {
        Description = "The Azure SQL Database name.",
        Required = true
    };

    public static readonly Option<string> FirewallRuleNameOption = new(
        $"--{FirewallRuleName}"
    )
    {
        Description = "The name of the firewall rule.",
        Required = true
    };

    public static readonly Option<string> StartIpAddressOption = new(
        $"--{StartIpAddress}"
    )
    {
        Description = "The start IP address of the firewall rule range.",
        Required = true
    };

    public static readonly Option<string> EndIpAddressOption = new(
        $"--{EndIpAddress}"
    )
    {
        Description = "The end IP address of the firewall rule range.",
        Required = true
    };

<<<<<<< HEAD
    public static readonly Option<string> SkuNameOption = new(
        $"--{SkuName}"
    )
    {
        Description = "The SKU name for the database (e.g., Basic, S0, P1, GP_Gen5_2).",
        Required = false
    };

    public static readonly Option<string> SkuTierOption = new(
        $"--{SkuTier}"
    )
    {
        Description = "The SKU tier for the database (e.g., Basic, Standard, Premium, GeneralPurpose).",
        Required = false
    };

    public static readonly Option<int> SkuCapacityOption = new(
        $"--{SkuCapacity}"
    )
    {
        Description = "The SKU capacity (DTU or vCore count) for the database.",
        Required = false
    };

    public static readonly Option<string> CollationOption = new(
        $"--{Collation}"
    )
    {
        Description = "The collation for the database (e.g., SQL_Latin1_General_CP1_CI_AS).",
        Required = false
    };

    public static readonly Option<long> MaxSizeBytesOption = new(
        $"--{MaxSizeBytes}"
    )
    {
        Description = "The maximum size of the database in bytes.",
        Required = false
    };

    public static readonly Option<string> ElasticPoolNameOption = new(
        $"--{ElasticPoolName}"
    )
    {
        Description = "The name of the elastic pool to assign the database to.",
        Required = false
    };

    public static readonly Option<bool> ZoneRedundantOption = new(
        $"--{ZoneRedundant}"
    )
    {
        Description = "Whether the database should be zone redundant.",
        Required = false
    };

    public static readonly Option<string> ReadScaleOption = new(
        $"--{ReadScale}"
    )
    {
        Description = "Read scale option for the database (Enabled or Disabled).",
=======
    public static readonly Option<string> AdministratorLoginOption = new(
        $"--{AdministratorLogin}"
    )
    {
        Description = "The administrator login name for the SQL server.",
        Required = true
    };

    public static readonly Option<string> AdministratorPasswordOption = new(
        $"--{AdministratorPassword}"
    )
    {
        Description = "The administrator password for the SQL server.",
        Required = true
    };

    public static readonly Option<string> LocationOption = new(
        $"--{Location}"
    )
    {
        Description = "The Azure region location where the SQL server will be created.",
        Required = true
    };

    public static readonly Option<string> VersionOption = new(
        $"--{Version}"
    )
    {
        Description = "The version of SQL Server to create (e.g., '12.0').",
        Required = false
    };

    public static readonly Option<string> PublicNetworkAccessOption = new(
        $"--{PublicNetworkAccess}"
    )
    {
        Description = "Whether public network access is enabled for the SQL server ('Enabled' or 'Disabled').",
        Required = false
    };

    public static readonly Option<bool> ForceOption = new(
        $"--{Force}"
    )
    {
        Description = "Force delete the server without confirmation prompts.",
>>>>>>> 0db9d7e8
        Required = false
    };
}<|MERGE_RESOLUTION|>--- conflicted
+++ resolved
@@ -10,7 +10,12 @@
     public const string FirewallRuleName = "firewall-rule-name";
     public const string StartIpAddress = "start-ip-address";
     public const string EndIpAddress = "end-ip-address";
-<<<<<<< HEAD
+    public const string AdministratorLogin = "administrator-login";
+    public const string AdministratorPassword = "administrator-password";
+    public const string Location = "location";
+    public const string Version = "version";
+    public const string PublicNetworkAccess = "public-network-access";
+    public const string Force = "force";
     public const string SkuName = "sku-name";
     public const string SkuTier = "sku-tier";
     public const string SkuCapacity = "sku-capacity";
@@ -19,14 +24,6 @@
     public const string ElasticPoolName = "elastic-pool-name";
     public const string ZoneRedundant = "zone-redundant";
     public const string ReadScale = "read-scale";
-=======
-    public const string AdministratorLogin = "administrator-login";
-    public const string AdministratorPassword = "administrator-password";
-    public const string Location = "location";
-    public const string Version = "version";
-    public const string PublicNetworkAccess = "public-network-access";
-    public const string Force = "force";
->>>>>>> 0db9d7e8
 
     public static readonly Option<string> Server = new(
         $"--{ServerName}"
@@ -68,7 +65,54 @@
         Required = true
     };
 
-<<<<<<< HEAD
+    public static readonly Option<string> AdministratorLoginOption = new(
+        $"--{AdministratorLogin}"
+    )
+    {
+        Description = "The administrator login name for the SQL server.",
+        Required = true
+    };
+
+    public static readonly Option<string> AdministratorPasswordOption = new(
+        $"--{AdministratorPassword}"
+    )
+    {
+        Description = "The administrator password for the SQL server.",
+        Required = true
+    };
+
+    public static readonly Option<string> LocationOption = new(
+        $"--{Location}"
+    )
+    {
+        Description = "The Azure region location where the SQL server will be created.",
+        Required = true
+    };
+
+    public static readonly Option<string> VersionOption = new(
+        $"--{Version}"
+    )
+    {
+        Description = "The version of SQL Server to create (e.g., '12.0').",
+        Required = false
+    };
+
+    public static readonly Option<string> PublicNetworkAccessOption = new(
+        $"--{PublicNetworkAccess}"
+    )
+    {
+        Description = "Whether public network access is enabled for the SQL server ('Enabled' or 'Disabled').",
+        Required = false
+    };
+
+    public static readonly Option<bool> ForceOption = new(
+        $"--{Force}"
+    )
+    {
+        Description = "Force delete the server without confirmation prompts.",
+        Required = false
+    };
+
     public static readonly Option<string> SkuNameOption = new(
         $"--{SkuName}"
     )
@@ -130,53 +174,6 @@
     )
     {
         Description = "Read scale option for the database (Enabled or Disabled).",
-=======
-    public static readonly Option<string> AdministratorLoginOption = new(
-        $"--{AdministratorLogin}"
-    )
-    {
-        Description = "The administrator login name for the SQL server.",
-        Required = true
-    };
-
-    public static readonly Option<string> AdministratorPasswordOption = new(
-        $"--{AdministratorPassword}"
-    )
-    {
-        Description = "The administrator password for the SQL server.",
-        Required = true
-    };
-
-    public static readonly Option<string> LocationOption = new(
-        $"--{Location}"
-    )
-    {
-        Description = "The Azure region location where the SQL server will be created.",
-        Required = true
-    };
-
-    public static readonly Option<string> VersionOption = new(
-        $"--{Version}"
-    )
-    {
-        Description = "The version of SQL Server to create (e.g., '12.0').",
-        Required = false
-    };
-
-    public static readonly Option<string> PublicNetworkAccessOption = new(
-        $"--{PublicNetworkAccess}"
-    )
-    {
-        Description = "Whether public network access is enabled for the SQL server ('Enabled' or 'Disabled').",
-        Required = false
-    };
-
-    public static readonly Option<bool> ForceOption = new(
-        $"--{Force}"
-    )
-    {
-        Description = "Force delete the server without confirmation prompts.",
->>>>>>> 0db9d7e8
         Required = false
     };
 }