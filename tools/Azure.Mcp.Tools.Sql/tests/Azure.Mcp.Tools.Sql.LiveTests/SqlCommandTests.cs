--- conflicted
+++ resolved
@@ -279,10 +279,7 @@
         var poolType = firstPool.GetProperty("type").GetString();
         Assert.Equal("Microsoft.Sql/servers/elasticPools", poolType, ignoreCase: true);
     }
-<<<<<<< HEAD
 }
-*/
-=======
 
     [Fact]
     public async Task Should_CreateFirewallRule_Successfully()
@@ -417,4 +414,4 @@
         }
     }
 }
->>>>>>> b5571555
+*/