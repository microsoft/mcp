--- conflicted
+++ resolved
@@ -16,17 +16,10 @@
     /// <summary>
     /// AZSDK3493 = $..name
     /// </summary>
-<<<<<<< HEAD
     public override List<string> DisabledDefaultSanitizers =>
     [
         ..base.DisabledDefaultSanitizers,
-            "AZSDK3493"
-=======
-    public override List<string> DisabledDefaultSanitizers => 
-    [ 
-        .. base.DisabledDefaultSanitizers
-        "AZSDK3493" 
->>>>>>> e1692776
+        "AZSDK3493"
     ];
 
     public override bool EnableDefaultSanitizerAdditions => false;
