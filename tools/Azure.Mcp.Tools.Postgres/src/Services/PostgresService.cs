--- conflicted
+++ resolved
@@ -1,23 +1,17 @@
 // Copyright (c) Microsoft Corporation.
 // Licensed under the MIT License.
 
-<<<<<<< HEAD
-=======
 using System.Data;
 using System.Data.Common;
->>>>>>> a6df519e
 using System.Net;
 using Azure.Core;
 using Azure.Mcp.Core.Exceptions;
 using Azure.Mcp.Core.Services.Azure;
 using Azure.Mcp.Core.Services.Azure.ResourceGroup;
 using Azure.Mcp.Core.Services.Azure.Tenant;
-<<<<<<< HEAD
+using Azure.Mcp.Tools.Postgres.Auth;
 using Azure.Mcp.Tools.Postgres.Options;
-=======
-using Azure.Mcp.Tools.Postgres.Auth;
 using Azure.Mcp.Tools.Postgres.Providers;
->>>>>>> a6df519e
 using Azure.ResourceManager.PostgreSql.FlexibleServers;
 using Npgsql;
 
@@ -65,12 +59,8 @@
         var host = NormalizeServerName(server);
         var connectionString = $"Host={host};Database=postgres;Username={user};Password={passwordToUse}";
 
-<<<<<<< HEAD
-        await using var resource = await PostgresResource.CreateAsync(connectionString, authType);
-=======
->>>>>>> a6df519e
         var query = "SELECT datname FROM pg_database WHERE datistemplate = false;";
-        await using IPostgresResource resource = await _dbProvider.GetPostgresResource(connectionString);
+        await using IPostgresResource resource = await _dbProvider.GetPostgresResource(connectionString, authType);
         await using NpgsqlCommand command = _dbProvider.GetCommand(query, resource);
         await using DbDataReader reader = await _dbProvider.ExecuteReaderAsync(command);
         var dbs = new List<string>();
@@ -87,15 +77,9 @@
         var host = NormalizeServerName(server);
         var connectionString = $"Host={host};Database={database};Username={user};Password={passwordToUse}";
 
-<<<<<<< HEAD
-        await using var resource = await PostgresResource.CreateAsync(connectionString, authType);
-        await using var command = new NpgsqlCommand(query, resource.Connection);
-        await using var reader = await command.ExecuteReaderAsync();
-=======
-        await using IPostgresResource resource = await _dbProvider.GetPostgresResource(connectionString);
-        await using NpgsqlCommand command = _dbProvider.GetCommand(query, resource);
-        await using DbDataReader reader = await _dbProvider.ExecuteReaderAsync(command);
->>>>>>> a6df519e
+        await using IPostgresResource resource = await _dbProvider.GetPostgresResource(connectionString, authType);
+        await using NpgsqlCommand command = _dbProvider.GetCommand(query, resource);
+        await using DbDataReader reader = await _dbProvider.ExecuteReaderAsync(command);
 
         var rows = new List<string>();
 
@@ -134,12 +118,8 @@
         var host = NormalizeServerName(server);
         var connectionString = $"Host={host};Database={database};Username={user};Password={passwordToUse}";
 
-<<<<<<< HEAD
-        await using var resource = await PostgresResource.CreateAsync(connectionString, authType);
-=======
->>>>>>> a6df519e
         var query = "SELECT table_name FROM information_schema.tables WHERE table_schema = 'public';";
-        await using IPostgresResource resource = await _dbProvider.GetPostgresResource(connectionString);
+        await using IPostgresResource resource = await _dbProvider.GetPostgresResource(connectionString, authType);
         await using NpgsqlCommand command = _dbProvider.GetCommand(query, resource);
         await using DbDataReader reader = await _dbProvider.ExecuteReaderAsync(command);
         var tables = new List<string>();
@@ -156,18 +136,11 @@
         var host = NormalizeServerName(server);
         var connectionString = $"Host={host};Database={database};Username={user};Password={passwordToUse}";
 
-<<<<<<< HEAD
-        await using var resource = await PostgresResource.CreateAsync(connectionString, authType);
         var query = $"SELECT column_name, data_type FROM information_schema.columns WHERE table_name = @tableName;";
-        await using var command = new NpgsqlCommand(query, resource.Connection);
+        await using IPostgresResource resource = await _dbProvider.GetPostgresResource(connectionString, authType);
+        await using NpgsqlCommand command = _dbProvider.GetCommand(query, resource);
         command.Parameters.AddWithValue("tableName", table);
-        await using var reader = await command.ExecuteReaderAsync();
-=======
-        var query = $"SELECT column_name, data_type FROM information_schema.columns WHERE table_name = '{table}';";
-        await using IPostgresResource resource = await _dbProvider.GetPostgresResource(connectionString);
-        await using NpgsqlCommand command = _dbProvider.GetCommand(query, resource);
-        await using DbDataReader reader = await _dbProvider.ExecuteReaderAsync(command);
->>>>>>> a6df519e
+        await using DbDataReader reader = await _dbProvider.ExecuteReaderAsync(command);
         var schema = new List<string>();
         while (await reader.ReadAsync())
         {
@@ -258,7 +231,6 @@
             throw new Exception($"Failed to update parameter '{param}' to value '{value}'.");
         }
     }
-<<<<<<< HEAD
 
     private async Task<string> GetPassword(string authType, string? password)
     {
@@ -278,66 +250,4 @@
 
         throw new CommandValidationException($"Unsupported authentication type. Please use '{AuthTypes.MicrosoftEntra}' or '{AuthTypes.PostgreSQL}'", HttpStatusCode.BadRequest);
     }
-
-    private sealed class PostgresResource : IAsyncDisposable
-    {
-        public NpgsqlConnection Connection { get; }
-        private readonly NpgsqlDataSource _dataSource;
-
-        public static async Task<PostgresResource> CreateAsync(string connectionString, string authType)
-        {
-            // Configure SSL settings for secure connection
-            var connectionBuilder = new NpgsqlConnectionStringBuilder(connectionString)
-            {
-                SslMode = SslMode.VerifyFull // See: https://www.npgsql.org/doc/security.html?tabs=tabid-1#encryption-ssltls
-            };
-
-            var dataSource = new NpgsqlSlimDataSourceBuilder(connectionBuilder.ConnectionString)
-                .EnableTransportSecurity()
-                .Build();
-
-            NpgsqlConnection connection;
-            try
-            {
-                connection = await dataSource.OpenConnectionAsync();
-            }
-            catch (PostgresException e) when (e.Message.Contains("28P01"))
-            {
-                if (string.IsNullOrEmpty(authType))
-                {
-                    throw new CommandValidationException($"Authentication failed. No authentication type was provided so '{AuthTypes.MicrosoftEntra}' was used." +
-                        $"Please ensure that the user has the necessary permissions or explicitly use another authentication mechanism like '{AuthTypes.PostgreSQL}' providing the user password.", HttpStatusCode.Unauthorized);
-                }
-
-                if (AuthTypes.MicrosoftEntra.Equals(authType, StringComparison.InvariantCultureIgnoreCase))
-                {
-                    throw new CommandValidationException($"Authentication failed using the request authentication type '{AuthTypes.MicrosoftEntra}'. " +
-                        $"Please ensure that the user has the necessary permissions or explicitly use another authentication mechanism like '{AuthTypes.PostgreSQL}' providing the user password.", HttpStatusCode.Unauthorized);
-                }
-
-                if (AuthTypes.PostgreSQL.Equals(authType, StringComparison.InvariantCultureIgnoreCase))
-                {
-                    throw new CommandValidationException($"Authentication failed using the request authentication type '{AuthTypes.PostgreSQL}'. " +
-                        $"Please ensure that the user has the necessary permissions or explicitly use another authentication mechanism like '{AuthTypes.MicrosoftEntra}'.", HttpStatusCode.Unauthorized);
-                }
-
-                throw;
-            }
-            return new PostgresResource(dataSource, connection);
-        }
-
-        public async ValueTask DisposeAsync()
-        {
-            await Connection.DisposeAsync();
-            await _dataSource.DisposeAsync();
-        }
-
-        private PostgresResource(NpgsqlDataSource dataSource, NpgsqlConnection connection)
-        {
-            _dataSource = dataSource;
-            Connection = connection;
-        }
-    }
-=======
->>>>>>> a6df519e
 }