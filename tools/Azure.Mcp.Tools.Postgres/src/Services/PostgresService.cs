// Copyright (c) Microsoft Corporation.
// Licensed under the MIT License.

using System.Data;
using System.Data.Common;
using System.Net;
using Azure.Mcp.Core.Exceptions;
using Azure.Mcp.Core.Services.Azure;
using Azure.Mcp.Core.Services.Azure.ResourceGroup;
<<<<<<< HEAD
using Azure.Mcp.Tools.Postgres.Auth;
using Azure.Mcp.Tools.Postgres.Providers;
=======
using Azure.Mcp.Core.Services.Azure.Tenant;
>>>>>>> 6099f336
using Azure.ResourceManager.PostgreSql.FlexibleServers;
using Npgsql;

namespace Azure.Mcp.Tools.Postgres.Services;

public class PostgresService : BaseAzureService, IPostgresService
{
    private readonly IResourceGroupService _resourceGroupService;
<<<<<<< HEAD
    private readonly IEntraTokenProvider _entraTokenAuth;
    private readonly IDbProvider _dbProvider;
    private string? _cachedEntraIdAccessToken;
    private DateTime _tokenExpiryTime;

    public PostgresService(IResourceGroupService resourceGroupService, IEntraTokenProvider entraTokenAuth, IDbProvider dbProvider)
=======

    public PostgresService(
        IResourceGroupService resourceGroupService,
        ITenantService tenantService)
        : base(tenantService)
>>>>>>> 6099f336
    {
        _resourceGroupService = resourceGroupService ?? throw new ArgumentNullException(nameof(resourceGroupService));
        _entraTokenAuth = entraTokenAuth;
        _dbProvider = dbProvider;
    }

    private async Task<string> GetEntraIdAccessTokenAsync(CancellationToken cancellationToken = default)
    {
<<<<<<< HEAD
        if (_cachedEntraIdAccessToken != null && DateTime.UtcNow < _tokenExpiryTime)
        {
            return _cachedEntraIdAccessToken;
        }

        var tokenCredential = await GetCredential();
        var accessToken = await _entraTokenAuth.GetEntraToken(tokenCredential);
        _cachedEntraIdAccessToken = accessToken.Token;
        _tokenExpiryTime = accessToken.ExpiresOn.UtcDateTime.AddSeconds(-60); // Subtract 60 seconds as a buffer.

        return _cachedEntraIdAccessToken;
=======
        var tokenRequestContext = new TokenRequestContext(["https://ossrdbms-aad.database.windows.net/.default"]);
        TokenCredential tokenCredential = await GetCredential(cancellationToken);
        AccessToken accessToken = await tokenCredential
            .GetTokenAsync(tokenRequestContext, cancellationToken);

        return accessToken.Token;
>>>>>>> 6099f336
    }

    private static string NormalizeServerName(string server)
    {
        if (!server.Contains('.'))
        {
            return server + ".postgres.database.azure.com";
        }
        return server;
    }

    public async Task<List<string>> ListDatabasesAsync(string subscriptionId, string resourceGroup, string user, string server)
    {
        var entraIdAccessToken = await GetEntraIdAccessTokenAsync();
        var host = NormalizeServerName(server);
        var connectionString = $"Host={host};Database=postgres;Username={user};Password={entraIdAccessToken}";

        var query = "SELECT datname FROM pg_database WHERE datistemplate = false;";
        await using IPostgresResource resource = await _dbProvider.GetPostgresResource(connectionString);
        await using NpgsqlCommand command = _dbProvider.GetCommand(query, resource);
        await using DbDataReader reader = await _dbProvider.ExecuteReaderAsync(command);
        var dbs = new List<string>();
        while (await reader.ReadAsync())
        {
            dbs.Add(reader.GetString(0));
        }
        return dbs;
    }

    public async Task<List<string>> ExecuteQueryAsync(string subscriptionId, string resourceGroup, string user, string server, string database, string query)
    {
        var entraIdAccessToken = await GetEntraIdAccessTokenAsync();
        var host = NormalizeServerName(server);
        var connectionString = $"Host={host};Database={database};Username={user};Password={entraIdAccessToken}";

        await using IPostgresResource resource = await _dbProvider.GetPostgresResource(connectionString);
        await using NpgsqlCommand command = _dbProvider.GetCommand(query, resource);
        await using DbDataReader reader = await _dbProvider.ExecuteReaderAsync(command);

        var rows = new List<string>();

        var columnNames = Enumerable.Range(0, reader.FieldCount)
                               .Select(reader.GetName)
                               .ToArray();
        rows.Add(string.Join(", ", columnNames));
        while (await reader.ReadAsync())
        {
            var row = new List<string>();
            for (int i = 0; i < reader.FieldCount; i++)
            {
                try
                {
                    row.Add(reader[i]?.ToString() ?? "NULL");
                }
                catch (InvalidCastException)
                {
                    throw new CommandValidationException($"E_QUERY_UNSUPPORTED_COMPLEX_TYPES. The PostgreSQL query failed because it returned one or more columns with non-standard data types (extension or user-defined) unsupported by the MCP agent.\nColumn that failed: '{columnNames[i]}'.\n" +
                        $"Action required:\n" +
                        $"1. Obtain the exact schema for all the tables involved in the query.\n" +
                        $"2. Identify which columns have non-standard data types.\n" +
                        $"3. Modify the query to convert them to a supported type (e.g. using CAST or converting to text, integer, or the appropriate standard type).\n" +
                        $"4. Re-execute the modified query.\n" +
                        $"Please perform steps 1-4 now and re-execute.", HttpStatusCode.BadRequest);
                }
            }
            rows.Add(string.Join(", ", row));
        }
        return rows;
    }

    public async Task<List<string>> ListTablesAsync(string subscriptionId, string resourceGroup, string user, string server, string database)
    {
        var entraIdAccessToken = await GetEntraIdAccessTokenAsync();
        var host = NormalizeServerName(server);
        var connectionString = $"Host={host};Database={database};Username={user};Password={entraIdAccessToken}";

        var query = "SELECT table_name FROM information_schema.tables WHERE table_schema = 'public';";
        await using IPostgresResource resource = await _dbProvider.GetPostgresResource(connectionString);
        await using NpgsqlCommand command = _dbProvider.GetCommand(query, resource);
        await using DbDataReader reader = await _dbProvider.ExecuteReaderAsync(command);
        var tables = new List<string>();
        while (await reader.ReadAsync())
        {
            tables.Add(reader.GetString(0));
        }
        return tables;
    }

    public async Task<List<string>> GetTableSchemaAsync(string subscriptionId, string resourceGroup, string user, string server, string database, string table)
    {
        var entraIdAccessToken = await GetEntraIdAccessTokenAsync();
        var host = NormalizeServerName(server);
        var connectionString = $"Host={host};Database={database};Username={user};Password={entraIdAccessToken}";

        var query = $"SELECT column_name, data_type FROM information_schema.columns WHERE table_name = '{table}';";
        await using IPostgresResource resource = await _dbProvider.GetPostgresResource(connectionString);
        await using NpgsqlCommand command = _dbProvider.GetCommand(query, resource);
        await using DbDataReader reader = await _dbProvider.ExecuteReaderAsync(command);
        var schema = new List<string>();
        while (await reader.ReadAsync())
        {
            schema.Add($"{reader.GetString(0)}: {reader.GetString(1)}");
        }
        return schema;
    }

    public async Task<List<string>> ListServersAsync(string subscriptionId, string resourceGroup, string user)
    {
        var rg = await _resourceGroupService.GetResourceGroupResource(subscriptionId, resourceGroup);
        if (rg == null)
        {
            throw new Exception($"Resource group '{resourceGroup}' not found.");
        }
        var serverList = new List<string>();
        await foreach (PostgreSqlFlexibleServerResource server in rg.GetPostgreSqlFlexibleServers().GetAllAsync())
        {
            serverList.Add(server.Data.Name);
        }
        return serverList;
    }

    public async Task<string> GetServerConfigAsync(string subscriptionId, string resourceGroup, string user, string server)
    {
        var rg = await _resourceGroupService.GetResourceGroupResource(subscriptionId, resourceGroup);
        if (rg == null)
        {
            throw new Exception($"Resource group '{resourceGroup}' not found.");
        }
        var pgServer = await rg.GetPostgreSqlFlexibleServerAsync(server);
        var pgServerData = pgServer.Value.Data;
        var result = $"Server Name: {pgServerData.Name}\n" +
                 $"Location: {pgServerData.Location}\n" +
                 $"Version: {pgServerData.Version}\n" +
                 $"SKU: {pgServerData.Sku?.Name}\n" +
                 $"Storage Size (GB): {pgServerData.Storage?.StorageSizeInGB}\n" +
                 $"Backup Retention Days: {pgServerData.Backup?.BackupRetentionDays}\n" +
                 $"Geo-Redundant Backup: {pgServerData.Backup?.GeoRedundantBackup}";
        return result;
    }

    public async Task<string> GetServerParameterAsync(string subscriptionId, string resourceGroup, string user, string server, string param)
    {
        var rg = await _resourceGroupService.GetResourceGroupResource(subscriptionId, resourceGroup);
        if (rg == null)
        {
            throw new Exception($"Resource group '{resourceGroup}' not found.");
        }
        var pgServer = await rg.GetPostgreSqlFlexibleServerAsync(server);

        var configResponse = await pgServer.Value.GetPostgreSqlFlexibleServerConfigurationAsync(param);
        if (configResponse?.Value?.Data == null)
        {
            throw new Exception($"Parameter '{param}' not found.");
        }
        return configResponse.Value.Data.Value;
    }

    public async Task<string> SetServerParameterAsync(string subscriptionId, string resourceGroup, string user, string server, string param, string value)
    {
        var rg = await _resourceGroupService.GetResourceGroupResource(subscriptionId, resourceGroup);
        if (rg == null)
        {
            throw new Exception($"Resource group '{resourceGroup}' not found.");
        }
        var pgServer = await rg.GetPostgreSqlFlexibleServerAsync(server);

        var configResponse = await pgServer.Value.GetPostgreSqlFlexibleServerConfigurationAsync(param);
        if (configResponse?.Value?.Data == null)
        {
            throw new Exception($"Parameter '{param}' not found.");
        }

        var configData = new PostgreSqlFlexibleServerConfigurationData
        {
            Value = value,
            Source = "user-override"
        };

        var updateOperation = await configResponse.Value.UpdateAsync(WaitUntil.Completed, configData);
        if (updateOperation.HasCompleted && updateOperation.HasValue)
        {
            return $"Parameter '{param}' updated successfully to '{value}'.";
        }
        else
        {
            throw new Exception($"Failed to update parameter '{param}' to value '{value}'.");
        }
    }
}<|MERGE_RESOLUTION|>--- conflicted
+++ resolved
@@ -4,15 +4,13 @@
 using System.Data;
 using System.Data.Common;
 using System.Net;
+using Azure.Core;
 using Azure.Mcp.Core.Exceptions;
 using Azure.Mcp.Core.Services.Azure;
 using Azure.Mcp.Core.Services.Azure.ResourceGroup;
-<<<<<<< HEAD
+using Azure.Mcp.Core.Services.Azure.Tenant;
 using Azure.Mcp.Tools.Postgres.Auth;
 using Azure.Mcp.Tools.Postgres.Providers;
-=======
-using Azure.Mcp.Core.Services.Azure.Tenant;
->>>>>>> 6099f336
 using Azure.ResourceManager.PostgreSql.FlexibleServers;
 using Npgsql;
 
@@ -21,20 +19,15 @@
 public class PostgresService : BaseAzureService, IPostgresService
 {
     private readonly IResourceGroupService _resourceGroupService;
-<<<<<<< HEAD
     private readonly IEntraTokenProvider _entraTokenAuth;
     private readonly IDbProvider _dbProvider;
-    private string? _cachedEntraIdAccessToken;
-    private DateTime _tokenExpiryTime;
-
-    public PostgresService(IResourceGroupService resourceGroupService, IEntraTokenProvider entraTokenAuth, IDbProvider dbProvider)
-=======
 
     public PostgresService(
         IResourceGroupService resourceGroupService,
-        ITenantService tenantService)
+        ITenantService tenantService,
+        IEntraTokenProvider entraTokenAuth,
+        IDbProvider dbProvider)
         : base(tenantService)
->>>>>>> 6099f336
     {
         _resourceGroupService = resourceGroupService ?? throw new ArgumentNullException(nameof(resourceGroupService));
         _entraTokenAuth = entraTokenAuth;
@@ -43,26 +36,10 @@
 
     private async Task<string> GetEntraIdAccessTokenAsync(CancellationToken cancellationToken = default)
     {
-<<<<<<< HEAD
-        if (_cachedEntraIdAccessToken != null && DateTime.UtcNow < _tokenExpiryTime)
-        {
-            return _cachedEntraIdAccessToken;
-        }
-
-        var tokenCredential = await GetCredential();
-        var accessToken = await _entraTokenAuth.GetEntraToken(tokenCredential);
-        _cachedEntraIdAccessToken = accessToken.Token;
-        _tokenExpiryTime = accessToken.ExpiresOn.UtcDateTime.AddSeconds(-60); // Subtract 60 seconds as a buffer.
-
-        return _cachedEntraIdAccessToken;
-=======
-        var tokenRequestContext = new TokenRequestContext(["https://ossrdbms-aad.database.windows.net/.default"]);
         TokenCredential tokenCredential = await GetCredential(cancellationToken);
-        AccessToken accessToken = await tokenCredential
-            .GetTokenAsync(tokenRequestContext, cancellationToken);
+        AccessToken accessToken = await _entraTokenAuth.GetEntraToken(tokenCredential, cancellationToken);
 
         return accessToken.Token;
->>>>>>> 6099f336
     }
 
     private static string NormalizeServerName(string server)
