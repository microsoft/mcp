--- conflicted
+++ resolved
@@ -94,22 +94,17 @@
         var metrics = new CommandGroup("metrics", "Azure Monitor metrics operations - Commands for querying and analyzing Azure Monitor metrics.");
         monitor.AddSubGroup(metrics);
 
-<<<<<<< HEAD
-        metrics.AddCommand("query", new MetricsQueryCommand(loggerFactory.CreateLogger<MetricsQueryCommand>()));
-        metrics.AddCommand("definitions", new MetricsDefinitionsCommand(loggerFactory.CreateLogger<MetricsDefinitionsCommand>()));
-
-        // Create ActivityLog command group and register commands
-        var activityLog = new CommandGroup("activitylog", "Azure Monitor activity log operations - Commands for querying and analyzing activity logs for Azure resources.");
-        monitor.AddSubGroup(activityLog);
-
-        activityLog.AddCommand("list", new ActivityLogListCommand(loggerFactory.CreateLogger<ActivityLogListCommand>()));
-=======
         var metricsQuery = serviceProvider.GetRequiredService<MetricsQueryCommand>();
         metrics.AddCommand(metricsQuery.Name, metricsQuery);
         var metricsDefinitions = serviceProvider.GetRequiredService<MetricsDefinitionsCommand>();
         metrics.AddCommand(metricsDefinitions.Name, metricsDefinitions);
 
+        var activityLog = new CommandGroup("activitylog", "Azure Monitor activity log operations - Commands for querying and analyzing activity logs for Azure resources.");
+        monitor.AddSubGroup(activityLog);
+
+        var activityLogList = serviceProvider.GetRequiredService<ActivityLogListCommand>();
+        activityLog.AddCommand(activityLogList.Name, activityLogList);
+
         return monitor;
->>>>>>> b96cd74e
     }
 }