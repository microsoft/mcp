--- conflicted
+++ resolved
@@ -50,13 +50,8 @@
             new("topic2", "westus", "https://topic2.westus.eventgrid.azure.net/api/events", "Succeeded", "Enabled", "EventGridSchema")
         };
 
-<<<<<<< HEAD
         _eventGridService.GetTopicsAsync(Arg.Is(subscriptionId), Arg.Any<string>(), Arg.Any<string>(), Arg.Any<RetryPolicyOptions>())
             .Returns(Task.FromResult(expectedTopics));
-=======
-        _eventGridService.GetTopicsAsync(Arg.Is(subscriptionId), Arg.Any<string>(), Arg.Any<RetryPolicyOptions>())
-            .Returns(expectedTopics);
->>>>>>> 153f51ae
 
         var args = _commandDefinition.Parse(["--subscription", subscriptionId]);
 
@@ -82,13 +77,8 @@
         // Arrange
         var subscriptionId = "sub123";
 
-<<<<<<< HEAD
         _eventGridService.GetTopicsAsync(Arg.Is(subscriptionId), Arg.Any<string>(), Arg.Any<string>(), Arg.Any<RetryPolicyOptions>())
             .Returns(Task.FromResult(new List<Azure.Mcp.Tools.EventGrid.Models.EventGridTopicInfo>()));
-=======
-        _eventGridService.GetTopicsAsync(Arg.Is(subscriptionId), Arg.Any<string>(), Arg.Any<RetryPolicyOptions>())
-            .Returns([]);
->>>>>>> 153f51ae
 
         var args = _commandDefinition.Parse(["--subscription", subscriptionId]);
 
@@ -100,16 +90,10 @@
         Assert.NotNull(response.Results);
 
         var json = JsonSerializer.Serialize(response.Results);
-<<<<<<< HEAD
         var options = new JsonSerializerOptions { PropertyNamingPolicy = JsonNamingPolicy.CamelCase };
         var result = JsonSerializer.Deserialize<TopicListResult>(json, options);
         Assert.NotNull(result);
         Assert.NotNull(result.Topics);
-=======
-        var result = JsonSerializer.Deserialize(json, EventGridJsonContext.Default.TopicListCommandResult);
-
-        Assert.NotNull(result);
->>>>>>> 153f51ae
         Assert.Empty(result.Topics);
     }
 
@@ -150,13 +134,8 @@
                 new("topic1", "eastus", "https://topic1.eastus.eventgrid.azure.net/api/events", "Succeeded", "Enabled", "EventGridSchema"),
                 new("topic2", "westus", "https://topic2.westus.eventgrid.azure.net/api/events", "Succeeded", "Enabled", "EventGridSchema")
             };
-<<<<<<< HEAD
             _eventGridService.GetTopicsAsync(Arg.Any<string>(), Arg.Any<string>(), Arg.Any<string>(), Arg.Any<RetryPolicyOptions>())
                 .Returns(Task.FromResult(expectedTopics));
-=======
-            _eventGridService.GetTopicsAsync(Arg.Any<string>(), Arg.Any<string>(), Arg.Any<RetryPolicyOptions>())
-                .Returns(expectedTopics);
->>>>>>> 153f51ae
         }
 
         var parseResult = _commandDefinition.Parse(args.Split(' ', StringSplitOptions.RemoveEmptyEntries));
