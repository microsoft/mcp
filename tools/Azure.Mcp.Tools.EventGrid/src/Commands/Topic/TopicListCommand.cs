--- conflicted
+++ resolved
@@ -65,13 +65,9 @@
                 options.Tenant,
                 options.RetryPolicy);
 
-<<<<<<< HEAD
-            context.Response.Results = ResponseResult.Create<TopicListCommandResult>(
-                new TopicListCommandResult(topics ?? []),
-                EventGridJsonContext.Default.TopicListCommandResult);
-=======
-            context.Response.Results = ResponseResult.Create(new(topics ?? []), EventGridJsonContext.Default.TopicListCommandResult);
->>>>>>> 153f51ae
+            context.Response.Results = topics?.Count > 0
+            ? ResponseResult.Create(new TopicListCommandResult(topics), EventGridJsonContext.Default.TopicListCommandResult)
+
         }
         catch (Exception ex)
         {
