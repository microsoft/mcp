// Copyright (c) Microsoft Corporation.
// Licensed under the MIT License.

using System.Text.Json;
using Azure.Mcp.Core.Models.Command;
using Azure.Mcp.Core.Options;
using Azure.Mcp.Tools.Aks.Commands;
using Azure.Mcp.Tools.Aks.Commands.Cluster;
using Azure.Mcp.Tools.Aks.Services;
using Microsoft.Extensions.DependencyInjection;
using Microsoft.Extensions.Logging;
using NSubstitute;
using Xunit;

namespace Azure.Mcp.Tools.Aks.UnitTests.Cluster;

public sealed class ClusterListCommandTests
{
    private readonly IServiceProvider _serviceProvider;
    private readonly IAksService _aksService;
    private readonly ILogger<ClusterListCommand> _logger;
    private readonly ClusterListCommand _command;

    public ClusterListCommandTests()
    {
        _aksService = Substitute.For<IAksService>();
        _logger = Substitute.For<ILogger<ClusterListCommand>>();

        var collection = new ServiceCollection();
        collection.AddSingleton(_aksService);
        _serviceProvider = collection.BuildServiceProvider();

        _command = new(_logger);
    }

    [Fact]
    public void Constructor_InitializesCommandCorrectly()
    {
        var command = _command.GetCommand();
        Assert.Equal("list", command.Name);
        Assert.NotNull(command.Description);
        Assert.NotEmpty(command.Description);
    }

    [Theory]
    [InlineData("--subscription sub123", true)]
    [InlineData("--subscription sub123 --tenant tenant123", true)]
    [InlineData("", false)]
    public async Task ExecuteAsync_ValidatesInputCorrectly(string args, bool shouldSucceed)
    {
        // Arrange
        if (shouldSucceed)
        {
            var testClusters = new List<Models.Cluster>
            {
                new() { Name = "cluster1", Location = "eastus" },
                new() { Name = "cluster2", Location = "westus" }
            };
            _aksService.ListClustersAsync(Arg.Any<string>(), Arg.Any<string>(), Arg.Any<RetryPolicyOptions>())
                .Returns(testClusters);
        }

        var context = new CommandContext(_serviceProvider);
        var parseResult = _command.GetCommand().Parse(args);

        // Act
        var response = await _command.ExecuteAsync(context, parseResult);

        // Assert
        Assert.Equal(shouldSucceed ? 200 : 400, response.Status);
        if (shouldSucceed)
        {
            Assert.NotNull(response.Results);
            Assert.Equal("Success", response.Message);
        }
        else
        {
            Assert.Contains("required", response.Message.ToLower());
        }
    }

    [Fact]
    public async Task ExecuteAsync_ReturnsClustersList()
    {
        // Arrange
        var expectedClusters = new List<Models.Cluster>
        {
            new() { Name = "cluster1", Location = "eastus", KubernetesVersion = "1.28.0" },
            new() { Name = "cluster2", Location = "westus", KubernetesVersion = "1.29.0" },
            new() { Name = "cluster3", Location = "centralus", KubernetesVersion = "1.28.5" }
        };
        _aksService.ListClustersAsync(Arg.Any<string>(), Arg.Any<string>(), Arg.Any<RetryPolicyOptions>())
            .Returns(expectedClusters);

        var context = new CommandContext(_serviceProvider);
        var parseResult = _command.GetCommand().Parse("--subscription sub123");        // Act
        var response = await _command.ExecuteAsync(context, parseResult);

        // Assert
        Assert.Equal(200, response.Status);
        Assert.NotNull(response.Results);

        // Verify the mock was called
        await _aksService.Received(1).ListClustersAsync(Arg.Any<string>(), Arg.Any<string>(), Arg.Any<RetryPolicyOptions>());

        var json = JsonSerializer.Serialize(response.Results);
        // Debug: Output the actual JSON to understand the structure
        Console.WriteLine($"Actual JSON: {json}");

        var result = JsonSerializer.Deserialize(json, AksJsonContext.Default.ClusterListCommandResult);

        Assert.NotNull(result);
        Assert.Equal(expectedClusters.Count, result.Clusters.Count);
        Assert.Equal(expectedClusters[0].Name, result.Clusters[0].Name);
        Assert.Equal(expectedClusters[0].Location, result.Clusters[0].Location);
        Assert.Equal(expectedClusters[0].KubernetesVersion, result.Clusters[0].KubernetesVersion);
    }

    [Fact]
    public async Task ExecuteAsync_ReturnsEmptyWhenNoClusters()
    {
        // Arrange
<<<<<<< HEAD
        _aksService.ListClustersAsync(Arg.Any<string>(), Arg.Any<string>(), Arg.Any<RetryPolicyOptions>())
            .Returns(new List<Models.Cluster>());
=======
        _aksService.ListClusters(Arg.Any<string>(), Arg.Any<string>(), Arg.Any<RetryPolicyOptions>())
            .Returns([]);
>>>>>>> 93101d44

        var context = new CommandContext(_serviceProvider);
        var parseResult = _command.GetCommand().Parse("--subscription sub123");

        // Act
        var response = await _command.ExecuteAsync(context, parseResult);

        // Assert
        Assert.Equal(200, response.Status);
        Assert.NotNull(response.Results);

        var json = JsonSerializer.Serialize(response.Results);
        var result = JsonSerializer.Deserialize(json, AksJsonContext.Default.ClusterListCommandResult);

        Assert.NotNull(result);
        Assert.Empty(result.Clusters);
    }

    [Fact]
    public async Task ExecuteAsync_HandlesServiceErrors()
    {
        // Arrange
        _aksService.ListClustersAsync(Arg.Any<string>(), Arg.Any<string>(), Arg.Any<RetryPolicyOptions>())
            .Returns(Task.FromException<List<Models.Cluster>>(new Exception("Test error")));

        var context = new CommandContext(_serviceProvider);
        var parseResult = _command.GetCommand().Parse("--subscription sub123");

        // Act
        var response = await _command.ExecuteAsync(context, parseResult);

        // Assert
        Assert.Equal(500, response.Status);
        Assert.Contains("Test error", response.Message);
        Assert.Contains("troubleshooting", response.Message);
    }
}<|MERGE_RESOLUTION|>--- conflicted
+++ resolved
@@ -120,13 +120,8 @@
     public async Task ExecuteAsync_ReturnsEmptyWhenNoClusters()
     {
         // Arrange
-<<<<<<< HEAD
         _aksService.ListClustersAsync(Arg.Any<string>(), Arg.Any<string>(), Arg.Any<RetryPolicyOptions>())
-            .Returns(new List<Models.Cluster>());
-=======
-        _aksService.ListClusters(Arg.Any<string>(), Arg.Any<string>(), Arg.Any<RetryPolicyOptions>())
             .Returns([]);
->>>>>>> 93101d44
 
         var context = new CommandContext(_serviceProvider);
         var parseResult = _command.GetCommand().Parse("--subscription sub123");
