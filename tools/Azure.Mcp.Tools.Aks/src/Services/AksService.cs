// Copyright (c) Microsoft Corporation.
// Licensed under the MIT License.

using System.Text.Json;
using Azure.Core;
using Azure.Mcp.Core.Options;
using Azure.Mcp.Core.Services.Azure;
using Azure.Mcp.Core.Services.Azure.Subscription;
using Azure.Mcp.Core.Services.Azure.Tenant;
using Azure.Mcp.Core.Services.Caching;
using Azure.Mcp.Tools.Aks.Models;
using Microsoft.Extensions.Logging;

namespace Azure.Mcp.Tools.Aks.Services;

public sealed class AksService(
    ISubscriptionService subscriptionService,
    ITenantService tenantService,
    ICacheService cacheService,
    ILogger<AksService> logger) : BaseAzureResourceService(subscriptionService, tenantService), IAksService
{
    private readonly ISubscriptionService _subscriptionService = subscriptionService ?? throw new ArgumentNullException(nameof(subscriptionService));
    private readonly ICacheService _cacheService = cacheService ?? throw new ArgumentNullException(nameof(cacheService));
    private readonly ILogger<AksService> _logger = logger;

    private const string CacheGroup = "aks";
    private const string AksClustersCacheKey = "clusters";
    private const string AksNodePoolsCacheKey = "nodepools";
    private static readonly TimeSpan s_cacheDuration = TimeSpan.FromHours(1);

    public async Task<List<Cluster>> ListClustersAsync(
        string subscription,
        string? tenant = null,
        RetryPolicyOptions? retryPolicy = null)
    {
        ValidateRequiredParameters(subscription);

        // Create cache key
        var cacheKey = string.IsNullOrEmpty(tenant)
            ? $"{AksClustersCacheKey}_{subscription}"
            : $"{AksClustersCacheKey}_{subscription}_{tenant}";

        // Try to get from cache first
        var cachedClusters = await _cacheService.GetAsync<List<Cluster>>(CacheGroup, cacheKey, s_cacheDuration);
        if (cachedClusters != null)
        {
            return cachedClusters;
        }

        try
        {
            var clusters = await ExecuteResourceQueryAsync(
                "Microsoft.ContainerService/managedClusters",
                resourceGroup: null, // all resource groups
                subscription,
                retryPolicy,
                ConvertToClusterModel,
                cancellationToken: default);

            // Cache the results
            await _cacheService.SetAsync(CacheGroup, cacheKey, clusters, s_cacheDuration);
            return clusters;
        }
        catch (Exception ex)
        {
            throw new Exception($"Error retrieving AKS clusters: {ex.Message}", ex);
        }
    }

    public async Task<Cluster?> GetClusterAsync(
        string subscription,
        string clusterName,
        string resourceGroup,
        string? tenant = null,
        RetryPolicyOptions? retryPolicy = null)
    {
        ValidateRequiredParameters(subscription, clusterName, resourceGroup);

        // Create cache key
        var cacheKey = string.IsNullOrEmpty(tenant)
            ? $"cluster_{subscription}_{resourceGroup}_{clusterName}"
            : $"cluster_{subscription}_{resourceGroup}_{clusterName}_{tenant}";

        // Try to get from cache first
        var cachedCluster = await _cacheService.GetAsync<Cluster>(CacheGroup, cacheKey, s_cacheDuration);
        if (cachedCluster != null)
        {
            return cachedCluster;
        }

        try
        {
            var cluster = await ExecuteSingleResourceQueryAsync(
                "Microsoft.ContainerService/managedClusters",
                resourceGroup,
                subscription,
                retryPolicy,
                ConvertToClusterModel,
                $"name =~ '{EscapeKqlString(clusterName)}'");

            if (cluster == null)
            {
                throw new KeyNotFoundException($"AKS cluster '{clusterName}' not found in resource group '{resourceGroup}' for subscription '{subscription}'.");
            }

            // Cache the result
            await _cacheService.SetAsync(CacheGroup, cacheKey, cluster, s_cacheDuration);

            return cluster;
        }
        catch (Exception ex)
        {
            _logger.LogError(ex,
                "Error retrieving AKS cluster '{ClusterName}' in resource group '{ResourceGroup}' for subscription '{Subscription}'",
                clusterName, resourceGroup, subscription);
            throw;
        }
    }

    public async Task<List<NodePool>> ListNodePoolsAsync(
        string subscription,
        string resourceGroup,
        string clusterName,
        string? tenant = null,
        RetryPolicyOptions? retryPolicy = null)
    {
        ValidateRequiredParameters(subscription, resourceGroup, clusterName);

        // Create cache key
        var cacheKey = string.IsNullOrEmpty(tenant)
            ? $"{AksNodePoolsCacheKey}_{subscription}_{resourceGroup}_{clusterName}"
            : $"{AksNodePoolsCacheKey}_{subscription}_{resourceGroup}_{clusterName}_{tenant}";

        // Try to get from cache first
        var cachedNodePools = await _cacheService.GetAsync<List<NodePool>>(CacheGroup, cacheKey, s_cacheDuration);
        if (cachedNodePools != null)
        {
            return cachedNodePools;
        }

        try
        {
            var nodePools = await ExecuteSingleResourceQueryAsync(
                "Microsoft.ContainerService/managedClusters",
                resourceGroup,
                subscription,
                retryPolicy,
                ConvertToClusterNodePoolModel,
                $"name =~ '{EscapeKqlString(clusterName)}'");
            if (nodePools == null)
            {
                throw new KeyNotFoundException($"No node pools found for cluster '{clusterName}' in resource group '{resourceGroup}' for subscription '{subscription}'");
            }
            // Cache the results
            await _cacheService.SetAsync(CacheGroup, cacheKey, nodePools, s_cacheDuration);
            return nodePools;
        }
        catch (Exception ex)
        {
            throw new Exception($"Error retrieving AKS node pools for cluster '{clusterName}': {ex.Message}", ex);
        }
    }

    public async Task<NodePool?> GetNodePoolAsync(
        string subscription,
        string resourceGroup,
        string clusterName,
        string nodePoolName,
        string? tenant = null,
        RetryPolicyOptions? retryPolicy = null)
    {
        ValidateRequiredParameters(subscription, resourceGroup, clusterName, nodePoolName);

        // Create cache key
        var cacheKey = string.IsNullOrEmpty(tenant)
            ? $"nodepool_{subscription}_{resourceGroup}_{clusterName}_{nodePoolName}"
            : $"nodepool_{subscription}_{resourceGroup}_{clusterName}_{nodePoolName}_{tenant}";

        // Try to get from cache first
        var cachedNodePool = await _cacheService.GetAsync<NodePool>(CacheGroup, cacheKey, s_cacheDuration);
        if (cachedNodePool != null)
        {
            return cachedNodePool;
        }

        try
        {
            var nodePools = await ExecuteSingleResourceQueryAsync(
                "Microsoft.ContainerService/managedClusters",
                resourceGroup,
                subscription,
                retryPolicy,
                ConvertToClusterNodePoolModel,
                $"name =~ '{EscapeKqlString(clusterName)}'") ?? new List<NodePool>();

            var nodePool = nodePools.FirstOrDefault(np => np.Name == nodePoolName);
            if (nodePool != null)
            {
                // Cache the result
                await _cacheService.SetAsync(CacheGroup, cacheKey, nodePool, s_cacheDuration);
                return nodePool;
            }

            throw new KeyNotFoundException($"AKS node pool '{nodePoolName}' not found in cluster '{clusterName}' in resource group '{resourceGroup}' for subscription '{subscription}'.");
        }
        catch (Exception ex)
        {
            _logger.LogError(ex,
                "Error retrieving AKS node pool '{NodePoolName}' for cluster '{ClusterName}' in resource group '{ResourceGroup}' for subscription '{Subscription}'",
                nodePoolName, clusterName, resourceGroup, subscription);
            throw;
        }
    }

    private static Cluster ConvertToClusterModel(JsonElement item)
    {
        var data = Models.AksClusterData.FromJson(item) ?? throw new InvalidOperationException("Failed to parse AKS cluster data");

        // Resource identity
        if (string.IsNullOrEmpty(data.ResourceId))
            throw new InvalidOperationException("Resource ID is missing");
        var id = new ResourceIdentifier(data.ResourceId);

        var agentPool = data.Properties?.AgentPoolProfiles?.FirstOrDefault();
        return new Cluster
        {
            Name = data.ResourceName ?? "Unknown",
            SubscriptionId = id.SubscriptionId ?? "Unknown",
            ResourceGroupName = id.ResourceGroupName ?? "Unknown",
            Location = data.Location ?? "Unknown",
            KubernetesVersion = data.Properties?.KubernetesVersion,
            ProvisioningState = data.Properties?.ProvisioningState,
            PowerState = data.Properties?.PowerState?.Code,
            DnsPrefix = data.Properties?.DnsPrefix,
            Fqdn = data.Properties?.Fqdn,
            NodeCount = agentPool?.Count,
            NodeVmSize = agentPool?.VmSize,
            IdentityType = data.IdentityType,
            EnableRbac = data.Properties?.EnableRbac,
            NetworkPlugin = data.Properties?.NetworkProfile?.NetworkPlugin,
            NetworkPolicy = data.Properties?.NetworkProfile?.NetworkPolicy,
            ServiceCidr = data.Properties?.NetworkProfile?.ServiceCidr,
            DnsServiceIP = data.Properties?.NetworkProfile?.DnsServiceIP,
            SkuTier = data.Sku?.Tier,
            Tags = data.Tags != null ? new Dictionary<string, string>(data.Tags) : null
        };
    }

    private static List<NodePool> ConvertToClusterNodePoolModel(JsonElement item)
    {
        var data = Models.AksClusterData.FromJson(item) ?? throw new InvalidOperationException("Failed to parse AKS cluster data");

<<<<<<< HEAD
        return data.Properties?.AgentPoolProfiles?
            .Select(node => new NodePool
            {
                Name = node.Name ?? "Unknown",
                NodeCount = node.Count,
                NodeVmSize = node.VmSize,
                OsType = node.OSType,
                Mode = node.Mode,
                OrchestratorVersion = node.OrchestratorVersion,
                EnableAutoScaling = node.EnableAutoScaling,
                MinCount = node.MinCount,
                MaxCount = node.MaxCount,
                ProvisioningState = node.ProvisioningState
            })
            .ToList()
            ?? new List<NodePool>();
=======
        return new NodePool
        {
            Name = data.Name,
            Count = data.Count,
            VmSize = data.VmSize?.ToString(),
            OsDiskSizeGB = data.OSDiskSizeInGB,
            OsDiskType = data.OSDiskType?.ToString(),
            KubeletDiskType = data.KubeletDiskType?.ToString(),
            MaxPods = data.MaxPods,
            Type = data.TypePropertiesType?.ToString(),
            MaxCount = data.MaxCount,
            MinCount = data.MinCount,
            EnableAutoScaling = data.EnableAutoScaling,
            ScaleDownMode = data.ScaleDownMode?.ToString(),
            ProvisioningState = data.ProvisioningState?.ToString(),
            PowerState = data.PowerStateCode.HasValue ? new NodePoolPowerState { Code = data.PowerStateCode.Value.ToString() } : null,
            Mode = data.Mode?.ToString(),
            OrchestratorVersion = data.OrchestratorVersion,
            CurrentOrchestratorVersion = data.CurrentOrchestratorVersion,
            EnableNodePublicIP = data.EnableNodePublicIP,
            ScaleSetPriority = data.ScaleSetPriority?.ToString(),
            ScaleSetEvictionPolicy = data.ScaleSetEvictionPolicy?.ToString(),
            NodeLabels = data.NodeLabels?.ToDictionary(kvp => kvp.Key, kvp => kvp.Value),
            NodeTaints = data.NodeTaints?.ToList(),
            OsType = data.OSType?.ToString(),
            OsSKU = data.OSSku?.ToString(),
            NodeImageVersion = data.NodeImageVersion
        };
>>>>>>> 93101d44
    }
}<|MERGE_RESOLUTION|>--- conflicted
+++ resolved
@@ -250,52 +250,36 @@
     {
         var data = Models.AksClusterData.FromJson(item) ?? throw new InvalidOperationException("Failed to parse AKS cluster data");
 
-<<<<<<< HEAD
         return data.Properties?.AgentPoolProfiles?
             .Select(node => new NodePool
             {
                 Name = node.Name ?? "Unknown",
-                NodeCount = node.Count,
-                NodeVmSize = node.VmSize,
-                OsType = node.OSType,
+                Count = node.Count,
+                VmSize = node.VmSize,
+                OsDiskSizeGB = node.OSDiskSizeInGB,
+                OsDiskType = node.OSDiskType,
+                KubeletDiskType = node.KubeletDiskType,
+                MaxPods = node.MaxPods,
+                Type = node.AgentPoolType,
+                MinCount = node.MinCount,
+                MaxCount = node.MaxCount,
+                EnableAutoScaling = node.EnableAutoScaling,
+                ScaleDownMode = node.ScaleDownMode,
+                ProvisioningState = node.ProvisioningState,
+                PowerState = node.PowerState?.Code,
                 Mode = node.Mode,
                 OrchestratorVersion = node.OrchestratorVersion,
-                EnableAutoScaling = node.EnableAutoScaling,
-                MinCount = node.MinCount,
-                MaxCount = node.MaxCount,
-                ProvisioningState = node.ProvisioningState
+                CurrentOrchestratorVersion = node.CurrentOrchestratorVersion,
+                EnableNodePublicIP = node.EnableNodePublicIP,
+                ScaleSetPriority = node.ScaleSetPriority,
+                ScaleSetEvictionPolicy = node.ScaleSetEvictionPolicy,
+                NodeLabels = node.NodeLabels?.ToDictionary(kvp => kvp.Key, kvp => kvp.Value),
+                NodeTaints = node.NodeTaints?.ToList(),
+                OsType = node.OSType,
+                OsSKU = node.OSSku,
+                NodeImageVersion = node.NodeImageVersion
             })
             .ToList()
             ?? new List<NodePool>();
-=======
-        return new NodePool
-        {
-            Name = data.Name,
-            Count = data.Count,
-            VmSize = data.VmSize?.ToString(),
-            OsDiskSizeGB = data.OSDiskSizeInGB,
-            OsDiskType = data.OSDiskType?.ToString(),
-            KubeletDiskType = data.KubeletDiskType?.ToString(),
-            MaxPods = data.MaxPods,
-            Type = data.TypePropertiesType?.ToString(),
-            MaxCount = data.MaxCount,
-            MinCount = data.MinCount,
-            EnableAutoScaling = data.EnableAutoScaling,
-            ScaleDownMode = data.ScaleDownMode?.ToString(),
-            ProvisioningState = data.ProvisioningState?.ToString(),
-            PowerState = data.PowerStateCode.HasValue ? new NodePoolPowerState { Code = data.PowerStateCode.Value.ToString() } : null,
-            Mode = data.Mode?.ToString(),
-            OrchestratorVersion = data.OrchestratorVersion,
-            CurrentOrchestratorVersion = data.CurrentOrchestratorVersion,
-            EnableNodePublicIP = data.EnableNodePublicIP,
-            ScaleSetPriority = data.ScaleSetPriority?.ToString(),
-            ScaleSetEvictionPolicy = data.ScaleSetEvictionPolicy?.ToString(),
-            NodeLabels = data.NodeLabels?.ToDictionary(kvp => kvp.Key, kvp => kvp.Value),
-            NodeTaints = data.NodeTaints?.ToList(),
-            OsType = data.OSType?.ToString(),
-            OsSKU = data.OSSku?.ToString(),
-            NodeImageVersion = data.NodeImageVersion
-        };
->>>>>>> 93101d44
     }
 }