--- conflicted
+++ resolved
@@ -101,30 +101,10 @@
         }
         else
         {
-            ValidateRequiredParameters(resourceGroup, clusterName);
-
-<<<<<<< HEAD
-        return clusters;
-    }
-
-    public async Task<Cluster?> GetCluster(
-        string subscription,
-        string clusterName,
-        string resourceGroup,
-        string? tenant = null,
-        RetryPolicyOptions? retryPolicy = null)
-    {
-        ValidateRequiredParameters(
-            (nameof(subscription), subscription),
-            (nameof(clusterName), clusterName),
-            (nameof(resourceGroup), resourceGroup));
-
-        // Create cache key
-        var cacheKey = string.IsNullOrEmpty(tenant)
-=======
+            ValidateRequiredParameters((nameof(resourceGroup), resourceGroup), (nameof(clusterName), clusterName));
+
             // Create cache key
             var cacheKey = string.IsNullOrEmpty(tenant)
->>>>>>> 92880531
             ? $"cluster_{subscription}_{resourceGroup}_{clusterName}"
             : $"cluster_{subscription}_{resourceGroup}_{clusterName}_{tenant}";
 
@@ -239,33 +219,8 @@
         }
         else
         {
-<<<<<<< HEAD
-            throw new Exception($"Error retrieving AKS node pools for cluster '{clusterName}': {ex.Message}", ex);
-        }
-
-        return nodePools;
-    }
-
-    public async Task<NodePool?> GetNodePool(
-        string subscription,
-        string resourceGroup,
-        string clusterName,
-        string nodePoolName,
-        string? tenant = null,
-        RetryPolicyOptions? retryPolicy = null)
-    {
-        ValidateRequiredParameters(
-            (nameof(subscription), subscription),
-            (nameof(resourceGroup), resourceGroup),
-            (nameof(clusterName), clusterName),
-            (nameof(nodePoolName), nodePoolName));
-
-        // Create cache key
-        var cacheKey = string.IsNullOrEmpty(tenant)
-=======
             // Create cache key
             var cacheKey = string.IsNullOrEmpty(tenant)
->>>>>>> 92880531
             ? $"nodepool_{subscription}_{resourceGroup}_{clusterName}_{nodePoolName}"
             : $"nodepool_{subscription}_{resourceGroup}_{clusterName}_{nodePoolName}_{tenant}";
 
