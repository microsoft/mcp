// Copyright (c) Microsoft Corporation.
// Licensed under the MIT License.

using Azure.Mcp.Core.Commands;
using Azure.Mcp.Core.Extensions;
using Azure.Mcp.Core.Models.Option;
using Azure.Mcp.Tools.Aks.Options;
using Azure.Mcp.Tools.Aks.Options.Cluster;
using Azure.Mcp.Tools.Aks.Services;
using Microsoft.Extensions.Logging;

namespace Azure.Mcp.Tools.Aks.Commands.Cluster;

public sealed class ClusterGetCommand(ILogger<ClusterGetCommand> logger) : BaseAksCommand<ClusterGetOptions>
{
    private const string CommandTitle = "Get AKS Cluster Details";
    private readonly ILogger<ClusterGetCommand> _logger = logger;

    public override string Name => "get";

    public override string Description =>
        """
        Get details for a specific Azure Kubernetes Service (AKS) cluster.
        Returns detailed cluster information including configuration, network settings, and status.
        """;

    public override string Title => CommandTitle;

    public override ToolMetadata Metadata => new()
    {
        Destructive = false,
        Idempotent = true,
        OpenWorld = true,
        ReadOnly = true,
        LocalRequired = false,
        Secret = false
    };

    protected override void RegisterOptions(Command command)
    {
        base.RegisterOptions(command);
        command.Options.Add(OptionDefinitions.Common.ResourceGroup.AsRequired());
        command.Options.Add(AksOptionDefinitions.Cluster);
    }

    protected override ClusterGetOptions BindOptions(ParseResult parseResult)
    {
        var options = base.BindOptions(parseResult);
        options.ClusterName = parseResult.GetValueOrDefault<string>(AksOptionDefinitions.Cluster.Name);
        options.ResourceGroup ??= parseResult.GetValueOrDefault<string>(OptionDefinitions.Common.ResourceGroup.Name);
        return options;
    }

    public override async Task<CommandResponse> ExecuteAsync(CommandContext context, ParseResult parseResult)
    {
        if (!Validate(parseResult.CommandResult, context.Response).IsValid)
        {
            return context.Response;
        }

        var options = BindOptions(parseResult);

        try
        {
            var aksService = context.GetService<IAksService>();
            var cluster = await aksService.GetClusterAsync(
                options.Subscription!,
                options.ClusterName!,
                options.ResourceGroup!,
                options.Tenant,
                options.RetryPolicy);

            context.Response.Results = cluster is null ?
                null : ResponseResult.Create(
                    new ClusterGetCommandResult(cluster),
                    AksJsonContext.Default.ClusterGetCommandResult);
        }
        catch (Exception ex)
        {
            _logger.LogError(ex,
                "Error getting AKS cluster. Subscription: {Subscription}, ResourceGroup: {ResourceGroup}, ClusterName: {ClusterName}, Options: {@Options}",
                options.Subscription, options.ResourceGroup, options.ClusterName, options);
            HandleException(context, ex);
        }

        return context.Response;
    }

    protected override string GetErrorMessage(Exception ex) => ex switch
    {
        KeyNotFoundException => $"AKS cluster not found. Verify the cluster name, resource group, and that you have access.",
        RequestFailedException reqEx when reqEx.Status == 404 =>
            "AKS cluster not found. Verify the cluster name, resource group, and subscription, and ensure you have access.",
        RequestFailedException reqEx when reqEx.Status == 403 =>
            $"Authorization failed accessing the AKS cluster. Details: {reqEx.Message}",
        RequestFailedException reqEx => reqEx.Message,
        _ => base.GetErrorMessage(ex)
    };

<<<<<<< HEAD
    protected override int GetStatusCode(Exception ex) => ex switch
    {
        KeyNotFoundException => 404,
        RequestFailedException reqEx => reqEx.Status,
        _ => base.GetStatusCode(ex)
    };

=======
>>>>>>> 93101d44
    internal record ClusterGetCommandResult(Models.Cluster Cluster);
}<|MERGE_RESOLUTION|>--- conflicted
+++ resolved
@@ -97,7 +97,6 @@
         _ => base.GetErrorMessage(ex)
     };
 
-<<<<<<< HEAD
     protected override int GetStatusCode(Exception ex) => ex switch
     {
         KeyNotFoundException => 404,
@@ -105,7 +104,5 @@
         _ => base.GetStatusCode(ex)
     };
 
-=======
->>>>>>> 93101d44
     internal record ClusterGetCommandResult(Models.Cluster Cluster);
 }