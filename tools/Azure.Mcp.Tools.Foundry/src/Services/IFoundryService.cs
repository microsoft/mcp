// Copyright (c) Microsoft Corporation.
// Licensed under the MIT License.

using Azure.AI.Agents.Persistent;
using Azure.AI.Projects;
using Azure.Mcp.Core.Options;
using Azure.Mcp.Tools.Foundry.Models;

namespace Azure.Mcp.Tools.Foundry.Services;

public interface IFoundryService
{
    Task<List<ModelInformation>> ListModels(
        bool searchForFreePlayground = false,
        string publisherName = "",
        string licenseName = "",
        string modelName = "",
        int maxPages = 3,
        RetryPolicyOptions? retryPolicy = null
    );

    Task<List<Deployment>> ListDeployments(
        string endpoint,
        string? tenantId = null,
        RetryPolicyOptions? retryPolicy = null
    );

    Task<ModelDeploymentResult> DeployModel(string deploymentName,
        string modelName,
        string modelFormat,
        string azureAiServicesName,
        string resourceGroup,
        string subscriptionId,
        string? modelVersion = null,
        string? modelSource = null,
        string? skuName = null,
        int? skuCapacity = null,
        string? scaleType = null,
        int? scaleCapacity = null,
        RetryPolicyOptions? retryPolicy = null
    );

    Task<List<KnowledgeIndexInformation>> ListKnowledgeIndexes(
        string endpoint,
        string? tenantId = null,
        RetryPolicyOptions? retryPolicy = null
    );

    Task<KnowledgeIndexSchema> GetKnowledgeIndexSchema(
        string endpoint,
        string indexName,
        string? tenantId = null,
        RetryPolicyOptions? retryPolicy = null
    );

<<<<<<< HEAD
    Task<CompletionResult> CreateCompletionAsync(
        string resourceName,
        string deploymentName,
        string promptText,
        string subscription,
        string resourceGroup,
        int? maxTokens = null,
        double? temperature = null,
        string? tenant = null,
=======
    Task<List<PersistentAgent>> ListAgents(string endpoint, string? tenantId = null,
        RetryPolicyOptions? retryPolicy = null);

    Task<AgentsConnectResult> ConnectAgent(
        string agentId,
        string query,
        string endpoint,
        string? tenantId = null,
        RetryPolicyOptions? retryPolicy = null);

    Task<AgentsQueryAndEvaluateResult> QueryAndEvaluateAgent(
        string agentId,
        string query,
        string endpoint,
        string azureOpenAIEndpoint,
        string azureOpenAIDeployment,
        string? tenantId = null,
        List<string>? evaluatorNames = null,
        RetryPolicyOptions? retryPolicy = null);

    Task<AgentsEvaluateResult> EvaluateAgent(
        string evaluatorName,
        string query,
        string agentResponse,
        string azureOpenAIEndpoint,
        string azureOpenAIDeployment,
        string? toolDefinitions,
        string? tenantId = null,
>>>>>>> 92431115
        RetryPolicyOptions? retryPolicy = null);
}<|MERGE_RESOLUTION|>--- conflicted
+++ resolved
@@ -53,7 +53,6 @@
         RetryPolicyOptions? retryPolicy = null
     );
 
-<<<<<<< HEAD
     Task<CompletionResult> CreateCompletionAsync(
         string resourceName,
         string deploymentName,
@@ -63,7 +62,8 @@
         int? maxTokens = null,
         double? temperature = null,
         string? tenant = null,
-=======
+        RetryPolicyOptions? retryPolicy = null);
+        
     Task<List<PersistentAgent>> ListAgents(string endpoint, string? tenantId = null,
         RetryPolicyOptions? retryPolicy = null);
 
@@ -92,6 +92,5 @@
         string azureOpenAIDeployment,
         string? toolDefinitions,
         string? tenantId = null,
->>>>>>> 92431115
         RetryPolicyOptions? retryPolicy = null);
 }