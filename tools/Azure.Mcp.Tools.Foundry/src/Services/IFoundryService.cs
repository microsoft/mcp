--- conflicted
+++ resolved
@@ -46,7 +46,13 @@
         RetryPolicyOptions? retryPolicy = null
     );
 
-<<<<<<< HEAD
+    Task<KnowledgeIndexSchema> GetKnowledgeIndexSchema(
+        string endpoint,
+        string indexName,
+        string? tenantId = null,
+        RetryPolicyOptions? retryPolicy = null
+    );
+
     Task<List<PersistentAgent>> ListAgents(string endpoint, string? tenantId = null,
         RetryPolicyOptions? retryPolicy = null);
 
@@ -76,12 +82,4 @@
         string? toolDefinitions,
         string? tenantId = null,
         RetryPolicyOptions? retryPolicy = null);
-=======
-    Task<KnowledgeIndexSchema> GetKnowledgeIndexSchema(
-        string endpoint,
-        string indexName,
-        string? tenantId = null,
-        RetryPolicyOptions? retryPolicy = null
-    );
->>>>>>> 0abfd42b
 }