--- conflicted
+++ resolved
@@ -3,13 +3,10 @@
 
 using System.ClientModel;
 using System.Text;
-<<<<<<< HEAD
 using System.Text.Json.Nodes;
 using System.Text.Json.Serialization.Metadata;
 using Azure.AI.Agents.Persistent;
 using Azure.AI.OpenAI;
-=======
->>>>>>> 0abfd42b
 using Azure.AI.Projects;
 using Azure.Core;
 using Azure.ResourceManager;
@@ -309,20 +306,57 @@
         }
     }
 
-<<<<<<< HEAD
+    public async Task<KnowledgeIndexSchema> GetKnowledgeIndexSchema(string endpoint, string indexName, string? tenantId = null, RetryPolicyOptions? retryPolicy = null)
+    {
+        ValidateRequiredParameters(endpoint, indexName);
+
+        try
+        {
+            var credential = await GetCredential(tenantId);
+            var indexesClient = new AIProjectClient(new Uri(endpoint), credential).GetIndexesClient();
+
+            // Find the index by name using async enumerable
+            var index = await indexesClient.GetIndicesAsync()
+                .Where(i => string.Equals(i.Name, indexName, StringComparison.OrdinalIgnoreCase))
+                .FirstOrDefaultAsync();
+
+            if (index == null)
+            {
+                throw new Exception($"Knowledge index '{indexName}' not found.");
+            }
+
+            // Map the SDK index to our AOT-safe schema type
+            string indexType = index switch
+            {
+                AzureAISearchIndex => "AzureAISearchIndex",
+                ManagedAzureAISearchIndex => "ManagedAzureAISearchIndex",
+                CosmosDBIndex => "CosmosDBIndex",
+                _ => index.GetType().Name
+            };
+
+            return new KnowledgeIndexSchema
+            {
+                Type = indexType,
+                Id = index.Id,
+                Name = index.Name,
+                Version = index.Version,
+                Description = index.Description,
+                Tags = index.Tags?.ToDictionary(kvp => kvp.Key, kvp => (string?)kvp.Value)
+            };
+        }
+        catch (Exception ex)
+        {
+            throw new Exception($"Failed to get knowledge index schema: {ex.Message}", ex);
+        }
+    }
+
     public async Task<List<PersistentAgent>> ListAgents(string endpoint, string? tenantId = null, RetryPolicyOptions? retryPolicy = null)
     {
         ValidateRequiredParameters(endpoint);
-=======
-    public async Task<KnowledgeIndexSchema> GetKnowledgeIndexSchema(string endpoint, string indexName, string? tenantId = null, RetryPolicyOptions? retryPolicy = null)
-    {
-        ValidateRequiredParameters(endpoint, indexName);
->>>>>>> 0abfd42b
 
         try
         {
             var credential = await GetCredential(tenantId);
-<<<<<<< HEAD
             var agentsClient = new AIProjectClient(new Uri(endpoint), credential).GetPersistentAgentsClient();
 
             var agents = new List<PersistentAgent>();
@@ -546,42 +580,10 @@
             {
                 { "evaluator", evaluatorName },
                 { "result", result }
-=======
-            var indexesClient = new AIProjectClient(new Uri(endpoint), credential).GetIndexesClient();
-
-            // Find the index by name using async enumerable
-            var index = await indexesClient.GetIndicesAsync()
-                .Where(i => string.Equals(i.Name, indexName, StringComparison.OrdinalIgnoreCase))
-                .FirstOrDefaultAsync();
-
-            if (index == null)
-            {
-                throw new Exception($"Knowledge index '{indexName}' not found.");
-            }
-
-            // Map the SDK index to our AOT-safe schema type
-            string indexType = index switch
-            {
-                AzureAISearchIndex => "AzureAISearchIndex",
-                ManagedAzureAISearchIndex => "ManagedAzureAISearchIndex",
-                CosmosDBIndex => "CosmosDBIndex",
-                _ => index.GetType().Name
             };
-
-            return new KnowledgeIndexSchema
-            {
-                Type = indexType,
-                Id = index.Id,
-                Name = index.Name,
-                Version = index.Version,
-                Description = index.Description,
-                Tags = index.Tags?.ToDictionary(kvp => kvp.Key, kvp => (string?)kvp.Value)
->>>>>>> 0abfd42b
-            };
         }
         catch (Exception ex)
         {
-<<<<<<< HEAD
             return new Dictionary<string, object>
             {
                 { "success", false },
@@ -907,9 +909,6 @@
                 writer.WriteEndObject();
             }
             return Encoding.UTF8.GetString(bytes.GetBuffer(), 0, (int)bytes.Length);
-=======
-            throw new Exception($"Failed to get knowledge index schema: {ex.Message}", ex);
->>>>>>> 0abfd42b
         }
     }
 }