--- conflicted
+++ resolved
@@ -13,18 +13,13 @@
   <ItemGroup>
     <PackageReference Include="Azure.AI.Projects" />
     <PackageReference Include="Azure.ResourceManager" />
-<<<<<<< HEAD
     <PackageReference Include="Azure.AI.Agents.Persistent" />
     <PackageReference Include="Azure.AI.OpenAI" />
+    <PackageReference Include="Microsoft.Extensions.DependencyInjection" />
     <PackageReference Include="Microsoft.Extensions.AI.Abstractions" />
     <PackageReference Include="Microsoft.Extensions.AI.OpenAI" />
     <PackageReference Include="Microsoft.Extensions.AI.Evaluation" />
     <PackageReference Include="Microsoft.Extensions.AI.Evaluation.Quality" />
-    <PackageReference Include="Microsoft.Extensions.AI.Evaluation.Safety" />
-    <PackageReference Include="Azure.ResourceManager.CognitiveServices" />
-=======
->>>>>>> 897670c6
-    <PackageReference Include="Microsoft.Extensions.DependencyInjection" />
     <PackageReference Include="ModelContextProtocol" />
     <PackageReference Include="System.CommandLine" />
   </ItemGroup>
