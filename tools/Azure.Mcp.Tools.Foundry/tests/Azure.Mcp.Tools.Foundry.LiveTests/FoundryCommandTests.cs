// Copyright (c) Microsoft Corporation.
// Licensed under the MIT License.

using System.Text.Json;
using Azure.AI.Agents.Persistent;
using Azure.Mcp.Core.Services.Azure.Authentication;
using Azure.Mcp.Tests;
using Azure.Mcp.Tests.Client;
using Azure.Mcp.Tests.Client.Helpers;
using Xunit;

namespace Azure.Mcp.Tools.Foundry.LiveTests;

public class FoundryCommandTests(LiveTestFixture liveTestFixture, ITestOutputHelper output)
    : CommandTestsBase(liveTestFixture, output),
    IClassFixture<LiveTestFixture>
{
    [Fact]
    public async Task Should_list_foundry_models()
    {
        var result = await CallToolAsync(
            "azmcp_foundry_models_list",
            new()
            {
                { "search-for-free-playground", "true" }
            });

        var modelsArray = result.AssertProperty("models");
        Assert.Equal(JsonValueKind.Array, modelsArray.ValueKind);
        Assert.NotEmpty(modelsArray.EnumerateArray());
    }

    [Fact]
    public async Task Should_list_foundry_model_deployments()
    {
        var projectName = $"{Settings.ResourceBaseName}-ai-projects";
        var accounts = Settings.ResourceBaseName;
        var result = await CallToolAsync(
            "azmcp_foundry_models_deployments_list",
            new()
            {
                { "endpoint", $"https://{accounts}.services.ai.azure.com/api/projects/{projectName}" },
                { "tenant", Settings.TenantId }
            });

        var deploymentsArray = result.AssertProperty("deployments");
        Assert.Equal(JsonValueKind.Array, deploymentsArray.ValueKind);
        Assert.NotEmpty(deploymentsArray.EnumerateArray());
    }

    [Fact]
    public async Task Should_deploy_foundry_model()
    {
        var deploymentName = $"test-deploy-{DateTimeOffset.UtcNow.ToUnixTimeSeconds()}";
        var result = await CallToolAsync(
            "azmcp_foundry_models_deploy",
            new()
            {
                { "deployment", deploymentName },
                { "model-name", "gpt-4o" },
                { "model-format", "OpenAI"},
                { "azure-ai-services", Settings.ResourceBaseName },
                { "resource-group", Settings.ResourceGroupName },
                { "subscription", Settings.SubscriptionId },
            });

        var deploymentResource = result.AssertProperty("deploymentData");
        Assert.Equal(JsonValueKind.Object, deploymentResource.ValueKind);
        Assert.NotEmpty(deploymentResource.EnumerateObject());
    }

    [Fact]
<<<<<<< HEAD
    [Trait("Category", "Live")]
    public async Task Should_connect_agent()
    {
        var projectName = $"{Settings.ResourceBaseName}-ai-projects";
        var accounts = Settings.ResourceBaseName;
        var agentName = $"test-agent-{DateTimeOffset.UtcNow.ToUnixTimeSeconds()}";
        var query = "What is the weather today?";
        var endpoint = $"https://{accounts}.services.ai.azure.com/api/projects/{projectName}";

        var agentId = await CreateAgent(agentName, endpoint, "gpt-4o");

        var result = await CallToolAsync(
            "azmcp_foundry_agents_connect",
            new()
            {
                { "agent-id", agentId },
                { "query", query },
                { "endpoint", endpoint }
            });
        var response = result.AssertProperty("response");
        Assert.Equal(JsonValueKind.Object, response.ValueKind);
        Assert.NotEmpty(response.EnumerateObject());
        response.AssertProperty("query");
        response.AssertProperty("response");
        response.AssertProperty("text_query");
        response.AssertProperty("text_response");
        response.AssertProperty("agent_id");
        response.AssertProperty("tool_definitions");
    }

    [Fact]
    [Trait("Category", "Live")]
    public async Task Should_list_agents()
    {
        var projectName = $"{Settings.ResourceBaseName}-ai-projects";
        var accounts = Settings.ResourceBaseName;
        var agentName = $"test-agent-{DateTimeOffset.UtcNow.ToUnixTimeSeconds()}";
        var endpoint = $"https://{accounts}.services.ai.azure.com/api/projects/{projectName}";

        await CreateAgent(agentName, endpoint, "gpt-4o");

        var result = await CallToolAsync(
            "azmcp_foundry_agents_list",
            new()
            {
                { "endpoint", endpoint }
            });
        var agentsArray = result.AssertProperty("agents");
        Assert.Equal(JsonValueKind.Array, agentsArray.ValueKind);
        Assert.NotEmpty(agentsArray.EnumerateArray());
    }

    [Theory]
    [InlineData("task_adherence", "Task Adherence")]
    [InlineData("tool_call_accuracy", "Tool Call Accuracy")]
    [InlineData("intent_resolution", "Intent Resolution")]
    [Trait("Category", "Live")]
    public async Task Should_query_and_evaluate_agent(string evaluatorName, string evaluationMetric)
    {
        // to be filled in

        var projectName = $"{Settings.ResourceBaseName}-ai-projects";
        var accounts = Settings.ResourceBaseName;
        var agentName = $"test-agent-{DateTimeOffset.UtcNow.ToUnixTimeSeconds()}";
        var endpoint = $"https://{accounts}.services.ai.azure.com/api/projects/{projectName}";
        var azureOpenAIEndpoint = $"https://{accounts}.cognitiveservices.azure.com";
        var azureOpenAIDeployment = "gpt-4o";

        var agentId = await CreateAgent(agentName, endpoint, "gpt-4o");
        var result = await CallToolAsync(
            "azmcp_foundry_agents_query-and-evaluate",
            new()
            {
                { "agent-id", agentId },
                { "query", "What is the weather in NYC today?"},
                { "endpoint", endpoint },
                { "azure-openai-endpoint", azureOpenAIEndpoint },
                { "azure-openai-deployment", azureOpenAIDeployment },
                { "evaluators", evaluatorName }
            });

        var response = result.AssertProperty("response");
        Assert.Equal(JsonValueKind.Object, response.ValueKind);
        Assert.NotEmpty(response.EnumerateObject());
        response.AssertProperty("query");
        response.AssertProperty("response");
        response.AssertProperty("text_query");
        response.AssertProperty("text_response");
        response.AssertProperty("evaluators");
        var evaluationResults = response.AssertProperty("evaluation_result");
        Assert.Equal(JsonValueKind.Object, evaluationResults.ValueKind);
        Assert.NotEmpty(evaluationResults.EnumerateObject());
        var metrics = evaluationResults.AssertProperty("metrics");
        Assert.Equal(JsonValueKind.Object, metrics.ValueKind);
        var metric = metrics.AssertProperty(evaluationMetric);
        Assert.Equal(JsonValueKind.Object, metric.ValueKind);
        metric.AssertProperty("value");
        metric.AssertProperty("reason");
        var interpretation = metric.AssertProperty("interpretation");
        Assert.Equal(JsonValueKind.Object, interpretation.ValueKind);
        var context = metric.AssertProperty("context");
        Assert.Equal(JsonValueKind.Object, context.ValueKind);
    }

    [Theory]
    [InlineData("task_adherence", "Task Adherence")]
    [InlineData("tool_call_accuracy", "Tool Call Accuracy")]
    [InlineData("intent_resolution", "Intent Resolution")]
    [Trait("Category", "Live")]
    public async Task Should_evaluate_agent(string evaluatorName, string evaluationMetric)
    {
        // to be filled in
        var query = "[{\"role\":\"user\",\"contents\":[{\"$type\":\"text\",\"text\":\"What is the weather in NYC today?\"}],\"messageId\":\"msg_fakeMessageHash1\"}]";
        var agentResponse = "[{\"role\":\"user\",\"contents\":[{\"$type\":\"text\",\"text\":\"What is the weather in NYC today?\"}],\"messageId\":\"msg_fakeMessageHash1\"},{\"authorName\":\"asst_XNa6yxvWUvRhCpWmE3kxk09u\",\"role\":\"assistant\",\"contents\":[{\"$type\":\"functionCall\",\"callId\":\"call_fakeCallHash1\",\"name\":\"bing_grounding\",\"arguments\":{\"requesturl\":\"https://api.bing.microsoft.com/v7.0/search?q=NewYorkCityweatherAugust42025\"}}],\"messageId\":\"step_fakeRunStepHash1\"},{\"authorName\":\"asst_XNa6yxvWUvRhCpWmE3kxk09u\",\"role\":\"assistant\",\"contents\":[{\"$type\":\"text\",\"text\":\"The weather in New York City today, August 4, 2025, is expected to have a high of 88°F during the day and a low of 70°F at night. There is a 25% chance of precipitation, with light winds at about 7 mph.\\u30103:2\\u2020source\\u3011.\"}],\"messageId\":\"msg_fakeMessageHash2\"}]";
        var toolDefinitions = "[{\"name\": \"bing_grounding\", \"description\": \"Enhance model output with web data.\", \"jsonSchema\": {\"type\": \"object\",\"properties\": {\"requesturl\": {\"type\": \"string\",\"description\": \"URL used in Bing Search API.”}}}}]";
        var accounts = Settings.ResourceBaseName;
        var azureOpenAIEndpoint = $"https://{accounts}.cognitiveservices.azure.com";
        var azureOpenAIDeployment = "gpt-4o";
        var result = await CallToolAsync(
            "azmcp_foundry_agents_evaluate",
            new()
            {
                { "evaluator", evaluatorName },
                { "query", query},
                { "response", agentResponse },
                { "azure-openai-endpoint", azureOpenAIEndpoint },
                { "azure-openai-deployment", azureOpenAIDeployment },
                { "tool-definitions", toolDefinitions },
                { "evaluators", evaluatorName }
            });

        var response = result.AssertProperty("response");
        Assert.Equal(JsonValueKind.Object, response.ValueKind);
        Assert.NotEmpty(response.EnumerateObject());
        var evaluationResults = response.AssertProperty("result");
        Assert.Equal(JsonValueKind.Object, evaluationResults.ValueKind);
        Assert.NotEmpty(evaluationResults.EnumerateObject());
        var metrics = evaluationResults.AssertProperty("metrics");
        Assert.Equal(JsonValueKind.Object, metrics.ValueKind);
        var metric = metrics.AssertProperty(evaluationMetric);
        Assert.Equal(JsonValueKind.Object, metric.ValueKind);
        metric.AssertProperty("value");
        metric.AssertProperty("reason");
        var interpretation = metric.AssertProperty("interpretation");
        Assert.Equal(JsonValueKind.Object, interpretation.ValueKind);
        var context = metric.AssertProperty("context");
        Assert.Equal(JsonValueKind.Object, context.ValueKind);
    }

    private async Task<string> CreateAgent(string agentName, string projectEndpoint, string deploymentName)
    {
        var client = new PersistentAgentsClient(
            projectEndpoint,
            new CustomChainedCredential());

        var bingConnectionId = $"/subscriptions/{Settings.SubscriptionId}/resourceGroups/{Settings.ResourceGroupName}/providers/Microsoft.CognitiveServices/accounts/{Settings.ResourceBaseName}/projects/{Settings.ResourceBaseName}-ai-projects/connections/{Settings.ResourceBaseName}-bing-connection";

        var bingGroundingToolParameters = new BingGroundingSearchToolParameters(
            [new BingGroundingSearchConfiguration(bingConnectionId)]
        );

        PersistentAgent agent = await client.Administration.CreateAgentAsync(
            model: deploymentName,
            name: agentName,
            instructions: "You politely help with general knowledge questions. Use the bing search tool to help ground your responses.",
            tools: [new BingGroundingToolDefinition(bingGroundingToolParameters)]);
        return agent.Id;
=======
    public async Task Should_list_foundry_knowledge_indexes()
    {
        var projectName = $"{Settings.ResourceBaseName}-ai-projects";
        var accounts = Settings.ResourceBaseName;
        var result = await CallToolAsync(
            "azmcp_foundry_knowledge_index_list",
            new()
            {
                { "endpoint", $"https://{accounts}.services.ai.azure.com/api/projects/{projectName}" },
                { "tenant", Settings.TenantId }
            });

        // The command may return null if no indexes exist, or an array if indexes are found
        if (result.HasValue && result.Value.TryGetProperty("indexes", out var indexesArray))
        {
            Assert.Equal(JsonValueKind.Array, indexesArray.ValueKind);
        }
        // If no "indexes" property or result is null, the command succeeded with no content
    }

    [Fact]
    public async Task Should_get_foundry_knowledge_index_schema()
    {
        var projectName = $"{Settings.ResourceBaseName}-ai-projects";
        var accounts = Settings.ResourceBaseName;
        var endpoint = $"https://{accounts}.services.ai.azure.com/api/projects/{projectName}";

        // First get list of indexes to find one to test with
        var listResult = await CallToolAsync(
            "azmcp_foundry_knowledge_index_list",
            new()
            {
                { "endpoint", endpoint },
                { "tenant", Settings.TenantId }
            });

        // Check if we have indexes to test with
        if (listResult.HasValue && listResult.Value.TryGetProperty("indexes", out var indexesArray) && indexesArray.GetArrayLength() > 0)
        {
            var firstIndex = indexesArray[0];
            var indexName = firstIndex.GetProperty("name").GetString();

            var result = await CallToolAsync(
                "azmcp_foundry_knowledge_index_schema",
                new()
                {
                    { "endpoint", endpoint },
                    { "index", indexName! },
                    { "tenant", Settings.TenantId }
                });

            var schema = result.AssertProperty("schema");
            Assert.Equal(JsonValueKind.Object, schema.ValueKind);
        }
        else
        {
            // Skip test if no indexes are available
            Output.WriteLine("Skipping knowledge index schema test - no indexes available for testing");
        }
>>>>>>> 0abfd42b
    }
}<|MERGE_RESOLUTION|>--- conflicted
+++ resolved
@@ -70,7 +70,68 @@
     }
 
     [Fact]
-<<<<<<< HEAD
+    public async Task Should_list_foundry_knowledge_indexes()
+    {
+        var projectName = $"{Settings.ResourceBaseName}-ai-projects";
+        var accounts = Settings.ResourceBaseName;
+        var result = await CallToolAsync(
+            "azmcp_foundry_knowledge_index_list",
+            new()
+            {
+                { "endpoint", $"https://{accounts}.services.ai.azure.com/api/projects/{projectName}" },
+                { "tenant", Settings.TenantId }
+            });
+
+        // The command may return null if no indexes exist, or an array if indexes are found
+        if (result.HasValue && result.Value.TryGetProperty("indexes", out var indexesArray))
+        {
+            Assert.Equal(JsonValueKind.Array, indexesArray.ValueKind);
+        }
+        // If no "indexes" property or result is null, the command succeeded with no content
+    }
+
+    [Fact]
+    public async Task Should_get_foundry_knowledge_index_schema()
+    {
+        var projectName = $"{Settings.ResourceBaseName}-ai-projects";
+        var accounts = Settings.ResourceBaseName;
+        var endpoint = $"https://{accounts}.services.ai.azure.com/api/projects/{projectName}";
+
+        // First get list of indexes to find one to test with
+        var listResult = await CallToolAsync(
+            "azmcp_foundry_knowledge_index_list",
+            new()
+            {
+                { "endpoint", endpoint },
+                { "tenant", Settings.TenantId }
+            });
+
+        // Check if we have indexes to test with
+        if (listResult.HasValue && listResult.Value.TryGetProperty("indexes", out var indexesArray) && indexesArray.GetArrayLength() > 0)
+        {
+            var firstIndex = indexesArray[0];
+            var indexName = firstIndex.GetProperty("name").GetString();
+
+            var result = await CallToolAsync(
+                "azmcp_foundry_knowledge_index_schema",
+                new()
+                {
+                    { "endpoint", endpoint },
+                    { "index", indexName! },
+                    { "tenant", Settings.TenantId }
+                });
+
+            var schema = result.AssertProperty("schema");
+            Assert.Equal(JsonValueKind.Object, schema.ValueKind);
+        }
+        else
+        {
+            // Skip test if no indexes are available
+            Output.WriteLine("Skipping knowledge index schema test - no indexes available for testing");
+        }
+    }
+
+    [Fact]
     [Trait("Category", "Live")]
     public async Task Should_connect_agent()
     {
@@ -238,66 +299,5 @@
             instructions: "You politely help with general knowledge questions. Use the bing search tool to help ground your responses.",
             tools: [new BingGroundingToolDefinition(bingGroundingToolParameters)]);
         return agent.Id;
-=======
-    public async Task Should_list_foundry_knowledge_indexes()
-    {
-        var projectName = $"{Settings.ResourceBaseName}-ai-projects";
-        var accounts = Settings.ResourceBaseName;
-        var result = await CallToolAsync(
-            "azmcp_foundry_knowledge_index_list",
-            new()
-            {
-                { "endpoint", $"https://{accounts}.services.ai.azure.com/api/projects/{projectName}" },
-                { "tenant", Settings.TenantId }
-            });
-
-        // The command may return null if no indexes exist, or an array if indexes are found
-        if (result.HasValue && result.Value.TryGetProperty("indexes", out var indexesArray))
-        {
-            Assert.Equal(JsonValueKind.Array, indexesArray.ValueKind);
-        }
-        // If no "indexes" property or result is null, the command succeeded with no content
-    }
-
-    [Fact]
-    public async Task Should_get_foundry_knowledge_index_schema()
-    {
-        var projectName = $"{Settings.ResourceBaseName}-ai-projects";
-        var accounts = Settings.ResourceBaseName;
-        var endpoint = $"https://{accounts}.services.ai.azure.com/api/projects/{projectName}";
-
-        // First get list of indexes to find one to test with
-        var listResult = await CallToolAsync(
-            "azmcp_foundry_knowledge_index_list",
-            new()
-            {
-                { "endpoint", endpoint },
-                { "tenant", Settings.TenantId }
-            });
-
-        // Check if we have indexes to test with
-        if (listResult.HasValue && listResult.Value.TryGetProperty("indexes", out var indexesArray) && indexesArray.GetArrayLength() > 0)
-        {
-            var firstIndex = indexesArray[0];
-            var indexName = firstIndex.GetProperty("name").GetString();
-
-            var result = await CallToolAsync(
-                "azmcp_foundry_knowledge_index_schema",
-                new()
-                {
-                    { "endpoint", endpoint },
-                    { "index", indexName! },
-                    { "tenant", Settings.TenantId }
-                });
-
-            var schema = result.AssertProperty("schema");
-            Assert.Equal(JsonValueKind.Object, schema.ValueKind);
-        }
-        else
-        {
-            // Skip test if no indexes are available
-            Output.WriteLine("Skipping knowledge index schema test - no indexes available for testing");
-        }
->>>>>>> 0abfd42b
     }
 }